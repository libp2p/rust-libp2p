# Individual crates

## Main APIs

- [`libp2p-core` CHANGELOG](core/CHANGELOG.md)
- [`libp2p-swarm` CHANGELOG](swarm/CHANGELOG.md)
- [`libp2p-swarm-derive` CHANGELOG](swarm-derive/CHANGELOG.md)

## Application Protocols

- [`libp2p-floodsub` CHANGELOG](protocols/floodsub/CHANGELOG.md)
- [`libp2p-gossipsub` CHANGELOG](protocols/gossipsub/CHANGELOG.md)
- [`libp2p-identify` CHANGELOG](protocols/identify/CHANGELOG.md)
- [`libp2p-kad` CHANGELOG](protocols/kad/CHANGELOG.md)
- [`libp2p-mdns` CHANGELOG](protocols/mdns/CHANGELOG.md)
- [`libp2p-ping` CHANGELOG](protocols/ping/CHANGELOG.md)
- [`libp2p-relay` CHANGELOG](protocols/relay/CHANGELOG.md)
- [`libp2p-request-response` CHANGELOG](protocols/request-response/CHANGELOG.md)
- [`libp2p-rendezvous` CHANGELOG](protocols/rendezvous/CHANGELOG.md)

## Transport Protocols & Upgrades

- [`libp2p-deflate` CHANGELOG](transports/deflate/CHANGELOG.md)
- [`libp2p-dns` CHANGELOG](transports/dns/CHANGELOG.md)
- [`libp2p-noise` CHANGELOG](transports/noise/CHANGELOG.md)
- [`libp2p-plaintext` CHANGELOG](transports/plaintext/CHANGELOG.md)
- [`libp2p-pnet` CHANGELOG](transports/pnet/CHANGELOG.md)
- [`libp2p-tcp` CHANGELOG](transports/tcp/CHANGELOG.md)
- [`libp2p-uds` CHANGELOG](transports/uds/CHANGELOG.md)
- [`libp2p-wasm-ext` CHANGELOG](transports/wasm-ext/CHANGELOG.md)
- [`libp2p-websocket` CHANGELOG](transports/websocket/CHANGELOG.md)
- [`libp2p-tls` CHANGELOG](transports/tls/CHANGELOG.md)

## Multiplexers

- [`libp2p-mplex` CHANGELOG](muxers/mplex/CHANGELOG.md)
- [`libp2p-yamux` CHANGELOG](muxers/yamux/CHANGELOG.md)

## Utilities

- [`libp2p-metrics` CHANGELOG](misc/metrics/CHANGELOG.md)
- [`multistream-select` CHANGELOG](misc/multistream-select/CHANGELOG.md)
- [`rw-stream-sink` CHANGELOG](misc/rw-stream-sink/CHANGELOG.md)

# `libp2p` facade crate

# 0.49.0 - [unreleased]

- Remove default features. You need to enable required features explicitly now. As a quick workaround, you may want to use the
  new `full` feature which activates all features. See [PR 2918].

- Update individual crates.
    - Update to [`libp2p-autonat` `v0.8.0`](protocols/autonat/CHANGELOG.md#0080).
    - Update to [`libp2p-core` `v0.37.0`](core/CHANGELOG.md#0370).
    - Update to [`libp2p-dcutr` `v0.7.0`](protocols/dcutr/CHANGELOG.md#0070).
    - Update to [`libp2p-deflate` `v0.37.0`](transports/deflate/CHANGELOG.md#0370).
    - Update to [`libp2p-dns` `v0.37.0`](transports/dns/CHANGELOG.md#0370).
    - Update to [`libp2p-floodsub` `v0.40.0`](protocols/floodsub/CHANGELOG.md#0400).
    - Update to [`libp2p-gossipsub` `v0.42.0`](protocols/gossipsub/CHANGELOG.md#0420).
    - Update to [`libp2p-identify` `v0.40.0`](protocols/identify/CHANGELOG.md#0400).
    - Update to [`libp2p-kad` `v0.41.0`](protocols/kad/CHANGELOG.md#0410).
    - Update to [`libp2p-mdns` `v0.41.0`](protocols/mdns/CHANGELOG.md#0410).
    - Update to [`libp2p-metrics` `v0.10.0`](misc/metrics/CHANGELOG.md#0100).
    - Update to [`libp2p-mplex` `v0.37.0`](muxers/mplex/CHANGELOG.md#0370).
    - Update to [`libp2p-noise` `v0.40.0`](transports/noise/CHANGELOG.md#0400).
    - Update to [`libp2p-ping` `v0.40.0`](protocols/ping/CHANGELOG.md#0400).
    - Update to [`libp2p-plaintext` `v0.37.0`](transports/plaintext/CHANGELOG.md#0370).
    - Update to [`libp2p-relay` `v0.13.0`](protocols/relay/CHANGELOG.md#0130).
    - Update to [`libp2p-rendezvous` `v0.10.0`](protocols/rendezovus/CHANGELOG.md#0100).
    - Update to [`libp2p-request-response` `v0.22.0`](protocols/request-response/CHANGELOG.md#0220).
    - Update to [`libp2p-swarm-derive` `v0.30.1`](swarm-derive/CHANGELOG.md#0301).
    - Update to [`libp2p-swarm` `v0.40.0`](swarm/CHANGELOG.md#0400).
    - Update to [`libp2p-tcp` `v0.37.0`](transports/tcp/CHANGELOG.md#0370).
    - Update to [`libp2p-uds` `v0.36.0`](transports/uds/CHANGELOG.md#0360).
    - Update to [`libp2p-wasm-ext` `v0.37.0`](transports/wasm-ext/CHANGELOG.md#0370).
    - Update to [`libp2p-websocket` `v0.39.0`](transports/websocket/CHANGELOG.md#0390).
    - Update to [`libp2p-yamux` `v0.41.0`](muxers/mplex/CHANGELOG.md#0410).

- Introduce [`libp2p-tls` `v0.1.0`](transports/tls/CHANGELOG.md#010).

<<<<<<< HEAD
- [PR 2918]: https://github.com/libp2p/rust-libp2p/pull/2918

=======
>>>>>>> da0403dc
# 0.48.0

- Update to [`libp2p-core` `v0.36.0`](core/CHANGELOG.md#0360).

- Update to [`libp2p-swarm-derive` `v0.30.0`](swarm-derive/CHANGELOG.md#0300).

- Update to [`libp2p-dcutr` `v0.6.0`](protocols/dcutr/CHANGELOG.md#060).

- Update to [`libp2p-rendezvous` `v0.9.0`](protocols/rendezvous/CHANGELOG.md#090).

- Update to [`libp2p-ping` `v0.39.0`](protocols/ping/CHANGELOG.md#0390).

- Update to [`libp2p-identify` `v0.39.0`](protocols/identify/CHANGELOG.md#0390).

- Update to [`libp2p-floodsub` `v0.39.0`](protocols/floodsub/CHANGELOG.md#0390).

- Update to [`libp2p-relay` `v0.12.0`](protocols/relay/CHANGELOG.md#0120).

- Update to [`libp2p-metrics` `v0.9.0`](misc/metrics/CHANGELOG.md#090).

- Update to [`libp2p-kad` `v0.40.0`](protocols/kad/CHANGELOG.md#0400).

- Update to [`libp2p-autonat` `v0.7.0`](protocols/autonat/CHANGELOG.md#070).

- Update to [`libp2p-request-response` `v0.21.0`](protocols/request-response/CHANGELOG.md#0210).

# 0.47.0

- Update to [`libp2p-dcutr` `v0.5.0`](protocols/dcutr/CHANGELOG.md#050).

- Update to [`libp2p-derive` `v0.29.0`](swarm-derive/CHANGELOG.md#0290).

- Update to [`libp2p-rendezvous` `v0.8.0`](protocols/rendezvous/CHANGELOG.md#080).

- Update to [`libp2p-ping` `v0.38.0`](protocols/ping/CHANGELOG.md#0380).

- Update to [`libp2p-identify` `v0.38.0`](protocols/identify/CHANGELOG.md#0380).

- Update to [`libp2p-floodsub` `v0.38.0`](protocols/floodsub/CHANGELOG.md#0380).

- Update to [`libp2p-relay` `v0.11.0`](protocols/relay/CHANGELOG.md#0110).

- Update to [`libp2p-metrics` `v0.8.0`](misc/metrics/CHANGELOG.md#080).

- Update to [`libp2p-kad` `v0.39.0`](protocols/kad/CHANGELOG.md#0390).

- Update to [`libp2p-autonat` `v0.6.0`](protocols/autonat/CHANGELOG.md#060).

- Update to [`libp2p-request-response` `v0.20.0`](protocols/request-response/CHANGELOG.md#0200).

- Update to [`libp2p-swarm` `v0.38.0`](swarm/CHANGELOG.md#0380).

# 0.46.1

- Update to `libp2p-derive` [`v0.28.0`](swarm-derive/CHANGELOG.md#0280).

# 0.46.0

- Semver bump Rust from `1.56.1` to `1.60.0` . See [PR 2646].
- Added weak dependencies for features. See [PR 2646].
- Update individual crates.
    - Update to [`libp2p-autonat` `v0.5.0`](protocols/autonat/CHANGELOG.md#050).
    - Update to [`libp2p-core` `v0.34.0`](core/CHANGELOG.md#0340).
    - Update to [`libp2p-dcutr` `v0.4.0`](protocols/dcutr/CHANGELOG.md#040).
    - Update to [`libp2p-floodsub` `v0.37.0`](protocols/floodsub/CHANGELOG.md#0370).
    - Update to [`libp2p-identify` `v0.37.0`](protocols/identify/CHANGELOG.md#0370).
    - Update to [`libp2p-kad` `v0.38.0`](protocols/kad/CHANGELOG.md#0380).
    - Update to [`libp2p-metrics` `v0.7.0`](misc/metrics/CHANGELOG.md#070).
    - Update to [`libp2p-mplex` `v0.34.0`](muxers/mplex/CHANGELOG.md).
    - Update to [`libp2p-noise` `v0.37.0`](transports/noise/CHANGELOG.md#0370).
    - Update to [`libp2p-ping` `v0.37.0`](protocols/ping/CHANGELOG.md#0370).
    - Update to [`libp2p-plaintext` `v0.34.0`](transports/plaintext/CHANGELOG.md#0340).
    - Update to [`libp2p-relay` `v0.10.0`](protocols/relay/CHANGELOG.md#0100).
    - Update to [`libp2p-rendezvous` `v0.7.0`](protocols/rendezvous/CHANGELOG.md#070).
    - Update to [`libp2p-request-response` `v0.19.0`](protocols/request-response/CHANGELOG.md#0190).
    - Update to [`libp2p-swarm` `v0.37.0`](swarm/CHANGELOG.md#0370).
    - Update to [`libp2p-wasm-ext` `v0.34.0`](transports/wasm-ext/CHANGELOG.md#0340).
    - Update to [`libp2p-yamux` `v0.38.0`](muxers/yamux/CHANGELOG.md#0380).
    - Update to `libp2p-uds` [`v0.33.0`](transports/uds/CHANGELOG.md).

[PR 2646]: https://github.com/libp2p/rust-libp2p/pull/2646

# 0.45.1

- Update individual crates.
    - Update to [`libp2p-dcutr` `v0.3.1`](protocols/dcutr/CHANGELOG.md).
    - Update to [`libp2p-identify` `v0.36.1`](protocols/identify/CHANGELOG.md).
    - Update to [`libp2p-kad` `v0.37.1`](protocols/kad/CHANGELOG.md).
    - Update to [`libp2p-relay` `v0.9.1`](protocols/relay/CHANGELOG.md).
    - Update to [`libp2p-swarm` `v0.36.1`](swarm/CHANGELOG.md).

# 0.45.0
- Update individual crates.
    - Update to [`libp2p-plaintext` `v0.33.0`](transports/plaintext/CHANGELOG.md).
    - Update to [`libp2p-noise` `v0.36.0`](transports/noise/CHANGELOG.md).
    - Update to [`libp2p-wasm-ext` `v0.33.0`](transports/wasm-ext/CHANGELOG.md).
    - Update to [`libp2p-yamux` `v0.37.0`](muxers/yamux/CHANGELOG.md).
    - Update to [`libp2p-mplex` `v0.33.0`](muxers/mplex/CHANGELOG.md).
    - Update to [`libp2p-dcutr` `v0.3.0`](protocols/dcutr/CHANGELOG.md).
    - Update to [`libp2p-rendezvous` `v0.6.0`](protocols/rendezvous/CHANGELOG.md).
    - Update to [`libp2p-ping` `v0.36.0`](protocols/ping/CHANGELOG.md).
    - Update to [`libp2p-identify` `v0.36.0`](protocols/identify/CHANGELOG.md).
    - Update to [`libp2p-floodsub` `v0.36.0`](protocols/floodsub/CHANGELOG.md).
    - Update to [`libp2p-relay` `v0.9.0`](protocols/relay/CHANGELOG.md).
    - Update to [`libp2p-metrics` `v0.6.0`](misc/metrics/CHANGELOG.md).
    - Update to [`libp2p-kad` `v0.37.0`](protocols/kad/CHANGELOG.md).
    - Update to [`libp2p-autonat` `v0.4.0`](protocols/autonat/CHANGELOG.md).
    - Update to [`libp2p-request-response` `v0.18.0`](protocols/request-response/CHANGELOG.md).
    - Update to [`libp2p-swarm` `v0.36.0`](swarm/CHANGELOG.md).
    - Update to [`libp2p-core` `v0.33.0`](core/CHANGELOG.md).

## 0.44.0

- Update individual crates.
    - Update to [`libp2p-dcutr` `v0.2.0`](protocols/dcutr/CHANGELOG.md).
    - Update to [`libp2p-dns` `v0.32.1`](transports/dns/CHANGELOG.md).
    - Update to [`libp2p-rendezvous` `v0.5.0`](protocols/rendezvous/CHANGELOG.md).
    - Update to [`libp2p-ping` `v0.35.0`](protocols/ping/CHANGELOG.md).
    - Update to [`libp2p-identify` `v0.35.0`](protocols/identify/CHANGELOG.md).
    - Update to [`libp2p-floodsub` `v0.35.0`](protocols/floodsub/CHANGELOG.md).
    - Update to [`libp2p-relay` `v0.8.0`](protocols/relay/CHANGELOG.md).
    - Update to [`libp2p-metrics` `v0.5.0`](misc/metrics/CHANGELOG.md).
    - Update to [`libp2p-kad` `v0.36.0`](protocols/kad/CHANGELOG.md).
    - Update to [`libp2p-autonat` `v0.3.0`](protocols/autonat/CHANGELOG.md).
    - Update to [`libp2p-request-response` `v0.17.0`](protocols/request-response/CHANGELOG.md).
    - Update to [`libp2p-swarm` `v0.35.0`](swarm/CHANGELOG.md).

## Version 0.43.0 [2022-02-22]

- Update individual crates.
  - Update to `libp2p-autonat` [`v0.2.0`](protocols/autonat/CHANGELOG.md#020-2022-02-22).
  - Update to `libp2p-core` [`v0.32.0`](core/CHANGELOG.md#0320-2022-02-22).
  - Update to `libp2p-deflate` [`v0.32.0`](transports/deflate/CHANGELOG.md#0320-2022-02-22).
  - Update to `libp2p-dns` [`v0.32.0`](transports/dns/CHANGELOG.md#0320-2022-02-22).
  - Update to `libp2p-floodsub` [`v0.34.0`](protocols/floodsub/CHANGELOG.md#0340-2022-02-22).
  - Update to `libp2p-gossipsub` [`v0.36.0`](protocols/gossipsub/CHANGELOG.md#0360-2022-02-22).
  - Update to `libp2p-identify` [`v0.34.0`](protocols/identify/CHANGELOG.md#0340-2022-02-22).
  - Update to `libp2p-kad` [`v0.35.0`](protocols/kad/CHANGELOG.md#0350-2022-02-22).
  - Update to `libp2p-mdns` [`v0.35.0`](protocols/mdns/CHANGELOG.md#0350-2022-02-22).
  - Update to `libp2p-metrics` [`v0.4.0`](misc/metrics/CHANGELOG.md#040-2022-02-22).
  - Update to `libp2p-mplex` [`v0.32.0`](muxers/mplex/CHANGELOG.md#0320-2022-02-22).
  - Update to `libp2p-noise` [`v0.35.0`](transports/noise/CHANGELOG.md#0350-2022-02-22).
  - Update to `libp2p-ping` [`v0.34.0`](protocols/ping/CHANGELOG.md#0340-2022-02-22).
  - Update to `libp2p-plaintext` [`v0.32.0`](transports/plaintext/CHANGELOG.md#0320-2022-02-22).
  - Update to `libp2p-relay` [`v0.7.0`](protocols/relay/CHANGELOG.md#070-2022-02-22).
  - Update to `libp2p-rendezvous` [`v0.4.0`](protocols/rendezvous/CHANGELOG.md#040-2022-02-22).
  - Update to `libp2p-request-response` [`v0.16.0`](protocols/request-response/CHANGELOG.md#0160-2022-02-22).
  - Update to `libp2p-swarm` [`v0.34.0`](swarm/CHANGELOG.md#0340-2022-02-22).
  - Update to `libp2p-derive` [`v0.27.0`](swarm-derive/CHANGELOG.md#0270-2022-02-22).
  - Update to `libp2p-tcp` [`v0.32.0`](transports/tcp/CHANGELOG.md#0320-2022-02-22).
  - Update to `libp2p-uds` [`v0.32.0`](transports/uds/CHANGELOG.md#0320-2022-02-22).
  - Update to `libp2p-wasm-ext` [`v0.32.0`](transports/wasm-ext/CHANGELOG.md#0320-2022-02-22).
  - Update to `libp2p-websocket` [`v0.34.0`](transports/websocket/CHANGELOG.md#0340-2022-02-22).
  - Update to `libp2p-yamux` [`v0.36.0`](muxers/yamux/CHANGELOG.md#0360-2022-02-22).

- Update to `parking_lot` `v0.12.0`. See [PR 2463].

- Drop support for gossipsub in the wasm32-unknown-unknown target (see [PR 2506]).

[PR 2506]: https://github.com/libp2p/rust-libp2p/pull/2506
[PR 2463]: https://github.com/libp2p/rust-libp2p/pull/2463/

## Version 0.42.1 [2022-02-02]

- Update individual crates.
  - `libp2p-relay`
      - [v0.6.1](protocols/relay/CHANGELOG.md#061-2022-02-02)
  - `libp2p-tcp`
      - [v0.31.1](transports/tcp/CHANGELOG.md#0311-2022-02-02)

## Version 0.42.0 [2022-01-27]

- Update individual crates.
    - `libp2p-autonat`
      - [v0.1.0](protocols/autonat/CHANGELOG.md#010-2022-01-27)
    - `libp2p-core`
      - [v0.31.0](core/CHANGELOG.md#0310-2022-01-27)
    - `libp2p-deflate`
      - [v0.31.0](transports/deflate/CHANGELOG.md#0310-2022-01-27)
    - `libp2p-dns`
      - [v0.31.0](transports/dns/CHANGELOG.md#0310-2022-01-27)
    - `libp2p-floodsub`
      - [v0.33.0](protocols/floodsub/CHANGELOG.md#0330-2022-01-27)
    - `libp2p-gossipsub`
      - [v0.35.0](protocols/gossipsub/CHANGELOG.md#0350-2022-01-27)
    - `libp2p-identify`
      - [v0.33.0](protocols/identify/CHANGELOG.md#0330-2022-01-27)
    - `libp2p-kad`
      - [v0.34.0](protocols/kad/CHANGELOG.md#0340-2022-01-27)
    - `libp2p-mdns` (breaking compatibility with previous versions)
      - [v0.34.0](protocols/mdns/CHANGELOG.md#0340-2022-01-27)
    - `libp2p-metrics`
      - [v0.3.0](misc/metrics/CHANGELOG.md#030-2022-01-27)
    - `libp2p-mplex`
      - [v0.31.0](muxers/mplex/CHANGELOG.md#0310-2022-01-27)
    - `libp2p-noise`
      - [v0.34.0](transports/noise/CHANGELOG.md#0340-2022-01-27)
    - `libp2p-ping`
      - [v0.33.0](protocols/ping/CHANGELOG.md#0330-2022-01-27)
    - `libp2p-plaintext`
      - [v0.31.0](transports/plaintext/CHANGELOG.md#0310-2022-01-27)
    - `libp2p-relay`
      - [v0.6.0](protocols/relay/CHANGELOG.md#060-2022-01-27)
    - `libp2p-rendezvous`
      - [v0.3.0](protocols/rendezvous/CHANGELOG.md#030-2022-01-27)
    - `libp2p-request-response`
      - [v0.15.0](protocols/request-response/CHANGELOG.md#0150-2022-01-27)
    - `libp2p-swarm-derive`
      - [v0.26.1](swarm-derive/CHANGELOG.md#0261-2022-01-27)
    - `libp2p-swarm`
      - [v0.33.0](swarm/CHANGELOG.md#0330-2022-01-27)
    - `libp2p-tcp`
      - [v0.31.0](transports/tcp/CHANGELOG.md#0310-2022-01-27)
    - `libp2p-uds`
      - [v0.31.0](transports/uds/CHANGELOG.md#0310-2022-01-27)
    - `libp2p-wasm-ext`
      - [v0.31.0](transports/wasm-ext/CHANGELOG.md#0310-2022-01-27)
    - `libp2p-websocket`
      - [v0.33.0](transports/websocket/CHANGELOG.md#0330-2022-01-27)
    - `libp2p-yamux`
      - [v0.35.0](muxers/yamux/CHANGELOG.md#0350-2022-01-27)

- Migrate to Rust edition 2021 (see [PR 2339]).

[PR 2339]: https://github.com/libp2p/rust-libp2p/pull/2339

## Version 0.41.0 [2021-11-16]

- Update individual crates.
    - `libp2p-floodsub`
    - `libp2p-gossipsub`
    - `libp2p-identify`
    - `libp2p-kad`
    - `libp2p-mdns`
    - `libp2p-metrics`
    - `libp2p-ping`
    - `libp2p-relay`
    - `libp2p-rendezvous`
    - `libp2p-request-response`
    - `libp2p-swarm-derive`
    - `libp2p-swarm`
    - `libp2p-websocket`
- Forward `wasm-bindgen` feature to `futures-timer`, `instant`, `parking_lot`, `getrandom/js` and `rand/wasm-bindgen`.

## Version 0.40.0 [2021-11-01]

- Update individual crates.
    - `libp2p-core`
    - `libp2p-deflate`
    - `libp2p-dns`
    - `libp2p-floodsub`
    - `libp2p-gossipsub`
    - `libp2p-identify`
    - `libp2p-kad`
    - `libp2p-mdns`
    - `libp2p-mplex`
    - `libp2p-noise`
    - `libp2p-ping`
    - `libp2p-plaintext`
    - `libp2p-relay`
    - `libp2p-request-response`
    - `libp2p-swarm`
    - `libp2p-tcp`
    - `libp2p-uds`
    - `libp2p-wasm-ext`
    - `libp2p-websocket`
    - `libp2p-yamux`

- Re-export the `wasm-bindgen` feature from `parking_lot`, so
  `libp2p` users can opt-in to that crate's Wasm support. See [PR 2180].

- Add `libp2p-metrics`.

[PR 2180]: https://github.com/libp2p/rust-libp2p/pull/2180/

## Version 0.39.1 [2021-07-12]

- Update individual crates.
    - `libp2p-swarm-derive`

## Version 0.39.0 [2021-07-12]

- Update individual crates.
    - `libp2p-core`
    - `libp2p-deflate`
    - `libp2p-dns`
    - `libp2p-floodsub`
    - `libp2p-gossipsub`
    - `libp2p-identify`
    - `libp2p-kad`
    - `libp2p-mdns`
    - `libp2p-mplex`
    - `libp2p-noise`
    - `libp2p-ping`
    - `libp2p-plaintext`
    - `libp2p-relay`
    - `libp2p-request-response`
    - `libp2p-swarm`
    - `libp2p-tcp`
    - `libp2p-uds`
    - `libp2p-wasm-ext`
    - `libp2p-websocket`
    - `libp2p-yamux`

## Version 0.38.0 [2021-05-17]

- Update individual crates.
    - `libp2p-core`
    - `libp2p-gossipsub`
    - `libp2p-noise`
    - `libp2p-pnet`
    - `libp2p-wasm-ext`

## Version 0.37.1 [2021-04-14]

- Update individual crates.
    - `libp2p-swarm-derive`

## Version 0.37.0 [2021-04-13]

- Update individual crates.
    - `libp2p-core`
    - `libp2p-dns`
    - `libp2p-floodsub`
    - `libp2p-gossipsub`
    - `libp2p-kad`
    - `libp2p-mdns`
    - `libp2p-ping`
    - `libp2p-relay`
    - `libp2p-request-response`
    - `libp2p-swarm`
    - `libp2p-wasm-ext`
    - `libp2p-yamux`

- Drop support for `wasm32-unknown-unknown` in favor of
  `wasm32-unknown-emscripten` and `wasm32-wasi` [PR
  2038](https://github.com/libp2p/rust-libp2p/pull/2038).

## Version 0.36.0 [2021-03-17]

- Consolidate top-level utility functions for constructing development
  transports. There is now just `development_transport()` (available with default features)
  and `tokio_development_transport()` (available when the corresponding tokio features are enabled).
  Furthermore, these are now `async fn`s. The minor variations that also included `pnet`
  support have been removed.
  [PR 1927](https://github.com/libp2p/rust-libp2p/pull/1927)

- Update libp2p crates.

- Do not leak default features from libp2p crates.
  [PR 1986](https://github.com/libp2p/rust-libp2p/pull/1986).

- Add `libp2p-relay` to `libp2p` facade crate.

## Version 0.35.1 [2021-02-17]

- Update `libp2p-yamux` to latest patch version.

## Version 0.35.0 [2021-02-15]

- Use `libp2p-swarm-derive`, the former `libp2p-core-derive`.

- Update `libp2p-deflate`, `libp2p-gossipsub`, `libp2p-mdns`, `libp2p-request-response`,
  `libp2p-swarm` and `libp2p-tcp`.

## Version 0.34.0 [2021-01-12]

- Update `libp2p-core` and all dependent crates.

- The `tcp-async-std` feature is now `tcp-async-io`, still
  enabled by default.

## Version 0.33.0 [2020-12-17]

- Update `libp2p-core` and all dependent crates.

## Version 0.32.2 [2020-12-10]

- Update `libp2p-websocket`.

## Version 0.32.1 [2020-12-09]

- Update minimum patch version of `libp2p-websocket`.

## Version 0.32.0 [2020-12-08]

- Update `libp2p-request-response`.

- Update to `libp2p-mdns-0.26`.

- Update `libp2p-websocket` minimum patch version.

## Version 0.31.2 [2020-12-02]

- Bump minimum `libp2p-core` patch version.

## Version 0.31.1 [2020-11-26]

- Bump minimum `libp2p-tcp` patch version.

## Version 0.31.0 [2020-11-25]

- Update `multistream-select` and all dependent crates.

## Version 0.30.1 [2020-11-11]

- Update `libp2p-plaintext`.

## Version 0.30.0 [2020-11-09]

- Update `libp2p-mdns`, `libp2p-tcp` and `libp2p-uds` as well as `libp2p-core`
  and all its dependers.

## Version 0.29.1 [2020-10-20]

- Update `libp2p-core`.

## Version 0.29.0 [2020-10-16]

- Update `libp2p-core`, `libp2p-floodsub`, `libp2p-gossipsub`, `libp2p-mplex`,
  `libp2p-noise`, `libp2p-plaintext`, `libp2p-pnet`, `libp2p-request-response`,
  `libp2p-swarm`, `libp2p-tcp`, `libp2p-websocket` and `parity-multiaddr`.

## Version 0.28.1 [2020-09-10]

- Update to `libp2p-core` `0.22.1`.

## Version 0.28.0 [2020-09-09]

- Update `libp2p-yamux` to `0.25.0`. *Step 4 of 4 in a multi-release
  upgrade process.* See the `libp2p-yamux` CHANGELOG for details.

## Version 0.27.0 [2020-09-09]

- Update `libp2p-yamux` to `0.24.0`. *Step 3 of 4 in a multi-release
  upgrade process.* See the `libp2p-yamux` CHANGELOG for details.

## Version 0.26.0 [2020-09-09]

- Update `libp2p-yamux` to `0.23.0`. *Step 2 of 4 in a multi-release
  upgrade process.* See the `libp2p-yamux` CHANGELOG for details.

## Version 0.25.0 [2020-09-09]

- Remove the deprecated `libp2p-secio` dependency. To continue to use
  SECIO, add an explicit dependency on `libp2p-secio`. However,
  transitioning to `libp2p-noise` is strongly recommended.

- Update `libp2p-yamux` to `0.22.0`. *This version starts a multi-release
  upgrade process.* See the `libp2p-yamux` CHANGELOG for details.

- Bump `libp2p-noise` to `0.24`. See the `libp2p-noise`
changelog for details about the `LegacyConfig`.

- The `ProtocolsHandler` in `libp2p-swarm` has a new associated type
  `InboundOpenInfo` ([PR 1714]).

[PR 1714]: https://github.com/libp2p/rust-libp2p/pull/1714

## Version 0.24.0 [2020-08-18]

- Update `libp2p-core`, `libp2p-gossipsub`, `libp2p-kad`, `libp2p-mdns`,
  `libp2p-ping`, `libp2p-request-response`, `libp2p-swarm` and dependent crates.

## Version 0.23.0 (2020-08-03)

**NOTE**: For a smooth upgrade path from `0.21` to `> 0.22`
on an existing deployment, this version must not be skipped
or the provided legacy configuration for `libp2p-noise` used!

- Bump `libp2p-noise` dependency to `0.22`. See the `libp2p-noise`
changelog for details about the `LegacyConfig`.

- Refactored bandwidth logging ([PR 1670](https://github.com/libp2p/rust-libp2p/pull/1670)).

## Version 0.22.0 (2020-07-17)

**NOTE**: For a smooth upgrade path from `0.21` to `> 0.22`
on an existing deployment using `libp2p-noise`, this version
must not be skipped!

- Bump `libp2p-noise` dependency to `0.21`.

## Version 0.21.1 (2020-07-02)

- Bump `libp2p-websockets` lower bound.

## Version 0.21.0 (2020-07-01)

- Conditional compilation fixes for the `wasm32-wasi` target
  ([PR 1633](https://github.com/libp2p/rust-libp2p/pull/1633)).

- New `libp2p-request-response` crate
  ([PR 1596](https://github.com/libp2p/rust-libp2p/pull/1596)).

- Updated libp2p dependencies.

## Version 0.19.1 (2020-05-25)

- Temporarily pin all `async-std` dependencies to `< 1.6`.
  [PR 1589](https://github.com/libp2p/rust-libp2p/pull/1589)

- `libp2p-core-derive`: Fully qualified std::result::Result in macro
  [PR 1587](https://github.com/libp2p/rust-libp2p/pull/1587)

## Version 0.19.0 (2020-05-18)

- `libp2p-core`, `libp2p-swarm`: Added support for multiple dialing
  attempts per peer, with a configurable limit.
  [PR 1506](https://github.com/libp2p/rust-libp2p/pull/1506)

- `libp2p-core`: `PeerId`s that use the identity hashing will now be properly
  displayed using the string representation of an identity multihash, rather
  than the canonical SHA 256 representation.
  [PR 1576](https://github.com/libp2p/rust-libp2p/pull/1576)

- `libp2p-core`: Updated to multihash 0.11.0.
  [PR 1566](https://github.com/libp2p/rust-libp2p/pull/1566)

- `libp2p-core`: Make the number of events buffered to/from tasks configurable.
  [PR 1574](https://github.com/libp2p/rust-libp2p/pull/1574)

- `libp2p-dns`, `parity-multiaddr`: Added support for the `/dns` multiaddr
  protocol. Additionally, the `multiaddr::from_url` function will now use
  `/dns` instead of `/dns4`.
  [PR 1575](https://github.com/libp2p/rust-libp2p/pull/1575)

- `libp2p-noise`: Added the `X25519Spec` protocol suite which uses
  libp2p-noise-spec compliant signatures on static keys as well as the
  `/noise` protocol upgrade, hence providing a libp2p-noise-spec compliant
  `XX` handshake. `IK` and `IX` are still supported with `X25519Spec`
  though not guaranteed to be interoperable with other libp2p
  implementations as these handshake patterns are not currently
  included in the libp2p-noise-spec. The `X25519Spec` implementation
  will eventually replace the current `X25519` implementation, with
  the former being removed. To upgrade without interruptions, you may
  temporarily include `NoiseConfig`s for both implementations as
  alternatives in your transport upgrade pipeline.

- `libp2p-kad`: Consider fixed (K_VALUE) amount of peers at closest query
  initialization. Unless `KademliaConfig::set_replication_factor` is used change
  has no effect.
  [PR 1536](https://github.com/libp2p/rust-libp2p/pull/1536)

- `libp2p-kad`: Provide more insight into, and control of, the execution of
  queries. All query results are now wrapped in `KademliaEvent::QueryResult`.
  As a side-effect of these changes and for as long as the record storage
  API is not asynchronous, local storage errors on `put_record` are reported
  synchronously in a `Result`, instead of being reported asynchronously by
  an event.
  [PR 1567](https://github.com/libp2p/rust-libp2p/pull/1567)

- `libp2p-tcp`, `libp2p`: Made the `libp2p-tcp/async-std` feature flag
  disabled by default, and split the `libp2p/tcp` feature in two:
  `tcp-async-std` and `tcp-tokio`. `tcp-async-std` is still enabled by default.
  [PR 1471](https://github.com/libp2p/rust-libp2p/pull/1471)

- `libp2p-tcp`: On listeners started with an IPv6 multi-address the socket
  option `IPV6_V6ONLY` is set to true. Instead of relying on IPv4-mapped IPv6
  address support, two listeners can be started if IPv4 and IPv6 should both
  be supported. IPv4 listener addresses are not affected by this change.
  [PR 1555](https://github.com/libp2p/rust-libp2p/pull/1555)

## Version 0.18.1 (2020-04-17)

- `libp2p-swarm`: Make sure inject_dial_failure is called in all situations.
  [PR 1549](https://github.com/libp2p/rust-libp2p/pull/1549)

## Version 0.18.0 (2020-04-09)

- `libp2p-core`: Treat connection limit errors as pending connection errors.
  [PR 1546](https://github.com/libp2p/rust-libp2p/pull/1546)

- `libp2p-core-derive`: Disambiguate calls to `NetworkBehaviour::inject_event`.
  [PR 1543](https://github.com/libp2p/rust-libp2p/pull/1543)

- `libp2p-floodsub`: Allow sent messages seen as subscribed.
  [PR 1520](https://github.com/libp2p/rust-libp2p/pull/1520)

- `libp2p-kad`: Return peers independent of record existence.
  [PR 1544](https://github.com/libp2p/rust-libp2p/pull/1544)

- `libp2p-wasm-ext`: Fix "parsed is null" errors being thrown.
  [PR 1535](https://github.com/libp2p/rust-libp2p/pull/1535)

## Version 0.17.0 (2020-04-02)

- `libp2p-core`: Finished "identity hashing" for peer IDs migration.
  [PR 1460](https://github.com/libp2p/rust-libp2p/pull/1460)
- `libp2p-core`: Remove `poll_broadcast`.
  [PR 1527](https://github.com/libp2p/rust-libp2p/pull/1527)
- `libp2p-core`, `libp2p-swarm`: Report addresses of closed listeners.
  [PR 1485](https://github.com/libp2p/rust-libp2p/pull/1485)
- `libp2p-core`: Support for multiple connections per peer and configurable connection limits.
  See [PR #1440](https://github.com/libp2p/rust-libp2p/pull/1440),
  [PR #1519](https://github.com/libp2p/rust-libp2p/pull/1519) and
  [issue #912](https://github.com/libp2p/rust-libp2p/issues/912) for details.

- `libp2p-swarm`: Pass the cause of closing a listener to `inject_listener_closed`.
  [PR 1517](https://github.com/libp2p/rust-libp2p/pull/1517)
- `libp2p-swarm`: Support for multiple connections per peer and configurable connection limits.
  See [PR #1440](https://github.com/libp2p/rust-libp2p/pull/1440),
  [PR #1519](https://github.com/libp2p/rust-libp2p/pull/1519) and
  [issue #912](https://github.com/libp2p/rust-libp2p/issues/912) for details.
- `libp2p-swarm`: The `SwarmEvent` now returns more events.
  [PR 1515](https://github.com/libp2p/rust-libp2p/pull/1515)
- `libp2p-swarm`: New `protocols_handler::multi` module.
  [PR 1497](https://github.com/libp2p/rust-libp2p/pull/1497)
- `libp2p-swarm`: Allow configuration of outbound substreams.
  [PR 1521](https://github.com/libp2p/rust-libp2p/pull/1521)

- `libp2p-kad`: Providers returned from a lookup are now deduplicated.
  [PR 1528](https://github.com/libp2p/rust-libp2p/pull/1528)
- `libp2p-kad`: Allow customising the maximum packet size.
  [PR 1502](https://github.com/libp2p/rust-libp2p/pull/1502)
- `libp2p-kad`: Allow customising the (libp2p) connection keep-alive timeout.
  [PR 1477](https://github.com/libp2p/rust-libp2p/pull/1477)
- `libp2p-kad`: Avoid storing records that are expired upon receipt (optimisation).
  [PR 1496](https://github.com/libp2p/rust-libp2p/pull/1496)
- `libp2p-kad`: Fixed potential panic on computing record expiry.
  [PR 1492](https://github.com/libp2p/rust-libp2p/pull/1492)

- `libp2p-mplex`: Guard against use of underlying `Sink` upon
  error or connection close.
  [PR 1529](https://github.com/libp2p/rust-libp2p/pull/1529)

- `multistream-select`: Upgrade to stable futures.
  [PR 1484](https://github.com/libp2p/rust-libp2p/pull/1484)

- `multihash`: Removed the crate in favour of the upstream crate.
  [PR 1472](https://github.com/libp2p/rust-libp2p/pull/1472)

## Version 0.16.2 (2020-02-28)

- Fixed yamux connections not properly closing and being stuck in the `CLOSE_WAIT` state.
- Added a `websocket_transport()` function in `libp2p-wasm-ext`, behind a Cargo feature.
- Fixed ambiguity in `IntoProtocolsHandler::select` vs `ProtocolsHandler::select` in the `NetworkBehaviour` custom derive.

## Version 0.16.1 (2020-02-18)

- Fixed wrong representation of `PeerId`s being used in `Kademlia::get_closest_peers`.
- Implemented `FusedStream` for `Swarm`.

## Version 0.16.0 (2020-02-13)

- Removed the `Substream` associated type from the `ProtocolsHandler` trait. The type of the substream is now always `libp2p::swarm::NegotiatedSubstream`.
- As a consequence of the previous change, most of the implementations of the `NetworkBehaviour` trait provided by libp2p (`Ping`, `Identify`, `Kademlia`, `Floodsub`, `Gossipsub`) have lost a generic parameter.
- Removed the first generic parameter (the transport) from `Swarm` and `ExpandedSwarm`. The transport is now abstracted away in the internals of the swarm.
- The `Send` and `'static` bounds are now enforced directly on the `ProtocolsHandler` trait and its associated `InboundUpgrade` and `OutboundUpgrade` implementations.
- Modified `PeerId`s to compare equal across the identity and SHA256 hashes. As a consequence, the `Borrow` implementation of `PeerId` now always returns the bytes representation of a multihash with a SHA256 hash.
- Modified libp2p-floodsub to no longer hash the topic. The new behaviour is now compatible with go-libp2p and js-libp2p, but is a breaking change with regards to rust-libp2p.
- Added libp2p-pnet. It makes it possible to protect networks with a pre-shared key (PSK).
- Modified the `poll_method` parameter of the `NetworkBehaviour` custom derive. The expected method now takes an additional parameter of type `impl PollParameters` to be consistent with the `NetworkBehaviour::poll` method.
- libp2p-noise now compiles for WASM targets.
- Changed libp2p-noise to grow its memory buffers dynamically. This should reduce the overall memory usage of connections that use the noise encryption.
- Fixed libp2p-gossipsub to no longer close the connection if the inbound substream is closed by the remote.
- All crates prefixed with `libp2p-` now use the same version number.
- Added a new variant `ListenerEvent::Error` for listeners to report non-fatal errors. `libp2p-tcp` uses this variant to report errors that happen on remote sockets before they have been accepted and errors when trying to determine the local machine's IP address.

## Version 0.15.0 (2020-01-24)

- Added `libp2p-gossipsub`.
- Added `SwarmBuilder::executor` to allow configuring which tasks executor to use.
- Added `TokioTcpConfig` in `libp2p-tcp` and `TokioUdsConfig` in `libp2p-uds` behind `tokio` features. These structs use `tokio` and require a `tokio` runtime executor to be configured via `SwarmBuilder::executor`.
- Changed the `OutboundUpgrade` and `InboundUpgrade` traits to no longer be passed a `Negotiated<C>` but just a `C`. The `Negotiated` is now in the trait bounds requirements of `ProtocolsHandler`.
- Fixed `libp2p-wasm-ext` returning `Err(WouldBlock)` rather than `Pending`.
- Fixed `libp2p-dns` not segregating DNS4 and DNS6.
- Removed some unnecessary `Unpin` requirements on futures.
- Changed `Mdns::new` to no longer be `async`.
- Fixed `libp2p-kad` keeping connections alive when it shouldn't.
- Fixed `InboundUpgrade` not always properly implemented on `NoiseConfig`.

## Version 0.14.0-alpha.1 (2020-01-07)

- Upgraded the crate to stable futures.
- Use varints instead of fixed sized (4 byte) integers to delimit plaintext 2.0 messages to align implementation with the specification.
- Refactored the `core::upgrade` module to provide async functions.
- Changed the `Stream` trait implementation of `Swarm` to no longer return a `Result`.
- Added the `Swarm::next` and `Swarm::next_event` functions and the `SwarmEvent` enum.
- Changed `ProtocolsHandler::poll` to no longer return an error. Instead, `ProtocolsHandlerEvent` has a new `Close` variant which corresponds to what an error represented before.
- Changed all the traits that have a `poll` function (i.e. `NetworkBehaviour`, `ProtocolsHandler`, `NodeHandler`) to have an additional `&mut Context` parameter, to reflect the changes in the `Future` trait.
- Revamped the API of `libp2p_websockets::framed`.
- Added protocol string to `Error::UnknownProtocolString`.

## Version 0.13.2 (2020-01-02)

- Fixed the `libp2p-noise` handshake not flushing the underlying stream before waiting for a response.
- Fixed semver issue with the `protobuf` crate.

## Version 0.13.1 (2019-11-13)

- Maintenance release to bump dependencies and deal with an accidental breaking change in multihash 0.1.4.

## Version 0.13.0 (2019-11-05)

- Reworked the transport upgrade API. See https://github.com/libp2p/rust-libp2p/pull/1240 for more information.
- Added a parameter allowing to choose the protocol negotiation protocol when upgrading a connection or a substream. See https://github.com/libp2p/rust-libp2p/pull/1245 for more information.
- Added an alternative `multistream-select` protocol called `V1Lazy`.
- Added `PlainText2Config` that implements the `/plaintext/2.0.0` protocol.
- Refactored `libp2p-identify`. Some items have been renamed.
- Now accepting `PeerId`s using the `identity` hashing algorithm as valid.
- Removed `libp2p-observed` and `libp2p-ratelimit`.
- Fixed mDNS long peer IDs not being transmitted properly.
- Added some `Debug` trait implementations.
- Fixed potential arithmetic overflows in `libp2p-kad` and `multistream-select`.

## Version 0.12.0 (2019-08-15)

- In some situations, `multistream-select` will now assume that protocol negotiation immediately succeeds. If it turns out that it failed, an error is generated when reading or writing from/to the stream.
- Replaced `listen_addr` with `local_addr` in events related to incoming connections. The address no longer has to match a previously-reported address.
- Listeners now have an identifier and can be stopped.
- Added `NetworkBehaviour::inject_listener_error` and `NetworkBehaviour::inject_listener_closed`. For diagnostic purposes, listeners can now report errors on incoming connections, such as when calling `accept(2)` fails.
- Fixed tasks sometimes not being notified when a network event happens in `libp2p-mplex`.
- Fixed a memory leak in `libp2p-kad`.
- Added `Toggle::is_enabled()`.
- Removed `IdentifyTransport`.

## Version 0.11.0 (2019-07-18)

- `libp2p-kad`: Completed the core functionality of the record storage API, thereby extending the `RecordStore` for provider records. All records expire by default and are subject to regular republication and caching as per the Kademlia spec(s). Expiration and publication intervals are configurable through the `KademliaConfig`.
- `libp2p-kad`: The routing table now never stores peers without a known (listen) address. In particular, on receiving a new inbound connection, the Kademlia behaviour now emits `KademliaEvent::UnroutablePeer` to indicate that in order for the peer to be added to the routing table and hence considered a reachable node in the DHT, a listen address of the peer must be discovered and reported via `Kademlia::add_address`. This is usually achieved through the use of the `Identify` protocol on the same connection(s).
- `libp2p-kad`: Documentation updates.
- Extracted the `swarm` and `protocols_handler`-related contents from `libp2p-core` to a new `libp2p-swarm` crate.
- Renamed `RawSwarm` to `Network`.
- Added `Floodsub::publish_any`.
- Replaced unbounded channels with bounded ones at the boundary between the `Network` (formerly `RawSwarm`) and `NodeHandler`. The node handlers will now wait if the main task is busy, instead of continuing to push events to the channel.
- Fixed the `address_translation` function ignoring `/dns` addresses.

## Version 0.10.0 (2019-06-25)

- `PollParameters` is now a trait instead of a struct.
- The `Swarm` can now be customized with connection information.
- Fixed write-only substreams now delivering data properly.
- Fixed the TCP listener accidentally shutting down if an incoming socket was closed too quickly.
- Improved the heuristics for determining external multiaddresses based on reports.
- Various fixes to Kademlia iterative queries and the WebSockets transport.

## Version 0.9.1 (2019-06-05)

- `EitherOutput` now implements `Stream` and `Sink` if their variants also implement these traits.
- `libp2p::websocket::error::Error` now implements `Sync`.

## Version 0.9.0 (2019-06-04)

- Major fixes and performance improvements to libp2p-kad.
- Initial prototype for record storage in libp2p-kad.
- Rewrote the implementation of WebSockets. It now properly supports WebSockets Secure (WSS).
- Removed `BrowserWsConfig`. Please use `libp2p::wasm_ext::ExtTransport` instead.
- Added a `Path` parameter to `multiaddr::Protocol::WS` and `WSS`. The string representation when a path is present is respectively `x-parity-ws/<path>` and `x-parity-wss/<path>` where `<path>` is percent-encoded.
- Fixed an issue with `libp2p-tcp` where the wrong listened address was returned, if the actual address was loopback.
- Added `core::upgrade::OptionalUpgrade`.
- Added some utility functions in `core::identity::secp256k1`.
- It is now possible to inject an artificial connection in the `RawSwarm`.

## Version 0.8.1 (2019-05-15)

- Fixed a vulnerability in ED25519 signatures verification in libp2p-core.

## Version 0.8.0 (2019-05-15)

- Crate now successfully runs from within the browser when compiled to WASM.
- Modified the constructors of `NoiseConfig` to accept any type of public key. The Noise handshake has consequently been modified.
- Changed the `StreamMuxer` trait to have an `Error` associated type.
- The `Swarm` now ranks externally-visible multiaddresses by how often they have been reported, ensuring that weird or malicious reports don't affect connectivity too much.
- Added `IntoProtocolsHandler::inbound_protocol`. Must return the same value as what `ProtocolsHandler::listen_protocol` would return.
- `IntoProtocolsHandler::into_handler` now takes a second parameter with the `&ConnectedPoint` to the node we are connected to.
- Replaced the `secp256k1` crate with `libsecp256k1`.
- Fixed `Kademlia::add_providing` taking a `PeerId` instead of a `Multihash`.
- Fixed various bugs in the implementation of `Kademlia`.
- Added `OneSubstreamMuxer`.
- Added the `libp2p-wasm-ext` crate.
- Added `multiaddr::from_url`.
- Added `OptionalTransport`.

## Version 0.7.1 (2019-05-15)

- Fixed a vulnerability in ED25519 signatures verification in libp2p-core.

## Version 0.7.0 (2019-04-23)

- Fixed the inactive connections shutdown mechanism not working.
- `Transport::listen_on` must now return a `Stream` that produces `ListenEvent`s. This makes it possible to notify about listened addresses at a later point in time.
- `Transport::listen_on` no longer returns an address we're listening on. This is done through `ListenEvent`s. All other `listen_on` methods have been updated accordingly.
- Added `NetworkBehaviour::inject_new_listen_addr`, `NetworkBehaviour::inject_expired_listen_addr` and `NetworkBehaviour::inject_new_external_addr`.
- `ProtocolsHandler::listen_protocol` and `ProtocolsHandlerEvent::OutboundSubstreamRequest` must now return a `SubstreamProtocol` struct containing a timeout for the upgrade.
- `Ping::new` now requires a `PingConfig`, which can be created with `PingConfig::new`.
- Removed `Transport::nat_traversal` in favour of a stand-alone `address_translation` function in `libp2p-core`.
- Reworked the API of `Multiaddr`.
- Removed the `ToMultiaddr` trait in favour of `TryFrom`.
- Added `Swarm::ban_peer_id` and `Swarm::unban_peer_id`.
- The `TPeerId` generic parameter of `RawSwarm` is now `TConnInfo` and must now implement a `ConnectionInfo` trait.
- Reworked the `PingEvent`.
- Renamed `KeepAlive::Forever` to `Yes` and `KeepAlive::Now` to `No`.

## Version 0.6.0 (2019-03-29)

- Replaced `NetworkBehaviour::inject_dial_failure` with `inject_dial_failure` and
  `inject_addr_reach_failure`. The former is called when we have finished trying to dial a node
  without success, while the latter is called when we have failed to reach a specific address.
- Fixed Kademlia storing a different hash than the reference implementation.
- Lots of bugfixes in Kademlia.
- Modified the `InboundUpgrade` and `OutboundUpgrade` trait to take a `Negotiated<TSocket>` instead
  of `TSocket`.
- `PollParameters::external_addresses` now returns `Multiaddr`es as reference instead of by value.
- Added `Swarm::external_addresses`.
- Added a `core::swarm::toggle::Toggle` that allows having a disabled `NetworkBehaviour`.

## Version 0.5.0 (2019-03-13)

- Moved the `SecioKeypair` struct in `core/identity` and renamed it to `Keypair`.
- mplex now supports half-closed substreams.
- Renamed `StreamMuxer::shutdown()` to `close()`.
- Closing a muxer with the `close()` method (formerly `shutdown`) now "destroys" all the existing substreams. After `close()` as been called, they all return either EOF or an error.
- The `shutdown_substream()` method now closes only the writing side of the substream, and you can continue reading from it until EOF or until you delete it. This was actually already more or less the case before, but it wasn't properly reflected in the API or the documentation.
- `poll_inbound()` and `poll_outbound()` no longer return an `Option`, as `None` was the same as returning an error.
- Removed the `NodeClosed` events and renamed `NodeError` to `NodeClosed`. From the API's point of view, a connection now always closes with an error.
- Added the `NodeHandlerWrapperError` enum that describes an error generated by the protocols handlers grouped together. It is either `UselessTimeout` or `Handler`. This allows properly reporting closing a connection because it is useless.
- Removed `NodeHandler::inject_inbound_closed`, `NodeHandler::inject_outbound_closed`, `NodeHandler::shutdown`, and `ProtocolsHandler::shutdown`. The handler is now dropped when a shutdown process starts. This should greatly simplify writing a handler.
- `StreamMuxer::close` now implies `flush_all`.
- Removed the `Shutdown` enum from `stream_muxer`.
- Removed `ProtocolsHandler::fuse()`.
- Reworked some API of `core/nodes/node.rs` and `core/nodes/handled_node.rs`.
- The core now works even outside of a tokio context.

## Version 0.4.2 (2019-02-27)

- Fixed periodic pinging not working.

## Version 0.4.1 (2019-02-20)

- Fixed wrong version of libp2p-noise.

## Version 0.4.0 (2019-02-20)

- The `multiaddr!` macro has been moved to the `multiaddr` crate and is now reexported under the name `build_multiaddr!`.
- Modified the functions in `upgrade::transfer` to be more convenient to use.
- Now properly sending external addresses in the identify protocol.
- Fixed duplicate addresses being reported in identify and Kademlia.
- Fixed infinite looping in the functions in `upgrade::transfer`.
- Fixed infinite loop on graceful node shutdown with the `ProtocolsHandlerSelect`.
- Fixed various issues with nodes dialing each other simultaneously.
- Added the `StreamMuxer::is_remote_acknowledged()` method.
- Added a `BandwidthLogging` transport wrapper that logs the bandwidth consumption.
- The addresses to try dialing when dialing a node is now refreshed by the `Swarm` when necessary.
- Lots of modifications to the semi-private structs in `core/nodes`.
- Added `IdentifyEvent::SendBack`, when we send back our information.
- Rewrote the `MemoryTransport` to be similar to the `TcpConfig`.

## Version 0.3.1 (2019-02-02)

- Added `NetworkBehaviour::inject_replaced` that is called whenever we replace a connection with a different connection to the same peer.
- Fixed various issues with Kademlia.

## Version 0.3.0 (2019-01-30)

- Removed the `topology` module and everything it contained, including the `Topology` trait.
- Added `libp2p-noise` that supports Noise handshakes, as an alternative to `libp2p-secio`.
- Updated `ring` to version 0.14.
- Creating a `Swarm` now expects the `PeerId` of the local node, instead of a `Topology`.
- Added `NetworkBehaviour::addresses_of_peer` that returns the addresses a `NetworkBehaviour` knows about a given peer. This exists as a replacement for the topology.
- The `Kademlia` and `Mdns` behaviours now report and store the list of addresses they discover.
- You must now call `Floodsub::add_node_to_partial_view()` and `Floodsub::remove_node_from_partial_view` to add/remove nodes from the list of nodes that floodsub must send messages to.
- Added `NetworkBehaviour::inject_dial_failure` that is called when we fail to dial an address.
- `ProtocolsHandler::connection_keep_alive()` now returns a `KeepAlive` enum that provides more fine grained control.
- The `NodeHandlerWrapper` no longer has a 5 seconds inactivity timeout. This is now handled entirely by `ProtocolsHandler::connection_keep_alive()`.
- Now properly denying connections incoming from the same `PeerId` as ours.
- Added a `SwarmBuilder`. The `incoming_limit` method lets you configure the number of simultaneous incoming connections.
- Removed `FloodsubHandler`, `PingListenHandler` and `PeriodicPingHandler`.
- The structs in `core::nodes` are now generic over the `PeerId`.
- Added `SecioKeypair::ed25519_raw_key()`.
- Fix improper connection shutdown in `ProtocolsHandler`.

## Version 0.2.2 (2019-01-14)

- Fixed improper dependencies versions causing deriving `NetworkBehaviour` to generate an error.

## Version 0.2.1 (2019-01-14)

- Added the `IntoNodeHandler` and `IntoProtocolsHandler` traits, allowing node handlers and protocol handlers to know the `PeerId` of the node they are interacting with.

## Version 0.2 (2019-01-10)

- The `Transport` trait now has an `Error` associated type instead of always using `std::io::Error`.
- Merged `PeriodicPing` and `PingListen` into one `Ping` behaviour.
- `Floodsub` now generates `FloodsubEvent`s instead of direct floodsub messages.
- Added `ProtocolsHandler::connection_keep_alive`. If all the handlers return `false`, then the connection to the remote node will automatically be gracefully closed after a few seconds.
- The crate now successfuly compiles for the `wasm32-unknown-unknown` target.
- Updated `ring` to version 0.13.
- Updated `secp256k1` to version 0.12.
- The enum returned by `RawSwarm::peer()` can now return `LocalNode`. This makes it impossible to accidentally attempt to dial the local node.
- Removed `Transport::map_err_dial`.
- Removed the `Result` from some connection-related methods in the `RawSwarm`, as they could never error.
- If a node doesn't respond to pings, we now generate an error on the connection instead of trying to gracefully close it.<|MERGE_RESOLUTION|>--- conflicted
+++ resolved
@@ -48,6 +48,8 @@
 
 - Remove default features. You need to enable required features explicitly now. As a quick workaround, you may want to use the
   new `full` feature which activates all features. See [PR 2918].
+
+- Introduce [`libp2p-tls` `v0.1.0`](transports/tls/CHANGELOG.md#010). See [PR 2945].
 
 - Update individual crates.
     - Update to [`libp2p-autonat` `v0.8.0`](protocols/autonat/CHANGELOG.md#0080).
@@ -76,13 +78,9 @@
     - Update to [`libp2p-websocket` `v0.39.0`](transports/websocket/CHANGELOG.md#0390).
     - Update to [`libp2p-yamux` `v0.41.0`](muxers/mplex/CHANGELOG.md#0410).
 
-- Introduce [`libp2p-tls` `v0.1.0`](transports/tls/CHANGELOG.md#010).
-
-<<<<<<< HEAD
-- [PR 2918]: https://github.com/libp2p/rust-libp2p/pull/2918
-
-=======
->>>>>>> da0403dc
+[PR 2918]: https://github.com/libp2p/rust-libp2p/pull/2918
+[PR 2945]: https://github.com/libp2p/rust-libp2p/pull/2945
+
 # 0.48.0
 
 - Update to [`libp2p-core` `v0.36.0`](core/CHANGELOG.md#0360).
