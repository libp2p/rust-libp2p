# Individual crates

## Main APIs

- [`libp2p-core` CHANGELOG](core/CHANGELOG.md)
- [`libp2p-swarm` CHANGELOG](swarm/CHANGELOG.md)
- [`libp2p-swarm-derive` CHANGELOG](swarm-derive/CHANGELOG.md)

## Application Protocols

- [`libp2p-floodsub` CHANGELOG](protocols/floodsub/CHANGELOG.md)
- [`libp2p-gossipsub` CHANGELOG](protocols/gossipsub/CHANGELOG.md)
- [`libp2p-identify` CHANGELOG](protocols/identify/CHANGELOG.md)
- [`libp2p-kad` CHANGELOG](protocols/kad/CHANGELOG.md)
- [`libp2p-mdns` CHANGELOG](protocols/mdns/CHANGELOG.md)
- [`libp2p-ping` CHANGELOG](protocols/ping/CHANGELOG.md)
- [`libp2p-relay` CHANGELOG](protocols/relay/CHANGELOG.md)
- [`libp2p-request-response` CHANGELOG](protocols/request-response/CHANGELOG.md)
- [`libp2p-rendezvous` CHANGELOG](protocols/rendezvous/CHANGELOG.md)

## Transport Protocols & Upgrades

- [`libp2p-deflate` CHANGELOG](transports/deflate/CHANGELOG.md)
- [`libp2p-dns` CHANGELOG](transports/dns/CHANGELOG.md)
- [`libp2p-noise` CHANGELOG](transports/noise/CHANGELOG.md)
- [`libp2p-plaintext` CHANGELOG](transports/plaintext/CHANGELOG.md)
- [`libp2p-pnet` CHANGELOG](transports/pnet/CHANGELOG.md)
- [`libp2p-tcp` CHANGELOG](transports/tcp/CHANGELOG.md)
- [`libp2p-uds` CHANGELOG](transports/uds/CHANGELOG.md)
- [`libp2p-wasm-ext` CHANGELOG](transports/wasm-ext/CHANGELOG.md)
- [`libp2p-websocket` CHANGELOG](transports/websocket/CHANGELOG.md)
- [`libp2p-tls` CHANGELOG](transports/tls/CHANGELOG.md)

## Multiplexers

- [`libp2p-mplex` CHANGELOG](muxers/mplex/CHANGELOG.md)
- [`libp2p-yamux` CHANGELOG](muxers/yamux/CHANGELOG.md)

## Utilities

- [`libp2p-metrics` CHANGELOG](misc/metrics/CHANGELOG.md)
- [`multistream-select` CHANGELOG](misc/multistream-select/CHANGELOG.md)
- [`rw-stream-sink` CHANGELOG](misc/rw-stream-sink/CHANGELOG.md)

# `libp2p` facade crate

# 0.50.0 - [unreleased]

- Remove deprecated features: `tcp-tokio`, `mdns-tokio`, `dns-tokio`, `tcp-async-io`, `mdns-async-io`, `dns-async-std`.
  See [PR 3001].
- Introduce [`libp2p-tls` `v0.1.0`](transports/tls/CHANGELOG.md#010). See [PR 2945].
- Remove `NetworkBehaviour` macro export from root crate in favor of re-exported macro from `libp2p::swarm`.
<<<<<<< HEAD
  Change your import from `libp2p::NetworkBehaviour` to `libp2p::swarm::NetworkBehaviour`. See [PR XXXX].
- Feature-gate `NetworkBehaviour` macro behind `macros` feature flag. See [PR XXXX].
- Deprecate `development_transport` and `tokio_development_transport`. See [PR XXXX].
=======
  Change your import from `libp2p::NetworkBehaviour` to `libp2p::swarm::NetworkBehaviour`. See [PR 3055].
- Feature-gate `NetworkBehaviour` macro behind `macros` feature flag. See [PR 3055].
- Update individual crates.
  - Update to [`libp2p-tcp` `v0.38.0`](transports/tcp/CHANGELOG.md#0380).
>>>>>>> 7b0943bd

[PR 3001]: https://github.com/libp2p/rust-libp2p/pull/3001
[PR 2945]: https://github.com/libp2p/rust-libp2p/pull/2945
[PR 3055]: https://github.com/libp2p/rust-libp2p/pull/3055

# 0.49.0

- Remove default features. You need to enable required features explicitly now. As a quick workaround, you may want to use the
  new `full` feature which activates all features. See [PR 2918].

- Introduce `tokio` and `async-std` features and deprecate the following ones:
  - `tcp-tokio` in favor of `tcp` + `tokio`
  - `mdns-tokio` in favor of `mdns` + `tokio`
  - `dns-tokio` in favor of `dns` + `tokio`
  - `tcp-async-io` in favor of `tcp` + `async-std`
  - `mdns-async-io` in favor of `mdns` + `async-std`
  - `dns-async-std` in favor of `dns` + `async-std`
  
  See [PR 2962].

- Update individual crates.
    - Update to [`libp2p-autonat` `v0.8.0`](protocols/autonat/CHANGELOG.md#0080).
    - Update to [`libp2p-core` `v0.37.0`](core/CHANGELOG.md#0370).
    - Update to [`libp2p-dcutr` `v0.7.0`](protocols/dcutr/CHANGELOG.md#0070).
    - Update to [`libp2p-deflate` `v0.37.0`](transports/deflate/CHANGELOG.md#0370).
    - Update to [`libp2p-dns` `v0.37.0`](transports/dns/CHANGELOG.md#0370).
    - Update to [`libp2p-floodsub` `v0.40.0`](protocols/floodsub/CHANGELOG.md#0400).
    - Update to [`libp2p-gossipsub` `v0.42.0`](protocols/gossipsub/CHANGELOG.md#0420).
    - Update to [`libp2p-identify` `v0.40.0`](protocols/identify/CHANGELOG.md#0400).
    - Update to [`libp2p-kad` `v0.41.0`](protocols/kad/CHANGELOG.md#0410).
    - Update to [`libp2p-mdns` `v0.41.0`](protocols/mdns/CHANGELOG.md#0410).
    - Update to [`libp2p-metrics` `v0.10.0`](misc/metrics/CHANGELOG.md#0100).
    - Update to [`libp2p-mplex` `v0.37.0`](muxers/mplex/CHANGELOG.md#0370).
    - Update to [`libp2p-noise` `v0.40.0`](transports/noise/CHANGELOG.md#0400).
    - Update to [`libp2p-ping` `v0.40.0`](protocols/ping/CHANGELOG.md#0400).
    - Update to [`libp2p-plaintext` `v0.37.0`](transports/plaintext/CHANGELOG.md#0370).
    - Update to [`libp2p-relay` `v0.13.0`](protocols/relay/CHANGELOG.md#0130).
    - Update to [`libp2p-rendezvous` `v0.10.0`](protocols/rendezovus/CHANGELOG.md#0100).
    - Update to [`libp2p-request-response` `v0.22.0`](protocols/request-response/CHANGELOG.md#0220).
    - Update to [`libp2p-swarm-derive` `v0.30.1`](swarm-derive/CHANGELOG.md#0301).
    - Update to [`libp2p-swarm` `v0.40.0`](swarm/CHANGELOG.md#0400).
    - Update to [`libp2p-tcp` `v0.37.0`](transports/tcp/CHANGELOG.md#0370).
    - Update to [`libp2p-uds` `v0.36.0`](transports/uds/CHANGELOG.md#0360).
    - Update to [`libp2p-wasm-ext` `v0.37.0`](transports/wasm-ext/CHANGELOG.md#0370).
    - Update to [`libp2p-websocket` `v0.39.0`](transports/websocket/CHANGELOG.md#0390).
    - Update to [`libp2p-yamux` `v0.41.0`](muxers/mplex/CHANGELOG.md#0410).

[PR 2918]: https://github.com/libp2p/rust-libp2p/pull/2918
[PR 2962]: https://github.com/libp2p/rust-libp2p/pull/2962

# 0.48.0

- Update to [`libp2p-core` `v0.36.0`](core/CHANGELOG.md#0360).

- Update to [`libp2p-swarm-derive` `v0.30.0`](swarm-derive/CHANGELOG.md#0300).

- Update to [`libp2p-dcutr` `v0.6.0`](protocols/dcutr/CHANGELOG.md#060).

- Update to [`libp2p-rendezvous` `v0.9.0`](protocols/rendezvous/CHANGELOG.md#090).

- Update to [`libp2p-ping` `v0.39.0`](protocols/ping/CHANGELOG.md#0390).

- Update to [`libp2p-identify` `v0.39.0`](protocols/identify/CHANGELOG.md#0390).

- Update to [`libp2p-floodsub` `v0.39.0`](protocols/floodsub/CHANGELOG.md#0390).

- Update to [`libp2p-relay` `v0.12.0`](protocols/relay/CHANGELOG.md#0120).

- Update to [`libp2p-metrics` `v0.9.0`](misc/metrics/CHANGELOG.md#090).

- Update to [`libp2p-kad` `v0.40.0`](protocols/kad/CHANGELOG.md#0400).

- Update to [`libp2p-autonat` `v0.7.0`](protocols/autonat/CHANGELOG.md#070).

- Update to [`libp2p-request-response` `v0.21.0`](protocols/request-response/CHANGELOG.md#0210).

# 0.47.0

- Update to [`libp2p-dcutr` `v0.5.0`](protocols/dcutr/CHANGELOG.md#050).

- Update to [`libp2p-derive` `v0.29.0`](swarm-derive/CHANGELOG.md#0290).

- Update to [`libp2p-rendezvous` `v0.8.0`](protocols/rendezvous/CHANGELOG.md#080).

- Update to [`libp2p-ping` `v0.38.0`](protocols/ping/CHANGELOG.md#0380).

- Update to [`libp2p-identify` `v0.38.0`](protocols/identify/CHANGELOG.md#0380).

- Update to [`libp2p-floodsub` `v0.38.0`](protocols/floodsub/CHANGELOG.md#0380).

- Update to [`libp2p-relay` `v0.11.0`](protocols/relay/CHANGELOG.md#0110).

- Update to [`libp2p-metrics` `v0.8.0`](misc/metrics/CHANGELOG.md#080).

- Update to [`libp2p-kad` `v0.39.0`](protocols/kad/CHANGELOG.md#0390).

- Update to [`libp2p-autonat` `v0.6.0`](protocols/autonat/CHANGELOG.md#060).

- Update to [`libp2p-request-response` `v0.20.0`](protocols/request-response/CHANGELOG.md#0200).

- Update to [`libp2p-swarm` `v0.38.0`](swarm/CHANGELOG.md#0380).

# 0.46.1

- Update to `libp2p-derive` [`v0.28.0`](swarm-derive/CHANGELOG.md#0280).

# 0.46.0

- Semver bump Rust from `1.56.1` to `1.60.0` . See [PR 2646].
- Added weak dependencies for features. See [PR 2646].
- Update individual crates.
    - Update to [`libp2p-autonat` `v0.5.0`](protocols/autonat/CHANGELOG.md#050).
    - Update to [`libp2p-core` `v0.34.0`](core/CHANGELOG.md#0340).
    - Update to [`libp2p-dcutr` `v0.4.0`](protocols/dcutr/CHANGELOG.md#040).
    - Update to [`libp2p-floodsub` `v0.37.0`](protocols/floodsub/CHANGELOG.md#0370).
    - Update to [`libp2p-identify` `v0.37.0`](protocols/identify/CHANGELOG.md#0370).
    - Update to [`libp2p-kad` `v0.38.0`](protocols/kad/CHANGELOG.md#0380).
    - Update to [`libp2p-metrics` `v0.7.0`](misc/metrics/CHANGELOG.md#070).
    - Update to [`libp2p-mplex` `v0.34.0`](muxers/mplex/CHANGELOG.md).
    - Update to [`libp2p-noise` `v0.37.0`](transports/noise/CHANGELOG.md#0370).
    - Update to [`libp2p-ping` `v0.37.0`](protocols/ping/CHANGELOG.md#0370).
    - Update to [`libp2p-plaintext` `v0.34.0`](transports/plaintext/CHANGELOG.md#0340).
    - Update to [`libp2p-relay` `v0.10.0`](protocols/relay/CHANGELOG.md#0100).
    - Update to [`libp2p-rendezvous` `v0.7.0`](protocols/rendezvous/CHANGELOG.md#070).
    - Update to [`libp2p-request-response` `v0.19.0`](protocols/request-response/CHANGELOG.md#0190).
    - Update to [`libp2p-swarm` `v0.37.0`](swarm/CHANGELOG.md#0370).
    - Update to [`libp2p-wasm-ext` `v0.34.0`](transports/wasm-ext/CHANGELOG.md#0340).
    - Update to [`libp2p-yamux` `v0.38.0`](muxers/yamux/CHANGELOG.md#0380).
    - Update to `libp2p-uds` [`v0.33.0`](transports/uds/CHANGELOG.md).

[PR 2646]: https://github.com/libp2p/rust-libp2p/pull/2646

# 0.45.1

- Update individual crates.
    - Update to [`libp2p-dcutr` `v0.3.1`](protocols/dcutr/CHANGELOG.md).
    - Update to [`libp2p-identify` `v0.36.1`](protocols/identify/CHANGELOG.md).
    - Update to [`libp2p-kad` `v0.37.1`](protocols/kad/CHANGELOG.md).
    - Update to [`libp2p-relay` `v0.9.1`](protocols/relay/CHANGELOG.md).
    - Update to [`libp2p-swarm` `v0.36.1`](swarm/CHANGELOG.md).

# 0.45.0
- Update individual crates.
    - Update to [`libp2p-plaintext` `v0.33.0`](transports/plaintext/CHANGELOG.md).
    - Update to [`libp2p-noise` `v0.36.0`](transports/noise/CHANGELOG.md).
    - Update to [`libp2p-wasm-ext` `v0.33.0`](transports/wasm-ext/CHANGELOG.md).
    - Update to [`libp2p-yamux` `v0.37.0`](muxers/yamux/CHANGELOG.md).
    - Update to [`libp2p-mplex` `v0.33.0`](muxers/mplex/CHANGELOG.md).
    - Update to [`libp2p-dcutr` `v0.3.0`](protocols/dcutr/CHANGELOG.md).
    - Update to [`libp2p-rendezvous` `v0.6.0`](protocols/rendezvous/CHANGELOG.md).
    - Update to [`libp2p-ping` `v0.36.0`](protocols/ping/CHANGELOG.md).
    - Update to [`libp2p-identify` `v0.36.0`](protocols/identify/CHANGELOG.md).
    - Update to [`libp2p-floodsub` `v0.36.0`](protocols/floodsub/CHANGELOG.md).
    - Update to [`libp2p-relay` `v0.9.0`](protocols/relay/CHANGELOG.md).
    - Update to [`libp2p-metrics` `v0.6.0`](misc/metrics/CHANGELOG.md).
    - Update to [`libp2p-kad` `v0.37.0`](protocols/kad/CHANGELOG.md).
    - Update to [`libp2p-autonat` `v0.4.0`](protocols/autonat/CHANGELOG.md).
    - Update to [`libp2p-request-response` `v0.18.0`](protocols/request-response/CHANGELOG.md).
    - Update to [`libp2p-swarm` `v0.36.0`](swarm/CHANGELOG.md).
    - Update to [`libp2p-core` `v0.33.0`](core/CHANGELOG.md).

## 0.44.0

- Update individual crates.
    - Update to [`libp2p-dcutr` `v0.2.0`](protocols/dcutr/CHANGELOG.md).
    - Update to [`libp2p-dns` `v0.32.1`](transports/dns/CHANGELOG.md).
    - Update to [`libp2p-rendezvous` `v0.5.0`](protocols/rendezvous/CHANGELOG.md).
    - Update to [`libp2p-ping` `v0.35.0`](protocols/ping/CHANGELOG.md).
    - Update to [`libp2p-identify` `v0.35.0`](protocols/identify/CHANGELOG.md).
    - Update to [`libp2p-floodsub` `v0.35.0`](protocols/floodsub/CHANGELOG.md).
    - Update to [`libp2p-relay` `v0.8.0`](protocols/relay/CHANGELOG.md).
    - Update to [`libp2p-metrics` `v0.5.0`](misc/metrics/CHANGELOG.md).
    - Update to [`libp2p-kad` `v0.36.0`](protocols/kad/CHANGELOG.md).
    - Update to [`libp2p-autonat` `v0.3.0`](protocols/autonat/CHANGELOG.md).
    - Update to [`libp2p-request-response` `v0.17.0`](protocols/request-response/CHANGELOG.md).
    - Update to [`libp2p-swarm` `v0.35.0`](swarm/CHANGELOG.md).

## Version 0.43.0 [2022-02-22]

- Update individual crates.
  - Update to `libp2p-autonat` [`v0.2.0`](protocols/autonat/CHANGELOG.md#020-2022-02-22).
  - Update to `libp2p-core` [`v0.32.0`](core/CHANGELOG.md#0320-2022-02-22).
  - Update to `libp2p-deflate` [`v0.32.0`](transports/deflate/CHANGELOG.md#0320-2022-02-22).
  - Update to `libp2p-dns` [`v0.32.0`](transports/dns/CHANGELOG.md#0320-2022-02-22).
  - Update to `libp2p-floodsub` [`v0.34.0`](protocols/floodsub/CHANGELOG.md#0340-2022-02-22).
  - Update to `libp2p-gossipsub` [`v0.36.0`](protocols/gossipsub/CHANGELOG.md#0360-2022-02-22).
  - Update to `libp2p-identify` [`v0.34.0`](protocols/identify/CHANGELOG.md#0340-2022-02-22).
  - Update to `libp2p-kad` [`v0.35.0`](protocols/kad/CHANGELOG.md#0350-2022-02-22).
  - Update to `libp2p-mdns` [`v0.35.0`](protocols/mdns/CHANGELOG.md#0350-2022-02-22).
  - Update to `libp2p-metrics` [`v0.4.0`](misc/metrics/CHANGELOG.md#040-2022-02-22).
  - Update to `libp2p-mplex` [`v0.32.0`](muxers/mplex/CHANGELOG.md#0320-2022-02-22).
  - Update to `libp2p-noise` [`v0.35.0`](transports/noise/CHANGELOG.md#0350-2022-02-22).
  - Update to `libp2p-ping` [`v0.34.0`](protocols/ping/CHANGELOG.md#0340-2022-02-22).
  - Update to `libp2p-plaintext` [`v0.32.0`](transports/plaintext/CHANGELOG.md#0320-2022-02-22).
  - Update to `libp2p-relay` [`v0.7.0`](protocols/relay/CHANGELOG.md#070-2022-02-22).
  - Update to `libp2p-rendezvous` [`v0.4.0`](protocols/rendezvous/CHANGELOG.md#040-2022-02-22).
  - Update to `libp2p-request-response` [`v0.16.0`](protocols/request-response/CHANGELOG.md#0160-2022-02-22).
  - Update to `libp2p-swarm` [`v0.34.0`](swarm/CHANGELOG.md#0340-2022-02-22).
  - Update to `libp2p-derive` [`v0.27.0`](swarm-derive/CHANGELOG.md#0270-2022-02-22).
  - Update to `libp2p-tcp` [`v0.32.0`](transports/tcp/CHANGELOG.md#0320-2022-02-22).
  - Update to `libp2p-uds` [`v0.32.0`](transports/uds/CHANGELOG.md#0320-2022-02-22).
  - Update to `libp2p-wasm-ext` [`v0.32.0`](transports/wasm-ext/CHANGELOG.md#0320-2022-02-22).
  - Update to `libp2p-websocket` [`v0.34.0`](transports/websocket/CHANGELOG.md#0340-2022-02-22).
  - Update to `libp2p-yamux` [`v0.36.0`](muxers/yamux/CHANGELOG.md#0360-2022-02-22).

- Update to `parking_lot` `v0.12.0`. See [PR 2463].

- Drop support for gossipsub in the wasm32-unknown-unknown target (see [PR 2506]).

[PR 2506]: https://github.com/libp2p/rust-libp2p/pull/2506
[PR 2463]: https://github.com/libp2p/rust-libp2p/pull/2463/

## Version 0.42.1 [2022-02-02]

- Update individual crates.
  - `libp2p-relay`
      - [v0.6.1](protocols/relay/CHANGELOG.md#061-2022-02-02)
  - `libp2p-tcp`
      - [v0.31.1](transports/tcp/CHANGELOG.md#0311-2022-02-02)

## Version 0.42.0 [2022-01-27]

- Update individual crates.
    - `libp2p-autonat`
      - [v0.1.0](protocols/autonat/CHANGELOG.md#010-2022-01-27)
    - `libp2p-core`
      - [v0.31.0](core/CHANGELOG.md#0310-2022-01-27)
    - `libp2p-deflate`
      - [v0.31.0](transports/deflate/CHANGELOG.md#0310-2022-01-27)
    - `libp2p-dns`
      - [v0.31.0](transports/dns/CHANGELOG.md#0310-2022-01-27)
    - `libp2p-floodsub`
      - [v0.33.0](protocols/floodsub/CHANGELOG.md#0330-2022-01-27)
    - `libp2p-gossipsub`
      - [v0.35.0](protocols/gossipsub/CHANGELOG.md#0350-2022-01-27)
    - `libp2p-identify`
      - [v0.33.0](protocols/identify/CHANGELOG.md#0330-2022-01-27)
    - `libp2p-kad`
      - [v0.34.0](protocols/kad/CHANGELOG.md#0340-2022-01-27)
    - `libp2p-mdns` (breaking compatibility with previous versions)
      - [v0.34.0](protocols/mdns/CHANGELOG.md#0340-2022-01-27)
    - `libp2p-metrics`
      - [v0.3.0](misc/metrics/CHANGELOG.md#030-2022-01-27)
    - `libp2p-mplex`
      - [v0.31.0](muxers/mplex/CHANGELOG.md#0310-2022-01-27)
    - `libp2p-noise`
      - [v0.34.0](transports/noise/CHANGELOG.md#0340-2022-01-27)
    - `libp2p-ping`
      - [v0.33.0](protocols/ping/CHANGELOG.md#0330-2022-01-27)
    - `libp2p-plaintext`
      - [v0.31.0](transports/plaintext/CHANGELOG.md#0310-2022-01-27)
    - `libp2p-relay`
      - [v0.6.0](protocols/relay/CHANGELOG.md#060-2022-01-27)
    - `libp2p-rendezvous`
      - [v0.3.0](protocols/rendezvous/CHANGELOG.md#030-2022-01-27)
    - `libp2p-request-response`
      - [v0.15.0](protocols/request-response/CHANGELOG.md#0150-2022-01-27)
    - `libp2p-swarm-derive`
      - [v0.26.1](swarm-derive/CHANGELOG.md#0261-2022-01-27)
    - `libp2p-swarm`
      - [v0.33.0](swarm/CHANGELOG.md#0330-2022-01-27)
    - `libp2p-tcp`
      - [v0.31.0](transports/tcp/CHANGELOG.md#0310-2022-01-27)
    - `libp2p-uds`
      - [v0.31.0](transports/uds/CHANGELOG.md#0310-2022-01-27)
    - `libp2p-wasm-ext`
      - [v0.31.0](transports/wasm-ext/CHANGELOG.md#0310-2022-01-27)
    - `libp2p-websocket`
      - [v0.33.0](transports/websocket/CHANGELOG.md#0330-2022-01-27)
    - `libp2p-yamux`
      - [v0.35.0](muxers/yamux/CHANGELOG.md#0350-2022-01-27)

- Migrate to Rust edition 2021 (see [PR 2339]).

[PR 2339]: https://github.com/libp2p/rust-libp2p/pull/2339

## Version 0.41.0 [2021-11-16]

- Update individual crates.
    - `libp2p-floodsub`
    - `libp2p-gossipsub`
    - `libp2p-identify`
    - `libp2p-kad`
    - `libp2p-mdns`
    - `libp2p-metrics`
    - `libp2p-ping`
    - `libp2p-relay`
    - `libp2p-rendezvous`
    - `libp2p-request-response`
    - `libp2p-swarm-derive`
    - `libp2p-swarm`
    - `libp2p-websocket`
- Forward `wasm-bindgen` feature to `futures-timer`, `instant`, `parking_lot`, `getrandom/js` and `rand/wasm-bindgen`.

## Version 0.40.0 [2021-11-01]

- Update individual crates.
    - `libp2p-core`
    - `libp2p-deflate`
    - `libp2p-dns`
    - `libp2p-floodsub`
    - `libp2p-gossipsub`
    - `libp2p-identify`
    - `libp2p-kad`
    - `libp2p-mdns`
    - `libp2p-mplex`
    - `libp2p-noise`
    - `libp2p-ping`
    - `libp2p-plaintext`
    - `libp2p-relay`
    - `libp2p-request-response`
    - `libp2p-swarm`
    - `libp2p-tcp`
    - `libp2p-uds`
    - `libp2p-wasm-ext`
    - `libp2p-websocket`
    - `libp2p-yamux`

- Re-export the `wasm-bindgen` feature from `parking_lot`, so
  `libp2p` users can opt-in to that crate's Wasm support. See [PR 2180].

- Add `libp2p-metrics`.

[PR 2180]: https://github.com/libp2p/rust-libp2p/pull/2180/

## Version 0.39.1 [2021-07-12]

- Update individual crates.
    - `libp2p-swarm-derive`

## Version 0.39.0 [2021-07-12]

- Update individual crates.
    - `libp2p-core`
    - `libp2p-deflate`
    - `libp2p-dns`
    - `libp2p-floodsub`
    - `libp2p-gossipsub`
    - `libp2p-identify`
    - `libp2p-kad`
    - `libp2p-mdns`
    - `libp2p-mplex`
    - `libp2p-noise`
    - `libp2p-ping`
    - `libp2p-plaintext`
    - `libp2p-relay`
    - `libp2p-request-response`
    - `libp2p-swarm`
    - `libp2p-tcp`
    - `libp2p-uds`
    - `libp2p-wasm-ext`
    - `libp2p-websocket`
    - `libp2p-yamux`

## Version 0.38.0 [2021-05-17]

- Update individual crates.
    - `libp2p-core`
    - `libp2p-gossipsub`
    - `libp2p-noise`
    - `libp2p-pnet`
    - `libp2p-wasm-ext`

## Version 0.37.1 [2021-04-14]

- Update individual crates.
    - `libp2p-swarm-derive`

## Version 0.37.0 [2021-04-13]

- Update individual crates.
    - `libp2p-core`
    - `libp2p-dns`
    - `libp2p-floodsub`
    - `libp2p-gossipsub`
    - `libp2p-kad`
    - `libp2p-mdns`
    - `libp2p-ping`
    - `libp2p-relay`
    - `libp2p-request-response`
    - `libp2p-swarm`
    - `libp2p-wasm-ext`
    - `libp2p-yamux`

- Drop support for `wasm32-unknown-unknown` in favor of
  `wasm32-unknown-emscripten` and `wasm32-wasi` [PR
  2038](https://github.com/libp2p/rust-libp2p/pull/2038).

## Version 0.36.0 [2021-03-17]

- Consolidate top-level utility functions for constructing development
  transports. There is now just `development_transport()` (available with default features)
  and `tokio_development_transport()` (available when the corresponding tokio features are enabled).
  Furthermore, these are now `async fn`s. The minor variations that also included `pnet`
  support have been removed.
  [PR 1927](https://github.com/libp2p/rust-libp2p/pull/1927)

- Update libp2p crates.

- Do not leak default features from libp2p crates.
  [PR 1986](https://github.com/libp2p/rust-libp2p/pull/1986).

- Add `libp2p-relay` to `libp2p` facade crate.

## Version 0.35.1 [2021-02-17]

- Update `libp2p-yamux` to latest patch version.

## Version 0.35.0 [2021-02-15]

- Use `libp2p-swarm-derive`, the former `libp2p-core-derive`.

- Update `libp2p-deflate`, `libp2p-gossipsub`, `libp2p-mdns`, `libp2p-request-response`,
  `libp2p-swarm` and `libp2p-tcp`.

## Version 0.34.0 [2021-01-12]

- Update `libp2p-core` and all dependent crates.

- The `tcp-async-std` feature is now `tcp-async-io`, still
  enabled by default.

## Version 0.33.0 [2020-12-17]

- Update `libp2p-core` and all dependent crates.

## Version 0.32.2 [2020-12-10]

- Update `libp2p-websocket`.

## Version 0.32.1 [2020-12-09]

- Update minimum patch version of `libp2p-websocket`.

## Version 0.32.0 [2020-12-08]

- Update `libp2p-request-response`.

- Update to `libp2p-mdns-0.26`.

- Update `libp2p-websocket` minimum patch version.

## Version 0.31.2 [2020-12-02]

- Bump minimum `libp2p-core` patch version.

## Version 0.31.1 [2020-11-26]

- Bump minimum `libp2p-tcp` patch version.

## Version 0.31.0 [2020-11-25]

- Update `multistream-select` and all dependent crates.

## Version 0.30.1 [2020-11-11]

- Update `libp2p-plaintext`.

## Version 0.30.0 [2020-11-09]

- Update `libp2p-mdns`, `libp2p-tcp` and `libp2p-uds` as well as `libp2p-core`
  and all its dependers.

## Version 0.29.1 [2020-10-20]

- Update `libp2p-core`.

## Version 0.29.0 [2020-10-16]

- Update `libp2p-core`, `libp2p-floodsub`, `libp2p-gossipsub`, `libp2p-mplex`,
  `libp2p-noise`, `libp2p-plaintext`, `libp2p-pnet`, `libp2p-request-response`,
  `libp2p-swarm`, `libp2p-tcp`, `libp2p-websocket` and `parity-multiaddr`.

## Version 0.28.1 [2020-09-10]

- Update to `libp2p-core` `0.22.1`.

## Version 0.28.0 [2020-09-09]

- Update `libp2p-yamux` to `0.25.0`. *Step 4 of 4 in a multi-release
  upgrade process.* See the `libp2p-yamux` CHANGELOG for details.

## Version 0.27.0 [2020-09-09]

- Update `libp2p-yamux` to `0.24.0`. *Step 3 of 4 in a multi-release
  upgrade process.* See the `libp2p-yamux` CHANGELOG for details.

## Version 0.26.0 [2020-09-09]

- Update `libp2p-yamux` to `0.23.0`. *Step 2 of 4 in a multi-release
  upgrade process.* See the `libp2p-yamux` CHANGELOG for details.

## Version 0.25.0 [2020-09-09]

- Remove the deprecated `libp2p-secio` dependency. To continue to use
  SECIO, add an explicit dependency on `libp2p-secio`. However,
  transitioning to `libp2p-noise` is strongly recommended.

- Update `libp2p-yamux` to `0.22.0`. *This version starts a multi-release
  upgrade process.* See the `libp2p-yamux` CHANGELOG for details.

- Bump `libp2p-noise` to `0.24`. See the `libp2p-noise`
changelog for details about the `LegacyConfig`.

- The `ProtocolsHandler` in `libp2p-swarm` has a new associated type
  `InboundOpenInfo` ([PR 1714]).

[PR 1714]: https://github.com/libp2p/rust-libp2p/pull/1714

## Version 0.24.0 [2020-08-18]

- Update `libp2p-core`, `libp2p-gossipsub`, `libp2p-kad`, `libp2p-mdns`,
  `libp2p-ping`, `libp2p-request-response`, `libp2p-swarm` and dependent crates.

## Version 0.23.0 (2020-08-03)

**NOTE**: For a smooth upgrade path from `0.21` to `> 0.22`
on an existing deployment, this version must not be skipped
or the provided legacy configuration for `libp2p-noise` used!

- Bump `libp2p-noise` dependency to `0.22`. See the `libp2p-noise`
changelog for details about the `LegacyConfig`.

- Refactored bandwidth logging ([PR 1670](https://github.com/libp2p/rust-libp2p/pull/1670)).

## Version 0.22.0 (2020-07-17)

**NOTE**: For a smooth upgrade path from `0.21` to `> 0.22`
on an existing deployment using `libp2p-noise`, this version
must not be skipped!

- Bump `libp2p-noise` dependency to `0.21`.

## Version 0.21.1 (2020-07-02)

- Bump `libp2p-websockets` lower bound.

## Version 0.21.0 (2020-07-01)

- Conditional compilation fixes for the `wasm32-wasi` target
  ([PR 1633](https://github.com/libp2p/rust-libp2p/pull/1633)).

- New `libp2p-request-response` crate
  ([PR 1596](https://github.com/libp2p/rust-libp2p/pull/1596)).

- Updated libp2p dependencies.

## Version 0.19.1 (2020-05-25)

- Temporarily pin all `async-std` dependencies to `< 1.6`.
  [PR 1589](https://github.com/libp2p/rust-libp2p/pull/1589)

- `libp2p-core-derive`: Fully qualified std::result::Result in macro
  [PR 1587](https://github.com/libp2p/rust-libp2p/pull/1587)

## Version 0.19.0 (2020-05-18)

- `libp2p-core`, `libp2p-swarm`: Added support for multiple dialing
  attempts per peer, with a configurable limit.
  [PR 1506](https://github.com/libp2p/rust-libp2p/pull/1506)

- `libp2p-core`: `PeerId`s that use the identity hashing will now be properly
  displayed using the string representation of an identity multihash, rather
  than the canonical SHA 256 representation.
  [PR 1576](https://github.com/libp2p/rust-libp2p/pull/1576)

- `libp2p-core`: Updated to multihash 0.11.0.
  [PR 1566](https://github.com/libp2p/rust-libp2p/pull/1566)

- `libp2p-core`: Make the number of events buffered to/from tasks configurable.
  [PR 1574](https://github.com/libp2p/rust-libp2p/pull/1574)

- `libp2p-dns`, `parity-multiaddr`: Added support for the `/dns` multiaddr
  protocol. Additionally, the `multiaddr::from_url` function will now use
  `/dns` instead of `/dns4`.
  [PR 1575](https://github.com/libp2p/rust-libp2p/pull/1575)

- `libp2p-noise`: Added the `X25519Spec` protocol suite which uses
  libp2p-noise-spec compliant signatures on static keys as well as the
  `/noise` protocol upgrade, hence providing a libp2p-noise-spec compliant
  `XX` handshake. `IK` and `IX` are still supported with `X25519Spec`
  though not guaranteed to be interoperable with other libp2p
  implementations as these handshake patterns are not currently
  included in the libp2p-noise-spec. The `X25519Spec` implementation
  will eventually replace the current `X25519` implementation, with
  the former being removed. To upgrade without interruptions, you may
  temporarily include `NoiseConfig`s for both implementations as
  alternatives in your transport upgrade pipeline.

- `libp2p-kad`: Consider fixed (K_VALUE) amount of peers at closest query
  initialization. Unless `KademliaConfig::set_replication_factor` is used change
  has no effect.
  [PR 1536](https://github.com/libp2p/rust-libp2p/pull/1536)

- `libp2p-kad`: Provide more insight into, and control of, the execution of
  queries. All query results are now wrapped in `KademliaEvent::QueryResult`.
  As a side-effect of these changes and for as long as the record storage
  API is not asynchronous, local storage errors on `put_record` are reported
  synchronously in a `Result`, instead of being reported asynchronously by
  an event.
  [PR 1567](https://github.com/libp2p/rust-libp2p/pull/1567)

- `libp2p-tcp`, `libp2p`: Made the `libp2p-tcp/async-std` feature flag
  disabled by default, and split the `libp2p/tcp` feature in two:
  `tcp-async-std` and `tcp-tokio`. `tcp-async-std` is still enabled by default.
  [PR 1471](https://github.com/libp2p/rust-libp2p/pull/1471)

- `libp2p-tcp`: On listeners started with an IPv6 multi-address the socket
  option `IPV6_V6ONLY` is set to true. Instead of relying on IPv4-mapped IPv6
  address support, two listeners can be started if IPv4 and IPv6 should both
  be supported. IPv4 listener addresses are not affected by this change.
  [PR 1555](https://github.com/libp2p/rust-libp2p/pull/1555)

## Version 0.18.1 (2020-04-17)

- `libp2p-swarm`: Make sure inject_dial_failure is called in all situations.
  [PR 1549](https://github.com/libp2p/rust-libp2p/pull/1549)

## Version 0.18.0 (2020-04-09)

- `libp2p-core`: Treat connection limit errors as pending connection errors.
  [PR 1546](https://github.com/libp2p/rust-libp2p/pull/1546)

- `libp2p-core-derive`: Disambiguate calls to `NetworkBehaviour::inject_event`.
  [PR 1543](https://github.com/libp2p/rust-libp2p/pull/1543)

- `libp2p-floodsub`: Allow sent messages seen as subscribed.
  [PR 1520](https://github.com/libp2p/rust-libp2p/pull/1520)

- `libp2p-kad`: Return peers independent of record existence.
  [PR 1544](https://github.com/libp2p/rust-libp2p/pull/1544)

- `libp2p-wasm-ext`: Fix "parsed is null" errors being thrown.
  [PR 1535](https://github.com/libp2p/rust-libp2p/pull/1535)

## Version 0.17.0 (2020-04-02)

- `libp2p-core`: Finished "identity hashing" for peer IDs migration.
  [PR 1460](https://github.com/libp2p/rust-libp2p/pull/1460)
- `libp2p-core`: Remove `poll_broadcast`.
  [PR 1527](https://github.com/libp2p/rust-libp2p/pull/1527)
- `libp2p-core`, `libp2p-swarm`: Report addresses of closed listeners.
  [PR 1485](https://github.com/libp2p/rust-libp2p/pull/1485)
- `libp2p-core`: Support for multiple connections per peer and configurable connection limits.
  See [PR #1440](https://github.com/libp2p/rust-libp2p/pull/1440),
  [PR #1519](https://github.com/libp2p/rust-libp2p/pull/1519) and
  [issue #912](https://github.com/libp2p/rust-libp2p/issues/912) for details.

- `libp2p-swarm`: Pass the cause of closing a listener to `inject_listener_closed`.
  [PR 1517](https://github.com/libp2p/rust-libp2p/pull/1517)
- `libp2p-swarm`: Support for multiple connections per peer and configurable connection limits.
  See [PR #1440](https://github.com/libp2p/rust-libp2p/pull/1440),
  [PR #1519](https://github.com/libp2p/rust-libp2p/pull/1519) and
  [issue #912](https://github.com/libp2p/rust-libp2p/issues/912) for details.
- `libp2p-swarm`: The `SwarmEvent` now returns more events.
  [PR 1515](https://github.com/libp2p/rust-libp2p/pull/1515)
- `libp2p-swarm`: New `protocols_handler::multi` module.
  [PR 1497](https://github.com/libp2p/rust-libp2p/pull/1497)
- `libp2p-swarm`: Allow configuration of outbound substreams.
  [PR 1521](https://github.com/libp2p/rust-libp2p/pull/1521)

- `libp2p-kad`: Providers returned from a lookup are now deduplicated.
  [PR 1528](https://github.com/libp2p/rust-libp2p/pull/1528)
- `libp2p-kad`: Allow customising the maximum packet size.
  [PR 1502](https://github.com/libp2p/rust-libp2p/pull/1502)
- `libp2p-kad`: Allow customising the (libp2p) connection keep-alive timeout.
  [PR 1477](https://github.com/libp2p/rust-libp2p/pull/1477)
- `libp2p-kad`: Avoid storing records that are expired upon receipt (optimisation).
  [PR 1496](https://github.com/libp2p/rust-libp2p/pull/1496)
- `libp2p-kad`: Fixed potential panic on computing record expiry.
  [PR 1492](https://github.com/libp2p/rust-libp2p/pull/1492)

- `libp2p-mplex`: Guard against use of underlying `Sink` upon
  error or connection close.
  [PR 1529](https://github.com/libp2p/rust-libp2p/pull/1529)

- `multistream-select`: Upgrade to stable futures.
  [PR 1484](https://github.com/libp2p/rust-libp2p/pull/1484)

- `multihash`: Removed the crate in favour of the upstream crate.
  [PR 1472](https://github.com/libp2p/rust-libp2p/pull/1472)

## Version 0.16.2 (2020-02-28)

- Fixed yamux connections not properly closing and being stuck in the `CLOSE_WAIT` state.
- Added a `websocket_transport()` function in `libp2p-wasm-ext`, behind a Cargo feature.
- Fixed ambiguity in `IntoProtocolsHandler::select` vs `ProtocolsHandler::select` in the `NetworkBehaviour` custom derive.

## Version 0.16.1 (2020-02-18)

- Fixed wrong representation of `PeerId`s being used in `Kademlia::get_closest_peers`.
- Implemented `FusedStream` for `Swarm`.

## Version 0.16.0 (2020-02-13)

- Removed the `Substream` associated type from the `ProtocolsHandler` trait. The type of the substream is now always `libp2p::swarm::NegotiatedSubstream`.
- As a consequence of the previous change, most of the implementations of the `NetworkBehaviour` trait provided by libp2p (`Ping`, `Identify`, `Kademlia`, `Floodsub`, `Gossipsub`) have lost a generic parameter.
- Removed the first generic parameter (the transport) from `Swarm` and `ExpandedSwarm`. The transport is now abstracted away in the internals of the swarm.
- The `Send` and `'static` bounds are now enforced directly on the `ProtocolsHandler` trait and its associated `InboundUpgrade` and `OutboundUpgrade` implementations.
- Modified `PeerId`s to compare equal across the identity and SHA256 hashes. As a consequence, the `Borrow` implementation of `PeerId` now always returns the bytes representation of a multihash with a SHA256 hash.
- Modified libp2p-floodsub to no longer hash the topic. The new behaviour is now compatible with go-libp2p and js-libp2p, but is a breaking change with regards to rust-libp2p.
- Added libp2p-pnet. It makes it possible to protect networks with a pre-shared key (PSK).
- Modified the `poll_method` parameter of the `NetworkBehaviour` custom derive. The expected method now takes an additional parameter of type `impl PollParameters` to be consistent with the `NetworkBehaviour::poll` method.
- libp2p-noise now compiles for WASM targets.
- Changed libp2p-noise to grow its memory buffers dynamically. This should reduce the overall memory usage of connections that use the noise encryption.
- Fixed libp2p-gossipsub to no longer close the connection if the inbound substream is closed by the remote.
- All crates prefixed with `libp2p-` now use the same version number.
- Added a new variant `ListenerEvent::Error` for listeners to report non-fatal errors. `libp2p-tcp` uses this variant to report errors that happen on remote sockets before they have been accepted and errors when trying to determine the local machine's IP address.

## Version 0.15.0 (2020-01-24)

- Added `libp2p-gossipsub`.
- Added `SwarmBuilder::executor` to allow configuring which tasks executor to use.
- Added `TokioTcpConfig` in `libp2p-tcp` and `TokioUdsConfig` in `libp2p-uds` behind `tokio` features. These structs use `tokio` and require a `tokio` runtime executor to be configured via `SwarmBuilder::executor`.
- Changed the `OutboundUpgrade` and `InboundUpgrade` traits to no longer be passed a `Negotiated<C>` but just a `C`. The `Negotiated` is now in the trait bounds requirements of `ProtocolsHandler`.
- Fixed `libp2p-wasm-ext` returning `Err(WouldBlock)` rather than `Pending`.
- Fixed `libp2p-dns` not segregating DNS4 and DNS6.
- Removed some unnecessary `Unpin` requirements on futures.
- Changed `Mdns::new` to no longer be `async`.
- Fixed `libp2p-kad` keeping connections alive when it shouldn't.
- Fixed `InboundUpgrade` not always properly implemented on `NoiseConfig`.

## Version 0.14.0-alpha.1 (2020-01-07)

- Upgraded the crate to stable futures.
- Use varints instead of fixed sized (4 byte) integers to delimit plaintext 2.0 messages to align implementation with the specification.
- Refactored the `core::upgrade` module to provide async functions.
- Changed the `Stream` trait implementation of `Swarm` to no longer return a `Result`.
- Added the `Swarm::next` and `Swarm::next_event` functions and the `SwarmEvent` enum.
- Changed `ProtocolsHandler::poll` to no longer return an error. Instead, `ProtocolsHandlerEvent` has a new `Close` variant which corresponds to what an error represented before.
- Changed all the traits that have a `poll` function (i.e. `NetworkBehaviour`, `ProtocolsHandler`, `NodeHandler`) to have an additional `&mut Context` parameter, to reflect the changes in the `Future` trait.
- Revamped the API of `libp2p_websockets::framed`.
- Added protocol string to `Error::UnknownProtocolString`.

## Version 0.13.2 (2020-01-02)

- Fixed the `libp2p-noise` handshake not flushing the underlying stream before waiting for a response.
- Fixed semver issue with the `protobuf` crate.

## Version 0.13.1 (2019-11-13)

- Maintenance release to bump dependencies and deal with an accidental breaking change in multihash 0.1.4.

## Version 0.13.0 (2019-11-05)

- Reworked the transport upgrade API. See https://github.com/libp2p/rust-libp2p/pull/1240 for more information.
- Added a parameter allowing to choose the protocol negotiation protocol when upgrading a connection or a substream. See https://github.com/libp2p/rust-libp2p/pull/1245 for more information.
- Added an alternative `multistream-select` protocol called `V1Lazy`.
- Added `PlainText2Config` that implements the `/plaintext/2.0.0` protocol.
- Refactored `libp2p-identify`. Some items have been renamed.
- Now accepting `PeerId`s using the `identity` hashing algorithm as valid.
- Removed `libp2p-observed` and `libp2p-ratelimit`.
- Fixed mDNS long peer IDs not being transmitted properly.
- Added some `Debug` trait implementations.
- Fixed potential arithmetic overflows in `libp2p-kad` and `multistream-select`.

## Version 0.12.0 (2019-08-15)

- In some situations, `multistream-select` will now assume that protocol negotiation immediately succeeds. If it turns out that it failed, an error is generated when reading or writing from/to the stream.
- Replaced `listen_addr` with `local_addr` in events related to incoming connections. The address no longer has to match a previously-reported address.
- Listeners now have an identifier and can be stopped.
- Added `NetworkBehaviour::inject_listener_error` and `NetworkBehaviour::inject_listener_closed`. For diagnostic purposes, listeners can now report errors on incoming connections, such as when calling `accept(2)` fails.
- Fixed tasks sometimes not being notified when a network event happens in `libp2p-mplex`.
- Fixed a memory leak in `libp2p-kad`.
- Added `Toggle::is_enabled()`.
- Removed `IdentifyTransport`.

## Version 0.11.0 (2019-07-18)

- `libp2p-kad`: Completed the core functionality of the record storage API, thereby extending the `RecordStore` for provider records. All records expire by default and are subject to regular republication and caching as per the Kademlia spec(s). Expiration and publication intervals are configurable through the `KademliaConfig`.
- `libp2p-kad`: The routing table now never stores peers without a known (listen) address. In particular, on receiving a new inbound connection, the Kademlia behaviour now emits `KademliaEvent::UnroutablePeer` to indicate that in order for the peer to be added to the routing table and hence considered a reachable node in the DHT, a listen address of the peer must be discovered and reported via `Kademlia::add_address`. This is usually achieved through the use of the `Identify` protocol on the same connection(s).
- `libp2p-kad`: Documentation updates.
- Extracted the `swarm` and `protocols_handler`-related contents from `libp2p-core` to a new `libp2p-swarm` crate.
- Renamed `RawSwarm` to `Network`.
- Added `Floodsub::publish_any`.
- Replaced unbounded channels with bounded ones at the boundary between the `Network` (formerly `RawSwarm`) and `NodeHandler`. The node handlers will now wait if the main task is busy, instead of continuing to push events to the channel.
- Fixed the `address_translation` function ignoring `/dns` addresses.

## Version 0.10.0 (2019-06-25)

- `PollParameters` is now a trait instead of a struct.
- The `Swarm` can now be customized with connection information.
- Fixed write-only substreams now delivering data properly.
- Fixed the TCP listener accidentally shutting down if an incoming socket was closed too quickly.
- Improved the heuristics for determining external multiaddresses based on reports.
- Various fixes to Kademlia iterative queries and the WebSockets transport.

## Version 0.9.1 (2019-06-05)

- `EitherOutput` now implements `Stream` and `Sink` if their variants also implement these traits.
- `libp2p::websocket::error::Error` now implements `Sync`.

## Version 0.9.0 (2019-06-04)

- Major fixes and performance improvements to libp2p-kad.
- Initial prototype for record storage in libp2p-kad.
- Rewrote the implementation of WebSockets. It now properly supports WebSockets Secure (WSS).
- Removed `BrowserWsConfig`. Please use `libp2p::wasm_ext::ExtTransport` instead.
- Added a `Path` parameter to `multiaddr::Protocol::WS` and `WSS`. The string representation when a path is present is respectively `x-parity-ws/<path>` and `x-parity-wss/<path>` where `<path>` is percent-encoded.
- Fixed an issue with `libp2p-tcp` where the wrong listened address was returned, if the actual address was loopback.
- Added `core::upgrade::OptionalUpgrade`.
- Added some utility functions in `core::identity::secp256k1`.
- It is now possible to inject an artificial connection in the `RawSwarm`.

## Version 0.8.1 (2019-05-15)

- Fixed a vulnerability in ED25519 signatures verification in libp2p-core.

## Version 0.8.0 (2019-05-15)

- Crate now successfully runs from within the browser when compiled to WASM.
- Modified the constructors of `NoiseConfig` to accept any type of public key. The Noise handshake has consequently been modified.
- Changed the `StreamMuxer` trait to have an `Error` associated type.
- The `Swarm` now ranks externally-visible multiaddresses by how often they have been reported, ensuring that weird or malicious reports don't affect connectivity too much.
- Added `IntoProtocolsHandler::inbound_protocol`. Must return the same value as what `ProtocolsHandler::listen_protocol` would return.
- `IntoProtocolsHandler::into_handler` now takes a second parameter with the `&ConnectedPoint` to the node we are connected to.
- Replaced the `secp256k1` crate with `libsecp256k1`.
- Fixed `Kademlia::add_providing` taking a `PeerId` instead of a `Multihash`.
- Fixed various bugs in the implementation of `Kademlia`.
- Added `OneSubstreamMuxer`.
- Added the `libp2p-wasm-ext` crate.
- Added `multiaddr::from_url`.
- Added `OptionalTransport`.

## Version 0.7.1 (2019-05-15)

- Fixed a vulnerability in ED25519 signatures verification in libp2p-core.

## Version 0.7.0 (2019-04-23)

- Fixed the inactive connections shutdown mechanism not working.
- `Transport::listen_on` must now return a `Stream` that produces `ListenEvent`s. This makes it possible to notify about listened addresses at a later point in time.
- `Transport::listen_on` no longer returns an address we're listening on. This is done through `ListenEvent`s. All other `listen_on` methods have been updated accordingly.
- Added `NetworkBehaviour::inject_new_listen_addr`, `NetworkBehaviour::inject_expired_listen_addr` and `NetworkBehaviour::inject_new_external_addr`.
- `ProtocolsHandler::listen_protocol` and `ProtocolsHandlerEvent::OutboundSubstreamRequest` must now return a `SubstreamProtocol` struct containing a timeout for the upgrade.
- `Ping::new` now requires a `PingConfig`, which can be created with `PingConfig::new`.
- Removed `Transport::nat_traversal` in favour of a stand-alone `address_translation` function in `libp2p-core`.
- Reworked the API of `Multiaddr`.
- Removed the `ToMultiaddr` trait in favour of `TryFrom`.
- Added `Swarm::ban_peer_id` and `Swarm::unban_peer_id`.
- The `TPeerId` generic parameter of `RawSwarm` is now `TConnInfo` and must now implement a `ConnectionInfo` trait.
- Reworked the `PingEvent`.
- Renamed `KeepAlive::Forever` to `Yes` and `KeepAlive::Now` to `No`.

## Version 0.6.0 (2019-03-29)

- Replaced `NetworkBehaviour::inject_dial_failure` with `inject_dial_failure` and
  `inject_addr_reach_failure`. The former is called when we have finished trying to dial a node
  without success, while the latter is called when we have failed to reach a specific address.
- Fixed Kademlia storing a different hash than the reference implementation.
- Lots of bugfixes in Kademlia.
- Modified the `InboundUpgrade` and `OutboundUpgrade` trait to take a `Negotiated<TSocket>` instead
  of `TSocket`.
- `PollParameters::external_addresses` now returns `Multiaddr`es as reference instead of by value.
- Added `Swarm::external_addresses`.
- Added a `core::swarm::toggle::Toggle` that allows having a disabled `NetworkBehaviour`.

## Version 0.5.0 (2019-03-13)

- Moved the `SecioKeypair` struct in `core/identity` and renamed it to `Keypair`.
- mplex now supports half-closed substreams.
- Renamed `StreamMuxer::shutdown()` to `close()`.
- Closing a muxer with the `close()` method (formerly `shutdown`) now "destroys" all the existing substreams. After `close()` as been called, they all return either EOF or an error.
- The `shutdown_substream()` method now closes only the writing side of the substream, and you can continue reading from it until EOF or until you delete it. This was actually already more or less the case before, but it wasn't properly reflected in the API or the documentation.
- `poll_inbound()` and `poll_outbound()` no longer return an `Option`, as `None` was the same as returning an error.
- Removed the `NodeClosed` events and renamed `NodeError` to `NodeClosed`. From the API's point of view, a connection now always closes with an error.
- Added the `NodeHandlerWrapperError` enum that describes an error generated by the protocols handlers grouped together. It is either `UselessTimeout` or `Handler`. This allows properly reporting closing a connection because it is useless.
- Removed `NodeHandler::inject_inbound_closed`, `NodeHandler::inject_outbound_closed`, `NodeHandler::shutdown`, and `ProtocolsHandler::shutdown`. The handler is now dropped when a shutdown process starts. This should greatly simplify writing a handler.
- `StreamMuxer::close` now implies `flush_all`.
- Removed the `Shutdown` enum from `stream_muxer`.
- Removed `ProtocolsHandler::fuse()`.
- Reworked some API of `core/nodes/node.rs` and `core/nodes/handled_node.rs`.
- The core now works even outside of a tokio context.

## Version 0.4.2 (2019-02-27)

- Fixed periodic pinging not working.

## Version 0.4.1 (2019-02-20)

- Fixed wrong version of libp2p-noise.

## Version 0.4.0 (2019-02-20)

- The `multiaddr!` macro has been moved to the `multiaddr` crate and is now reexported under the name `build_multiaddr!`.
- Modified the functions in `upgrade::transfer` to be more convenient to use.
- Now properly sending external addresses in the identify protocol.
- Fixed duplicate addresses being reported in identify and Kademlia.
- Fixed infinite looping in the functions in `upgrade::transfer`.
- Fixed infinite loop on graceful node shutdown with the `ProtocolsHandlerSelect`.
- Fixed various issues with nodes dialing each other simultaneously.
- Added the `StreamMuxer::is_remote_acknowledged()` method.
- Added a `BandwidthLogging` transport wrapper that logs the bandwidth consumption.
- The addresses to try dialing when dialing a node is now refreshed by the `Swarm` when necessary.
- Lots of modifications to the semi-private structs in `core/nodes`.
- Added `IdentifyEvent::SendBack`, when we send back our information.
- Rewrote the `MemoryTransport` to be similar to the `TcpConfig`.

## Version 0.3.1 (2019-02-02)

- Added `NetworkBehaviour::inject_replaced` that is called whenever we replace a connection with a different connection to the same peer.
- Fixed various issues with Kademlia.

## Version 0.3.0 (2019-01-30)

- Removed the `topology` module and everything it contained, including the `Topology` trait.
- Added `libp2p-noise` that supports Noise handshakes, as an alternative to `libp2p-secio`.
- Updated `ring` to version 0.14.
- Creating a `Swarm` now expects the `PeerId` of the local node, instead of a `Topology`.
- Added `NetworkBehaviour::addresses_of_peer` that returns the addresses a `NetworkBehaviour` knows about a given peer. This exists as a replacement for the topology.
- The `Kademlia` and `Mdns` behaviours now report and store the list of addresses they discover.
- You must now call `Floodsub::add_node_to_partial_view()` and `Floodsub::remove_node_from_partial_view` to add/remove nodes from the list of nodes that floodsub must send messages to.
- Added `NetworkBehaviour::inject_dial_failure` that is called when we fail to dial an address.
- `ProtocolsHandler::connection_keep_alive()` now returns a `KeepAlive` enum that provides more fine grained control.
- The `NodeHandlerWrapper` no longer has a 5 seconds inactivity timeout. This is now handled entirely by `ProtocolsHandler::connection_keep_alive()`.
- Now properly denying connections incoming from the same `PeerId` as ours.
- Added a `SwarmBuilder`. The `incoming_limit` method lets you configure the number of simultaneous incoming connections.
- Removed `FloodsubHandler`, `PingListenHandler` and `PeriodicPingHandler`.
- The structs in `core::nodes` are now generic over the `PeerId`.
- Added `SecioKeypair::ed25519_raw_key()`.
- Fix improper connection shutdown in `ProtocolsHandler`.

## Version 0.2.2 (2019-01-14)

- Fixed improper dependencies versions causing deriving `NetworkBehaviour` to generate an error.

## Version 0.2.1 (2019-01-14)

- Added the `IntoNodeHandler` and `IntoProtocolsHandler` traits, allowing node handlers and protocol handlers to know the `PeerId` of the node they are interacting with.

## Version 0.2 (2019-01-10)

- The `Transport` trait now has an `Error` associated type instead of always using `std::io::Error`.
- Merged `PeriodicPing` and `PingListen` into one `Ping` behaviour.
- `Floodsub` now generates `FloodsubEvent`s instead of direct floodsub messages.
- Added `ProtocolsHandler::connection_keep_alive`. If all the handlers return `false`, then the connection to the remote node will automatically be gracefully closed after a few seconds.
- The crate now successfuly compiles for the `wasm32-unknown-unknown` target.
- Updated `ring` to version 0.13.
- Updated `secp256k1` to version 0.12.
- The enum returned by `RawSwarm::peer()` can now return `LocalNode`. This makes it impossible to accidentally attempt to dial the local node.
- Removed `Transport::map_err_dial`.
- Removed the `Result` from some connection-related methods in the `RawSwarm`, as they could never error.
- If a node doesn't respond to pings, we now generate an error on the connection instead of trying to gracefully close it.<|MERGE_RESOLUTION|>--- conflicted
+++ resolved
@@ -50,16 +50,11 @@
   See [PR 3001].
 - Introduce [`libp2p-tls` `v0.1.0`](transports/tls/CHANGELOG.md#010). See [PR 2945].
 - Remove `NetworkBehaviour` macro export from root crate in favor of re-exported macro from `libp2p::swarm`.
-<<<<<<< HEAD
-  Change your import from `libp2p::NetworkBehaviour` to `libp2p::swarm::NetworkBehaviour`. See [PR XXXX].
-- Feature-gate `NetworkBehaviour` macro behind `macros` feature flag. See [PR XXXX].
-- Deprecate `development_transport` and `tokio_development_transport`. See [PR XXXX].
-=======
   Change your import from `libp2p::NetworkBehaviour` to `libp2p::swarm::NetworkBehaviour`. See [PR 3055].
 - Feature-gate `NetworkBehaviour` macro behind `macros` feature flag. See [PR 3055].
+- Deprecate `development_transport` and `tokio_development_transport`. See [PR XXXX].
 - Update individual crates.
   - Update to [`libp2p-tcp` `v0.38.0`](transports/tcp/CHANGELOG.md#0380).
->>>>>>> 7b0943bd
 
 [PR 3001]: https://github.com/libp2p/rust-libp2p/pull/3001
 [PR 2945]: https://github.com/libp2p/rust-libp2p/pull/2945
