# Individual crates

## Main APIs

- [`libp2p-core` CHANGELOG](core/CHANGELOG.md)
- [`libp2p-swarm` CHANGELOG](swarm/CHANGELOG.md)
- [`libp2p-swarm-derive` CHANGELOG](swarm-derive/CHANGELOG.md)

## Application Protocols

- [`libp2p-floodsub` CHANGELOG](protocols/floodsub/CHANGELOG.md)
- [`libp2p-gossipsub` CHANGELOG](protocols/gossipsub/CHANGELOG.md)
- [`libp2p-identify` CHANGELOG](protocols/identify/CHANGELOG.md)
- [`libp2p-kad` CHANGELOG](protocols/kad/CHANGELOG.md)
- [`libp2p-mdns` CHANGELOG](protocols/mdns/CHANGELOG.md)
- [`libp2p-ping` CHANGELOG](protocols/ping/CHANGELOG.md)
- [`libp2p-relay` CHANGELOG](protocols/relay/CHANGELOG.md)
- [`libp2p-request-response` CHANGELOG](protocols/request-response/CHANGELOG.md)
- [`libp2p-rendezvous` CHANGELOG](protocols/rendezvous/CHANGELOG.md)

## Transport Protocols & Upgrades

- [`libp2p-deflate` CHANGELOG](transports/deflate/CHANGELOG.md)
- [`libp2p-dns` CHANGELOG](transports/dns/CHANGELOG.md)
- [`libp2p-noise` CHANGELOG](transports/noise/CHANGELOG.md)
- [`libp2p-plaintext` CHANGELOG](transports/plaintext/CHANGELOG.md)
- [`libp2p-pnet` CHANGELOG](transports/pnet/CHANGELOG.md)
- [`libp2p-quic` CHANGELOG](transports/quic/CHANGELOG.md)
- [`libp2p-tcp` CHANGELOG](transports/tcp/CHANGELOG.md)
- [`libp2p-uds` CHANGELOG](transports/uds/CHANGELOG.md)
- [`libp2p-wasm-ext` CHANGELOG](transports/wasm-ext/CHANGELOG.md)
- [`libp2p-websocket` CHANGELOG](transports/websocket/CHANGELOG.md)
- [`libp2p-tls` CHANGELOG](transports/tls/CHANGELOG.md)

## Multiplexers

- [`libp2p-mplex` CHANGELOG](muxers/mplex/CHANGELOG.md)
- [`libp2p-yamux` CHANGELOG](muxers/yamux/CHANGELOG.md)

## Utilities

- [`libp2p-metrics` CHANGELOG](misc/metrics/CHANGELOG.md)
- [`multistream-select` CHANGELOG](misc/multistream-select/CHANGELOG.md)
- [`rw-stream-sink` CHANGELOG](misc/rw-stream-sink/CHANGELOG.md)

# `libp2p` facade crate

# 0.51.0 [unreleased]

<<<<<<< HEAD
- Count bandwidth at the application level. Previously `BandwidthLogging` would implement `Transport` and now implements `StreamMuxer` ([PR 3180](https://github.com/libp2p/rust-libp2p/pull/3180)).
    - `BandwidthLogging::new` now requires a 2nd argument: `Arc<BandwidthSinks>`
    - Remove `BandwidthFuture`
    - Rename `BandwidthConnecLogging` to `InstrumentedStream`
=======
- Remove `SimpleProtocol` due to being unused. See [`libp2p::core::upgrade`](https://docs.rs/libp2p/0.50.0/libp2p/core/upgrade/index.html) for alternatives. See [PR 3191].

- Update individual crates.
  - Update to [`libp2p-swarm` `v0.42.0`](swarm/CHANGELOG.md#0420).

[PR 3191]: https://github.com/libp2p/rust-libp2p/pull/3191
>>>>>>> 4fe518de

# 0.50.0

This is a large release. After > 4 years, rust-libp2p ships with an [(alpha) QUIC
implementation](transports/quic/CHANGELOG.md#070-alpha). The [necessary TLS logic is extracted into
its own crate](transports/tls/CHANGELOG.md#010-alpha), and can thus be used detached from QUIC, e.g.
on top of TCP as an alternative to Noise. In addition to these two transports, this release adds
a third, namely [WebRTC (browser-to-server)](transports/webrtc/CHANGELOG.md#040-alpha). But that is
definitely not it. See below for the many other changes packed into this release.

- Introduce [`libp2p-tls` `v0.1.0-alpha`](transports/tls/CHANGELOG.md#010-alpha). See [PR 2945].
- Introduce [`libp2p-quic` `v0.7.0-alpha`](transports/quic/CHANGELOG.md#070-alpha). See [PR 2289].
- Introduce [`libp2p-webrtc` `v0.4.0-alpha`](transports/webrtc/CHANGELOG.md#040-alpha). See [PR 2289].
- Remove deprecated features: `tcp-tokio`, `mdns-tokio`, `dns-tokio`, `tcp-async-io`, `mdns-async-io`, `dns-async-std`.
  See [PR 3001].
- Remove `NetworkBehaviour` macro export from root crate in favor of re-exported macro from `libp2p::swarm`.
  Change your import from `libp2p::NetworkBehaviour` to `libp2p::swarm::NetworkBehaviour`. See [PR 3055].
- Feature-gate `NetworkBehaviour` macro behind `macros` feature flag. See [PR 3055].
- Update individual crates.
  - Update to [`libp2p-autonat` `v0.89.0`](protocols/autonat/CHANGELOG.md#090).
  - Update to [`libp2p-core` `v0.38.0`](core/CHANGELOG.md#0380).
  - Update to [`libp2p-dcutr` `v0.8.0`](protocols/dcutr/CHANGELOG.md#080).
  - Update to [`libp2p-deflate` `v0.38.0`](transports/deflate/CHANGELOG.md#0380).
  - Update to [`libp2p-dns` `v0.38.0`](transports/dns/CHANGELOG.md#0380).
  - Update to [`libp2p-floodsub` `v0.41.0`](protocols/floodsub/CHANGELOG.md#0410).
  - Update to [`libp2p-gossipsub` `v0.43.0`](protocols/gossipsub/CHANGELOG.md#0430).
  - Update to [`libp2p-identify` `v0.41.0`](protocols/identify/CHANGELOG.md#0410).
  - Update to [`libp2p-kad` `v0.42.0`](protocols/kad/CHANGELOG.md#0420).
  - Update to [`libp2p-mdns` `v0.42.0`](protocols/mdns/CHANGELOG.md#0420).
  - Update to [`libp2p-metrics` `v0.11.0`](misc/metrics/CHANGELOG.md#0110).
  - Update to [`libp2p-mplex` `v0.38.0`](muxers/mplex/CHANGELOG.md#0380).
  - Update to [`libp2p-noise` `v0.41.0`](transports/noise/CHANGELOG.md#0410).
  - Update to [`libp2p-ping` `v0.41.0`](protocols/ping/CHANGELOG.md#0410).
  - Update to [`libp2p-plaintext` `v0.38.0`](transports/plaintext/CHANGELOG.md#0380).
  - Update to [`libp2p-pnet` `v0.22.2`](transports/pnet/CHANGELOG.md#0222).
  - Update to [`libp2p-relay` `v0.14.0`](protocols/relay/CHANGELOG.md#0140).
  - Update to [`libp2p-rendezvous` `v0.11.0`](protocols/rendezovus/CHANGELOG.md#0110).
  - Update to [`libp2p-request-response` `v0.23.0`](protocols/request-response/CHANGELOG.md#0230).
  - Update to [`libp2p-swarm` `v0.41.0`](swarm/CHANGELOG.md#0410).
  - Update to [`libp2p-tcp` `v0.38.0`](transports/tcp/CHANGELOG.md#0380).
  - Update to [`libp2p-uds` `v0.37.0`](transports/uds/CHANGELOG.md#0370).
  - Update to [`libp2p-wasm-ext` `v0.38.0`](transports/wasm-ext/CHANGELOG.md#0380).
  - Update to [`libp2p-websocket` `v0.40.0`](transports/websocket/CHANGELOG.md#0400).
  - Update to [`libp2p-yamux` `v0.42.0`](muxers/yamux/CHANGELOG.md#0420).

[PR 2945]: https://github.com/libp2p/rust-libp2p/pull/2945
[PR 3001]: https://github.com/libp2p/rust-libp2p/pull/3001
[PR 2945]: https://github.com/libp2p/rust-libp2p/pull/2945
[PR 2289]: https://github.com/libp2p/rust-libp2p/pull/2289
[PR 3055]: https://github.com/libp2p/rust-libp2p/pull/3055

# 0.49.0

- Remove default features. You need to enable required features explicitly now. As a quick workaround, you may want to use the
  new `full` feature which activates all features. See [PR 2918].

- Introduce `tokio` and `async-std` features and deprecate the following ones:
  - `tcp-tokio` in favor of `tcp` + `tokio`
  - `mdns-tokio` in favor of `mdns` + `tokio`
  - `dns-tokio` in favor of `dns` + `tokio`
  - `tcp-async-io` in favor of `tcp` + `async-std`
  - `mdns-async-io` in favor of `mdns` + `async-std`
  - `dns-async-std` in favor of `dns` + `async-std`

  See [PR 2962].

- Update individual crates.
    - Update to [`libp2p-autonat` `v0.8.0`](protocols/autonat/CHANGELOG.md#0080).
    - Update to [`libp2p-core` `v0.37.0`](core/CHANGELOG.md#0370).
    - Update to [`libp2p-dcutr` `v0.7.0`](protocols/dcutr/CHANGELOG.md#0070).
    - Update to [`libp2p-deflate` `v0.37.0`](transports/deflate/CHANGELOG.md#0370).
    - Update to [`libp2p-dns` `v0.37.0`](transports/dns/CHANGELOG.md#0370).
    - Update to [`libp2p-floodsub` `v0.40.0`](protocols/floodsub/CHANGELOG.md#0400).
    - Update to [`libp2p-gossipsub` `v0.42.0`](protocols/gossipsub/CHANGELOG.md#0420).
    - Update to [`libp2p-identify` `v0.40.0`](protocols/identify/CHANGELOG.md#0400).
    - Update to [`libp2p-kad` `v0.41.0`](protocols/kad/CHANGELOG.md#0410).
    - Update to [`libp2p-mdns` `v0.41.0`](protocols/mdns/CHANGELOG.md#0410).
    - Update to [`libp2p-metrics` `v0.10.0`](misc/metrics/CHANGELOG.md#0100).
    - Update to [`libp2p-mplex` `v0.37.0`](muxers/mplex/CHANGELOG.md#0370).
    - Update to [`libp2p-noise` `v0.40.0`](transports/noise/CHANGELOG.md#0400).
    - Update to [`libp2p-ping` `v0.40.0`](protocols/ping/CHANGELOG.md#0400).
    - Update to [`libp2p-plaintext` `v0.37.0`](transports/plaintext/CHANGELOG.md#0370).
    - Update to [`libp2p-relay` `v0.13.0`](protocols/relay/CHANGELOG.md#0130).
    - Update to [`libp2p-rendezvous` `v0.10.0`](protocols/rendezovus/CHANGELOG.md#0100).
    - Update to [`libp2p-request-response` `v0.22.0`](protocols/request-response/CHANGELOG.md#0220).
    - Update to [`libp2p-swarm-derive` `v0.30.1`](swarm-derive/CHANGELOG.md#0301).
    - Update to [`libp2p-swarm` `v0.40.0`](swarm/CHANGELOG.md#0400).
    - Update to [`libp2p-tcp` `v0.37.0`](transports/tcp/CHANGELOG.md#0370).
    - Update to [`libp2p-uds` `v0.36.0`](transports/uds/CHANGELOG.md#0360).
    - Update to [`libp2p-wasm-ext` `v0.37.0`](transports/wasm-ext/CHANGELOG.md#0370).
    - Update to [`libp2p-websocket` `v0.39.0`](transports/websocket/CHANGELOG.md#0390).
    - Update to [`libp2p-yamux` `v0.41.0`](muxers/mplex/CHANGELOG.md#0410).

[PR 2918]: https://github.com/libp2p/rust-libp2p/pull/2918
[PR 2962]: https://github.com/libp2p/rust-libp2p/pull/2962

# 0.48.0

- Update to [`libp2p-core` `v0.36.0`](core/CHANGELOG.md#0360).

- Update to [`libp2p-swarm-derive` `v0.30.0`](swarm-derive/CHANGELOG.md#0300).

- Update to [`libp2p-dcutr` `v0.6.0`](protocols/dcutr/CHANGELOG.md#060).

- Update to [`libp2p-rendezvous` `v0.9.0`](protocols/rendezvous/CHANGELOG.md#090).

- Update to [`libp2p-ping` `v0.39.0`](protocols/ping/CHANGELOG.md#0390).

- Update to [`libp2p-identify` `v0.39.0`](protocols/identify/CHANGELOG.md#0390).

- Update to [`libp2p-floodsub` `v0.39.0`](protocols/floodsub/CHANGELOG.md#0390).

- Update to [`libp2p-relay` `v0.12.0`](protocols/relay/CHANGELOG.md#0120).

- Update to [`libp2p-metrics` `v0.9.0`](misc/metrics/CHANGELOG.md#090).

- Update to [`libp2p-kad` `v0.40.0`](protocols/kad/CHANGELOG.md#0400).

- Update to [`libp2p-autonat` `v0.7.0`](protocols/autonat/CHANGELOG.md#070).

- Update to [`libp2p-request-response` `v0.21.0`](protocols/request-response/CHANGELOG.md#0210).

# 0.47.0

- Update to [`libp2p-dcutr` `v0.5.0`](protocols/dcutr/CHANGELOG.md#050).

- Update to [`libp2p-derive` `v0.29.0`](swarm-derive/CHANGELOG.md#0290).

- Update to [`libp2p-rendezvous` `v0.8.0`](protocols/rendezvous/CHANGELOG.md#080).

- Update to [`libp2p-ping` `v0.38.0`](protocols/ping/CHANGELOG.md#0380).

- Update to [`libp2p-identify` `v0.38.0`](protocols/identify/CHANGELOG.md#0380).

- Update to [`libp2p-floodsub` `v0.38.0`](protocols/floodsub/CHANGELOG.md#0380).

- Update to [`libp2p-relay` `v0.11.0`](protocols/relay/CHANGELOG.md#0110).

- Update to [`libp2p-metrics` `v0.8.0`](misc/metrics/CHANGELOG.md#080).

- Update to [`libp2p-kad` `v0.39.0`](protocols/kad/CHANGELOG.md#0390).

- Update to [`libp2p-autonat` `v0.6.0`](protocols/autonat/CHANGELOG.md#060).

- Update to [`libp2p-request-response` `v0.20.0`](protocols/request-response/CHANGELOG.md#0200).

- Update to [`libp2p-swarm` `v0.38.0`](swarm/CHANGELOG.md#0380).

# 0.46.1

- Update to `libp2p-derive` [`v0.28.0`](swarm-derive/CHANGELOG.md#0280).

# 0.46.0

- Semver bump Rust from `1.56.1` to `1.60.0` . See [PR 2646].
- Added weak dependencies for features. See [PR 2646].
- Update individual crates.
    - Update to [`libp2p-autonat` `v0.5.0`](protocols/autonat/CHANGELOG.md#050).
    - Update to [`libp2p-core` `v0.34.0`](core/CHANGELOG.md#0340).
    - Update to [`libp2p-dcutr` `v0.4.0`](protocols/dcutr/CHANGELOG.md#040).
    - Update to [`libp2p-floodsub` `v0.37.0`](protocols/floodsub/CHANGELOG.md#0370).
    - Update to [`libp2p-identify` `v0.37.0`](protocols/identify/CHANGELOG.md#0370).
    - Update to [`libp2p-kad` `v0.38.0`](protocols/kad/CHANGELOG.md#0380).
    - Update to [`libp2p-metrics` `v0.7.0`](misc/metrics/CHANGELOG.md#070).
    - Update to [`libp2p-mplex` `v0.34.0`](muxers/mplex/CHANGELOG.md).
    - Update to [`libp2p-noise` `v0.37.0`](transports/noise/CHANGELOG.md#0370).
    - Update to [`libp2p-ping` `v0.37.0`](protocols/ping/CHANGELOG.md#0370).
    - Update to [`libp2p-plaintext` `v0.34.0`](transports/plaintext/CHANGELOG.md#0340).
    - Update to [`libp2p-relay` `v0.10.0`](protocols/relay/CHANGELOG.md#0100).
    - Update to [`libp2p-rendezvous` `v0.7.0`](protocols/rendezvous/CHANGELOG.md#070).
    - Update to [`libp2p-request-response` `v0.19.0`](protocols/request-response/CHANGELOG.md#0190).
    - Update to [`libp2p-swarm` `v0.37.0`](swarm/CHANGELOG.md#0370).
    - Update to [`libp2p-wasm-ext` `v0.34.0`](transports/wasm-ext/CHANGELOG.md#0340).
    - Update to [`libp2p-yamux` `v0.38.0`](muxers/yamux/CHANGELOG.md#0380).
    - Update to `libp2p-uds` [`v0.33.0`](transports/uds/CHANGELOG.md).

[PR 2646]: https://github.com/libp2p/rust-libp2p/pull/2646

# 0.45.1

- Update individual crates.
    - Update to [`libp2p-dcutr` `v0.3.1`](protocols/dcutr/CHANGELOG.md).
    - Update to [`libp2p-identify` `v0.36.1`](protocols/identify/CHANGELOG.md).
    - Update to [`libp2p-kad` `v0.37.1`](protocols/kad/CHANGELOG.md).
    - Update to [`libp2p-relay` `v0.9.1`](protocols/relay/CHANGELOG.md).
    - Update to [`libp2p-swarm` `v0.36.1`](swarm/CHANGELOG.md).

# 0.45.0
- Update individual crates.
    - Update to [`libp2p-plaintext` `v0.33.0`](transports/plaintext/CHANGELOG.md).
    - Update to [`libp2p-noise` `v0.36.0`](transports/noise/CHANGELOG.md).
    - Update to [`libp2p-wasm-ext` `v0.33.0`](transports/wasm-ext/CHANGELOG.md).
    - Update to [`libp2p-yamux` `v0.37.0`](muxers/yamux/CHANGELOG.md).
    - Update to [`libp2p-mplex` `v0.33.0`](muxers/mplex/CHANGELOG.md).
    - Update to [`libp2p-dcutr` `v0.3.0`](protocols/dcutr/CHANGELOG.md).
    - Update to [`libp2p-rendezvous` `v0.6.0`](protocols/rendezvous/CHANGELOG.md).
    - Update to [`libp2p-ping` `v0.36.0`](protocols/ping/CHANGELOG.md).
    - Update to [`libp2p-identify` `v0.36.0`](protocols/identify/CHANGELOG.md).
    - Update to [`libp2p-floodsub` `v0.36.0`](protocols/floodsub/CHANGELOG.md).
    - Update to [`libp2p-relay` `v0.9.0`](protocols/relay/CHANGELOG.md).
    - Update to [`libp2p-metrics` `v0.6.0`](misc/metrics/CHANGELOG.md).
    - Update to [`libp2p-kad` `v0.37.0`](protocols/kad/CHANGELOG.md).
    - Update to [`libp2p-autonat` `v0.4.0`](protocols/autonat/CHANGELOG.md).
    - Update to [`libp2p-request-response` `v0.18.0`](protocols/request-response/CHANGELOG.md).
    - Update to [`libp2p-swarm` `v0.36.0`](swarm/CHANGELOG.md).
    - Update to [`libp2p-core` `v0.33.0`](core/CHANGELOG.md).

## 0.44.0

- Update individual crates.
    - Update to [`libp2p-dcutr` `v0.2.0`](protocols/dcutr/CHANGELOG.md).
    - Update to [`libp2p-dns` `v0.32.1`](transports/dns/CHANGELOG.md).
    - Update to [`libp2p-rendezvous` `v0.5.0`](protocols/rendezvous/CHANGELOG.md).
    - Update to [`libp2p-ping` `v0.35.0`](protocols/ping/CHANGELOG.md).
    - Update to [`libp2p-identify` `v0.35.0`](protocols/identify/CHANGELOG.md).
    - Update to [`libp2p-floodsub` `v0.35.0`](protocols/floodsub/CHANGELOG.md).
    - Update to [`libp2p-relay` `v0.8.0`](protocols/relay/CHANGELOG.md).
    - Update to [`libp2p-metrics` `v0.5.0`](misc/metrics/CHANGELOG.md).
    - Update to [`libp2p-kad` `v0.36.0`](protocols/kad/CHANGELOG.md).
    - Update to [`libp2p-autonat` `v0.3.0`](protocols/autonat/CHANGELOG.md).
    - Update to [`libp2p-request-response` `v0.17.0`](protocols/request-response/CHANGELOG.md).
    - Update to [`libp2p-swarm` `v0.35.0`](swarm/CHANGELOG.md).

## Version 0.43.0 [2022-02-22]

- Update individual crates.
  - Update to `libp2p-autonat` [`v0.2.0`](protocols/autonat/CHANGELOG.md#020-2022-02-22).
  - Update to `libp2p-core` [`v0.32.0`](core/CHANGELOG.md#0320-2022-02-22).
  - Update to `libp2p-deflate` [`v0.32.0`](transports/deflate/CHANGELOG.md#0320-2022-02-22).
  - Update to `libp2p-dns` [`v0.32.0`](transports/dns/CHANGELOG.md#0320-2022-02-22).
  - Update to `libp2p-floodsub` [`v0.34.0`](protocols/floodsub/CHANGELOG.md#0340-2022-02-22).
  - Update to `libp2p-gossipsub` [`v0.36.0`](protocols/gossipsub/CHANGELOG.md#0360-2022-02-22).
  - Update to `libp2p-identify` [`v0.34.0`](protocols/identify/CHANGELOG.md#0340-2022-02-22).
  - Update to `libp2p-kad` [`v0.35.0`](protocols/kad/CHANGELOG.md#0350-2022-02-22).
  - Update to `libp2p-mdns` [`v0.35.0`](protocols/mdns/CHANGELOG.md#0350-2022-02-22).
  - Update to `libp2p-metrics` [`v0.4.0`](misc/metrics/CHANGELOG.md#040-2022-02-22).
  - Update to `libp2p-mplex` [`v0.32.0`](muxers/mplex/CHANGELOG.md#0320-2022-02-22).
  - Update to `libp2p-noise` [`v0.35.0`](transports/noise/CHANGELOG.md#0350-2022-02-22).
  - Update to `libp2p-ping` [`v0.34.0`](protocols/ping/CHANGELOG.md#0340-2022-02-22).
  - Update to `libp2p-plaintext` [`v0.32.0`](transports/plaintext/CHANGELOG.md#0320-2022-02-22).
  - Update to `libp2p-relay` [`v0.7.0`](protocols/relay/CHANGELOG.md#070-2022-02-22).
  - Update to `libp2p-rendezvous` [`v0.4.0`](protocols/rendezvous/CHANGELOG.md#040-2022-02-22).
  - Update to `libp2p-request-response` [`v0.16.0`](protocols/request-response/CHANGELOG.md#0160-2022-02-22).
  - Update to `libp2p-swarm` [`v0.34.0`](swarm/CHANGELOG.md#0340-2022-02-22).
  - Update to `libp2p-derive` [`v0.27.0`](swarm-derive/CHANGELOG.md#0270-2022-02-22).
  - Update to `libp2p-tcp` [`v0.32.0`](transports/tcp/CHANGELOG.md#0320-2022-02-22).
  - Update to `libp2p-uds` [`v0.32.0`](transports/uds/CHANGELOG.md#0320-2022-02-22).
  - Update to `libp2p-wasm-ext` [`v0.32.0`](transports/wasm-ext/CHANGELOG.md#0320-2022-02-22).
  - Update to `libp2p-websocket` [`v0.34.0`](transports/websocket/CHANGELOG.md#0340-2022-02-22).
  - Update to `libp2p-yamux` [`v0.36.0`](muxers/yamux/CHANGELOG.md#0360-2022-02-22).

- Update to `parking_lot` `v0.12.0`. See [PR 2463].

- Drop support for gossipsub in the wasm32-unknown-unknown target (see [PR 2506]).

[PR 2506]: https://github.com/libp2p/rust-libp2p/pull/2506
[PR 2463]: https://github.com/libp2p/rust-libp2p/pull/2463/

## Version 0.42.1 [2022-02-02]

- Update individual crates.
  - `libp2p-relay`
      - [v0.6.1](protocols/relay/CHANGELOG.md#061-2022-02-02)
  - `libp2p-tcp`
      - [v0.31.1](transports/tcp/CHANGELOG.md#0311-2022-02-02)

## Version 0.42.0 [2022-01-27]

- Update individual crates.
    - `libp2p-autonat`
      - [v0.1.0](protocols/autonat/CHANGELOG.md#010-2022-01-27)
    - `libp2p-core`
      - [v0.31.0](core/CHANGELOG.md#0310-2022-01-27)
    - `libp2p-deflate`
      - [v0.31.0](transports/deflate/CHANGELOG.md#0310-2022-01-27)
    - `libp2p-dns`
      - [v0.31.0](transports/dns/CHANGELOG.md#0310-2022-01-27)
    - `libp2p-floodsub`
      - [v0.33.0](protocols/floodsub/CHANGELOG.md#0330-2022-01-27)
    - `libp2p-gossipsub`
      - [v0.35.0](protocols/gossipsub/CHANGELOG.md#0350-2022-01-27)
    - `libp2p-identify`
      - [v0.33.0](protocols/identify/CHANGELOG.md#0330-2022-01-27)
    - `libp2p-kad`
      - [v0.34.0](protocols/kad/CHANGELOG.md#0340-2022-01-27)
    - `libp2p-mdns` (breaking compatibility with previous versions)
      - [v0.34.0](protocols/mdns/CHANGELOG.md#0340-2022-01-27)
    - `libp2p-metrics`
      - [v0.3.0](misc/metrics/CHANGELOG.md#030-2022-01-27)
    - `libp2p-mplex`
      - [v0.31.0](muxers/mplex/CHANGELOG.md#0310-2022-01-27)
    - `libp2p-noise`
      - [v0.34.0](transports/noise/CHANGELOG.md#0340-2022-01-27)
    - `libp2p-ping`
      - [v0.33.0](protocols/ping/CHANGELOG.md#0330-2022-01-27)
    - `libp2p-plaintext`
      - [v0.31.0](transports/plaintext/CHANGELOG.md#0310-2022-01-27)
    - `libp2p-relay`
      - [v0.6.0](protocols/relay/CHANGELOG.md#060-2022-01-27)
    - `libp2p-rendezvous`
      - [v0.3.0](protocols/rendezvous/CHANGELOG.md#030-2022-01-27)
    - `libp2p-request-response`
      - [v0.15.0](protocols/request-response/CHANGELOG.md#0150-2022-01-27)
    - `libp2p-swarm-derive`
      - [v0.26.1](swarm-derive/CHANGELOG.md#0261-2022-01-27)
    - `libp2p-swarm`
      - [v0.33.0](swarm/CHANGELOG.md#0330-2022-01-27)
    - `libp2p-tcp`
      - [v0.31.0](transports/tcp/CHANGELOG.md#0310-2022-01-27)
    - `libp2p-uds`
      - [v0.31.0](transports/uds/CHANGELOG.md#0310-2022-01-27)
    - `libp2p-wasm-ext`
      - [v0.31.0](transports/wasm-ext/CHANGELOG.md#0310-2022-01-27)
    - `libp2p-websocket`
      - [v0.33.0](transports/websocket/CHANGELOG.md#0330-2022-01-27)
    - `libp2p-yamux`
      - [v0.35.0](muxers/yamux/CHANGELOG.md#0350-2022-01-27)

- Migrate to Rust edition 2021 (see [PR 2339]).

[PR 2339]: https://github.com/libp2p/rust-libp2p/pull/2339

## Version 0.41.0 [2021-11-16]

- Update individual crates.
    - `libp2p-floodsub`
    - `libp2p-gossipsub`
    - `libp2p-identify`
    - `libp2p-kad`
    - `libp2p-mdns`
    - `libp2p-metrics`
    - `libp2p-ping`
    - `libp2p-relay`
    - `libp2p-rendezvous`
    - `libp2p-request-response`
    - `libp2p-swarm-derive`
    - `libp2p-swarm`
    - `libp2p-websocket`
- Forward `wasm-bindgen` feature to `futures-timer`, `instant`, `parking_lot`, `getrandom/js` and `rand/wasm-bindgen`.

## Version 0.40.0 [2021-11-01]

- Update individual crates.
    - `libp2p-core`
    - `libp2p-deflate`
    - `libp2p-dns`
    - `libp2p-floodsub`
    - `libp2p-gossipsub`
    - `libp2p-identify`
    - `libp2p-kad`
    - `libp2p-mdns`
    - `libp2p-mplex`
    - `libp2p-noise`
    - `libp2p-ping`
    - `libp2p-plaintext`
    - `libp2p-relay`
    - `libp2p-request-response`
    - `libp2p-swarm`
    - `libp2p-tcp`
    - `libp2p-uds`
    - `libp2p-wasm-ext`
    - `libp2p-websocket`
    - `libp2p-yamux`

- Re-export the `wasm-bindgen` feature from `parking_lot`, so
  `libp2p` users can opt-in to that crate's Wasm support. See [PR 2180].

- Add `libp2p-metrics`.

[PR 2180]: https://github.com/libp2p/rust-libp2p/pull/2180/

## Version 0.39.1 [2021-07-12]

- Update individual crates.
    - `libp2p-swarm-derive`

## Version 0.39.0 [2021-07-12]

- Update individual crates.
    - `libp2p-core`
    - `libp2p-deflate`
    - `libp2p-dns`
    - `libp2p-floodsub`
    - `libp2p-gossipsub`
    - `libp2p-identify`
    - `libp2p-kad`
    - `libp2p-mdns`
    - `libp2p-mplex`
    - `libp2p-noise`
    - `libp2p-ping`
    - `libp2p-plaintext`
    - `libp2p-relay`
    - `libp2p-request-response`
    - `libp2p-swarm`
    - `libp2p-tcp`
    - `libp2p-uds`
    - `libp2p-wasm-ext`
    - `libp2p-websocket`
    - `libp2p-yamux`

## Version 0.38.0 [2021-05-17]

- Update individual crates.
    - `libp2p-core`
    - `libp2p-gossipsub`
    - `libp2p-noise`
    - `libp2p-pnet`
    - `libp2p-wasm-ext`

## Version 0.37.1 [2021-04-14]

- Update individual crates.
    - `libp2p-swarm-derive`

## Version 0.37.0 [2021-04-13]

- Update individual crates.
    - `libp2p-core`
    - `libp2p-dns`
    - `libp2p-floodsub`
    - `libp2p-gossipsub`
    - `libp2p-kad`
    - `libp2p-mdns`
    - `libp2p-ping`
    - `libp2p-relay`
    - `libp2p-request-response`
    - `libp2p-swarm`
    - `libp2p-wasm-ext`
    - `libp2p-yamux`

- Drop support for `wasm32-unknown-unknown` in favor of
  `wasm32-unknown-emscripten` and `wasm32-wasi` [PR
  2038](https://github.com/libp2p/rust-libp2p/pull/2038).

## Version 0.36.0 [2021-03-17]

- Consolidate top-level utility functions for constructing development
  transports. There is now just `development_transport()` (available with default features)
  and `tokio_development_transport()` (available when the corresponding tokio features are enabled).
  Furthermore, these are now `async fn`s. The minor variations that also included `pnet`
  support have been removed.
  [PR 1927](https://github.com/libp2p/rust-libp2p/pull/1927)

- Update libp2p crates.

- Do not leak default features from libp2p crates.
  [PR 1986](https://github.com/libp2p/rust-libp2p/pull/1986).

- Add `libp2p-relay` to `libp2p` facade crate.

## Version 0.35.1 [2021-02-17]

- Update `libp2p-yamux` to latest patch version.

## Version 0.35.0 [2021-02-15]

- Use `libp2p-swarm-derive`, the former `libp2p-core-derive`.

- Update `libp2p-deflate`, `libp2p-gossipsub`, `libp2p-mdns`, `libp2p-request-response`,
  `libp2p-swarm` and `libp2p-tcp`.

## Version 0.34.0 [2021-01-12]

- Update `libp2p-core` and all dependent crates.

- The `tcp-async-std` feature is now `tcp-async-io`, still
  enabled by default.

## Version 0.33.0 [2020-12-17]

- Update `libp2p-core` and all dependent crates.

## Version 0.32.2 [2020-12-10]

- Update `libp2p-websocket`.

## Version 0.32.1 [2020-12-09]

- Update minimum patch version of `libp2p-websocket`.

## Version 0.32.0 [2020-12-08]

- Update `libp2p-request-response`.

- Update to `libp2p-mdns-0.26`.

- Update `libp2p-websocket` minimum patch version.

## Version 0.31.2 [2020-12-02]

- Bump minimum `libp2p-core` patch version.

## Version 0.31.1 [2020-11-26]

- Bump minimum `libp2p-tcp` patch version.

## Version 0.31.0 [2020-11-25]

- Update `multistream-select` and all dependent crates.

## Version 0.30.1 [2020-11-11]

- Update `libp2p-plaintext`.

## Version 0.30.0 [2020-11-09]

- Update `libp2p-mdns`, `libp2p-tcp` and `libp2p-uds` as well as `libp2p-core`
  and all its dependers.

## Version 0.29.1 [2020-10-20]

- Update `libp2p-core`.

## Version 0.29.0 [2020-10-16]

- Update `libp2p-core`, `libp2p-floodsub`, `libp2p-gossipsub`, `libp2p-mplex`,
  `libp2p-noise`, `libp2p-plaintext`, `libp2p-pnet`, `libp2p-request-response`,
  `libp2p-swarm`, `libp2p-tcp`, `libp2p-websocket` and `parity-multiaddr`.

## Version 0.28.1 [2020-09-10]

- Update to `libp2p-core` `0.22.1`.

## Version 0.28.0 [2020-09-09]

- Update `libp2p-yamux` to `0.25.0`. *Step 4 of 4 in a multi-release
  upgrade process.* See the `libp2p-yamux` CHANGELOG for details.

## Version 0.27.0 [2020-09-09]

- Update `libp2p-yamux` to `0.24.0`. *Step 3 of 4 in a multi-release
  upgrade process.* See the `libp2p-yamux` CHANGELOG for details.

## Version 0.26.0 [2020-09-09]

- Update `libp2p-yamux` to `0.23.0`. *Step 2 of 4 in a multi-release
  upgrade process.* See the `libp2p-yamux` CHANGELOG for details.

## Version 0.25.0 [2020-09-09]

- Remove the deprecated `libp2p-secio` dependency. To continue to use
  SECIO, add an explicit dependency on `libp2p-secio`. However,
  transitioning to `libp2p-noise` is strongly recommended.

- Update `libp2p-yamux` to `0.22.0`. *This version starts a multi-release
  upgrade process.* See the `libp2p-yamux` CHANGELOG for details.

- Bump `libp2p-noise` to `0.24`. See the `libp2p-noise`
changelog for details about the `LegacyConfig`.

- The `ProtocolsHandler` in `libp2p-swarm` has a new associated type
  `InboundOpenInfo` ([PR 1714]).

[PR 1714]: https://github.com/libp2p/rust-libp2p/pull/1714

## Version 0.24.0 [2020-08-18]

- Update `libp2p-core`, `libp2p-gossipsub`, `libp2p-kad`, `libp2p-mdns`,
  `libp2p-ping`, `libp2p-request-response`, `libp2p-swarm` and dependent crates.

## Version 0.23.0 (2020-08-03)

**NOTE**: For a smooth upgrade path from `0.21` to `> 0.22`
on an existing deployment, this version must not be skipped
or the provided legacy configuration for `libp2p-noise` used!

- Bump `libp2p-noise` dependency to `0.22`. See the `libp2p-noise`
changelog for details about the `LegacyConfig`.

- Refactored bandwidth logging ([PR 1670](https://github.com/libp2p/rust-libp2p/pull/1670)).

## Version 0.22.0 (2020-07-17)

**NOTE**: For a smooth upgrade path from `0.21` to `> 0.22`
on an existing deployment using `libp2p-noise`, this version
must not be skipped!

- Bump `libp2p-noise` dependency to `0.21`.

## Version 0.21.1 (2020-07-02)

- Bump `libp2p-websockets` lower bound.

## Version 0.21.0 (2020-07-01)

- Conditional compilation fixes for the `wasm32-wasi` target
  ([PR 1633](https://github.com/libp2p/rust-libp2p/pull/1633)).

- New `libp2p-request-response` crate
  ([PR 1596](https://github.com/libp2p/rust-libp2p/pull/1596)).

- Updated libp2p dependencies.

## Version 0.19.1 (2020-05-25)

- Temporarily pin all `async-std` dependencies to `< 1.6`.
  [PR 1589](https://github.com/libp2p/rust-libp2p/pull/1589)

- `libp2p-core-derive`: Fully qualified std::result::Result in macro
  [PR 1587](https://github.com/libp2p/rust-libp2p/pull/1587)

## Version 0.19.0 (2020-05-18)

- `libp2p-core`, `libp2p-swarm`: Added support for multiple dialing
  attempts per peer, with a configurable limit.
  [PR 1506](https://github.com/libp2p/rust-libp2p/pull/1506)

- `libp2p-core`: `PeerId`s that use the identity hashing will now be properly
  displayed using the string representation of an identity multihash, rather
  than the canonical SHA 256 representation.
  [PR 1576](https://github.com/libp2p/rust-libp2p/pull/1576)

- `libp2p-core`: Updated to multihash 0.11.0.
  [PR 1566](https://github.com/libp2p/rust-libp2p/pull/1566)

- `libp2p-core`: Make the number of events buffered to/from tasks configurable.
  [PR 1574](https://github.com/libp2p/rust-libp2p/pull/1574)

- `libp2p-dns`, `parity-multiaddr`: Added support for the `/dns` multiaddr
  protocol. Additionally, the `multiaddr::from_url` function will now use
  `/dns` instead of `/dns4`.
  [PR 1575](https://github.com/libp2p/rust-libp2p/pull/1575)

- `libp2p-noise`: Added the `X25519Spec` protocol suite which uses
  libp2p-noise-spec compliant signatures on static keys as well as the
  `/noise` protocol upgrade, hence providing a libp2p-noise-spec compliant
  `XX` handshake. `IK` and `IX` are still supported with `X25519Spec`
  though not guaranteed to be interoperable with other libp2p
  implementations as these handshake patterns are not currently
  included in the libp2p-noise-spec. The `X25519Spec` implementation
  will eventually replace the current `X25519` implementation, with
  the former being removed. To upgrade without interruptions, you may
  temporarily include `NoiseConfig`s for both implementations as
  alternatives in your transport upgrade pipeline.

- `libp2p-kad`: Consider fixed (K_VALUE) amount of peers at closest query
  initialization. Unless `KademliaConfig::set_replication_factor` is used change
  has no effect.
  [PR 1536](https://github.com/libp2p/rust-libp2p/pull/1536)

- `libp2p-kad`: Provide more insight into, and control of, the execution of
  queries. All query results are now wrapped in `KademliaEvent::QueryResult`.
  As a side-effect of these changes and for as long as the record storage
  API is not asynchronous, local storage errors on `put_record` are reported
  synchronously in a `Result`, instead of being reported asynchronously by
  an event.
  [PR 1567](https://github.com/libp2p/rust-libp2p/pull/1567)

- `libp2p-tcp`, `libp2p`: Made the `libp2p-tcp/async-std` feature flag
  disabled by default, and split the `libp2p/tcp` feature in two:
  `tcp-async-std` and `tcp-tokio`. `tcp-async-std` is still enabled by default.
  [PR 1471](https://github.com/libp2p/rust-libp2p/pull/1471)

- `libp2p-tcp`: On listeners started with an IPv6 multi-address the socket
  option `IPV6_V6ONLY` is set to true. Instead of relying on IPv4-mapped IPv6
  address support, two listeners can be started if IPv4 and IPv6 should both
  be supported. IPv4 listener addresses are not affected by this change.
  [PR 1555](https://github.com/libp2p/rust-libp2p/pull/1555)

## Version 0.18.1 (2020-04-17)

- `libp2p-swarm`: Make sure inject_dial_failure is called in all situations.
  [PR 1549](https://github.com/libp2p/rust-libp2p/pull/1549)

## Version 0.18.0 (2020-04-09)

- `libp2p-core`: Treat connection limit errors as pending connection errors.
  [PR 1546](https://github.com/libp2p/rust-libp2p/pull/1546)

- `libp2p-core-derive`: Disambiguate calls to `NetworkBehaviour::inject_event`.
  [PR 1543](https://github.com/libp2p/rust-libp2p/pull/1543)

- `libp2p-floodsub`: Allow sent messages seen as subscribed.
  [PR 1520](https://github.com/libp2p/rust-libp2p/pull/1520)

- `libp2p-kad`: Return peers independent of record existence.
  [PR 1544](https://github.com/libp2p/rust-libp2p/pull/1544)

- `libp2p-wasm-ext`: Fix "parsed is null" errors being thrown.
  [PR 1535](https://github.com/libp2p/rust-libp2p/pull/1535)

## Version 0.17.0 (2020-04-02)

- `libp2p-core`: Finished "identity hashing" for peer IDs migration.
  [PR 1460](https://github.com/libp2p/rust-libp2p/pull/1460)
- `libp2p-core`: Remove `poll_broadcast`.
  [PR 1527](https://github.com/libp2p/rust-libp2p/pull/1527)
- `libp2p-core`, `libp2p-swarm`: Report addresses of closed listeners.
  [PR 1485](https://github.com/libp2p/rust-libp2p/pull/1485)
- `libp2p-core`: Support for multiple connections per peer and configurable connection limits.
  See [PR #1440](https://github.com/libp2p/rust-libp2p/pull/1440),
  [PR #1519](https://github.com/libp2p/rust-libp2p/pull/1519) and
  [issue #912](https://github.com/libp2p/rust-libp2p/issues/912) for details.

- `libp2p-swarm`: Pass the cause of closing a listener to `inject_listener_closed`.
  [PR 1517](https://github.com/libp2p/rust-libp2p/pull/1517)
- `libp2p-swarm`: Support for multiple connections per peer and configurable connection limits.
  See [PR #1440](https://github.com/libp2p/rust-libp2p/pull/1440),
  [PR #1519](https://github.com/libp2p/rust-libp2p/pull/1519) and
  [issue #912](https://github.com/libp2p/rust-libp2p/issues/912) for details.
- `libp2p-swarm`: The `SwarmEvent` now returns more events.
  [PR 1515](https://github.com/libp2p/rust-libp2p/pull/1515)
- `libp2p-swarm`: New `protocols_handler::multi` module.
  [PR 1497](https://github.com/libp2p/rust-libp2p/pull/1497)
- `libp2p-swarm`: Allow configuration of outbound substreams.
  [PR 1521](https://github.com/libp2p/rust-libp2p/pull/1521)

- `libp2p-kad`: Providers returned from a lookup are now deduplicated.
  [PR 1528](https://github.com/libp2p/rust-libp2p/pull/1528)
- `libp2p-kad`: Allow customising the maximum packet size.
  [PR 1502](https://github.com/libp2p/rust-libp2p/pull/1502)
- `libp2p-kad`: Allow customising the (libp2p) connection keep-alive timeout.
  [PR 1477](https://github.com/libp2p/rust-libp2p/pull/1477)
- `libp2p-kad`: Avoid storing records that are expired upon receipt (optimisation).
  [PR 1496](https://github.com/libp2p/rust-libp2p/pull/1496)
- `libp2p-kad`: Fixed potential panic on computing record expiry.
  [PR 1492](https://github.com/libp2p/rust-libp2p/pull/1492)

- `libp2p-mplex`: Guard against use of underlying `Sink` upon
  error or connection close.
  [PR 1529](https://github.com/libp2p/rust-libp2p/pull/1529)

- `multistream-select`: Upgrade to stable futures.
  [PR 1484](https://github.com/libp2p/rust-libp2p/pull/1484)

- `multihash`: Removed the crate in favour of the upstream crate.
  [PR 1472](https://github.com/libp2p/rust-libp2p/pull/1472)

## Version 0.16.2 (2020-02-28)

- Fixed yamux connections not properly closing and being stuck in the `CLOSE_WAIT` state.
- Added a `websocket_transport()` function in `libp2p-wasm-ext`, behind a Cargo feature.
- Fixed ambiguity in `IntoProtocolsHandler::select` vs `ProtocolsHandler::select` in the `NetworkBehaviour` custom derive.

## Version 0.16.1 (2020-02-18)

- Fixed wrong representation of `PeerId`s being used in `Kademlia::get_closest_peers`.
- Implemented `FusedStream` for `Swarm`.

## Version 0.16.0 (2020-02-13)

- Removed the `Substream` associated type from the `ProtocolsHandler` trait. The type of the substream is now always `libp2p::swarm::NegotiatedSubstream`.
- As a consequence of the previous change, most of the implementations of the `NetworkBehaviour` trait provided by libp2p (`Ping`, `Identify`, `Kademlia`, `Floodsub`, `Gossipsub`) have lost a generic parameter.
- Removed the first generic parameter (the transport) from `Swarm` and `ExpandedSwarm`. The transport is now abstracted away in the internals of the swarm.
- The `Send` and `'static` bounds are now enforced directly on the `ProtocolsHandler` trait and its associated `InboundUpgrade` and `OutboundUpgrade` implementations.
- Modified `PeerId`s to compare equal across the identity and SHA256 hashes. As a consequence, the `Borrow` implementation of `PeerId` now always returns the bytes representation of a multihash with a SHA256 hash.
- Modified libp2p-floodsub to no longer hash the topic. The new behaviour is now compatible with go-libp2p and js-libp2p, but is a breaking change with regards to rust-libp2p.
- Added libp2p-pnet. It makes it possible to protect networks with a pre-shared key (PSK).
- Modified the `poll_method` parameter of the `NetworkBehaviour` custom derive. The expected method now takes an additional parameter of type `impl PollParameters` to be consistent with the `NetworkBehaviour::poll` method.
- libp2p-noise now compiles for WASM targets.
- Changed libp2p-noise to grow its memory buffers dynamically. This should reduce the overall memory usage of connections that use the noise encryption.
- Fixed libp2p-gossipsub to no longer close the connection if the inbound substream is closed by the remote.
- All crates prefixed with `libp2p-` now use the same version number.
- Added a new variant `ListenerEvent::Error` for listeners to report non-fatal errors. `libp2p-tcp` uses this variant to report errors that happen on remote sockets before they have been accepted and errors when trying to determine the local machine's IP address.

## Version 0.15.0 (2020-01-24)

- Added `libp2p-gossipsub`.
- Added `SwarmBuilder::executor` to allow configuring which tasks executor to use.
- Added `TokioTcpConfig` in `libp2p-tcp` and `TokioUdsConfig` in `libp2p-uds` behind `tokio` features. These structs use `tokio` and require a `tokio` runtime executor to be configured via `SwarmBuilder::executor`.
- Changed the `OutboundUpgrade` and `InboundUpgrade` traits to no longer be passed a `Negotiated<C>` but just a `C`. The `Negotiated` is now in the trait bounds requirements of `ProtocolsHandler`.
- Fixed `libp2p-wasm-ext` returning `Err(WouldBlock)` rather than `Pending`.
- Fixed `libp2p-dns` not segregating DNS4 and DNS6.
- Removed some unnecessary `Unpin` requirements on futures.
- Changed `Mdns::new` to no longer be `async`.
- Fixed `libp2p-kad` keeping connections alive when it shouldn't.
- Fixed `InboundUpgrade` not always properly implemented on `NoiseConfig`.

## Version 0.14.0-alpha.1 (2020-01-07)

- Upgraded the crate to stable futures.
- Use varints instead of fixed sized (4 byte) integers to delimit plaintext 2.0 messages to align implementation with the specification.
- Refactored the `core::upgrade` module to provide async functions.
- Changed the `Stream` trait implementation of `Swarm` to no longer return a `Result`.
- Added the `Swarm::next` and `Swarm::next_event` functions and the `SwarmEvent` enum.
- Changed `ProtocolsHandler::poll` to no longer return an error. Instead, `ProtocolsHandlerEvent` has a new `Close` variant which corresponds to what an error represented before.
- Changed all the traits that have a `poll` function (i.e. `NetworkBehaviour`, `ProtocolsHandler`, `NodeHandler`) to have an additional `&mut Context` parameter, to reflect the changes in the `Future` trait.
- Revamped the API of `libp2p_websockets::framed`.
- Added protocol string to `Error::UnknownProtocolString`.

## Version 0.13.2 (2020-01-02)

- Fixed the `libp2p-noise` handshake not flushing the underlying stream before waiting for a response.
- Fixed semver issue with the `protobuf` crate.

## Version 0.13.1 (2019-11-13)

- Maintenance release to bump dependencies and deal with an accidental breaking change in multihash 0.1.4.

## Version 0.13.0 (2019-11-05)

- Reworked the transport upgrade API. See https://github.com/libp2p/rust-libp2p/pull/1240 for more information.
- Added a parameter allowing to choose the protocol negotiation protocol when upgrading a connection or a substream. See https://github.com/libp2p/rust-libp2p/pull/1245 for more information.
- Added an alternative `multistream-select` protocol called `V1Lazy`.
- Added `PlainText2Config` that implements the `/plaintext/2.0.0` protocol.
- Refactored `libp2p-identify`. Some items have been renamed.
- Now accepting `PeerId`s using the `identity` hashing algorithm as valid.
- Removed `libp2p-observed` and `libp2p-ratelimit`.
- Fixed mDNS long peer IDs not being transmitted properly.
- Added some `Debug` trait implementations.
- Fixed potential arithmetic overflows in `libp2p-kad` and `multistream-select`.

## Version 0.12.0 (2019-08-15)

- In some situations, `multistream-select` will now assume that protocol negotiation immediately succeeds. If it turns out that it failed, an error is generated when reading or writing from/to the stream.
- Replaced `listen_addr` with `local_addr` in events related to incoming connections. The address no longer has to match a previously-reported address.
- Listeners now have an identifier and can be stopped.
- Added `NetworkBehaviour::inject_listener_error` and `NetworkBehaviour::inject_listener_closed`. For diagnostic purposes, listeners can now report errors on incoming connections, such as when calling `accept(2)` fails.
- Fixed tasks sometimes not being notified when a network event happens in `libp2p-mplex`.
- Fixed a memory leak in `libp2p-kad`.
- Added `Toggle::is_enabled()`.
- Removed `IdentifyTransport`.

## Version 0.11.0 (2019-07-18)

- `libp2p-kad`: Completed the core functionality of the record storage API, thereby extending the `RecordStore` for provider records. All records expire by default and are subject to regular republication and caching as per the Kademlia spec(s). Expiration and publication intervals are configurable through the `KademliaConfig`.
- `libp2p-kad`: The routing table now never stores peers without a known (listen) address. In particular, on receiving a new inbound connection, the Kademlia behaviour now emits `KademliaEvent::UnroutablePeer` to indicate that in order for the peer to be added to the routing table and hence considered a reachable node in the DHT, a listen address of the peer must be discovered and reported via `Kademlia::add_address`. This is usually achieved through the use of the `Identify` protocol on the same connection(s).
- `libp2p-kad`: Documentation updates.
- Extracted the `swarm` and `protocols_handler`-related contents from `libp2p-core` to a new `libp2p-swarm` crate.
- Renamed `RawSwarm` to `Network`.
- Added `Floodsub::publish_any`.
- Replaced unbounded channels with bounded ones at the boundary between the `Network` (formerly `RawSwarm`) and `NodeHandler`. The node handlers will now wait if the main task is busy, instead of continuing to push events to the channel.
- Fixed the `address_translation` function ignoring `/dns` addresses.

## Version 0.10.0 (2019-06-25)

- `PollParameters` is now a trait instead of a struct.
- The `Swarm` can now be customized with connection information.
- Fixed write-only substreams now delivering data properly.
- Fixed the TCP listener accidentally shutting down if an incoming socket was closed too quickly.
- Improved the heuristics for determining external multiaddresses based on reports.
- Various fixes to Kademlia iterative queries and the WebSockets transport.

## Version 0.9.1 (2019-06-05)

- `EitherOutput` now implements `Stream` and `Sink` if their variants also implement these traits.
- `libp2p::websocket::error::Error` now implements `Sync`.

## Version 0.9.0 (2019-06-04)

- Major fixes and performance improvements to libp2p-kad.
- Initial prototype for record storage in libp2p-kad.
- Rewrote the implementation of WebSockets. It now properly supports WebSockets Secure (WSS).
- Removed `BrowserWsConfig`. Please use `libp2p::wasm_ext::ExtTransport` instead.
- Added a `Path` parameter to `multiaddr::Protocol::WS` and `WSS`. The string representation when a path is present is respectively `x-parity-ws/<path>` and `x-parity-wss/<path>` where `<path>` is percent-encoded.
- Fixed an issue with `libp2p-tcp` where the wrong listened address was returned, if the actual address was loopback.
- Added `core::upgrade::OptionalUpgrade`.
- Added some utility functions in `core::identity::secp256k1`.
- It is now possible to inject an artificial connection in the `RawSwarm`.

## Version 0.8.1 (2019-05-15)

- Fixed a vulnerability in ED25519 signatures verification in libp2p-core.

## Version 0.8.0 (2019-05-15)

- Crate now successfully runs from within the browser when compiled to WASM.
- Modified the constructors of `NoiseConfig` to accept any type of public key. The Noise handshake has consequently been modified.
- Changed the `StreamMuxer` trait to have an `Error` associated type.
- The `Swarm` now ranks externally-visible multiaddresses by how often they have been reported, ensuring that weird or malicious reports don't affect connectivity too much.
- Added `IntoProtocolsHandler::inbound_protocol`. Must return the same value as what `ProtocolsHandler::listen_protocol` would return.
- `IntoProtocolsHandler::into_handler` now takes a second parameter with the `&ConnectedPoint` to the node we are connected to.
- Replaced the `secp256k1` crate with `libsecp256k1`.
- Fixed `Kademlia::add_providing` taking a `PeerId` instead of a `Multihash`.
- Fixed various bugs in the implementation of `Kademlia`.
- Added `OneSubstreamMuxer`.
- Added the `libp2p-wasm-ext` crate.
- Added `multiaddr::from_url`.
- Added `OptionalTransport`.

## Version 0.7.1 (2019-05-15)

- Fixed a vulnerability in ED25519 signatures verification in libp2p-core.

## Version 0.7.0 (2019-04-23)

- Fixed the inactive connections shutdown mechanism not working.
- `Transport::listen_on` must now return a `Stream` that produces `ListenEvent`s. This makes it possible to notify about listened addresses at a later point in time.
- `Transport::listen_on` no longer returns an address we're listening on. This is done through `ListenEvent`s. All other `listen_on` methods have been updated accordingly.
- Added `NetworkBehaviour::inject_new_listen_addr`, `NetworkBehaviour::inject_expired_listen_addr` and `NetworkBehaviour::inject_new_external_addr`.
- `ProtocolsHandler::listen_protocol` and `ProtocolsHandlerEvent::OutboundSubstreamRequest` must now return a `SubstreamProtocol` struct containing a timeout for the upgrade.
- `Ping::new` now requires a `PingConfig`, which can be created with `PingConfig::new`.
- Removed `Transport::nat_traversal` in favour of a stand-alone `address_translation` function in `libp2p-core`.
- Reworked the API of `Multiaddr`.
- Removed the `ToMultiaddr` trait in favour of `TryFrom`.
- Added `Swarm::ban_peer_id` and `Swarm::unban_peer_id`.
- The `TPeerId` generic parameter of `RawSwarm` is now `TConnInfo` and must now implement a `ConnectionInfo` trait.
- Reworked the `PingEvent`.
- Renamed `KeepAlive::Forever` to `Yes` and `KeepAlive::Now` to `No`.

## Version 0.6.0 (2019-03-29)

- Replaced `NetworkBehaviour::inject_dial_failure` with `inject_dial_failure` and
  `inject_addr_reach_failure`. The former is called when we have finished trying to dial a node
  without success, while the latter is called when we have failed to reach a specific address.
- Fixed Kademlia storing a different hash than the reference implementation.
- Lots of bugfixes in Kademlia.
- Modified the `InboundUpgrade` and `OutboundUpgrade` trait to take a `Negotiated<TSocket>` instead
  of `TSocket`.
- `PollParameters::external_addresses` now returns `Multiaddr`es as reference instead of by value.
- Added `Swarm::external_addresses`.
- Added a `core::swarm::toggle::Toggle` that allows having a disabled `NetworkBehaviour`.

## Version 0.5.0 (2019-03-13)

- Moved the `SecioKeypair` struct in `core/identity` and renamed it to `Keypair`.
- mplex now supports half-closed substreams.
- Renamed `StreamMuxer::shutdown()` to `close()`.
- Closing a muxer with the `close()` method (formerly `shutdown`) now "destroys" all the existing substreams. After `close()` as been called, they all return either EOF or an error.
- The `shutdown_substream()` method now closes only the writing side of the substream, and you can continue reading from it until EOF or until you delete it. This was actually already more or less the case before, but it wasn't properly reflected in the API or the documentation.
- `poll_inbound()` and `poll_outbound()` no longer return an `Option`, as `None` was the same as returning an error.
- Removed the `NodeClosed` events and renamed `NodeError` to `NodeClosed`. From the API's point of view, a connection now always closes with an error.
- Added the `NodeHandlerWrapperError` enum that describes an error generated by the protocols handlers grouped together. It is either `UselessTimeout` or `Handler`. This allows properly reporting closing a connection because it is useless.
- Removed `NodeHandler::inject_inbound_closed`, `NodeHandler::inject_outbound_closed`, `NodeHandler::shutdown`, and `ProtocolsHandler::shutdown`. The handler is now dropped when a shutdown process starts. This should greatly simplify writing a handler.
- `StreamMuxer::close` now implies `flush_all`.
- Removed the `Shutdown` enum from `stream_muxer`.
- Removed `ProtocolsHandler::fuse()`.
- Reworked some API of `core/nodes/node.rs` and `core/nodes/handled_node.rs`.
- The core now works even outside of a tokio context.

## Version 0.4.2 (2019-02-27)

- Fixed periodic pinging not working.

## Version 0.4.1 (2019-02-20)

- Fixed wrong version of libp2p-noise.

## Version 0.4.0 (2019-02-20)

- The `multiaddr!` macro has been moved to the `multiaddr` crate and is now reexported under the name `build_multiaddr!`.
- Modified the functions in `upgrade::transfer` to be more convenient to use.
- Now properly sending external addresses in the identify protocol.
- Fixed duplicate addresses being reported in identify and Kademlia.
- Fixed infinite looping in the functions in `upgrade::transfer`.
- Fixed infinite loop on graceful node shutdown with the `ProtocolsHandlerSelect`.
- Fixed various issues with nodes dialing each other simultaneously.
- Added the `StreamMuxer::is_remote_acknowledged()` method.
- Added a `BandwidthLogging` transport wrapper that logs the bandwidth consumption.
- The addresses to try dialing when dialing a node is now refreshed by the `Swarm` when necessary.
- Lots of modifications to the semi-private structs in `core/nodes`.
- Added `IdentifyEvent::SendBack`, when we send back our information.
- Rewrote the `MemoryTransport` to be similar to the `TcpConfig`.

## Version 0.3.1 (2019-02-02)

- Added `NetworkBehaviour::inject_replaced` that is called whenever we replace a connection with a different connection to the same peer.
- Fixed various issues with Kademlia.

## Version 0.3.0 (2019-01-30)

- Removed the `topology` module and everything it contained, including the `Topology` trait.
- Added `libp2p-noise` that supports Noise handshakes, as an alternative to `libp2p-secio`.
- Updated `ring` to version 0.14.
- Creating a `Swarm` now expects the `PeerId` of the local node, instead of a `Topology`.
- Added `NetworkBehaviour::addresses_of_peer` that returns the addresses a `NetworkBehaviour` knows about a given peer. This exists as a replacement for the topology.
- The `Kademlia` and `Mdns` behaviours now report and store the list of addresses they discover.
- You must now call `Floodsub::add_node_to_partial_view()` and `Floodsub::remove_node_from_partial_view` to add/remove nodes from the list of nodes that floodsub must send messages to.
- Added `NetworkBehaviour::inject_dial_failure` that is called when we fail to dial an address.
- `ProtocolsHandler::connection_keep_alive()` now returns a `KeepAlive` enum that provides more fine grained control.
- The `NodeHandlerWrapper` no longer has a 5 seconds inactivity timeout. This is now handled entirely by `ProtocolsHandler::connection_keep_alive()`.
- Now properly denying connections incoming from the same `PeerId` as ours.
- Added a `SwarmBuilder`. The `incoming_limit` method lets you configure the number of simultaneous incoming connections.
- Removed `FloodsubHandler`, `PingListenHandler` and `PeriodicPingHandler`.
- The structs in `core::nodes` are now generic over the `PeerId`.
- Added `SecioKeypair::ed25519_raw_key()`.
- Fix improper connection shutdown in `ProtocolsHandler`.

## Version 0.2.2 (2019-01-14)

- Fixed improper dependencies versions causing deriving `NetworkBehaviour` to generate an error.

## Version 0.2.1 (2019-01-14)

- Added the `IntoNodeHandler` and `IntoProtocolsHandler` traits, allowing node handlers and protocol handlers to know the `PeerId` of the node they are interacting with.

## Version 0.2 (2019-01-10)

- The `Transport` trait now has an `Error` associated type instead of always using `std::io::Error`.
- Merged `PeriodicPing` and `PingListen` into one `Ping` behaviour.
- `Floodsub` now generates `FloodsubEvent`s instead of direct floodsub messages.
- Added `ProtocolsHandler::connection_keep_alive`. If all the handlers return `false`, then the connection to the remote node will automatically be gracefully closed after a few seconds.
- The crate now successfuly compiles for the `wasm32-unknown-unknown` target.
- Updated `ring` to version 0.13.
- Updated `secp256k1` to version 0.12.
- The enum returned by `RawSwarm::peer()` can now return `LocalNode`. This makes it impossible to accidentally attempt to dial the local node.
- Removed `Transport::map_err_dial`.
- Removed the `Result` from some connection-related methods in the `RawSwarm`, as they could never error.
- If a node doesn't respond to pings, we now generate an error on the connection instead of trying to gracefully close it.<|MERGE_RESOLUTION|>--- conflicted
+++ resolved
@@ -47,19 +47,15 @@
 
 # 0.51.0 [unreleased]
 
-<<<<<<< HEAD
 - Count bandwidth at the application level. Previously `BandwidthLogging` would implement `Transport` and now implements `StreamMuxer` ([PR 3180](https://github.com/libp2p/rust-libp2p/pull/3180)).
     - `BandwidthLogging::new` now requires a 2nd argument: `Arc<BandwidthSinks>`
     - Remove `BandwidthFuture`
     - Rename `BandwidthConnecLogging` to `InstrumentedStream`
-=======
 - Remove `SimpleProtocol` due to being unused. See [`libp2p::core::upgrade`](https://docs.rs/libp2p/0.50.0/libp2p/core/upgrade/index.html) for alternatives. See [PR 3191].
-
 - Update individual crates.
   - Update to [`libp2p-swarm` `v0.42.0`](swarm/CHANGELOG.md#0420).
 
 [PR 3191]: https://github.com/libp2p/rust-libp2p/pull/3191
->>>>>>> 4fe518de
 
 # 0.50.0
 
