--- conflicted
+++ resolved
@@ -53,10 +53,6 @@
 - Remove `NetworkBehaviour` macro export from root crate in favor of re-exported macro from `libp2p::swarm`.
   Change your import from `libp2p::NetworkBehaviour` to `libp2p::swarm::NetworkBehaviour`. See [PR 3055].
 - Feature-gate `NetworkBehaviour` macro behind `macros` feature flag. See [PR 3055].
-<<<<<<< HEAD
-- Deprecate `development_transport` and `tokio_development_transport`. See [PR XXXX].
-=======
->>>>>>> afb777e9
 - Update individual crates.
   - Update to [`libp2p-autonat` `v0.89.0`](protocols/autonat/CHANGELOG.md#090).
   - Update to [`libp2p-core` `v0.38.0`](core/CHANGELOG.md#0380).
