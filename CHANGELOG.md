# Individual crates

## Main APIs

- [`libp2p-core` CHANGELOG](core/CHANGELOG.md)
- [`libp2p-swarm` CHANGELOG](swarm/CHANGELOG.md)
- [`libp2p-swarm-derive` CHANGELOG](swarm-derive/CHANGELOG.md)

## Application Protocols

- [`libp2p-floodsub` CHANGELOG](protocols/floodsub/CHANGELOG.md)
- [`libp2p-gossipsub` CHANGELOG](protocols/gossipsub/CHANGELOG.md)
- [`libp2p-identify` CHANGELOG](protocols/identify/CHANGELOG.md)
- [`libp2p-kad` CHANGELOG](protocols/kad/CHANGELOG.md)
- [`libp2p-mdns` CHANGELOG](protocols/mdns/CHANGELOG.md)
- [`libp2p-ping` CHANGELOG](protocols/ping/CHANGELOG.md)
- [`libp2p-relay` CHANGELOG](protocols/relay/CHANGELOG.md)
- [`libp2p-request-response` CHANGELOG](protocols/request-response/CHANGELOG.md)
- [`libp2p-rendezvous` CHANGELOG](protocols/rendezvous/CHANGELOG.md)

## Transport Protocols & Upgrades

- [`libp2p-deflate` CHANGELOG](transports/deflate/CHANGELOG.md)
- [`libp2p-dns` CHANGELOG](transports/dns/CHANGELOG.md)
- [`libp2p-noise` CHANGELOG](transports/noise/CHANGELOG.md)
- [`libp2p-plaintext` CHANGELOG](transports/plaintext/CHANGELOG.md)
- [`libp2p-pnet` CHANGELOG](transports/pnet/CHANGELOG.md)
- [`libp2p-tcp` CHANGELOG](transports/tcp/CHANGELOG.md)
- [`libp2p-uds` CHANGELOG](transports/uds/CHANGELOG.md)
- [`libp2p-wasm-ext` CHANGELOG](transports/wasm-ext/CHANGELOG.md)
- [`libp2p-websocket` CHANGELOG](transports/websocket/CHANGELOG.md)

## Multiplexers

- [`libp2p-mplex` CHANGELOG](muxers/mplex/CHANGELOG.md)
- [`libp2p-yamux` CHANGELOG](muxers/yamux/CHANGELOG.md)

## Utilities

- [`libp2p-metrics` CHANGELOG](misc/metrics/CHANGELOG.md)
- [`multistream-select` CHANGELOG](misc/multistream-select/CHANGELOG.md)

# `libp2p` facade crate

<<<<<<< HEAD
## Version 0.41.0 [unreleased]

- Update individual crates.
    - `libp2p-kad`
    - `libp2p-websocket`
- Forward `wasm-bindgen` feature to `futures-timer`, `instant`, `parking_lot`, `getrandom/js` and `rand/wasm-bindgen`.

## Version 0.40.0-rc.3 [2021-10-27]

- Update individual crates.
    - `libp2p-core`
    - `libp2p-identify`
    - `libp2p-swarm`

## Version 0.40.0-rc.2 [2021-10-15]

- Update individual crates.
    - `libp2p-kad`

## Version 0.40.0-rc.1 [2021-10-15]
=======
## Version 0.40.0 [2021-11-01]
>>>>>>> c88cff1d

- Update individual crates.
    - `libp2p-core`
    - `libp2p-deflate`
    - `libp2p-dns`
    - `libp2p-floodsub`
    - `libp2p-gossipsub`
    - `libp2p-identify`
    - `libp2p-kad`
    - `libp2p-mdns`
    - `libp2p-mplex`
    - `libp2p-noise`
    - `libp2p-ping`
    - `libp2p-plaintext`
    - `libp2p-relay`
    - `libp2p-request-response`
    - `libp2p-swarm`
    - `libp2p-tcp`
    - `libp2p-uds`
    - `libp2p-wasm-ext`
    - `libp2p-websocket`
    - `libp2p-yamux`

- Re-export the `wasm-bindgen` feature from `parking_lot`, so
  `libp2p` users can opt-in to that crate's Wasm support. See [PR 2180].

- Add `libp2p-metrics`.

[PR 2180]: https://github.com/libp2p/rust-libp2p/pull/2180/

## Version 0.39.1 [2021-07-12]

- Update individual crates.
    - `libp2p-swarm-derive`

## Version 0.39.0 [2021-07-12]

- Update individual crates.
    - `libp2p-core`
    - `libp2p-deflate`
    - `libp2p-dns`
    - `libp2p-floodsub`
    - `libp2p-gossipsub`
    - `libp2p-identify`
    - `libp2p-kad`
    - `libp2p-mdns`
    - `libp2p-mplex`
    - `libp2p-noise`
    - `libp2p-ping`
    - `libp2p-plaintext`
    - `libp2p-relay`
    - `libp2p-request-response`
    - `libp2p-swarm`
    - `libp2p-tcp`
    - `libp2p-uds`
    - `libp2p-wasm-ext`
    - `libp2p-websocket`
    - `libp2p-yamux`

## Version 0.38.0 [2021-05-17]

- Update individual crates.
    - `libp2p-core`
    - `libp2p-gossipsub`
    - `libp2p-noise`
    - `libp2p-pnet`
    - `libp2p-wasm-ext`

## Version 0.37.1 [2021-04-14]

- Update individual crates.
    - `libp2p-swarm-derive`

## Version 0.37.0 [2021-04-13]

- Update individual crates.
    - `libp2p-core`
    - `libp2p-dns`
    - `libp2p-floodsub`
    - `libp2p-gossipsub`
    - `libp2p-kad`
    - `libp2p-mdns`
    - `libp2p-ping`
    - `libp2p-relay`
    - `libp2p-request-response`
    - `libp2p-swarm`
    - `libp2p-wasm-ext`
    - `libp2p-yamux`

- Drop support for `wasm32-unknown-unknown` in favor of
  `wasm32-unknown-emscripten` and `wasm32-wasi` [PR
  2038](https://github.com/libp2p/rust-libp2p/pull/2038).

## Version 0.36.0 [2021-03-17]

- Consolidate top-level utility functions for constructing development
  transports. There is now just `development_transport()` (available with default features)
  and `tokio_development_transport()` (available when the corresponding tokio features are enabled).
  Furthermore, these are now `async fn`s. The minor variations that also included `pnet`
  support have been removed.
  [PR 1927](https://github.com/libp2p/rust-libp2p/pull/1927)

- Update libp2p crates.

- Do not leak default features from libp2p crates.
  [PR 1986](https://github.com/libp2p/rust-libp2p/pull/1986).

- Add `libp2p-relay` to `libp2p` facade crate.

## Version 0.35.1 [2021-02-17]

- Update `libp2p-yamux` to latest patch version.

## Version 0.35.0 [2021-02-15]

- Use `libp2p-swarm-derive`, the former `libp2p-core-derive`.

- Update `libp2p-deflate`, `libp2p-gossipsub`, `libp2p-mdns`, `libp2p-request-response`,
  `libp2p-swarm` and `libp2p-tcp`.

## Version 0.34.0 [2021-01-12]

- Update `libp2p-core` and all dependent crates.

- The `tcp-async-std` feature is now `tcp-async-io`, still
  enabled by default.

## Version 0.33.0 [2020-12-17]

- Update `libp2p-core` and all dependent crates.

## Version 0.32.2 [2020-12-10]

- Update `libp2p-websocket`.

## Version 0.32.1 [2020-12-09]

- Update minimum patch version of `libp2p-websocket`.

## Version 0.32.0 [2020-12-08]

- Update `libp2p-request-response`.

- Update to `libp2p-mdns-0.26`.

- Update `libp2p-websocket` minimum patch version.

## Version 0.31.2 [2020-12-02]

- Bump minimum `libp2p-core` patch version.

## Version 0.31.1 [2020-11-26]

- Bump minimum `libp2p-tcp` patch version.

## Version 0.31.0 [2020-11-25]

- Update `multistream-select` and all dependent crates.

## Version 0.30.1 [2020-11-11]

- Update `libp2p-plaintext`.

## Version 0.30.0 [2020-11-09]

- Update `libp2p-mdns`, `libp2p-tcp` and `libp2p-uds` as well as `libp2p-core`
  and all its dependers.

## Version 0.29.1 [2020-10-20]

- Update `libp2p-core`.

## Version 0.29.0 [2020-10-16]

- Update `libp2p-core`, `libp2p-floodsub`, `libp2p-gossipsub`, `libp2p-mplex`,
  `libp2p-noise`, `libp2p-plaintext`, `libp2p-pnet`, `libp2p-request-response`,
  `libp2p-swarm`, `libp2p-tcp`, `libp2p-websocket` and `parity-multiaddr`.

## Version 0.28.1 [2020-09-10]

- Update to `libp2p-core` `0.22.1`.

## Version 0.28.0 [2020-09-09]

- Update `libp2p-yamux` to `0.25.0`. *Step 4 of 4 in a multi-release
  upgrade process.* See the `libp2p-yamux` CHANGELOG for details.

## Version 0.27.0 [2020-09-09]

- Update `libp2p-yamux` to `0.24.0`. *Step 3 of 4 in a multi-release
  upgrade process.* See the `libp2p-yamux` CHANGELOG for details.

## Version 0.26.0 [2020-09-09]

- Update `libp2p-yamux` to `0.23.0`. *Step 2 of 4 in a multi-release
  upgrade process.* See the `libp2p-yamux` CHANGELOG for details.

## Version 0.25.0 [2020-09-09]

- Remove the deprecated `libp2p-secio` dependency. To continue to use
  SECIO, add an explicit dependency on `libp2p-secio`. However,
  transitioning to `libp2p-noise` is strongly recommended.

- Update `libp2p-yamux` to `0.22.0`. *This version starts a multi-release
  upgrade process.* See the `libp2p-yamux` CHANGELOG for details.

- Bump `libp2p-noise` to `0.24`. See the `libp2p-noise`
changelog for details about the `LegacyConfig`.

- The `ProtocolsHandler` in `libp2p-swarm` has a new associated type
  `InboundOpenInfo` ([PR 1714]).

[PR 1714]: https://github.com/libp2p/rust-libp2p/pull/1714

## Version 0.24.0 [2020-08-18]

- Update `libp2p-core`, `libp2p-gossipsub`, `libp2p-kad`, `libp2p-mdns`,
  `libp2p-ping`, `libp2p-request-response`, `libp2p-swarm` and dependent crates.

## Version 0.23.0 (2020-08-03)

**NOTE**: For a smooth upgrade path from `0.21` to `> 0.22`
on an existing deployment, this version must not be skipped
or the provided legacy configuration for `libp2p-noise` used!

- Bump `libp2p-noise` dependency to `0.22`. See the `libp2p-noise`
changelog for details about the `LegacyConfig`.

- Refactored bandwidth logging ([PR 1670](https://github.com/libp2p/rust-libp2p/pull/1670)).

## Version 0.22.0 (2020-07-17)

**NOTE**: For a smooth upgrade path from `0.21` to `> 0.22`
on an existing deployment using `libp2p-noise`, this version
must not be skipped!

- Bump `libp2p-noise` dependency to `0.21`.

## Version 0.21.1 (2020-07-02)

- Bump `libp2p-websockets` lower bound.

## Version 0.21.0 (2020-07-01)

- Conditional compilation fixes for the `wasm32-wasi` target
  ([PR 1633](https://github.com/libp2p/rust-libp2p/pull/1633)).

- New `libp2p-request-response` crate
  ([PR 1596](https://github.com/libp2p/rust-libp2p/pull/1596)).

- Updated libp2p dependencies.

## Version 0.19.1 (2020-05-25)

- Temporarily pin all `async-std` dependencies to `< 1.6`.
  [PR 1589](https://github.com/libp2p/rust-libp2p/pull/1589)

- `libp2p-core-derive`: Fully qualified std::result::Result in macro
  [PR 1587](https://github.com/libp2p/rust-libp2p/pull/1587)

## Version 0.19.0 (2020-05-18)

- `libp2p-core`, `libp2p-swarm`: Added support for multiple dialing
  attempts per peer, with a configurable limit.
  [PR 1506](https://github.com/libp2p/rust-libp2p/pull/1506)

- `libp2p-core`: `PeerId`s that use the identity hashing will now be properly
  displayed using the string representation of an identity multihash, rather
  than the canonical SHA 256 representation.
  [PR 1576](https://github.com/libp2p/rust-libp2p/pull/1576)

- `libp2p-core`: Updated to multihash 0.11.0.
  [PR 1566](https://github.com/libp2p/rust-libp2p/pull/1566)

- `libp2p-core`: Make the number of events buffered to/from tasks configurable.
  [PR 1574](https://github.com/libp2p/rust-libp2p/pull/1574)

- `libp2p-dns`, `parity-multiaddr`: Added support for the `/dns` multiaddr
  protocol. Additionally, the `multiaddr::from_url` function will now use
  `/dns` instead of `/dns4`.
  [PR 1575](https://github.com/libp2p/rust-libp2p/pull/1575)

- `libp2p-noise`: Added the `X25519Spec` protocol suite which uses
  libp2p-noise-spec compliant signatures on static keys as well as the
  `/noise` protocol upgrade, hence providing a libp2p-noise-spec compliant
  `XX` handshake. `IK` and `IX` are still supported with `X25519Spec`
  though not guaranteed to be interoperable with other libp2p
  implementations as these handshake patterns are not currently
  included in the libp2p-noise-spec. The `X25519Spec` implementation
  will eventually replace the current `X25519` implementation, with
  the former being removed. To upgrade without interruptions, you may
  temporarily include `NoiseConfig`s for both implementations as
  alternatives in your transport upgrade pipeline.

- `libp2p-kad`: Consider fixed (K_VALUE) amount of peers at closest query
  initialization. Unless `KademliaConfig::set_replication_factor` is used change
  has no effect.
  [PR 1536](https://github.com/libp2p/rust-libp2p/pull/1536)

- `libp2p-kad`: Provide more insight into, and control of, the execution of
  queries. All query results are now wrapped in `KademliaEvent::QueryResult`.
  As a side-effect of these changes and for as long as the record storage
  API is not asynchronous, local storage errors on `put_record` are reported
  synchronously in a `Result`, instead of being reported asynchronously by
  an event.
  [PR 1567](https://github.com/libp2p/rust-libp2p/pull/1567)

- `libp2p-tcp`, `libp2p`: Made the `libp2p-tcp/async-std` feature flag
  disabled by default, and split the `libp2p/tcp` feature in two:
  `tcp-async-std` and `tcp-tokio`. `tcp-async-std` is still enabled by default.
  [PR 1471](https://github.com/libp2p/rust-libp2p/pull/1471)

- `libp2p-tcp`: On listeners started with an IPv6 multi-address the socket
  option `IPV6_V6ONLY` is set to true. Instead of relying on IPv4-mapped IPv6
  address support, two listeners can be started if IPv4 and IPv6 should both
  be supported. IPv4 listener addresses are not affected by this change.
  [PR 1555](https://github.com/libp2p/rust-libp2p/pull/1555)

## Version 0.18.1 (2020-04-17)

- `libp2p-swarm`: Make sure inject_dial_failure is called in all situations.
  [PR 1549](https://github.com/libp2p/rust-libp2p/pull/1549)

## Version 0.18.0 (2020-04-09)

- `libp2p-core`: Treat connection limit errors as pending connection errors.
  [PR 1546](https://github.com/libp2p/rust-libp2p/pull/1546)

- `libp2p-core-derive`: Disambiguate calls to `NetworkBehaviour::inject_event`.
  [PR 1543](https://github.com/libp2p/rust-libp2p/pull/1543)

- `libp2p-floodsub`: Allow sent messages seen as subscribed.
  [PR 1520](https://github.com/libp2p/rust-libp2p/pull/1520)

- `libp2p-kad`: Return peers independent of record existence.
  [PR 1544](https://github.com/libp2p/rust-libp2p/pull/1544)

- `libp2p-wasm-ext`: Fix "parsed is null" errors being thrown.
  [PR 1535](https://github.com/libp2p/rust-libp2p/pull/1535)

## Version 0.17.0 (2020-04-02)

- `libp2p-core`: Finished "identity hashing" for peer IDs migration.
  [PR 1460](https://github.com/libp2p/rust-libp2p/pull/1460)
- `libp2p-core`: Remove `poll_broadcast`.
  [PR 1527](https://github.com/libp2p/rust-libp2p/pull/1527)
- `libp2p-core`, `libp2p-swarm`: Report addresses of closed listeners.
  [PR 1485](https://github.com/libp2p/rust-libp2p/pull/1485)
- `libp2p-core`: Support for multiple connections per peer and configurable connection limits.
  See [PR #1440](https://github.com/libp2p/rust-libp2p/pull/1440),
  [PR #1519](https://github.com/libp2p/rust-libp2p/pull/1519) and
  [issue #912](https://github.com/libp2p/rust-libp2p/issues/912) for details.

- `libp2p-swarm`: Pass the cause of closing a listener to `inject_listener_closed`.
  [PR 1517](https://github.com/libp2p/rust-libp2p/pull/1517)
- `libp2p-swarm`: Support for multiple connections per peer and configurable connection limits.
  See [PR #1440](https://github.com/libp2p/rust-libp2p/pull/1440),
  [PR #1519](https://github.com/libp2p/rust-libp2p/pull/1519) and
  [issue #912](https://github.com/libp2p/rust-libp2p/issues/912) for details.
- `libp2p-swarm`: The `SwarmEvent` now returns more events.
  [PR 1515](https://github.com/libp2p/rust-libp2p/pull/1515)
- `libp2p-swarm`: New `protocols_handler::multi` module.
  [PR 1497](https://github.com/libp2p/rust-libp2p/pull/1497)
- `libp2p-swarm`: Allow configuration of outbound substreams.
  [PR 1521](https://github.com/libp2p/rust-libp2p/pull/1521)

- `libp2p-kad`: Providers returned from a lookup are now deduplicated.
  [PR 1528](https://github.com/libp2p/rust-libp2p/pull/1528)
- `libp2p-kad`: Allow customising the maximum packet size.
  [PR 1502](https://github.com/libp2p/rust-libp2p/pull/1502)
- `libp2p-kad`: Allow customising the (libp2p) connection keep-alive timeout.
  [PR 1477](https://github.com/libp2p/rust-libp2p/pull/1477)
- `libp2p-kad`: Avoid storing records that are expired upon receipt (optimisation).
  [PR 1496](https://github.com/libp2p/rust-libp2p/pull/1496)
- `libp2p-kad`: Fixed potential panic on computing record expiry.
  [PR 1492](https://github.com/libp2p/rust-libp2p/pull/1492)

- `libp2p-mplex`: Guard against use of underlying `Sink` upon
  error or connection close.
  [PR 1529](https://github.com/libp2p/rust-libp2p/pull/1529)

- `multistream-select`: Upgrade to stable futures.
  [PR 1484](https://github.com/libp2p/rust-libp2p/pull/1484)

- `multihash`: Removed the crate in favour of the upstream crate.
  [PR 1472](https://github.com/libp2p/rust-libp2p/pull/1472)

## Version 0.16.2 (2020-02-28)

- Fixed yamux connections not properly closing and being stuck in the `CLOSE_WAIT` state.
- Added a `websocket_transport()` function in `libp2p-wasm-ext`, behind a Cargo feature.
- Fixed ambiguity in `IntoProtocolsHandler::select` vs `ProtocolsHandler::select` in the `NetworkBehaviour` custom derive.

## Version 0.16.1 (2020-02-18)

- Fixed wrong representation of `PeerId`s being used in `Kademlia::get_closest_peers`.
- Implemented `FusedStream` for `Swarm`.

## Version 0.16.0 (2020-02-13)

- Removed the `Substream` associated type from the `ProtocolsHandler` trait. The type of the substream is now always `libp2p::swarm::NegotiatedSubstream`.
- As a consequence of the previous change, most of the implementations of the `NetworkBehaviour` trait provided by libp2p (`Ping`, `Identify`, `Kademlia`, `Floodsub`, `Gossipsub`) have lost a generic parameter.
- Removed the first generic parameter (the transport) from `Swarm` and `ExpandedSwarm`. The transport is now abstracted away in the internals of the swarm.
- The `Send` and `'static` bounds are now enforced directly on the `ProtocolsHandler` trait and its associated `InboundUpgrade` and `OutboundUpgrade` implementations.
- Modified `PeerId`s to compare equal across the identity and SHA256 hashes. As a consequence, the `Borrow` implementation of `PeerId` now always returns the bytes representation of a multihash with a SHA256 hash.
- Modified libp2p-floodsub to no longer hash the topic. The new behaviour is now compatible with go-libp2p and js-libp2p, but is a breaking change with regards to rust-libp2p.
- Added libp2p-pnet. It makes it possible to protect networks with a pre-shared key (PSK).
- Modified the `poll_method` parameter of the `NetworkBehaviour` custom derive. The expected method now takes an additional parameter of type `impl PollParameters` to be consistent with the `NetworkBehaviour::poll` method.
- libp2p-noise now compiles for WASM targets.
- Changed libp2p-noise to grow its memory buffers dynamically. This should reduce the overall memory usage of connections that use the noise encryption.
- Fixed libp2p-gossipsub to no longer close the connection if the inbound substream is closed by the remote.
- All crates prefixed with `libp2p-` now use the same version number.
- Added a new variant `ListenerEvent::Error` for listeners to report non-fatal errors. `libp2p-tcp` uses this variant to report errors that happen on remote sockets before they have been accepted and errors when trying to determine the local machine's IP address.

## Version 0.15.0 (2020-01-24)

- Added `libp2p-gossipsub`.
- Added `SwarmBuilder::executor` to allow configuring which tasks executor to use.
- Added `TokioTcpConfig` in `libp2p-tcp` and `TokioUdsConfig` in `libp2p-uds` behind `tokio` features. These structs use `tokio` and require a `tokio` runtime executor to be configured via `SwarmBuilder::executor`.
- Changed the `OutboundUpgrade` and `InboundUpgrade` traits to no longer be passed a `Negotiated<C>` but just a `C`. The `Negotiated` is now in the trait bounds requirements of `ProtocolsHandler`.
- Fixed `libp2p-wasm-ext` returning `Err(WouldBlock)` rather than `Pending`.
- Fixed `libp2p-dns` not segregating DNS4 and DNS6.
- Removed some unnecessary `Unpin` requirements on futures.
- Changed `Mdns::new` to no longer be `async`.
- Fixed `libp2p-kad` keeping connections alive when it shouldn't.
- Fixed `InboundUpgrade` not always properly implemented on `NoiseConfig`.

## Version 0.14.0-alpha.1 (2020-01-07)

- Upgraded the crate to stable futures.
- Use varints instead of fixed sized (4 byte) integers to delimit plaintext 2.0 messages to align implementation with the specification.
- Refactored the `core::upgrade` module to provide async functions.
- Changed the `Stream` trait implementation of `Swarm` to no longer return a `Result`.
- Added the `Swarm::next` and `Swarm::next_event` functions and the `SwarmEvent` enum.
- Changed `ProtocolsHandler::poll` to no longer return an error. Instead, `ProtocolsHandlerEvent` has a new `Close` variant which corresponds to what an error represented before.
- Changed all the traits that have a `poll` function (i.e. `NetworkBehaviour`, `ProtocolsHandler`, `NodeHandler`) to have an additional `&mut Context` parameter, to reflect the changes in the `Future` trait.
- Revamped the API of `libp2p_websockets::framed`.
- Added protocol string to `Error::UnknownProtocolString`.

## Version 0.13.2 (2020-01-02)

- Fixed the `libp2p-noise` handshake not flushing the underlying stream before waiting for a response.
- Fixed semver issue with the `protobuf` crate.

## Version 0.13.1 (2019-11-13)

- Maintenance release to bump dependencies and deal with an accidental breaking change in multihash 0.1.4.

## Version 0.13.0 (2019-11-05)

- Reworked the transport upgrade API. See https://github.com/libp2p/rust-libp2p/pull/1240 for more information.
- Added a parameter allowing to choose the protocol negotiation protocol when upgrading a connection or a substream. See https://github.com/libp2p/rust-libp2p/pull/1245 for more information.
- Added an alternative `multistream-select` protocol called `V1Lazy`.
- Added `PlainText2Config` that implements the `/plaintext/2.0.0` protocol.
- Refactored `libp2p-identify`. Some items have been renamed.
- Now accepting `PeerId`s using the `identity` hashing algorithm as valid.
- Removed `libp2p-observed` and `libp2p-ratelimit`.
- Fixed mDNS long peer IDs not being transmitted properly.
- Added some `Debug` trait implementations.
- Fixed potential arithmetic overflows in `libp2p-kad` and `multistream-select`.

## Version 0.12.0 (2019-08-15)

- In some situations, `multistream-select` will now assume that protocol negotiation immediately succeeds. If it turns out that it failed, an error is generated when reading or writing from/to the stream.
- Replaced `listen_addr` with `local_addr` in events related to incoming connections. The address no longer has to match a previously-reported address.
- Listeners now have an identifier and can be stopped.
- Added `NetworkBehaviour::inject_listener_error` and `NetworkBehaviour::inject_listener_closed`. For diagnostic purposes, listeners can now report errors on incoming connections, such as when calling `accept(2)` fails.
- Fixed tasks sometimes not being notified when a network event happens in `libp2p-mplex`.
- Fixed a memory leak in `libp2p-kad`.
- Added `Toggle::is_enabled()`.
- Removed `IdentifyTransport`.

## Version 0.11.0 (2019-07-18)

- `libp2p-kad`: Completed the core functionality of the record storage API, thereby extending the `RecordStore` for provider records. All records expire by default and are subject to regular republication and caching as per the Kademlia spec(s). Expiration and publication intervals are configurable through the `KademliaConfig`.
- `libp2p-kad`: The routing table now never stores peers without a known (listen) address. In particular, on receiving a new inbound connection, the Kademlia behaviour now emits `KademliaEvent::UnroutablePeer` to indicate that in order for the peer to be added to the routing table and hence considered a reachable node in the DHT, a listen address of the peer must be discovered and reported via `Kademlia::add_address`. This is usually achieved through the use of the `Identify` protocol on the same connection(s).
- `libp2p-kad`: Documentation updates.
- Extracted the `swarm` and `protocols_handler`-related contents from `libp2p-core` to a new `libp2p-swarm` crate.
- Renamed `RawSwarm` to `Network`.
- Added `Floodsub::publish_any`.
- Replaced unbounded channels with bounded ones at the boundary between the `Network` (formerly `RawSwarm`) and `NodeHandler`. The node handlers will now wait if the main task is busy, instead of continuing to push events to the channel.
- Fixed the `address_translation` function ignoring `/dns` addresses.

## Version 0.10.0 (2019-06-25)

- `PollParameters` is now a trait instead of a struct.
- The `Swarm` can now be customized with connection information.
- Fixed write-only substreams now delivering data properly.
- Fixed the TCP listener accidentally shutting down if an incoming socket was closed too quickly.
- Improved the heuristics for determining external multiaddresses based on reports.
- Various fixes to Kademlia iterative queries and the WebSockets transport.

## Version 0.9.1 (2019-06-05)

- `EitherOutput` now implements `Stream` and `Sink` if their variants also implement these traits.
- `libp2p::websocket::error::Error` now implements `Sync`.

## Version 0.9.0 (2019-06-04)

- Major fixes and performance improvements to libp2p-kad.
- Initial prototype for record storage in libp2p-kad.
- Rewrote the implementation of WebSockets. It now properly supports WebSockets Secure (WSS).
- Removed `BrowserWsConfig`. Please use `libp2p::wasm_ext::ExtTransport` instead.
- Added a `Path` parameter to `multiaddr::Protocol::WS` and `WSS`. The string representation when a path is present is respectively `x-parity-ws/<path>` and `x-parity-wss/<path>` where `<path>` is percent-encoded.
- Fixed an issue with `libp2p-tcp` where the wrong listened address was returned, if the actual address was loopback.
- Added `core::upgrade::OptionalUpgrade`.
- Added some utility functions in `core::identity::secp256k1`.
- It is now possible to inject an artificial connection in the `RawSwarm`.

## Version 0.8.1 (2019-05-15)

- Fixed a vulnerability in ED25519 signatures verification in libp2p-core.

## Version 0.8.0 (2019-05-15)

- Crate now successfully runs from within the browser when compiled to WASM.
- Modified the constructors of `NoiseConfig` to accept any type of public key. The Noise handshake has consequently been modified.
- Changed the `StreamMuxer` trait to have an `Error` associated type.
- The `Swarm` now ranks externally-visible multiaddresses by how often they have been reported, ensuring that weird or malicious reports don't affect connectivity too much.
- Added `IntoProtocolsHandler::inbound_protocol`. Must return the same value as what `ProtocolsHandler::listen_protocol` would return.
- `IntoProtocolsHandler::into_handler` now takes a second parameter with the `&ConnectedPoint` to the node we are connected to.
- Replaced the `secp256k1` crate with `libsecp256k1`.
- Fixed `Kademlia::add_providing` taking a `PeerId` instead of a `Multihash`.
- Fixed various bugs in the implementation of `Kademlia`.
- Added `OneSubstreamMuxer`.
- Added the `libp2p-wasm-ext` crate.
- Added `multiaddr::from_url`.
- Added `OptionalTransport`.

## Version 0.7.1 (2019-05-15)

- Fixed a vulnerability in ED25519 signatures verification in libp2p-core.

## Version 0.7.0 (2019-04-23)

- Fixed the inactive connections shutdown mechanism not working.
- `Transport::listen_on` must now return a `Stream` that produces `ListenEvent`s. This makes it possible to notify about listened addresses at a later point in time.
- `Transport::listen_on` no longer returns an address we're listening on. This is done through `ListenEvent`s. All other `listen_on` methods have been updated accordingly.
- Added `NetworkBehaviour::inject_new_listen_addr`, `NetworkBehaviour::inject_expired_listen_addr` and `NetworkBehaviour::inject_new_external_addr`.
- `ProtocolsHandler::listen_protocol` and `ProtocolsHandlerEvent::OutboundSubstreamRequest` must now return a `SubstreamProtocol` struct containing a timeout for the upgrade.
- `Ping::new` now requires a `PingConfig`, which can be created with `PingConfig::new`.
- Removed `Transport::nat_traversal` in favour of a stand-alone `address_translation` function in `libp2p-core`.
- Reworked the API of `Multiaddr`.
- Removed the `ToMultiaddr` trait in favour of `TryFrom`.
- Added `Swarm::ban_peer_id` and `Swarm::unban_peer_id`.
- The `TPeerId` generic parameter of `RawSwarm` is now `TConnInfo` and must now implement a `ConnectionInfo` trait.
- Reworked the `PingEvent`.
- Renamed `KeepAlive::Forever` to `Yes` and `KeepAlive::Now` to `No`.

## Version 0.6.0 (2019-03-29)

- Replaced `NetworkBehaviour::inject_dial_failure` with `inject_dial_failure` and
  `inject_addr_reach_failure`. The former is called when we have finished trying to dial a node
  without success, while the latter is called when we have failed to reach a specific address.
- Fixed Kademlia storing a different hash than the reference implementation.
- Lots of bugfixes in Kademlia.
- Modified the `InboundUpgrade` and `OutboundUpgrade` trait to take a `Negotiated<TSocket>` instead
  of `TSocket`.
- `PollParameters::external_addresses` now returns `Multiaddr`es as reference instead of by value.
- Added `Swarm::external_addresses`.
- Added a `core::swarm::toggle::Toggle` that allows having a disabled `NetworkBehaviour`.

## Version 0.5.0 (2019-03-13)

- Moved the `SecioKeypair` struct in `core/identity` and renamed it to `Keypair`.
- mplex now supports half-closed substreams.
- Renamed `StreamMuxer::shutdown()` to `close()`.
- Closing a muxer with the `close()` method (formerly `shutdown`) now "destroys" all the existing substreams. After `close()` as been called, they all return either EOF or an error.
- The `shutdown_substream()` method now closes only the writing side of the substream, and you can continue reading from it until EOF or until you delete it. This was actually already more or less the case before, but it wasn't properly reflected in the API or the documentation.
- `poll_inbound()` and `poll_outbound()` no longer return an `Option`, as `None` was the same as returning an error.
- Removed the `NodeClosed` events and renamed `NodeError` to `NodeClosed`. From the API's point of view, a connection now always closes with an error.
- Added the `NodeHandlerWrapperError` enum that describes an error generated by the protocols handlers grouped together. It is either `UselessTimeout` or `Handler`. This allows properly reporting closing a connection because it is useless.
- Removed `NodeHandler::inject_inbound_closed`, `NodeHandler::inject_outbound_closed`, `NodeHandler::shutdown`, and `ProtocolsHandler::shutdown`. The handler is now dropped when a shutdown process starts. This should greatly simplify writing a handler.
- `StreamMuxer::close` now implies `flush_all`.
- Removed the `Shutdown` enum from `stream_muxer`.
- Removed `ProtocolsHandler::fuse()`.
- Reworked some API of `core/nodes/node.rs` and `core/nodes/handled_node.rs`.
- The core now works even outside of a tokio context.

## Version 0.4.2 (2019-02-27)

- Fixed periodic pinging not working.

## Version 0.4.1 (2019-02-20)

- Fixed wrong version of libp2p-noise.

## Version 0.4.0 (2019-02-20)

- The `multiaddr!` macro has been moved to the `multiaddr` crate and is now reexported under the name `build_multiaddr!`.
- Modified the functions in `upgrade::transfer` to be more convenient to use.
- Now properly sending external addresses in the identify protocol.
- Fixed duplicate addresses being reported in identify and Kademlia.
- Fixed infinite looping in the functions in `upgrade::transfer`.
- Fixed infinite loop on graceful node shutdown with the `ProtocolsHandlerSelect`.
- Fixed various issues with nodes dialing each other simultaneously.
- Added the `StreamMuxer::is_remote_acknowledged()` method.
- Added a `BandwidthLogging` transport wrapper that logs the bandwidth consumption.
- The addresses to try dialing when dialing a node is now refreshed by the `Swarm` when necessary.
- Lots of modifications to the semi-private structs in `core/nodes`.
- Added `IdentifyEvent::SendBack`, when we send back our information.
- Rewrote the `MemoryTransport` to be similar to the `TcpConfig`.

## Version 0.3.1 (2019-02-02)

- Added `NetworkBehaviour::inject_replaced` that is called whenever we replace a connection with a different connection to the same peer.
- Fixed various issues with Kademlia.

## Version 0.3.0 (2019-01-30)

- Removed the `topology` module and everything it contained, including the `Topology` trait.
- Added `libp2p-noise` that supports Noise handshakes, as an alternative to `libp2p-secio`.
- Updated `ring` to version 0.14.
- Creating a `Swarm` now expects the `PeerId` of the local node, instead of a `Topology`.
- Added `NetworkBehaviour::addresses_of_peer` that returns the addresses a `NetworkBehaviour` knows about a given peer. This exists as a replacement for the topology.
- The `Kademlia` and `Mdns` behaviours now report and store the list of addresses they discover.
- You must now call `Floodsub::add_node_to_partial_view()` and `Floodsub::remove_node_from_partial_view` to add/remove nodes from the list of nodes that floodsub must send messages to.
- Added `NetworkBehaviour::inject_dial_failure` that is called when we fail to dial an address.
- `ProtocolsHandler::connection_keep_alive()` now returns a `KeepAlive` enum that provides more fine grained control.
- The `NodeHandlerWrapper` no longer has a 5 seconds inactivity timeout. This is now handled entirely by `ProtocolsHandler::connection_keep_alive()`.
- Now properly denying connections incoming from the same `PeerId` as ours.
- Added a `SwarmBuilder`. The `incoming_limit` method lets you configure the number of simultaneous incoming connections.
- Removed `FloodsubHandler`, `PingListenHandler` and `PeriodicPingHandler`.
- The structs in `core::nodes` are now generic over the `PeerId`.
- Added `SecioKeypair::ed25519_raw_key()`.
- Fix improper connection shutdown in `ProtocolsHandler`.

## Version 0.2.2 (2019-01-14)

- Fixed improper dependencies versions causing deriving `NetworkBehaviour` to generate an error.

## Version 0.2.1 (2019-01-14)

- Added the `IntoNodeHandler` and `IntoProtocolsHandler` traits, allowing node handlers and protocol handlers to know the `PeerId` of the node they are interacting with.

## Version 0.2 (2019-01-10)

- The `Transport` trait now has an `Error` associated type instead of always using `std::io::Error`.
- Merged `PeriodicPing` and `PingListen` into one `Ping` behaviour.
- `Floodsub` now generates `FloodsubEvent`s instead of direct floodsub messages.
- Added `ProtocolsHandler::connection_keep_alive`. If all the handlers return `false`, then the connection to the remote node will automatically be gracefully closed after a few seconds.
- The crate now successfuly compiles for the `wasm32-unknown-unknown` target.
- Updated `ring` to version 0.13.
- Updated `secp256k1` to version 0.12.
- The enum returned by `RawSwarm::peer()` can now return `LocalNode`. This makes it impossible to accidentally attempt to dial the local node.
- Removed `Transport::map_err_dial`.
- Removed the `Result` from some connection-related methods in the `RawSwarm`, as they could never error.
- If a node doesn't respond to pings, we now generate an error on the connection instead of trying to gracefully close it.<|MERGE_RESOLUTION|>--- conflicted
+++ resolved
@@ -42,7 +42,6 @@
 
 # `libp2p` facade crate
 
-<<<<<<< HEAD
 ## Version 0.41.0 [unreleased]
 
 - Update individual crates.
@@ -50,22 +49,7 @@
     - `libp2p-websocket`
 - Forward `wasm-bindgen` feature to `futures-timer`, `instant`, `parking_lot`, `getrandom/js` and `rand/wasm-bindgen`.
 
-## Version 0.40.0-rc.3 [2021-10-27]
-
-- Update individual crates.
-    - `libp2p-core`
-    - `libp2p-identify`
-    - `libp2p-swarm`
-
-## Version 0.40.0-rc.2 [2021-10-15]
-
-- Update individual crates.
-    - `libp2p-kad`
-
-## Version 0.40.0-rc.1 [2021-10-15]
-=======
 ## Version 0.40.0 [2021-11-01]
->>>>>>> c88cff1d
 
 - Update individual crates.
     - `libp2p-core`
