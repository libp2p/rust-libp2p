--- conflicted
+++ resolved
@@ -69,15 +69,12 @@
   - Update to `libp2p-websocket` `v0.34.0`.
   - Update to `libp2p-yamux` `v0.36.0`.
 
-<<<<<<< HEAD
 - Update to `parking_lot` `v0.12.0`. See [PR 2463].
 
+- Drop support for gossipsub in the wasm32-unknown-unknown target (see [PR 2506]).
+
+[PR 2506]: https://github.com/libp2p/rust-libp2p/pull/2506
 [PR 2463]: https://github.com/libp2p/rust-libp2p/pull/2463/
-=======
-- Drop support for gossipsub in the wasm32-unknown-unknown target (see [PR 2506]).
-
-[PR 2506]: https://github.com/libp2p/rust-libp2p/pull/2506
->>>>>>> 8ffa84e7
 
 ## Version 0.42.1 [2022-02-02]
 
