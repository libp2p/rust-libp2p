# Individual crates

## Main APIs

- [`libp2p-core` CHANGELOG](core/CHANGELOG.md)
- [`libp2p-swarm` CHANGELOG](swarm/CHANGELOG.md)
- [`libp2p-swarm-derive` CHANGELOG](swarm-derive/CHANGELOG.md)

## Application Protocols

- [`libp2p-floodsub` CHANGELOG](protocols/floodsub/CHANGELOG.md)
- [`libp2p-gossipsub` CHANGELOG](protocols/gossipsub/CHANGELOG.md)
- [`libp2p-identify` CHANGELOG](protocols/identify/CHANGELOG.md)
- [`libp2p-kad` CHANGELOG](protocols/kad/CHANGELOG.md)
- [`libp2p-mdns` CHANGELOG](protocols/mdns/CHANGELOG.md)
- [`libp2p-ping` CHANGELOG](protocols/ping/CHANGELOG.md)
- [`libp2p-relay` CHANGELOG](protocols/relay/CHANGELOG.md)
- [`libp2p-request-response` CHANGELOG](protocols/request-response/CHANGELOG.md)
- [`libp2p-rendezvous` CHANGELOG](protocols/rendezvous/CHANGELOG.md)

## Transport Protocols & Upgrades

- [`libp2p-deflate` CHANGELOG](transports/deflate/CHANGELOG.md)
- [`libp2p-dns` CHANGELOG](transports/dns/CHANGELOG.md)
- [`libp2p-noise` CHANGELOG](transports/noise/CHANGELOG.md)
- [`libp2p-plaintext` CHANGELOG](transports/plaintext/CHANGELOG.md)
- [`libp2p-pnet` CHANGELOG](transports/pnet/CHANGELOG.md)
- [`libp2p-tcp` CHANGELOG](transports/tcp/CHANGELOG.md)
- [`libp2p-uds` CHANGELOG](transports/uds/CHANGELOG.md)
- [`libp2p-wasm-ext` CHANGELOG](transports/wasm-ext/CHANGELOG.md)
- [`libp2p-websocket` CHANGELOG](transports/websocket/CHANGELOG.md)

## Multiplexers

- [`libp2p-mplex` CHANGELOG](muxers/mplex/CHANGELOG.md)
- [`libp2p-yamux` CHANGELOG](muxers/yamux/CHANGELOG.md)

## Utilities

- [`libp2p-metrics` CHANGELOG](misc/metrics/CHANGELOG.md)
- [`multistream-select` CHANGELOG](misc/multistream-select/CHANGELOG.md)
- [`rw-stream-sink` CHANGELOG](misc/rw-stream-sink/CHANGELOG.md)

# `libp2p` facade crate

<<<<<<< HEAD
# 0.46.0 [unreleased]
- Semver bump Rust from `1.56.1` to `1.60.0` . See [PR 2646].
- Added weak dependencies for features. See [PR 2646].

[PR 2646]: https://github.com/libp2p/rust-libp2p/pull/2646
=======
# 0.45.1

- Update individual crates.
    - Update to [`libp2p-dcutr` `v0.3.1`](protocols/dcutr/CHANGELOG.md).
    - Update to [`libp2p-identify` `v0.36.1`](protocols/identify/CHANGELOG.md).
    - Update to [`libp2p-kad` `v0.37.1`](protocols/kad/CHANGELOG.md).
    - Update to [`libp2p-relay` `v0.9.1`](protocols/relay/CHANGELOG.md).
    - Update to [`libp2p-swarm` `v0.36.1`](swarm/CHANGELOG.md).

# 0.45.0
>>>>>>> 802d00e6

# 0.45.0
- Update individual crates.
    - Update to [`libp2p-plaintext` `v0.33.0`](transports/plaintext/CHANGELOG.md).
    - Update to [`libp2p-noise` `v0.36.0`](transports/noise/CHANGELOG.md).
    - Update to [`libp2p-wasm-ext` `v0.33.0`](transports/wasm-ext/CHANGELOG.md).
    - Update to [`libp2p-yamux` `v0.37.0`](muxers/yamux/CHANGELOG.md).
    - Update to [`libp2p-mplex` `v0.33.0`](muxers/mplex/CHANGELOG.md).
    - Update to [`libp2p-dcutr` `v0.3.0`](protocols/dcutr/CHANGELOG.md).
    - Update to [`libp2p-rendezvous` `v0.6.0`](protocols/rendezvous/CHANGELOG.md).
    - Update to [`libp2p-ping` `v0.36.0`](protocols/ping/CHANGELOG.md).
    - Update to [`libp2p-identify` `v0.36.0`](protocols/identify/CHANGELOG.md).
    - Update to [`libp2p-floodsub` `v0.36.0`](protocols/floodsub/CHANGELOG.md).
    - Update to [`libp2p-relay` `v0.9.0`](protocols/relay/CHANGELOG.md).
    - Update to [`libp2p-metrics` `v0.6.0`](misc/metrics/CHANGELOG.md).
    - Update to [`libp2p-kad` `v0.37.0`](protocols/kad/CHANGELOG.md).
    - Update to [`libp2p-autonat` `v0.4.0`](protocols/autonat/CHANGELOG.md).
    - Update to [`libp2p-request-response` `v0.18.0`](protocols/request-response/CHANGELOG.md).
    - Update to [`libp2p-swarm` `v0.36.0`](swarm/CHANGELOG.md).
    - Update to [`libp2p-core` `v0.33.0`](core/CHANGELOG.md).

## 0.44.0

- Update individual crates.
    - Update to [`libp2p-dcutr` `v0.2.0`](protocols/dcutr/CHANGELOG.md).
    - Update to [`libp2p-dns` `v0.32.1`](transports/dns/CHANGELOG.md).
    - Update to [`libp2p-rendezvous` `v0.5.0`](protocols/rendezvous/CHANGELOG.md).
    - Update to [`libp2p-ping` `v0.35.0`](protocols/ping/CHANGELOG.md).
    - Update to [`libp2p-identify` `v0.35.0`](protocols/identify/CHANGELOG.md).
    - Update to [`libp2p-floodsub` `v0.35.0`](protocols/floodsub/CHANGELOG.md).
    - Update to [`libp2p-relay` `v0.8.0`](protocols/relay/CHANGELOG.md).
    - Update to [`libp2p-metrics` `v0.5.0`](misc/metrics/CHANGELOG.md).
    - Update to [`libp2p-kad` `v0.36.0`](protocols/kad/CHANGELOG.md).
    - Update to [`libp2p-autonat` `v0.3.0`](protocols/autonat/CHANGELOG.md).
    - Update to [`libp2p-request-response` `v0.17.0`](protocols/request-response/CHANGELOG.md).
    - Update to [`libp2p-swarm` `v0.35.0`](swarm/CHANGELOG.md).

## Version 0.43.0 [2022-02-22]

- Update individual crates.
  - Update to `libp2p-autonat` [`v0.2.0`](protocols/autonat/CHANGELOG.md#020-2022-02-22).
  - Update to `libp2p-core` [`v0.32.0`](core/CHANGELOG.md#0320-2022-02-22).
  - Update to `libp2p-deflate` [`v0.32.0`](transports/deflate/CHANGELOG.md#0320-2022-02-22).
  - Update to `libp2p-dns` [`v0.32.0`](transports/dns/CHANGELOG.md#0320-2022-02-22).
  - Update to `libp2p-floodsub` [`v0.34.0`](protocols/floodsub/CHANGELOG.md#0340-2022-02-22).
  - Update to `libp2p-gossipsub` [`v0.36.0`](protocols/gossipsub/CHANGELOG.md#0360-2022-02-22).
  - Update to `libp2p-identify` [`v0.34.0`](protocols/identify/CHANGELOG.md#0340-2022-02-22).
  - Update to `libp2p-kad` [`v0.35.0`](protocols/kad/CHANGELOG.md#0350-2022-02-22).
  - Update to `libp2p-mdns` [`v0.35.0`](protocols/mdns/CHANGELOG.md#0350-2022-02-22).
  - Update to `libp2p-metrics` [`v0.4.0`](misc/metrics/CHANGELOG.md#040-2022-02-22).
  - Update to `libp2p-mplex` [`v0.32.0`](muxers/mplex/CHANGELOG.md#0320-2022-02-22).
  - Update to `libp2p-noise` [`v0.35.0`](transports/noise/CHANGELOG.md#0350-2022-02-22).
  - Update to `libp2p-ping` [`v0.34.0`](protocols/ping/CHANGELOG.md#0340-2022-02-22).
  - Update to `libp2p-plaintext` [`v0.32.0`](transports/plaintext/CHANGELOG.md#0320-2022-02-22).
  - Update to `libp2p-relay` [`v0.7.0`](protocols/relay/CHANGELOG.md#070-2022-02-22).
  - Update to `libp2p-rendezvous` [`v0.4.0`](protocols/rendezvous/CHANGELOG.md#040-2022-02-22).
  - Update to `libp2p-request-response` [`v0.16.0`](protocols/request-response/CHANGELOG.md#0160-2022-02-22).
  - Update to `libp2p-swarm` [`v0.34.0`](swarm/CHANGELOG.md#0340-2022-02-22).
  - Update to `libp2p-derive` [`v0.27.0`](swarm-derive/CHANGELOG.md#0270-2022-02-22).
  - Update to `libp2p-tcp` [`v0.32.0`](transports/tcp/CHANGELOG.md#0320-2022-02-22).
  - Update to `libp2p-uds` [`v0.32.0`](transports/uds/CHANGELOG.md#0320-2022-02-22).
  - Update to `libp2p-wasm-ext` [`v0.32.0`](transports/wasm-ext/CHANGELOG.md#0320-2022-02-22).
  - Update to `libp2p-websocket` [`v0.34.0`](transports/websocket/CHANGELOG.md#0340-2022-02-22).
  - Update to `libp2p-yamux` [`v0.36.0`](muxers/yamux/CHANGELOG.md#0360-2022-02-22).

- Update to `parking_lot` `v0.12.0`. See [PR 2463].

- Drop support for gossipsub in the wasm32-unknown-unknown target (see [PR 2506]).

[PR 2506]: https://github.com/libp2p/rust-libp2p/pull/2506
[PR 2463]: https://github.com/libp2p/rust-libp2p/pull/2463/

## Version 0.42.1 [2022-02-02]

- Update individual crates.
  - `libp2p-relay`
      - [v0.6.1](protocols/relay/CHANGELOG.md#061-2022-02-02)
  - `libp2p-tcp`
      - [v0.31.1](transports/tcp/CHANGELOG.md#0311-2022-02-02)

## Version 0.42.0 [2022-01-27]

- Update individual crates.
    - `libp2p-autonat`
      - [v0.1.0](protocols/autonat/CHANGELOG.md#010-2022-01-27)
    - `libp2p-core`
      - [v0.31.0](core/CHANGELOG.md#0310-2022-01-27)
    - `libp2p-deflate`
      - [v0.31.0](transports/deflate/CHANGELOG.md#0310-2022-01-27)
    - `libp2p-dns`
      - [v0.31.0](transports/dns/CHANGELOG.md#0310-2022-01-27)
    - `libp2p-floodsub`
      - [v0.33.0](protocols/floodsub/CHANGELOG.md#0330-2022-01-27)
    - `libp2p-gossipsub`
      - [v0.35.0](protocols/gossipsub/CHANGELOG.md#0350-2022-01-27)
    - `libp2p-identify`
      - [v0.33.0](protocols/identify/CHANGELOG.md#0330-2022-01-27)
    - `libp2p-kad`
      - [v0.34.0](protocols/kad/CHANGELOG.md#0340-2022-01-27)
    - `libp2p-mdns` (breaking compatibility with previous versions)
      - [v0.34.0](protocols/mdns/CHANGELOG.md#0340-2022-01-27)
    - `libp2p-metrics`
      - [v0.3.0](misc/metrics/CHANGELOG.md#030-2022-01-27)
    - `libp2p-mplex`
      - [v0.31.0](muxers/mplex/CHANGELOG.md#0310-2022-01-27)
    - `libp2p-noise`
      - [v0.34.0](transports/noise/CHANGELOG.md#0340-2022-01-27)
    - `libp2p-ping`
      - [v0.33.0](protocols/ping/CHANGELOG.md#0330-2022-01-27)
    - `libp2p-plaintext`
      - [v0.31.0](transports/plaintext/CHANGELOG.md#0310-2022-01-27)
    - `libp2p-relay`
      - [v0.6.0](protocols/relay/CHANGELOG.md#060-2022-01-27)
    - `libp2p-rendezvous`
      - [v0.3.0](protocols/rendezvous/CHANGELOG.md#030-2022-01-27)
    - `libp2p-request-response`
      - [v0.15.0](protocols/request-response/CHANGELOG.md#0150-2022-01-27)
    - `libp2p-swarm-derive`
      - [v0.26.1](swarm-derive/CHANGELOG.md#0261-2022-01-27)
    - `libp2p-swarm`
      - [v0.33.0](swarm/CHANGELOG.md#0330-2022-01-27)
    - `libp2p-tcp`
      - [v0.31.0](transports/tcp/CHANGELOG.md#0310-2022-01-27)
    - `libp2p-uds`
      - [v0.31.0](transports/uds/CHANGELOG.md#0310-2022-01-27)
    - `libp2p-wasm-ext`
      - [v0.31.0](transports/wasm-ext/CHANGELOG.md#0310-2022-01-27)
    - `libp2p-websocket`
      - [v0.33.0](transports/websocket/CHANGELOG.md#0330-2022-01-27)
    - `libp2p-yamux`
      - [v0.35.0](muxers/yamux/CHANGELOG.md#0350-2022-01-27)

- Migrate to Rust edition 2021 (see [PR 2339]).

[PR 2339]: https://github.com/libp2p/rust-libp2p/pull/2339

## Version 0.41.0 [2021-11-16]

- Update individual crates.
    - `libp2p-floodsub`
    - `libp2p-gossipsub`
    - `libp2p-identify`
    - `libp2p-kad`
    - `libp2p-mdns`
    - `libp2p-metrics`
    - `libp2p-ping`
    - `libp2p-relay`
    - `libp2p-rendezvous`
    - `libp2p-request-response`
    - `libp2p-swarm-derive`
    - `libp2p-swarm`
    - `libp2p-websocket`
- Forward `wasm-bindgen` feature to `futures-timer`, `instant`, `parking_lot`, `getrandom/js` and `rand/wasm-bindgen`.

## Version 0.40.0 [2021-11-01]

- Update individual crates.
    - `libp2p-core`
    - `libp2p-deflate`
    - `libp2p-dns`
    - `libp2p-floodsub`
    - `libp2p-gossipsub`
    - `libp2p-identify`
    - `libp2p-kad`
    - `libp2p-mdns`
    - `libp2p-mplex`
    - `libp2p-noise`
    - `libp2p-ping`
    - `libp2p-plaintext`
    - `libp2p-relay`
    - `libp2p-request-response`
    - `libp2p-swarm`
    - `libp2p-tcp`
    - `libp2p-uds`
    - `libp2p-wasm-ext`
    - `libp2p-websocket`
    - `libp2p-yamux`

- Re-export the `wasm-bindgen` feature from `parking_lot`, so
  `libp2p` users can opt-in to that crate's Wasm support. See [PR 2180].

- Add `libp2p-metrics`.

[PR 2180]: https://github.com/libp2p/rust-libp2p/pull/2180/

## Version 0.39.1 [2021-07-12]

- Update individual crates.
    - `libp2p-swarm-derive`

## Version 0.39.0 [2021-07-12]

- Update individual crates.
    - `libp2p-core`
    - `libp2p-deflate`
    - `libp2p-dns`
    - `libp2p-floodsub`
    - `libp2p-gossipsub`
    - `libp2p-identify`
    - `libp2p-kad`
    - `libp2p-mdns`
    - `libp2p-mplex`
    - `libp2p-noise`
    - `libp2p-ping`
    - `libp2p-plaintext`
    - `libp2p-relay`
    - `libp2p-request-response`
    - `libp2p-swarm`
    - `libp2p-tcp`
    - `libp2p-uds`
    - `libp2p-wasm-ext`
    - `libp2p-websocket`
    - `libp2p-yamux`

## Version 0.38.0 [2021-05-17]

- Update individual crates.
    - `libp2p-core`
    - `libp2p-gossipsub`
    - `libp2p-noise`
    - `libp2p-pnet`
    - `libp2p-wasm-ext`

## Version 0.37.1 [2021-04-14]

- Update individual crates.
    - `libp2p-swarm-derive`

## Version 0.37.0 [2021-04-13]

- Update individual crates.
    - `libp2p-core`
    - `libp2p-dns`
    - `libp2p-floodsub`
    - `libp2p-gossipsub`
    - `libp2p-kad`
    - `libp2p-mdns`
    - `libp2p-ping`
    - `libp2p-relay`
    - `libp2p-request-response`
    - `libp2p-swarm`
    - `libp2p-wasm-ext`
    - `libp2p-yamux`

- Drop support for `wasm32-unknown-unknown` in favor of
  `wasm32-unknown-emscripten` and `wasm32-wasi` [PR
  2038](https://github.com/libp2p/rust-libp2p/pull/2038).

## Version 0.36.0 [2021-03-17]

- Consolidate top-level utility functions for constructing development
  transports. There is now just `development_transport()` (available with default features)
  and `tokio_development_transport()` (available when the corresponding tokio features are enabled).
  Furthermore, these are now `async fn`s. The minor variations that also included `pnet`
  support have been removed.
  [PR 1927](https://github.com/libp2p/rust-libp2p/pull/1927)

- Update libp2p crates.

- Do not leak default features from libp2p crates.
  [PR 1986](https://github.com/libp2p/rust-libp2p/pull/1986).

- Add `libp2p-relay` to `libp2p` facade crate.

## Version 0.35.1 [2021-02-17]

- Update `libp2p-yamux` to latest patch version.

## Version 0.35.0 [2021-02-15]

- Use `libp2p-swarm-derive`, the former `libp2p-core-derive`.

- Update `libp2p-deflate`, `libp2p-gossipsub`, `libp2p-mdns`, `libp2p-request-response`,
  `libp2p-swarm` and `libp2p-tcp`.

## Version 0.34.0 [2021-01-12]

- Update `libp2p-core` and all dependent crates.

- The `tcp-async-std` feature is now `tcp-async-io`, still
  enabled by default.

## Version 0.33.0 [2020-12-17]

- Update `libp2p-core` and all dependent crates.

## Version 0.32.2 [2020-12-10]

- Update `libp2p-websocket`.

## Version 0.32.1 [2020-12-09]

- Update minimum patch version of `libp2p-websocket`.

## Version 0.32.0 [2020-12-08]

- Update `libp2p-request-response`.

- Update to `libp2p-mdns-0.26`.

- Update `libp2p-websocket` minimum patch version.

## Version 0.31.2 [2020-12-02]

- Bump minimum `libp2p-core` patch version.

## Version 0.31.1 [2020-11-26]

- Bump minimum `libp2p-tcp` patch version.

## Version 0.31.0 [2020-11-25]

- Update `multistream-select` and all dependent crates.

## Version 0.30.1 [2020-11-11]

- Update `libp2p-plaintext`.

## Version 0.30.0 [2020-11-09]

- Update `libp2p-mdns`, `libp2p-tcp` and `libp2p-uds` as well as `libp2p-core`
  and all its dependers.

## Version 0.29.1 [2020-10-20]

- Update `libp2p-core`.

## Version 0.29.0 [2020-10-16]

- Update `libp2p-core`, `libp2p-floodsub`, `libp2p-gossipsub`, `libp2p-mplex`,
  `libp2p-noise`, `libp2p-plaintext`, `libp2p-pnet`, `libp2p-request-response`,
  `libp2p-swarm`, `libp2p-tcp`, `libp2p-websocket` and `parity-multiaddr`.

## Version 0.28.1 [2020-09-10]

- Update to `libp2p-core` `0.22.1`.

## Version 0.28.0 [2020-09-09]

- Update `libp2p-yamux` to `0.25.0`. *Step 4 of 4 in a multi-release
  upgrade process.* See the `libp2p-yamux` CHANGELOG for details.

## Version 0.27.0 [2020-09-09]

- Update `libp2p-yamux` to `0.24.0`. *Step 3 of 4 in a multi-release
  upgrade process.* See the `libp2p-yamux` CHANGELOG for details.

## Version 0.26.0 [2020-09-09]

- Update `libp2p-yamux` to `0.23.0`. *Step 2 of 4 in a multi-release
  upgrade process.* See the `libp2p-yamux` CHANGELOG for details.

## Version 0.25.0 [2020-09-09]

- Remove the deprecated `libp2p-secio` dependency. To continue to use
  SECIO, add an explicit dependency on `libp2p-secio`. However,
  transitioning to `libp2p-noise` is strongly recommended.

- Update `libp2p-yamux` to `0.22.0`. *This version starts a multi-release
  upgrade process.* See the `libp2p-yamux` CHANGELOG for details.

- Bump `libp2p-noise` to `0.24`. See the `libp2p-noise`
changelog for details about the `LegacyConfig`.

- The `ProtocolsHandler` in `libp2p-swarm` has a new associated type
  `InboundOpenInfo` ([PR 1714]).

[PR 1714]: https://github.com/libp2p/rust-libp2p/pull/1714

## Version 0.24.0 [2020-08-18]

- Update `libp2p-core`, `libp2p-gossipsub`, `libp2p-kad`, `libp2p-mdns`,
  `libp2p-ping`, `libp2p-request-response`, `libp2p-swarm` and dependent crates.

## Version 0.23.0 (2020-08-03)

**NOTE**: For a smooth upgrade path from `0.21` to `> 0.22`
on an existing deployment, this version must not be skipped
or the provided legacy configuration for `libp2p-noise` used!

- Bump `libp2p-noise` dependency to `0.22`. See the `libp2p-noise`
changelog for details about the `LegacyConfig`.

- Refactored bandwidth logging ([PR 1670](https://github.com/libp2p/rust-libp2p/pull/1670)).

## Version 0.22.0 (2020-07-17)

**NOTE**: For a smooth upgrade path from `0.21` to `> 0.22`
on an existing deployment using `libp2p-noise`, this version
must not be skipped!

- Bump `libp2p-noise` dependency to `0.21`.

## Version 0.21.1 (2020-07-02)

- Bump `libp2p-websockets` lower bound.

## Version 0.21.0 (2020-07-01)

- Conditional compilation fixes for the `wasm32-wasi` target
  ([PR 1633](https://github.com/libp2p/rust-libp2p/pull/1633)).

- New `libp2p-request-response` crate
  ([PR 1596](https://github.com/libp2p/rust-libp2p/pull/1596)).

- Updated libp2p dependencies.

## Version 0.19.1 (2020-05-25)

- Temporarily pin all `async-std` dependencies to `< 1.6`.
  [PR 1589](https://github.com/libp2p/rust-libp2p/pull/1589)

- `libp2p-core-derive`: Fully qualified std::result::Result in macro
  [PR 1587](https://github.com/libp2p/rust-libp2p/pull/1587)

## Version 0.19.0 (2020-05-18)

- `libp2p-core`, `libp2p-swarm`: Added support for multiple dialing
  attempts per peer, with a configurable limit.
  [PR 1506](https://github.com/libp2p/rust-libp2p/pull/1506)

- `libp2p-core`: `PeerId`s that use the identity hashing will now be properly
  displayed using the string representation of an identity multihash, rather
  than the canonical SHA 256 representation.
  [PR 1576](https://github.com/libp2p/rust-libp2p/pull/1576)

- `libp2p-core`: Updated to multihash 0.11.0.
  [PR 1566](https://github.com/libp2p/rust-libp2p/pull/1566)

- `libp2p-core`: Make the number of events buffered to/from tasks configurable.
  [PR 1574](https://github.com/libp2p/rust-libp2p/pull/1574)

- `libp2p-dns`, `parity-multiaddr`: Added support for the `/dns` multiaddr
  protocol. Additionally, the `multiaddr::from_url` function will now use
  `/dns` instead of `/dns4`.
  [PR 1575](https://github.com/libp2p/rust-libp2p/pull/1575)

- `libp2p-noise`: Added the `X25519Spec` protocol suite which uses
  libp2p-noise-spec compliant signatures on static keys as well as the
  `/noise` protocol upgrade, hence providing a libp2p-noise-spec compliant
  `XX` handshake. `IK` and `IX` are still supported with `X25519Spec`
  though not guaranteed to be interoperable with other libp2p
  implementations as these handshake patterns are not currently
  included in the libp2p-noise-spec. The `X25519Spec` implementation
  will eventually replace the current `X25519` implementation, with
  the former being removed. To upgrade without interruptions, you may
  temporarily include `NoiseConfig`s for both implementations as
  alternatives in your transport upgrade pipeline.

- `libp2p-kad`: Consider fixed (K_VALUE) amount of peers at closest query
  initialization. Unless `KademliaConfig::set_replication_factor` is used change
  has no effect.
  [PR 1536](https://github.com/libp2p/rust-libp2p/pull/1536)

- `libp2p-kad`: Provide more insight into, and control of, the execution of
  queries. All query results are now wrapped in `KademliaEvent::QueryResult`.
  As a side-effect of these changes and for as long as the record storage
  API is not asynchronous, local storage errors on `put_record` are reported
  synchronously in a `Result`, instead of being reported asynchronously by
  an event.
  [PR 1567](https://github.com/libp2p/rust-libp2p/pull/1567)

- `libp2p-tcp`, `libp2p`: Made the `libp2p-tcp/async-std` feature flag
  disabled by default, and split the `libp2p/tcp` feature in two:
  `tcp-async-std` and `tcp-tokio`. `tcp-async-std` is still enabled by default.
  [PR 1471](https://github.com/libp2p/rust-libp2p/pull/1471)

- `libp2p-tcp`: On listeners started with an IPv6 multi-address the socket
  option `IPV6_V6ONLY` is set to true. Instead of relying on IPv4-mapped IPv6
  address support, two listeners can be started if IPv4 and IPv6 should both
  be supported. IPv4 listener addresses are not affected by this change.
  [PR 1555](https://github.com/libp2p/rust-libp2p/pull/1555)

## Version 0.18.1 (2020-04-17)

- `libp2p-swarm`: Make sure inject_dial_failure is called in all situations.
  [PR 1549](https://github.com/libp2p/rust-libp2p/pull/1549)

## Version 0.18.0 (2020-04-09)

- `libp2p-core`: Treat connection limit errors as pending connection errors.
  [PR 1546](https://github.com/libp2p/rust-libp2p/pull/1546)

- `libp2p-core-derive`: Disambiguate calls to `NetworkBehaviour::inject_event`.
  [PR 1543](https://github.com/libp2p/rust-libp2p/pull/1543)

- `libp2p-floodsub`: Allow sent messages seen as subscribed.
  [PR 1520](https://github.com/libp2p/rust-libp2p/pull/1520)

- `libp2p-kad`: Return peers independent of record existence.
  [PR 1544](https://github.com/libp2p/rust-libp2p/pull/1544)

- `libp2p-wasm-ext`: Fix "parsed is null" errors being thrown.
  [PR 1535](https://github.com/libp2p/rust-libp2p/pull/1535)

## Version 0.17.0 (2020-04-02)

- `libp2p-core`: Finished "identity hashing" for peer IDs migration.
  [PR 1460](https://github.com/libp2p/rust-libp2p/pull/1460)
- `libp2p-core`: Remove `poll_broadcast`.
  [PR 1527](https://github.com/libp2p/rust-libp2p/pull/1527)
- `libp2p-core`, `libp2p-swarm`: Report addresses of closed listeners.
  [PR 1485](https://github.com/libp2p/rust-libp2p/pull/1485)
- `libp2p-core`: Support for multiple connections per peer and configurable connection limits.
  See [PR #1440](https://github.com/libp2p/rust-libp2p/pull/1440),
  [PR #1519](https://github.com/libp2p/rust-libp2p/pull/1519) and
  [issue #912](https://github.com/libp2p/rust-libp2p/issues/912) for details.

- `libp2p-swarm`: Pass the cause of closing a listener to `inject_listener_closed`.
  [PR 1517](https://github.com/libp2p/rust-libp2p/pull/1517)
- `libp2p-swarm`: Support for multiple connections per peer and configurable connection limits.
  See [PR #1440](https://github.com/libp2p/rust-libp2p/pull/1440),
  [PR #1519](https://github.com/libp2p/rust-libp2p/pull/1519) and
  [issue #912](https://github.com/libp2p/rust-libp2p/issues/912) for details.
- `libp2p-swarm`: The `SwarmEvent` now returns more events.
  [PR 1515](https://github.com/libp2p/rust-libp2p/pull/1515)
- `libp2p-swarm`: New `protocols_handler::multi` module.
  [PR 1497](https://github.com/libp2p/rust-libp2p/pull/1497)
- `libp2p-swarm`: Allow configuration of outbound substreams.
  [PR 1521](https://github.com/libp2p/rust-libp2p/pull/1521)

- `libp2p-kad`: Providers returned from a lookup are now deduplicated.
  [PR 1528](https://github.com/libp2p/rust-libp2p/pull/1528)
- `libp2p-kad`: Allow customising the maximum packet size.
  [PR 1502](https://github.com/libp2p/rust-libp2p/pull/1502)
- `libp2p-kad`: Allow customising the (libp2p) connection keep-alive timeout.
  [PR 1477](https://github.com/libp2p/rust-libp2p/pull/1477)
- `libp2p-kad`: Avoid storing records that are expired upon receipt (optimisation).
  [PR 1496](https://github.com/libp2p/rust-libp2p/pull/1496)
- `libp2p-kad`: Fixed potential panic on computing record expiry.
  [PR 1492](https://github.com/libp2p/rust-libp2p/pull/1492)

- `libp2p-mplex`: Guard against use of underlying `Sink` upon
  error or connection close.
  [PR 1529](https://github.com/libp2p/rust-libp2p/pull/1529)

- `multistream-select`: Upgrade to stable futures.
  [PR 1484](https://github.com/libp2p/rust-libp2p/pull/1484)

- `multihash`: Removed the crate in favour of the upstream crate.
  [PR 1472](https://github.com/libp2p/rust-libp2p/pull/1472)

## Version 0.16.2 (2020-02-28)

- Fixed yamux connections not properly closing and being stuck in the `CLOSE_WAIT` state.
- Added a `websocket_transport()` function in `libp2p-wasm-ext`, behind a Cargo feature.
- Fixed ambiguity in `IntoProtocolsHandler::select` vs `ProtocolsHandler::select` in the `NetworkBehaviour` custom derive.

## Version 0.16.1 (2020-02-18)

- Fixed wrong representation of `PeerId`s being used in `Kademlia::get_closest_peers`.
- Implemented `FusedStream` for `Swarm`.

## Version 0.16.0 (2020-02-13)

- Removed the `Substream` associated type from the `ProtocolsHandler` trait. The type of the substream is now always `libp2p::swarm::NegotiatedSubstream`.
- As a consequence of the previous change, most of the implementations of the `NetworkBehaviour` trait provided by libp2p (`Ping`, `Identify`, `Kademlia`, `Floodsub`, `Gossipsub`) have lost a generic parameter.
- Removed the first generic parameter (the transport) from `Swarm` and `ExpandedSwarm`. The transport is now abstracted away in the internals of the swarm.
- The `Send` and `'static` bounds are now enforced directly on the `ProtocolsHandler` trait and its associated `InboundUpgrade` and `OutboundUpgrade` implementations.
- Modified `PeerId`s to compare equal across the identity and SHA256 hashes. As a consequence, the `Borrow` implementation of `PeerId` now always returns the bytes representation of a multihash with a SHA256 hash.
- Modified libp2p-floodsub to no longer hash the topic. The new behaviour is now compatible with go-libp2p and js-libp2p, but is a breaking change with regards to rust-libp2p.
- Added libp2p-pnet. It makes it possible to protect networks with a pre-shared key (PSK).
- Modified the `poll_method` parameter of the `NetworkBehaviour` custom derive. The expected method now takes an additional parameter of type `impl PollParameters` to be consistent with the `NetworkBehaviour::poll` method.
- libp2p-noise now compiles for WASM targets.
- Changed libp2p-noise to grow its memory buffers dynamically. This should reduce the overall memory usage of connections that use the noise encryption.
- Fixed libp2p-gossipsub to no longer close the connection if the inbound substream is closed by the remote.
- All crates prefixed with `libp2p-` now use the same version number.
- Added a new variant `ListenerEvent::Error` for listeners to report non-fatal errors. `libp2p-tcp` uses this variant to report errors that happen on remote sockets before they have been accepted and errors when trying to determine the local machine's IP address.

## Version 0.15.0 (2020-01-24)

- Added `libp2p-gossipsub`.
- Added `SwarmBuilder::executor` to allow configuring which tasks executor to use.
- Added `TokioTcpConfig` in `libp2p-tcp` and `TokioUdsConfig` in `libp2p-uds` behind `tokio` features. These structs use `tokio` and require a `tokio` runtime executor to be configured via `SwarmBuilder::executor`.
- Changed the `OutboundUpgrade` and `InboundUpgrade` traits to no longer be passed a `Negotiated<C>` but just a `C`. The `Negotiated` is now in the trait bounds requirements of `ProtocolsHandler`.
- Fixed `libp2p-wasm-ext` returning `Err(WouldBlock)` rather than `Pending`.
- Fixed `libp2p-dns` not segregating DNS4 and DNS6.
- Removed some unnecessary `Unpin` requirements on futures.
- Changed `Mdns::new` to no longer be `async`.
- Fixed `libp2p-kad` keeping connections alive when it shouldn't.
- Fixed `InboundUpgrade` not always properly implemented on `NoiseConfig`.

## Version 0.14.0-alpha.1 (2020-01-07)

- Upgraded the crate to stable futures.
- Use varints instead of fixed sized (4 byte) integers to delimit plaintext 2.0 messages to align implementation with the specification.
- Refactored the `core::upgrade` module to provide async functions.
- Changed the `Stream` trait implementation of `Swarm` to no longer return a `Result`.
- Added the `Swarm::next` and `Swarm::next_event` functions and the `SwarmEvent` enum.
- Changed `ProtocolsHandler::poll` to no longer return an error. Instead, `ProtocolsHandlerEvent` has a new `Close` variant which corresponds to what an error represented before.
- Changed all the traits that have a `poll` function (i.e. `NetworkBehaviour`, `ProtocolsHandler`, `NodeHandler`) to have an additional `&mut Context` parameter, to reflect the changes in the `Future` trait.
- Revamped the API of `libp2p_websockets::framed`.
- Added protocol string to `Error::UnknownProtocolString`.

## Version 0.13.2 (2020-01-02)

- Fixed the `libp2p-noise` handshake not flushing the underlying stream before waiting for a response.
- Fixed semver issue with the `protobuf` crate.

## Version 0.13.1 (2019-11-13)

- Maintenance release to bump dependencies and deal with an accidental breaking change in multihash 0.1.4.

## Version 0.13.0 (2019-11-05)

- Reworked the transport upgrade API. See https://github.com/libp2p/rust-libp2p/pull/1240 for more information.
- Added a parameter allowing to choose the protocol negotiation protocol when upgrading a connection or a substream. See https://github.com/libp2p/rust-libp2p/pull/1245 for more information.
- Added an alternative `multistream-select` protocol called `V1Lazy`.
- Added `PlainText2Config` that implements the `/plaintext/2.0.0` protocol.
- Refactored `libp2p-identify`. Some items have been renamed.
- Now accepting `PeerId`s using the `identity` hashing algorithm as valid.
- Removed `libp2p-observed` and `libp2p-ratelimit`.
- Fixed mDNS long peer IDs not being transmitted properly.
- Added some `Debug` trait implementations.
- Fixed potential arithmetic overflows in `libp2p-kad` and `multistream-select`.

## Version 0.12.0 (2019-08-15)

- In some situations, `multistream-select` will now assume that protocol negotiation immediately succeeds. If it turns out that it failed, an error is generated when reading or writing from/to the stream.
- Replaced `listen_addr` with `local_addr` in events related to incoming connections. The address no longer has to match a previously-reported address.
- Listeners now have an identifier and can be stopped.
- Added `NetworkBehaviour::inject_listener_error` and `NetworkBehaviour::inject_listener_closed`. For diagnostic purposes, listeners can now report errors on incoming connections, such as when calling `accept(2)` fails.
- Fixed tasks sometimes not being notified when a network event happens in `libp2p-mplex`.
- Fixed a memory leak in `libp2p-kad`.
- Added `Toggle::is_enabled()`.
- Removed `IdentifyTransport`.

## Version 0.11.0 (2019-07-18)

- `libp2p-kad`: Completed the core functionality of the record storage API, thereby extending the `RecordStore` for provider records. All records expire by default and are subject to regular republication and caching as per the Kademlia spec(s). Expiration and publication intervals are configurable through the `KademliaConfig`.
- `libp2p-kad`: The routing table now never stores peers without a known (listen) address. In particular, on receiving a new inbound connection, the Kademlia behaviour now emits `KademliaEvent::UnroutablePeer` to indicate that in order for the peer to be added to the routing table and hence considered a reachable node in the DHT, a listen address of the peer must be discovered and reported via `Kademlia::add_address`. This is usually achieved through the use of the `Identify` protocol on the same connection(s).
- `libp2p-kad`: Documentation updates.
- Extracted the `swarm` and `protocols_handler`-related contents from `libp2p-core` to a new `libp2p-swarm` crate.
- Renamed `RawSwarm` to `Network`.
- Added `Floodsub::publish_any`.
- Replaced unbounded channels with bounded ones at the boundary between the `Network` (formerly `RawSwarm`) and `NodeHandler`. The node handlers will now wait if the main task is busy, instead of continuing to push events to the channel.
- Fixed the `address_translation` function ignoring `/dns` addresses.

## Version 0.10.0 (2019-06-25)

- `PollParameters` is now a trait instead of a struct.
- The `Swarm` can now be customized with connection information.
- Fixed write-only substreams now delivering data properly.
- Fixed the TCP listener accidentally shutting down if an incoming socket was closed too quickly.
- Improved the heuristics for determining external multiaddresses based on reports.
- Various fixes to Kademlia iterative queries and the WebSockets transport.

## Version 0.9.1 (2019-06-05)

- `EitherOutput` now implements `Stream` and `Sink` if their variants also implement these traits.
- `libp2p::websocket::error::Error` now implements `Sync`.

## Version 0.9.0 (2019-06-04)

- Major fixes and performance improvements to libp2p-kad.
- Initial prototype for record storage in libp2p-kad.
- Rewrote the implementation of WebSockets. It now properly supports WebSockets Secure (WSS).
- Removed `BrowserWsConfig`. Please use `libp2p::wasm_ext::ExtTransport` instead.
- Added a `Path` parameter to `multiaddr::Protocol::WS` and `WSS`. The string representation when a path is present is respectively `x-parity-ws/<path>` and `x-parity-wss/<path>` where `<path>` is percent-encoded.
- Fixed an issue with `libp2p-tcp` where the wrong listened address was returned, if the actual address was loopback.
- Added `core::upgrade::OptionalUpgrade`.
- Added some utility functions in `core::identity::secp256k1`.
- It is now possible to inject an artificial connection in the `RawSwarm`.

## Version 0.8.1 (2019-05-15)

- Fixed a vulnerability in ED25519 signatures verification in libp2p-core.

## Version 0.8.0 (2019-05-15)

- Crate now successfully runs from within the browser when compiled to WASM.
- Modified the constructors of `NoiseConfig` to accept any type of public key. The Noise handshake has consequently been modified.
- Changed the `StreamMuxer` trait to have an `Error` associated type.
- The `Swarm` now ranks externally-visible multiaddresses by how often they have been reported, ensuring that weird or malicious reports don't affect connectivity too much.
- Added `IntoProtocolsHandler::inbound_protocol`. Must return the same value as what `ProtocolsHandler::listen_protocol` would return.
- `IntoProtocolsHandler::into_handler` now takes a second parameter with the `&ConnectedPoint` to the node we are connected to.
- Replaced the `secp256k1` crate with `libsecp256k1`.
- Fixed `Kademlia::add_providing` taking a `PeerId` instead of a `Multihash`.
- Fixed various bugs in the implementation of `Kademlia`.
- Added `OneSubstreamMuxer`.
- Added the `libp2p-wasm-ext` crate.
- Added `multiaddr::from_url`.
- Added `OptionalTransport`.

## Version 0.7.1 (2019-05-15)

- Fixed a vulnerability in ED25519 signatures verification in libp2p-core.

## Version 0.7.0 (2019-04-23)

- Fixed the inactive connections shutdown mechanism not working.
- `Transport::listen_on` must now return a `Stream` that produces `ListenEvent`s. This makes it possible to notify about listened addresses at a later point in time.
- `Transport::listen_on` no longer returns an address we're listening on. This is done through `ListenEvent`s. All other `listen_on` methods have been updated accordingly.
- Added `NetworkBehaviour::inject_new_listen_addr`, `NetworkBehaviour::inject_expired_listen_addr` and `NetworkBehaviour::inject_new_external_addr`.
- `ProtocolsHandler::listen_protocol` and `ProtocolsHandlerEvent::OutboundSubstreamRequest` must now return a `SubstreamProtocol` struct containing a timeout for the upgrade.
- `Ping::new` now requires a `PingConfig`, which can be created with `PingConfig::new`.
- Removed `Transport::nat_traversal` in favour of a stand-alone `address_translation` function in `libp2p-core`.
- Reworked the API of `Multiaddr`.
- Removed the `ToMultiaddr` trait in favour of `TryFrom`.
- Added `Swarm::ban_peer_id` and `Swarm::unban_peer_id`.
- The `TPeerId` generic parameter of `RawSwarm` is now `TConnInfo` and must now implement a `ConnectionInfo` trait.
- Reworked the `PingEvent`.
- Renamed `KeepAlive::Forever` to `Yes` and `KeepAlive::Now` to `No`.

## Version 0.6.0 (2019-03-29)

- Replaced `NetworkBehaviour::inject_dial_failure` with `inject_dial_failure` and
  `inject_addr_reach_failure`. The former is called when we have finished trying to dial a node
  without success, while the latter is called when we have failed to reach a specific address.
- Fixed Kademlia storing a different hash than the reference implementation.
- Lots of bugfixes in Kademlia.
- Modified the `InboundUpgrade` and `OutboundUpgrade` trait to take a `Negotiated<TSocket>` instead
  of `TSocket`.
- `PollParameters::external_addresses` now returns `Multiaddr`es as reference instead of by value.
- Added `Swarm::external_addresses`.
- Added a `core::swarm::toggle::Toggle` that allows having a disabled `NetworkBehaviour`.

## Version 0.5.0 (2019-03-13)

- Moved the `SecioKeypair` struct in `core/identity` and renamed it to `Keypair`.
- mplex now supports half-closed substreams.
- Renamed `StreamMuxer::shutdown()` to `close()`.
- Closing a muxer with the `close()` method (formerly `shutdown`) now "destroys" all the existing substreams. After `close()` as been called, they all return either EOF or an error.
- The `shutdown_substream()` method now closes only the writing side of the substream, and you can continue reading from it until EOF or until you delete it. This was actually already more or less the case before, but it wasn't properly reflected in the API or the documentation.
- `poll_inbound()` and `poll_outbound()` no longer return an `Option`, as `None` was the same as returning an error.
- Removed the `NodeClosed` events and renamed `NodeError` to `NodeClosed`. From the API's point of view, a connection now always closes with an error.
- Added the `NodeHandlerWrapperError` enum that describes an error generated by the protocols handlers grouped together. It is either `UselessTimeout` or `Handler`. This allows properly reporting closing a connection because it is useless.
- Removed `NodeHandler::inject_inbound_closed`, `NodeHandler::inject_outbound_closed`, `NodeHandler::shutdown`, and `ProtocolsHandler::shutdown`. The handler is now dropped when a shutdown process starts. This should greatly simplify writing a handler.
- `StreamMuxer::close` now implies `flush_all`.
- Removed the `Shutdown` enum from `stream_muxer`.
- Removed `ProtocolsHandler::fuse()`.
- Reworked some API of `core/nodes/node.rs` and `core/nodes/handled_node.rs`.
- The core now works even outside of a tokio context.

## Version 0.4.2 (2019-02-27)

- Fixed periodic pinging not working.

## Version 0.4.1 (2019-02-20)

- Fixed wrong version of libp2p-noise.

## Version 0.4.0 (2019-02-20)

- The `multiaddr!` macro has been moved to the `multiaddr` crate and is now reexported under the name `build_multiaddr!`.
- Modified the functions in `upgrade::transfer` to be more convenient to use.
- Now properly sending external addresses in the identify protocol.
- Fixed duplicate addresses being reported in identify and Kademlia.
- Fixed infinite looping in the functions in `upgrade::transfer`.
- Fixed infinite loop on graceful node shutdown with the `ProtocolsHandlerSelect`.
- Fixed various issues with nodes dialing each other simultaneously.
- Added the `StreamMuxer::is_remote_acknowledged()` method.
- Added a `BandwidthLogging` transport wrapper that logs the bandwidth consumption.
- The addresses to try dialing when dialing a node is now refreshed by the `Swarm` when necessary.
- Lots of modifications to the semi-private structs in `core/nodes`.
- Added `IdentifyEvent::SendBack`, when we send back our information.
- Rewrote the `MemoryTransport` to be similar to the `TcpConfig`.

## Version 0.3.1 (2019-02-02)

- Added `NetworkBehaviour::inject_replaced` that is called whenever we replace a connection with a different connection to the same peer.
- Fixed various issues with Kademlia.

## Version 0.3.0 (2019-01-30)

- Removed the `topology` module and everything it contained, including the `Topology` trait.
- Added `libp2p-noise` that supports Noise handshakes, as an alternative to `libp2p-secio`.
- Updated `ring` to version 0.14.
- Creating a `Swarm` now expects the `PeerId` of the local node, instead of a `Topology`.
- Added `NetworkBehaviour::addresses_of_peer` that returns the addresses a `NetworkBehaviour` knows about a given peer. This exists as a replacement for the topology.
- The `Kademlia` and `Mdns` behaviours now report and store the list of addresses they discover.
- You must now call `Floodsub::add_node_to_partial_view()` and `Floodsub::remove_node_from_partial_view` to add/remove nodes from the list of nodes that floodsub must send messages to.
- Added `NetworkBehaviour::inject_dial_failure` that is called when we fail to dial an address.
- `ProtocolsHandler::connection_keep_alive()` now returns a `KeepAlive` enum that provides more fine grained control.
- The `NodeHandlerWrapper` no longer has a 5 seconds inactivity timeout. This is now handled entirely by `ProtocolsHandler::connection_keep_alive()`.
- Now properly denying connections incoming from the same `PeerId` as ours.
- Added a `SwarmBuilder`. The `incoming_limit` method lets you configure the number of simultaneous incoming connections.
- Removed `FloodsubHandler`, `PingListenHandler` and `PeriodicPingHandler`.
- The structs in `core::nodes` are now generic over the `PeerId`.
- Added `SecioKeypair::ed25519_raw_key()`.
- Fix improper connection shutdown in `ProtocolsHandler`.

## Version 0.2.2 (2019-01-14)

- Fixed improper dependencies versions causing deriving `NetworkBehaviour` to generate an error.

## Version 0.2.1 (2019-01-14)

- Added the `IntoNodeHandler` and `IntoProtocolsHandler` traits, allowing node handlers and protocol handlers to know the `PeerId` of the node they are interacting with.

## Version 0.2 (2019-01-10)

- The `Transport` trait now has an `Error` associated type instead of always using `std::io::Error`.
- Merged `PeriodicPing` and `PingListen` into one `Ping` behaviour.
- `Floodsub` now generates `FloodsubEvent`s instead of direct floodsub messages.
- Added `ProtocolsHandler::connection_keep_alive`. If all the handlers return `false`, then the connection to the remote node will automatically be gracefully closed after a few seconds.
- The crate now successfuly compiles for the `wasm32-unknown-unknown` target.
- Updated `ring` to version 0.13.
- Updated `secp256k1` to version 0.12.
- The enum returned by `RawSwarm::peer()` can now return `LocalNode`. This makes it impossible to accidentally attempt to dial the local node.
- Removed `Transport::map_err_dial`.
- Removed the `Result` from some connection-related methods in the `RawSwarm`, as they could never error.
- If a node doesn't respond to pings, we now generate an error on the connection instead of trying to gracefully close it.<|MERGE_RESOLUTION|>--- conflicted
+++ resolved
@@ -43,13 +43,12 @@
 
 # `libp2p` facade crate
 
-<<<<<<< HEAD
 # 0.46.0 [unreleased]
 - Semver bump Rust from `1.56.1` to `1.60.0` . See [PR 2646].
 - Added weak dependencies for features. See [PR 2646].
 
 [PR 2646]: https://github.com/libp2p/rust-libp2p/pull/2646
-=======
+
 # 0.45.1
 
 - Update individual crates.
@@ -58,9 +57,6 @@
     - Update to [`libp2p-kad` `v0.37.1`](protocols/kad/CHANGELOG.md).
     - Update to [`libp2p-relay` `v0.9.1`](protocols/relay/CHANGELOG.md).
     - Update to [`libp2p-swarm` `v0.36.1`](swarm/CHANGELOG.md).
-
-# 0.45.0
->>>>>>> 802d00e6
 
 # 0.45.0
 - Update individual crates.
