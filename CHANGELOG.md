# Individual crates

## Main APIs

- [`libp2p-core` CHANGELOG](core/CHANGELOG.md)
- [`libp2p-swarm` CHANGELOG](swarm/CHANGELOG.md)
- [`libp2p-swarm-derive` CHANGELOG](swarm-derive/CHANGELOG.md)

## Application Protocols

- [`libp2p-floodsub` CHANGELOG](protocols/floodsub/CHANGELOG.md)
- [`libp2p-gossipsub` CHANGELOG](protocols/gossipsub/CHANGELOG.md)
- [`libp2p-identify` CHANGELOG](protocols/identify/CHANGELOG.md)
- [`libp2p-kad` CHANGELOG](protocols/kad/CHANGELOG.md)
- [`libp2p-mdns` CHANGELOG](protocols/mdns/CHANGELOG.md)
- [`libp2p-ping` CHANGELOG](protocols/ping/CHANGELOG.md)
- [`libp2p-relay` CHANGELOG](protocols/relay/CHANGELOG.md)
- [`libp2p-request-response` CHANGELOG](protocols/request-response/CHANGELOG.md)
- [`libp2p-rendezvous` CHANGELOG](protocols/rendezvous/CHANGELOG.md)

## Transport Protocols & Upgrades

- [`libp2p-deflate` CHANGELOG](transports/deflate/CHANGELOG.md)
- [`libp2p-dns` CHANGELOG](transports/dns/CHANGELOG.md)
- [`libp2p-noise` CHANGELOG](transports/noise/CHANGELOG.md)
- [`libp2p-plaintext` CHANGELOG](transports/plaintext/CHANGELOG.md)
- [`libp2p-pnet` CHANGELOG](transports/pnet/CHANGELOG.md)
- [`libp2p-tcp` CHANGELOG](transports/tcp/CHANGELOG.md)
- [`libp2p-uds` CHANGELOG](transports/uds/CHANGELOG.md)
- [`libp2p-wasm-ext` CHANGELOG](transports/wasm-ext/CHANGELOG.md)
- [`libp2p-websocket` CHANGELOG](transports/websocket/CHANGELOG.md)

## Multiplexers

- [`libp2p-mplex` CHANGELOG](muxers/mplex/CHANGELOG.md)
- [`libp2p-yamux` CHANGELOG](muxers/yamux/CHANGELOG.md)

## Utilities

- [`libp2p-metrics` CHANGELOG](misc/metrics/CHANGELOG.md)
- [`multistream-select` CHANGELOG](misc/multistream-select/CHANGELOG.md)
- [`rw-stream-sink` CHANGELOG](misc/rw-stream-sink/CHANGELOG.md)

# `libp2p` facade crate

# 0.50.0 - [unreleased]

- Remove deprecated features: `tcp-tokio`, `mdns-tokio`, `dns-tokio`, `tcp-async-io`, `mdns-async-io`, `dns-async-std`.
<<<<<<< HEAD
  See [PR XXXX].

[PR XXXX]: https://github.com/libp2p/rust-libp2p/pull/XXXX
=======
  See [PR 3001].

[PR 3001]: https://github.com/libp2p/rust-libp2p/pull/3001
>>>>>>> ebb601a0

# 0.49.0

- Remove default features. You need to enable required features explicitly now. As a quick workaround, you may want to use the
  new `full` feature which activates all features. See [PR 2918].

- Introduce `tokio` and `async-std` features and deprecate the following ones:
  - `tcp-tokio` in favor of `tcp` + `tokio`
  - `mdns-tokio` in favor of `mdns` + `tokio`
  - `dns-tokio` in favor of `dns` + `tokio`
  - `tcp-async-io` in favor of `tcp` + `async-std`
  - `mdns-async-io` in favor of `mdns` + `async-std`
  - `dns-async-std` in favor of `dns` + `async-std`
  
  See [PR 2962].

- Update individual crates.
    - Update to [`libp2p-autonat` `v0.8.0`](protocols/autonat/CHANGELOG.md#0080).
    - Update to [`libp2p-core` `v0.37.0`](core/CHANGELOG.md#0370).
    - Update to [`libp2p-dcutr` `v0.7.0`](protocols/dcutr/CHANGELOG.md#0070).
    - Update to [`libp2p-deflate` `v0.37.0`](transports/deflate/CHANGELOG.md#0370).
    - Update to [`libp2p-dns` `v0.37.0`](transports/dns/CHANGELOG.md#0370).
    - Update to [`libp2p-floodsub` `v0.40.0`](protocols/floodsub/CHANGELOG.md#0400).
    - Update to [`libp2p-gossipsub` `v0.42.0`](protocols/gossipsub/CHANGELOG.md#0420).
    - Update to [`libp2p-identify` `v0.40.0`](protocols/identify/CHANGELOG.md#0400).
    - Update to [`libp2p-kad` `v0.41.0`](protocols/kad/CHANGELOG.md#0410).
    - Update to [`libp2p-mdns` `v0.41.0`](protocols/mdns/CHANGELOG.md#0410).
    - Update to [`libp2p-metrics` `v0.10.0`](misc/metrics/CHANGELOG.md#0100).
    - Update to [`libp2p-mplex` `v0.37.0`](muxers/mplex/CHANGELOG.md#0370).
    - Update to [`libp2p-noise` `v0.40.0`](transports/noise/CHANGELOG.md#0400).
    - Update to [`libp2p-ping` `v0.40.0`](protocols/ping/CHANGELOG.md#0400).
    - Update to [`libp2p-plaintext` `v0.37.0`](transports/plaintext/CHANGELOG.md#0370).
    - Update to [`libp2p-relay` `v0.13.0`](protocols/relay/CHANGELOG.md#0130).
    - Update to [`libp2p-rendezvous` `v0.10.0`](protocols/rendezovus/CHANGELOG.md#0100).
    - Update to [`libp2p-request-response` `v0.22.0`](protocols/request-response/CHANGELOG.md#0220).
    - Update to [`libp2p-swarm-derive` `v0.30.1`](swarm-derive/CHANGELOG.md#0301).
    - Update to [`libp2p-swarm` `v0.40.0`](swarm/CHANGELOG.md#0400).
    - Update to [`libp2p-tcp` `v0.37.0`](transports/tcp/CHANGELOG.md#0370).
    - Update to [`libp2p-uds` `v0.36.0`](transports/uds/CHANGELOG.md#0360).
    - Update to [`libp2p-wasm-ext` `v0.37.0`](transports/wasm-ext/CHANGELOG.md#0370).
    - Update to [`libp2p-websocket` `v0.39.0`](transports/websocket/CHANGELOG.md#0390).
    - Update to [`libp2p-yamux` `v0.41.0`](muxers/mplex/CHANGELOG.md#0410).

[PR 2918]: https://github.com/libp2p/rust-libp2p/pull/2918
[PR 2962]: https://github.com/libp2p/rust-libp2p/pull/2962

# 0.48.0

- Update to [`libp2p-core` `v0.36.0`](core/CHANGELOG.md#0360).

- Update to [`libp2p-swarm-derive` `v0.30.0`](swarm-derive/CHANGELOG.md#0300).

- Update to [`libp2p-dcutr` `v0.6.0`](protocols/dcutr/CHANGELOG.md#060).

- Update to [`libp2p-rendezvous` `v0.9.0`](protocols/rendezvous/CHANGELOG.md#090).

- Update to [`libp2p-ping` `v0.39.0`](protocols/ping/CHANGELOG.md#0390).

- Update to [`libp2p-identify` `v0.39.0`](protocols/identify/CHANGELOG.md#0390).

- Update to [`libp2p-floodsub` `v0.39.0`](protocols/floodsub/CHANGELOG.md#0390).

- Update to [`libp2p-relay` `v0.12.0`](protocols/relay/CHANGELOG.md#0120).

- Update to [`libp2p-metrics` `v0.9.0`](misc/metrics/CHANGELOG.md#090).

- Update to [`libp2p-kad` `v0.40.0`](protocols/kad/CHANGELOG.md#0400).

- Update to [`libp2p-autonat` `v0.7.0`](protocols/autonat/CHANGELOG.md#070).

- Update to [`libp2p-request-response` `v0.21.0`](protocols/request-response/CHANGELOG.md#0210).

# 0.47.0

- Update to [`libp2p-dcutr` `v0.5.0`](protocols/dcutr/CHANGELOG.md#050).

- Update to [`libp2p-derive` `v0.29.0`](swarm-derive/CHANGELOG.md#0290).

- Update to [`libp2p-rendezvous` `v0.8.0`](protocols/rendezvous/CHANGELOG.md#080).

- Update to [`libp2p-ping` `v0.38.0`](protocols/ping/CHANGELOG.md#0380).

- Update to [`libp2p-identify` `v0.38.0`](protocols/identify/CHANGELOG.md#0380).

- Update to [`libp2p-floodsub` `v0.38.0`](protocols/floodsub/CHANGELOG.md#0380).

- Update to [`libp2p-relay` `v0.11.0`](protocols/relay/CHANGELOG.md#0110).

- Update to [`libp2p-metrics` `v0.8.0`](misc/metrics/CHANGELOG.md#080).

- Update to [`libp2p-kad` `v0.39.0`](protocols/kad/CHANGELOG.md#0390).

- Update to [`libp2p-autonat` `v0.6.0`](protocols/autonat/CHANGELOG.md#060).

- Update to [`libp2p-request-response` `v0.20.0`](protocols/request-response/CHANGELOG.md#0200).

- Update to [`libp2p-swarm` `v0.38.0`](swarm/CHANGELOG.md#0380).

# 0.46.1

- Update to `libp2p-derive` [`v0.28.0`](swarm-derive/CHANGELOG.md#0280).

# 0.46.0

- Semver bump Rust from `1.56.1` to `1.60.0` . See [PR 2646].
- Added weak dependencies for features. See [PR 2646].
- Update individual crates.
    - Update to [`libp2p-autonat` `v0.5.0`](protocols/autonat/CHANGELOG.md#050).
    - Update to [`libp2p-core` `v0.34.0`](core/CHANGELOG.md#0340).
    - Update to [`libp2p-dcutr` `v0.4.0`](protocols/dcutr/CHANGELOG.md#040).
    - Update to [`libp2p-floodsub` `v0.37.0`](protocols/floodsub/CHANGELOG.md#0370).
    - Update to [`libp2p-identify` `v0.37.0`](protocols/identify/CHANGELOG.md#0370).
    - Update to [`libp2p-kad` `v0.38.0`](protocols/kad/CHANGELOG.md#0380).
    - Update to [`libp2p-metrics` `v0.7.0`](misc/metrics/CHANGELOG.md#070).
    - Update to [`libp2p-mplex` `v0.34.0`](muxers/mplex/CHANGELOG.md).
    - Update to [`libp2p-noise` `v0.37.0`](transports/noise/CHANGELOG.md#0370).
    - Update to [`libp2p-ping` `v0.37.0`](protocols/ping/CHANGELOG.md#0370).
    - Update to [`libp2p-plaintext` `v0.34.0`](transports/plaintext/CHANGELOG.md#0340).
    - Update to [`libp2p-relay` `v0.10.0`](protocols/relay/CHANGELOG.md#0100).
    - Update to [`libp2p-rendezvous` `v0.7.0`](protocols/rendezvous/CHANGELOG.md#070).
    - Update to [`libp2p-request-response` `v0.19.0`](protocols/request-response/CHANGELOG.md#0190).
    - Update to [`libp2p-swarm` `v0.37.0`](swarm/CHANGELOG.md#0370).
    - Update to [`libp2p-wasm-ext` `v0.34.0`](transports/wasm-ext/CHANGELOG.md#0340).
    - Update to [`libp2p-yamux` `v0.38.0`](muxers/yamux/CHANGELOG.md#0380).
    - Update to `libp2p-uds` [`v0.33.0`](transports/uds/CHANGELOG.md).

[PR 2646]: https://github.com/libp2p/rust-libp2p/pull/2646

# 0.45.1

- Update individual crates.
    - Update to [`libp2p-dcutr` `v0.3.1`](protocols/dcutr/CHANGELOG.md).
    - Update to [`libp2p-identify` `v0.36.1`](protocols/identify/CHANGELOG.md).
    - Update to [`libp2p-kad` `v0.37.1`](protocols/kad/CHANGELOG.md).
    - Update to [`libp2p-relay` `v0.9.1`](protocols/relay/CHANGELOG.md).
    - Update to [`libp2p-swarm` `v0.36.1`](swarm/CHANGELOG.md).

# 0.45.0
- Update individual crates.
    - Update to [`libp2p-plaintext` `v0.33.0`](transports/plaintext/CHANGELOG.md).
    - Update to [`libp2p-noise` `v0.36.0`](transports/noise/CHANGELOG.md).
    - Update to [`libp2p-wasm-ext` `v0.33.0`](transports/wasm-ext/CHANGELOG.md).
    - Update to [`libp2p-yamux` `v0.37.0`](muxers/yamux/CHANGELOG.md).
    - Update to [`libp2p-mplex` `v0.33.0`](muxers/mplex/CHANGELOG.md).
    - Update to [`libp2p-dcutr` `v0.3.0`](protocols/dcutr/CHANGELOG.md).
    - Update to [`libp2p-rendezvous` `v0.6.0`](protocols/rendezvous/CHANGELOG.md).
    - Update to [`libp2p-ping` `v0.36.0`](protocols/ping/CHANGELOG.md).
    - Update to [`libp2p-identify` `v0.36.0`](protocols/identify/CHANGELOG.md).
    - Update to [`libp2p-floodsub` `v0.36.0`](protocols/floodsub/CHANGELOG.md).
    - Update to [`libp2p-relay` `v0.9.0`](protocols/relay/CHANGELOG.md).
    - Update to [`libp2p-metrics` `v0.6.0`](misc/metrics/CHANGELOG.md).
    - Update to [`libp2p-kad` `v0.37.0`](protocols/kad/CHANGELOG.md).
    - Update to [`libp2p-autonat` `v0.4.0`](protocols/autonat/CHANGELOG.md).
    - Update to [`libp2p-request-response` `v0.18.0`](protocols/request-response/CHANGELOG.md).
    - Update to [`libp2p-swarm` `v0.36.0`](swarm/CHANGELOG.md).
    - Update to [`libp2p-core` `v0.33.0`](core/CHANGELOG.md).

## 0.44.0

- Update individual crates.
    - Update to [`libp2p-dcutr` `v0.2.0`](protocols/dcutr/CHANGELOG.md).
    - Update to [`libp2p-dns` `v0.32.1`](transports/dns/CHANGELOG.md).
    - Update to [`libp2p-rendezvous` `v0.5.0`](protocols/rendezvous/CHANGELOG.md).
    - Update to [`libp2p-ping` `v0.35.0`](protocols/ping/CHANGELOG.md).
    - Update to [`libp2p-identify` `v0.35.0`](protocols/identify/CHANGELOG.md).
    - Update to [`libp2p-floodsub` `v0.35.0`](protocols/floodsub/CHANGELOG.md).
    - Update to [`libp2p-relay` `v0.8.0`](protocols/relay/CHANGELOG.md).
    - Update to [`libp2p-metrics` `v0.5.0`](misc/metrics/CHANGELOG.md).
    - Update to [`libp2p-kad` `v0.36.0`](protocols/kad/CHANGELOG.md).
    - Update to [`libp2p-autonat` `v0.3.0`](protocols/autonat/CHANGELOG.md).
    - Update to [`libp2p-request-response` `v0.17.0`](protocols/request-response/CHANGELOG.md).
    - Update to [`libp2p-swarm` `v0.35.0`](swarm/CHANGELOG.md).

## Version 0.43.0 [2022-02-22]

- Update individual crates.
  - Update to `libp2p-autonat` [`v0.2.0`](protocols/autonat/CHANGELOG.md#020-2022-02-22).
  - Update to `libp2p-core` [`v0.32.0`](core/CHANGELOG.md#0320-2022-02-22).
  - Update to `libp2p-deflate` [`v0.32.0`](transports/deflate/CHANGELOG.md#0320-2022-02-22).
  - Update to `libp2p-dns` [`v0.32.0`](transports/dns/CHANGELOG.md#0320-2022-02-22).
  - Update to `libp2p-floodsub` [`v0.34.0`](protocols/floodsub/CHANGELOG.md#0340-2022-02-22).
  - Update to `libp2p-gossipsub` [`v0.36.0`](protocols/gossipsub/CHANGELOG.md#0360-2022-02-22).
  - Update to `libp2p-identify` [`v0.34.0`](protocols/identify/CHANGELOG.md#0340-2022-02-22).
  - Update to `libp2p-kad` [`v0.35.0`](protocols/kad/CHANGELOG.md#0350-2022-02-22).
  - Update to `libp2p-mdns` [`v0.35.0`](protocols/mdns/CHANGELOG.md#0350-2022-02-22).
  - Update to `libp2p-metrics` [`v0.4.0`](misc/metrics/CHANGELOG.md#040-2022-02-22).
  - Update to `libp2p-mplex` [`v0.32.0`](muxers/mplex/CHANGELOG.md#0320-2022-02-22).
  - Update to `libp2p-noise` [`v0.35.0`](transports/noise/CHANGELOG.md#0350-2022-02-22).
  - Update to `libp2p-ping` [`v0.34.0`](protocols/ping/CHANGELOG.md#0340-2022-02-22).
  - Update to `libp2p-plaintext` [`v0.32.0`](transports/plaintext/CHANGELOG.md#0320-2022-02-22).
  - Update to `libp2p-relay` [`v0.7.0`](protocols/relay/CHANGELOG.md#070-2022-02-22).
  - Update to `libp2p-rendezvous` [`v0.4.0`](protocols/rendezvous/CHANGELOG.md#040-2022-02-22).
  - Update to `libp2p-request-response` [`v0.16.0`](protocols/request-response/CHANGELOG.md#0160-2022-02-22).
  - Update to `libp2p-swarm` [`v0.34.0`](swarm/CHANGELOG.md#0340-2022-02-22).
  - Update to `libp2p-derive` [`v0.27.0`](swarm-derive/CHANGELOG.md#0270-2022-02-22).
  - Update to `libp2p-tcp` [`v0.32.0`](transports/tcp/CHANGELOG.md#0320-2022-02-22).
  - Update to `libp2p-uds` [`v0.32.0`](transports/uds/CHANGELOG.md#0320-2022-02-22).
  - Update to `libp2p-wasm-ext` [`v0.32.0`](transports/wasm-ext/CHANGELOG.md#0320-2022-02-22).
  - Update to `libp2p-websocket` [`v0.34.0`](transports/websocket/CHANGELOG.md#0340-2022-02-22).
  - Update to `libp2p-yamux` [`v0.36.0`](muxers/yamux/CHANGELOG.md#0360-2022-02-22).

- Update to `parking_lot` `v0.12.0`. See [PR 2463].

- Drop support for gossipsub in the wasm32-unknown-unknown target (see [PR 2506]).

[PR 2506]: https://github.com/libp2p/rust-libp2p/pull/2506
[PR 2463]: https://github.com/libp2p/rust-libp2p/pull/2463/

## Version 0.42.1 [2022-02-02]

- Update individual crates.
  - `libp2p-relay`
      - [v0.6.1](protocols/relay/CHANGELOG.md#061-2022-02-02)
  - `libp2p-tcp`
      - [v0.31.1](transports/tcp/CHANGELOG.md#0311-2022-02-02)

## Version 0.42.0 [2022-01-27]

- Update individual crates.
    - `libp2p-autonat`
      - [v0.1.0](protocols/autonat/CHANGELOG.md#010-2022-01-27)
    - `libp2p-core`
      - [v0.31.0](core/CHANGELOG.md#0310-2022-01-27)
    - `libp2p-deflate`
      - [v0.31.0](transports/deflate/CHANGELOG.md#0310-2022-01-27)
    - `libp2p-dns`
      - [v0.31.0](transports/dns/CHANGELOG.md#0310-2022-01-27)
    - `libp2p-floodsub`
      - [v0.33.0](protocols/floodsub/CHANGELOG.md#0330-2022-01-27)
    - `libp2p-gossipsub`
      - [v0.35.0](protocols/gossipsub/CHANGELOG.md#0350-2022-01-27)
    - `libp2p-identify`
      - [v0.33.0](protocols/identify/CHANGELOG.md#0330-2022-01-27)
    - `libp2p-kad`
      - [v0.34.0](protocols/kad/CHANGELOG.md#0340-2022-01-27)
    - `libp2p-mdns` (breaking compatibility with previous versions)
      - [v0.34.0](protocols/mdns/CHANGELOG.md#0340-2022-01-27)
    - `libp2p-metrics`
      - [v0.3.0](misc/metrics/CHANGELOG.md#030-2022-01-27)
    - `libp2p-mplex`
      - [v0.31.0](muxers/mplex/CHANGELOG.md#0310-2022-01-27)
    - `libp2p-noise`
      - [v0.34.0](transports/noise/CHANGELOG.md#0340-2022-01-27)
    - `libp2p-ping`
      - [v0.33.0](protocols/ping/CHANGELOG.md#0330-2022-01-27)
    - `libp2p-plaintext`
      - [v0.31.0](transports/plaintext/CHANGELOG.md#0310-2022-01-27)
    - `libp2p-relay`
      - [v0.6.0](protocols/relay/CHANGELOG.md#060-2022-01-27)
    - `libp2p-rendezvous`
      - [v0.3.0](protocols/rendezvous/CHANGELOG.md#030-2022-01-27)
    - `libp2p-request-response`
      - [v0.15.0](protocols/request-response/CHANGELOG.md#0150-2022-01-27)
    - `libp2p-swarm-derive`
      - [v0.26.1](swarm-derive/CHANGELOG.md#0261-2022-01-27)
    - `libp2p-swarm`
      - [v0.33.0](swarm/CHANGELOG.md#0330-2022-01-27)
    - `libp2p-tcp`
      - [v0.31.0](transports/tcp/CHANGELOG.md#0310-2022-01-27)
    - `libp2p-uds`
      - [v0.31.0](transports/uds/CHANGELOG.md#0310-2022-01-27)
    - `libp2p-wasm-ext`
      - [v0.31.0](transports/wasm-ext/CHANGELOG.md#0310-2022-01-27)
    - `libp2p-websocket`
      - [v0.33.0](transports/websocket/CHANGELOG.md#0330-2022-01-27)
    - `libp2p-yamux`
      - [v0.35.0](muxers/yamux/CHANGELOG.md#0350-2022-01-27)

- Migrate to Rust edition 2021 (see [PR 2339]).

[PR 2339]: https://github.com/libp2p/rust-libp2p/pull/2339

## Version 0.41.0 [2021-11-16]

- Update individual crates.
    - `libp2p-floodsub`
    - `libp2p-gossipsub`
    - `libp2p-identify`
    - `libp2p-kad`
    - `libp2p-mdns`
    - `libp2p-metrics`
    - `libp2p-ping`
    - `libp2p-relay`
    - `libp2p-rendezvous`
    - `libp2p-request-response`
    - `libp2p-swarm-derive`
    - `libp2p-swarm`
    - `libp2p-websocket`
- Forward `wasm-bindgen` feature to `futures-timer`, `instant`, `parking_lot`, `getrandom/js` and `rand/wasm-bindgen`.

## Version 0.40.0 [2021-11-01]

- Update individual crates.
    - `libp2p-core`
    - `libp2p-deflate`
    - `libp2p-dns`
    - `libp2p-floodsub`
    - `libp2p-gossipsub`
    - `libp2p-identify`
    - `libp2p-kad`
    - `libp2p-mdns`
    - `libp2p-mplex`
    - `libp2p-noise`
    - `libp2p-ping`
    - `libp2p-plaintext`
    - `libp2p-relay`
    - `libp2p-request-response`
    - `libp2p-swarm`
    - `libp2p-tcp`
    - `libp2p-uds`
    - `libp2p-wasm-ext`
    - `libp2p-websocket`
    - `libp2p-yamux`

- Re-export the `wasm-bindgen` feature from `parking_lot`, so
  `libp2p` users can opt-in to that crate's Wasm support. See [PR 2180].

- Add `libp2p-metrics`.

[PR 2180]: https://github.com/libp2p/rust-libp2p/pull/2180/

## Version 0.39.1 [2021-07-12]

- Update individual crates.
    - `libp2p-swarm-derive`

## Version 0.39.0 [2021-07-12]

- Update individual crates.
    - `libp2p-core`
    - `libp2p-deflate`
    - `libp2p-dns`
    - `libp2p-floodsub`
    - `libp2p-gossipsub`
    - `libp2p-identify`
    - `libp2p-kad`
    - `libp2p-mdns`
    - `libp2p-mplex`
    - `libp2p-noise`
    - `libp2p-ping`
    - `libp2p-plaintext`
    - `libp2p-relay`
    - `libp2p-request-response`
    - `libp2p-swarm`
    - `libp2p-tcp`
    - `libp2p-uds`
    - `libp2p-wasm-ext`
    - `libp2p-websocket`
    - `libp2p-yamux`

## Version 0.38.0 [2021-05-17]

- Update individual crates.
    - `libp2p-core`
    - `libp2p-gossipsub`
    - `libp2p-noise`
    - `libp2p-pnet`
    - `libp2p-wasm-ext`

## Version 0.37.1 [2021-04-14]

- Update individual crates.
    - `libp2p-swarm-derive`

## Version 0.37.0 [2021-04-13]

- Update individual crates.
    - `libp2p-core`
    - `libp2p-dns`
    - `libp2p-floodsub`
    - `libp2p-gossipsub`
    - `libp2p-kad`
    - `libp2p-mdns`
    - `libp2p-ping`
    - `libp2p-relay`
    - `libp2p-request-response`
    - `libp2p-swarm`
    - `libp2p-wasm-ext`
    - `libp2p-yamux`

- Drop support for `wasm32-unknown-unknown` in favor of
  `wasm32-unknown-emscripten` and `wasm32-wasi` [PR
  2038](https://github.com/libp2p/rust-libp2p/pull/2038).

## Version 0.36.0 [2021-03-17]

- Consolidate top-level utility functions for constructing development
  transports. There is now just `development_transport()` (available with default features)
  and `tokio_development_transport()` (available when the corresponding tokio features are enabled).
  Furthermore, these are now `async fn`s. The minor variations that also included `pnet`
  support have been removed.
  [PR 1927](https://github.com/libp2p/rust-libp2p/pull/1927)

- Update libp2p crates.

- Do not leak default features from libp2p crates.
  [PR 1986](https://github.com/libp2p/rust-libp2p/pull/1986).

- Add `libp2p-relay` to `libp2p` facade crate.

## Version 0.35.1 [2021-02-17]

- Update `libp2p-yamux` to latest patch version.

## Version 0.35.0 [2021-02-15]

- Use `libp2p-swarm-derive`, the former `libp2p-core-derive`.

- Update `libp2p-deflate`, `libp2p-gossipsub`, `libp2p-mdns`, `libp2p-request-response`,
  `libp2p-swarm` and `libp2p-tcp`.

## Version 0.34.0 [2021-01-12]

- Update `libp2p-core` and all dependent crates.

- The `tcp-async-std` feature is now `tcp-async-io`, still
  enabled by default.

## Version 0.33.0 [2020-12-17]

- Update `libp2p-core` and all dependent crates.

## Version 0.32.2 [2020-12-10]

- Update `libp2p-websocket`.

## Version 0.32.1 [2020-12-09]

- Update minimum patch version of `libp2p-websocket`.

## Version 0.32.0 [2020-12-08]

- Update `libp2p-request-response`.

- Update to `libp2p-mdns-0.26`.

- Update `libp2p-websocket` minimum patch version.

## Version 0.31.2 [2020-12-02]

- Bump minimum `libp2p-core` patch version.

## Version 0.31.1 [2020-11-26]

- Bump minimum `libp2p-tcp` patch version.

## Version 0.31.0 [2020-11-25]

- Update `multistream-select` and all dependent crates.

## Version 0.30.1 [2020-11-11]

- Update `libp2p-plaintext`.

## Version 0.30.0 [2020-11-09]

- Update `libp2p-mdns`, `libp2p-tcp` and `libp2p-uds` as well as `libp2p-core`
  and all its dependers.

## Version 0.29.1 [2020-10-20]

- Update `libp2p-core`.

## Version 0.29.0 [2020-10-16]

- Update `libp2p-core`, `libp2p-floodsub`, `libp2p-gossipsub`, `libp2p-mplex`,
  `libp2p-noise`, `libp2p-plaintext`, `libp2p-pnet`, `libp2p-request-response`,
  `libp2p-swarm`, `libp2p-tcp`, `libp2p-websocket` and `parity-multiaddr`.

## Version 0.28.1 [2020-09-10]

- Update to `libp2p-core` `0.22.1`.

## Version 0.28.0 [2020-09-09]

- Update `libp2p-yamux` to `0.25.0`. *Step 4 of 4 in a multi-release
  upgrade process.* See the `libp2p-yamux` CHANGELOG for details.

## Version 0.27.0 [2020-09-09]

- Update `libp2p-yamux` to `0.24.0`. *Step 3 of 4 in a multi-release
  upgrade process.* See the `libp2p-yamux` CHANGELOG for details.

## Version 0.26.0 [2020-09-09]

- Update `libp2p-yamux` to `0.23.0`. *Step 2 of 4 in a multi-release
  upgrade process.* See the `libp2p-yamux` CHANGELOG for details.

## Version 0.25.0 [2020-09-09]

- Remove the deprecated `libp2p-secio` dependency. To continue to use
  SECIO, add an explicit dependency on `libp2p-secio`. However,
  transitioning to `libp2p-noise` is strongly recommended.

- Update `libp2p-yamux` to `0.22.0`. *This version starts a multi-release
  upgrade process.* See the `libp2p-yamux` CHANGELOG for details.

- Bump `libp2p-noise` to `0.24`. See the `libp2p-noise`
changelog for details about the `LegacyConfig`.

- The `ProtocolsHandler` in `libp2p-swarm` has a new associated type
  `InboundOpenInfo` ([PR 1714]).

[PR 1714]: https://github.com/libp2p/rust-libp2p/pull/1714

## Version 0.24.0 [2020-08-18]

- Update `libp2p-core`, `libp2p-gossipsub`, `libp2p-kad`, `libp2p-mdns`,
  `libp2p-ping`, `libp2p-request-response`, `libp2p-swarm` and dependent crates.

## Version 0.23.0 (2020-08-03)

**NOTE**: For a smooth upgrade path from `0.21` to `> 0.22`
on an existing deployment, this version must not be skipped
or the provided legacy configuration for `libp2p-noise` used!

- Bump `libp2p-noise` dependency to `0.22`. See the `libp2p-noise`
changelog for details about the `LegacyConfig`.

- Refactored bandwidth logging ([PR 1670](https://github.com/libp2p/rust-libp2p/pull/1670)).

## Version 0.22.0 (2020-07-17)

**NOTE**: For a smooth upgrade path from `0.21` to `> 0.22`
on an existing deployment using `libp2p-noise`, this version
must not be skipped!

- Bump `libp2p-noise` dependency to `0.21`.

## Version 0.21.1 (2020-07-02)

- Bump `libp2p-websockets` lower bound.

## Version 0.21.0 (2020-07-01)

- Conditional compilation fixes for the `wasm32-wasi` target
  ([PR 1633](https://github.com/libp2p/rust-libp2p/pull/1633)).

- New `libp2p-request-response` crate
  ([PR 1596](https://github.com/libp2p/rust-libp2p/pull/1596)).

- Updated libp2p dependencies.

## Version 0.19.1 (2020-05-25)

- Temporarily pin all `async-std` dependencies to `< 1.6`.
  [PR 1589](https://github.com/libp2p/rust-libp2p/pull/1589)

- `libp2p-core-derive`: Fully qualified std::result::Result in macro
  [PR 1587](https://github.com/libp2p/rust-libp2p/pull/1587)

## Version 0.19.0 (2020-05-18)

- `libp2p-core`, `libp2p-swarm`: Added support for multiple dialing
  attempts per peer, with a configurable limit.
  [PR 1506](https://github.com/libp2p/rust-libp2p/pull/1506)

- `libp2p-core`: `PeerId`s that use the identity hashing will now be properly
  displayed using the string representation of an identity multihash, rather
  than the canonical SHA 256 representation.
  [PR 1576](https://github.com/libp2p/rust-libp2p/pull/1576)

- `libp2p-core`: Updated to multihash 0.11.0.
  [PR 1566](https://github.com/libp2p/rust-libp2p/pull/1566)

- `libp2p-core`: Make the number of events buffered to/from tasks configurable.
  [PR 1574](https://github.com/libp2p/rust-libp2p/pull/1574)

- `libp2p-dns`, `parity-multiaddr`: Added support for the `/dns` multiaddr
  protocol. Additionally, the `multiaddr::from_url` function will now use
  `/dns` instead of `/dns4`.
  [PR 1575](https://github.com/libp2p/rust-libp2p/pull/1575)

- `libp2p-noise`: Added the `X25519Spec` protocol suite which uses
  libp2p-noise-spec compliant signatures on static keys as well as the
  `/noise` protocol upgrade, hence providing a libp2p-noise-spec compliant
  `XX` handshake. `IK` and `IX` are still supported with `X25519Spec`
  though not guaranteed to be interoperable with other libp2p
  implementations as these handshake patterns are not currently
  included in the libp2p-noise-spec. The `X25519Spec` implementation
  will eventually replace the current `X25519` implementation, with
  the former being removed. To upgrade without interruptions, you may
  temporarily include `NoiseConfig`s for both implementations as
  alternatives in your transport upgrade pipeline.

- `libp2p-kad`: Consider fixed (K_VALUE) amount of peers at closest query
  initialization. Unless `KademliaConfig::set_replication_factor` is used change
  has no effect.
  [PR 1536](https://github.com/libp2p/rust-libp2p/pull/1536)

- `libp2p-kad`: Provide more insight into, and control of, the execution of
  queries. All query results are now wrapped in `KademliaEvent::QueryResult`.
  As a side-effect of these changes and for as long as the record storage
  API is not asynchronous, local storage errors on `put_record` are reported
  synchronously in a `Result`, instead of being reported asynchronously by
  an event.
  [PR 1567](https://github.com/libp2p/rust-libp2p/pull/1567)

- `libp2p-tcp`, `libp2p`: Made the `libp2p-tcp/async-std` feature flag
  disabled by default, and split the `libp2p/tcp` feature in two:
  `tcp-async-std` and `tcp-tokio`. `tcp-async-std` is still enabled by default.
  [PR 1471](https://github.com/libp2p/rust-libp2p/pull/1471)

- `libp2p-tcp`: On listeners started with an IPv6 multi-address the socket
  option `IPV6_V6ONLY` is set to true. Instead of relying on IPv4-mapped IPv6
  address support, two listeners can be started if IPv4 and IPv6 should both
  be supported. IPv4 listener addresses are not affected by this change.
  [PR 1555](https://github.com/libp2p/rust-libp2p/pull/1555)

## Version 0.18.1 (2020-04-17)

- `libp2p-swarm`: Make sure inject_dial_failure is called in all situations.
  [PR 1549](https://github.com/libp2p/rust-libp2p/pull/1549)

## Version 0.18.0 (2020-04-09)

- `libp2p-core`: Treat connection limit errors as pending connection errors.
  [PR 1546](https://github.com/libp2p/rust-libp2p/pull/1546)

- `libp2p-core-derive`: Disambiguate calls to `NetworkBehaviour::inject_event`.
  [PR 1543](https://github.com/libp2p/rust-libp2p/pull/1543)

- `libp2p-floodsub`: Allow sent messages seen as subscribed.
  [PR 1520](https://github.com/libp2p/rust-libp2p/pull/1520)

- `libp2p-kad`: Return peers independent of record existence.
  [PR 1544](https://github.com/libp2p/rust-libp2p/pull/1544)

- `libp2p-wasm-ext`: Fix "parsed is null" errors being thrown.
  [PR 1535](https://github.com/libp2p/rust-libp2p/pull/1535)

## Version 0.17.0 (2020-04-02)

- `libp2p-core`: Finished "identity hashing" for peer IDs migration.
  [PR 1460](https://github.com/libp2p/rust-libp2p/pull/1460)
- `libp2p-core`: Remove `poll_broadcast`.
  [PR 1527](https://github.com/libp2p/rust-libp2p/pull/1527)
- `libp2p-core`, `libp2p-swarm`: Report addresses of closed listeners.
  [PR 1485](https://github.com/libp2p/rust-libp2p/pull/1485)
- `libp2p-core`: Support for multiple connections per peer and configurable connection limits.
  See [PR #1440](https://github.com/libp2p/rust-libp2p/pull/1440),
  [PR #1519](https://github.com/libp2p/rust-libp2p/pull/1519) and
  [issue #912](https://github.com/libp2p/rust-libp2p/issues/912) for details.

- `libp2p-swarm`: Pass the cause of closing a listener to `inject_listener_closed`.
  [PR 1517](https://github.com/libp2p/rust-libp2p/pull/1517)
- `libp2p-swarm`: Support for multiple connections per peer and configurable connection limits.
  See [PR #1440](https://github.com/libp2p/rust-libp2p/pull/1440),
  [PR #1519](https://github.com/libp2p/rust-libp2p/pull/1519) and
  [issue #912](https://github.com/libp2p/rust-libp2p/issues/912) for details.
- `libp2p-swarm`: The `SwarmEvent` now returns more events.
  [PR 1515](https://github.com/libp2p/rust-libp2p/pull/1515)
- `libp2p-swarm`: New `protocols_handler::multi` module.
  [PR 1497](https://github.com/libp2p/rust-libp2p/pull/1497)
- `libp2p-swarm`: Allow configuration of outbound substreams.
  [PR 1521](https://github.com/libp2p/rust-libp2p/pull/1521)

- `libp2p-kad`: Providers returned from a lookup are now deduplicated.
  [PR 1528](https://github.com/libp2p/rust-libp2p/pull/1528)
- `libp2p-kad`: Allow customising the maximum packet size.
  [PR 1502](https://github.com/libp2p/rust-libp2p/pull/1502)
- `libp2p-kad`: Allow customising the (libp2p) connection keep-alive timeout.
  [PR 1477](https://github.com/libp2p/rust-libp2p/pull/1477)
- `libp2p-kad`: Avoid storing records that are expired upon receipt (optimisation).
  [PR 1496](https://github.com/libp2p/rust-libp2p/pull/1496)
- `libp2p-kad`: Fixed potential panic on computing record expiry.
  [PR 1492](https://github.com/libp2p/rust-libp2p/pull/1492)

- `libp2p-mplex`: Guard against use of underlying `Sink` upon
  error or connection close.
  [PR 1529](https://github.com/libp2p/rust-libp2p/pull/1529)

- `multistream-select`: Upgrade to stable futures.
  [PR 1484](https://github.com/libp2p/rust-libp2p/pull/1484)

- `multihash`: Removed the crate in favour of the upstream crate.
  [PR 1472](https://github.com/libp2p/rust-libp2p/pull/1472)

## Version 0.16.2 (2020-02-28)

- Fixed yamux connections not properly closing and being stuck in the `CLOSE_WAIT` state.
- Added a `websocket_transport()` function in `libp2p-wasm-ext`, behind a Cargo feature.
- Fixed ambiguity in `IntoProtocolsHandler::select` vs `ProtocolsHandler::select` in the `NetworkBehaviour` custom derive.

## Version 0.16.1 (2020-02-18)

- Fixed wrong representation of `PeerId`s being used in `Kademlia::get_closest_peers`.
- Implemented `FusedStream` for `Swarm`.

## Version 0.16.0 (2020-02-13)

- Removed the `Substream` associated type from the `ProtocolsHandler` trait. The type of the substream is now always `libp2p::swarm::NegotiatedSubstream`.
- As a consequence of the previous change, most of the implementations of the `NetworkBehaviour` trait provided by libp2p (`Ping`, `Identify`, `Kademlia`, `Floodsub`, `Gossipsub`) have lost a generic parameter.
- Removed the first generic parameter (the transport) from `Swarm` and `ExpandedSwarm`. The transport is now abstracted away in the internals of the swarm.
- The `Send` and `'static` bounds are now enforced directly on the `ProtocolsHandler` trait and its associated `InboundUpgrade` and `OutboundUpgrade` implementations.
- Modified `PeerId`s to compare equal across the identity and SHA256 hashes. As a consequence, the `Borrow` implementation of `PeerId` now always returns the bytes representation of a multihash with a SHA256 hash.
- Modified libp2p-floodsub to no longer hash the topic. The new behaviour is now compatible with go-libp2p and js-libp2p, but is a breaking change with regards to rust-libp2p.
- Added libp2p-pnet. It makes it possible to protect networks with a pre-shared key (PSK).
- Modified the `poll_method` parameter of the `NetworkBehaviour` custom derive. The expected method now takes an additional parameter of type `impl PollParameters` to be consistent with the `NetworkBehaviour::poll` method.
- libp2p-noise now compiles for WASM targets.
- Changed libp2p-noise to grow its memory buffers dynamically. This should reduce the overall memory usage of connections that use the noise encryption.
- Fixed libp2p-gossipsub to no longer close the connection if the inbound substream is closed by the remote.
- All crates prefixed with `libp2p-` now use the same version number.
- Added a new variant `ListenerEvent::Error` for listeners to report non-fatal errors. `libp2p-tcp` uses this variant to report errors that happen on remote sockets before they have been accepted and errors when trying to determine the local machine's IP address.

## Version 0.15.0 (2020-01-24)

- Added `libp2p-gossipsub`.
- Added `SwarmBuilder::executor` to allow configuring which tasks executor to use.
- Added `TokioTcpConfig` in `libp2p-tcp` and `TokioUdsConfig` in `libp2p-uds` behind `tokio` features. These structs use `tokio` and require a `tokio` runtime executor to be configured via `SwarmBuilder::executor`.
- Changed the `OutboundUpgrade` and `InboundUpgrade` traits to no longer be passed a `Negotiated<C>` but just a `C`. The `Negotiated` is now in the trait bounds requirements of `ProtocolsHandler`.
- Fixed `libp2p-wasm-ext` returning `Err(WouldBlock)` rather than `Pending`.
- Fixed `libp2p-dns` not segregating DNS4 and DNS6.
- Removed some unnecessary `Unpin` requirements on futures.
- Changed `Mdns::new` to no longer be `async`.
- Fixed `libp2p-kad` keeping connections alive when it shouldn't.
- Fixed `InboundUpgrade` not always properly implemented on `NoiseConfig`.

## Version 0.14.0-alpha.1 (2020-01-07)

- Upgraded the crate to stable futures.
- Use varints instead of fixed sized (4 byte) integers to delimit plaintext 2.0 messages to align implementation with the specification.
- Refactored the `core::upgrade` module to provide async functions.
- Changed the `Stream` trait implementation of `Swarm` to no longer return a `Result`.
- Added the `Swarm::next` and `Swarm::next_event` functions and the `SwarmEvent` enum.
- Changed `ProtocolsHandler::poll` to no longer return an error. Instead, `ProtocolsHandlerEvent` has a new `Close` variant which corresponds to what an error represented before.
- Changed all the traits that have a `poll` function (i.e. `NetworkBehaviour`, `ProtocolsHandler`, `NodeHandler`) to have an additional `&mut Context` parameter, to reflect the changes in the `Future` trait.
- Revamped the API of `libp2p_websockets::framed`.
- Added protocol string to `Error::UnknownProtocolString`.

## Version 0.13.2 (2020-01-02)

- Fixed the `libp2p-noise` handshake not flushing the underlying stream before waiting for a response.
- Fixed semver issue with the `protobuf` crate.

## Version 0.13.1 (2019-11-13)

- Maintenance release to bump dependencies and deal with an accidental breaking change in multihash 0.1.4.

## Version 0.13.0 (2019-11-05)

- Reworked the transport upgrade API. See https://github.com/libp2p/rust-libp2p/pull/1240 for more information.
- Added a parameter allowing to choose the protocol negotiation protocol when upgrading a connection or a substream. See https://github.com/libp2p/rust-libp2p/pull/1245 for more information.
- Added an alternative `multistream-select` protocol called `V1Lazy`.
- Added `PlainText2Config` that implements the `/plaintext/2.0.0` protocol.
- Refactored `libp2p-identify`. Some items have been renamed.
- Now accepting `PeerId`s using the `identity` hashing algorithm as valid.
- Removed `libp2p-observed` and `libp2p-ratelimit`.
- Fixed mDNS long peer IDs not being transmitted properly.
- Added some `Debug` trait implementations.
- Fixed potential arithmetic overflows in `libp2p-kad` and `multistream-select`.

## Version 0.12.0 (2019-08-15)

- In some situations, `multistream-select` will now assume that protocol negotiation immediately succeeds. If it turns out that it failed, an error is generated when reading or writing from/to the stream.
- Replaced `listen_addr` with `local_addr` in events related to incoming connections. The address no longer has to match a previously-reported address.
- Listeners now have an identifier and can be stopped.
- Added `NetworkBehaviour::inject_listener_error` and `NetworkBehaviour::inject_listener_closed`. For diagnostic purposes, listeners can now report errors on incoming connections, such as when calling `accept(2)` fails.
- Fixed tasks sometimes not being notified when a network event happens in `libp2p-mplex`.
- Fixed a memory leak in `libp2p-kad`.
- Added `Toggle::is_enabled()`.
- Removed `IdentifyTransport`.

## Version 0.11.0 (2019-07-18)

- `libp2p-kad`: Completed the core functionality of the record storage API, thereby extending the `RecordStore` for provider records. All records expire by default and are subject to regular republication and caching as per the Kademlia spec(s). Expiration and publication intervals are configurable through the `KademliaConfig`.
- `libp2p-kad`: The routing table now never stores peers without a known (listen) address. In particular, on receiving a new inbound connection, the Kademlia behaviour now emits `KademliaEvent::UnroutablePeer` to indicate that in order for the peer to be added to the routing table and hence considered a reachable node in the DHT, a listen address of the peer must be discovered and reported via `Kademlia::add_address`. This is usually achieved through the use of the `Identify` protocol on the same connection(s).
- `libp2p-kad`: Documentation updates.
- Extracted the `swarm` and `protocols_handler`-related contents from `libp2p-core` to a new `libp2p-swarm` crate.
- Renamed `RawSwarm` to `Network`.
- Added `Floodsub::publish_any`.
- Replaced unbounded channels with bounded ones at the boundary between the `Network` (formerly `RawSwarm`) and `NodeHandler`. The node handlers will now wait if the main task is busy, instead of continuing to push events to the channel.
- Fixed the `address_translation` function ignoring `/dns` addresses.

## Version 0.10.0 (2019-06-25)

- `PollParameters` is now a trait instead of a struct.
- The `Swarm` can now be customized with connection information.
- Fixed write-only substreams now delivering data properly.
- Fixed the TCP listener accidentally shutting down if an incoming socket was closed too quickly.
- Improved the heuristics for determining external multiaddresses based on reports.
- Various fixes to Kademlia iterative queries and the WebSockets transport.

## Version 0.9.1 (2019-06-05)

- `EitherOutput` now implements `Stream` and `Sink` if their variants also implement these traits.
- `libp2p::websocket::error::Error` now implements `Sync`.

## Version 0.9.0 (2019-06-04)

- Major fixes and performance improvements to libp2p-kad.
- Initial prototype for record storage in libp2p-kad.
- Rewrote the implementation of WebSockets. It now properly supports WebSockets Secure (WSS).
- Removed `BrowserWsConfig`. Please use `libp2p::wasm_ext::ExtTransport` instead.
- Added a `Path` parameter to `multiaddr::Protocol::WS` and `WSS`. The string representation when a path is present is respectively `x-parity-ws/<path>` and `x-parity-wss/<path>` where `<path>` is percent-encoded.
- Fixed an issue with `libp2p-tcp` where the wrong listened address was returned, if the actual address was loopback.
- Added `core::upgrade::OptionalUpgrade`.
- Added some utility functions in `core::identity::secp256k1`.
- It is now possible to inject an artificial connection in the `RawSwarm`.

## Version 0.8.1 (2019-05-15)

- Fixed a vulnerability in ED25519 signatures verification in libp2p-core.

## Version 0.8.0 (2019-05-15)

- Crate now successfully runs from within the browser when compiled to WASM.
- Modified the constructors of `NoiseConfig` to accept any type of public key. The Noise handshake has consequently been modified.
- Changed the `StreamMuxer` trait to have an `Error` associated type.
- The `Swarm` now ranks externally-visible multiaddresses by how often they have been reported, ensuring that weird or malicious reports don't affect connectivity too much.
- Added `IntoProtocolsHandler::inbound_protocol`. Must return the same value as what `ProtocolsHandler::listen_protocol` would return.
- `IntoProtocolsHandler::into_handler` now takes a second parameter with the `&ConnectedPoint` to the node we are connected to.
- Replaced the `secp256k1` crate with `libsecp256k1`.
- Fixed `Kademlia::add_providing` taking a `PeerId` instead of a `Multihash`.
- Fixed various bugs in the implementation of `Kademlia`.
- Added `OneSubstreamMuxer`.
- Added the `libp2p-wasm-ext` crate.
- Added `multiaddr::from_url`.
- Added `OptionalTransport`.

## Version 0.7.1 (2019-05-15)

- Fixed a vulnerability in ED25519 signatures verification in libp2p-core.

## Version 0.7.0 (2019-04-23)

- Fixed the inactive connections shutdown mechanism not working.
- `Transport::listen_on` must now return a `Stream` that produces `ListenEvent`s. This makes it possible to notify about listened addresses at a later point in time.
- `Transport::listen_on` no longer returns an address we're listening on. This is done through `ListenEvent`s. All other `listen_on` methods have been updated accordingly.
- Added `NetworkBehaviour::inject_new_listen_addr`, `NetworkBehaviour::inject_expired_listen_addr` and `NetworkBehaviour::inject_new_external_addr`.
- `ProtocolsHandler::listen_protocol` and `ProtocolsHandlerEvent::OutboundSubstreamRequest` must now return a `SubstreamProtocol` struct containing a timeout for the upgrade.
- `Ping::new` now requires a `PingConfig`, which can be created with `PingConfig::new`.
- Removed `Transport::nat_traversal` in favour of a stand-alone `address_translation` function in `libp2p-core`.
- Reworked the API of `Multiaddr`.
- Removed the `ToMultiaddr` trait in favour of `TryFrom`.
- Added `Swarm::ban_peer_id` and `Swarm::unban_peer_id`.
- The `TPeerId` generic parameter of `RawSwarm` is now `TConnInfo` and must now implement a `ConnectionInfo` trait.
- Reworked the `PingEvent`.
- Renamed `KeepAlive::Forever` to `Yes` and `KeepAlive::Now` to `No`.

## Version 0.6.0 (2019-03-29)

- Replaced `NetworkBehaviour::inject_dial_failure` with `inject_dial_failure` and
  `inject_addr_reach_failure`. The former is called when we have finished trying to dial a node
  without success, while the latter is called when we have failed to reach a specific address.
- Fixed Kademlia storing a different hash than the reference implementation.
- Lots of bugfixes in Kademlia.
- Modified the `InboundUpgrade` and `OutboundUpgrade` trait to take a `Negotiated<TSocket>` instead
  of `TSocket`.
- `PollParameters::external_addresses` now returns `Multiaddr`es as reference instead of by value.
- Added `Swarm::external_addresses`.
- Added a `core::swarm::toggle::Toggle` that allows having a disabled `NetworkBehaviour`.

## Version 0.5.0 (2019-03-13)

- Moved the `SecioKeypair` struct in `core/identity` and renamed it to `Keypair`.
- mplex now supports half-closed substreams.
- Renamed `StreamMuxer::shutdown()` to `close()`.
- Closing a muxer with the `close()` method (formerly `shutdown`) now "destroys" all the existing substreams. After `close()` as been called, they all return either EOF or an error.
- The `shutdown_substream()` method now closes only the writing side of the substream, and you can continue reading from it until EOF or until you delete it. This was actually already more or less the case before, but it wasn't properly reflected in the API or the documentation.
- `poll_inbound()` and `poll_outbound()` no longer return an `Option`, as `None` was the same as returning an error.
- Removed the `NodeClosed` events and renamed `NodeError` to `NodeClosed`. From the API's point of view, a connection now always closes with an error.
- Added the `NodeHandlerWrapperError` enum that describes an error generated by the protocols handlers grouped together. It is either `UselessTimeout` or `Handler`. This allows properly reporting closing a connection because it is useless.
- Removed `NodeHandler::inject_inbound_closed`, `NodeHandler::inject_outbound_closed`, `NodeHandler::shutdown`, and `ProtocolsHandler::shutdown`. The handler is now dropped when a shutdown process starts. This should greatly simplify writing a handler.
- `StreamMuxer::close` now implies `flush_all`.
- Removed the `Shutdown` enum from `stream_muxer`.
- Removed `ProtocolsHandler::fuse()`.
- Reworked some API of `core/nodes/node.rs` and `core/nodes/handled_node.rs`.
- The core now works even outside of a tokio context.

## Version 0.4.2 (2019-02-27)

- Fixed periodic pinging not working.

## Version 0.4.1 (2019-02-20)

- Fixed wrong version of libp2p-noise.

## Version 0.4.0 (2019-02-20)

- The `multiaddr!` macro has been moved to the `multiaddr` crate and is now reexported under the name `build_multiaddr!`.
- Modified the functions in `upgrade::transfer` to be more convenient to use.
- Now properly sending external addresses in the identify protocol.
- Fixed duplicate addresses being reported in identify and Kademlia.
- Fixed infinite looping in the functions in `upgrade::transfer`.
- Fixed infinite loop on graceful node shutdown with the `ProtocolsHandlerSelect`.
- Fixed various issues with nodes dialing each other simultaneously.
- Added the `StreamMuxer::is_remote_acknowledged()` method.
- Added a `BandwidthLogging` transport wrapper that logs the bandwidth consumption.
- The addresses to try dialing when dialing a node is now refreshed by the `Swarm` when necessary.
- Lots of modifications to the semi-private structs in `core/nodes`.
- Added `IdentifyEvent::SendBack`, when we send back our information.
- Rewrote the `MemoryTransport` to be similar to the `TcpConfig`.

## Version 0.3.1 (2019-02-02)

- Added `NetworkBehaviour::inject_replaced` that is called whenever we replace a connection with a different connection to the same peer.
- Fixed various issues with Kademlia.

## Version 0.3.0 (2019-01-30)

- Removed the `topology` module and everything it contained, including the `Topology` trait.
- Added `libp2p-noise` that supports Noise handshakes, as an alternative to `libp2p-secio`.
- Updated `ring` to version 0.14.
- Creating a `Swarm` now expects the `PeerId` of the local node, instead of a `Topology`.
- Added `NetworkBehaviour::addresses_of_peer` that returns the addresses a `NetworkBehaviour` knows about a given peer. This exists as a replacement for the topology.
- The `Kademlia` and `Mdns` behaviours now report and store the list of addresses they discover.
- You must now call `Floodsub::add_node_to_partial_view()` and `Floodsub::remove_node_from_partial_view` to add/remove nodes from the list of nodes that floodsub must send messages to.
- Added `NetworkBehaviour::inject_dial_failure` that is called when we fail to dial an address.
- `ProtocolsHandler::connection_keep_alive()` now returns a `KeepAlive` enum that provides more fine grained control.
- The `NodeHandlerWrapper` no longer has a 5 seconds inactivity timeout. This is now handled entirely by `ProtocolsHandler::connection_keep_alive()`.
- Now properly denying connections incoming from the same `PeerId` as ours.
- Added a `SwarmBuilder`. The `incoming_limit` method lets you configure the number of simultaneous incoming connections.
- Removed `FloodsubHandler`, `PingListenHandler` and `PeriodicPingHandler`.
- The structs in `core::nodes` are now generic over the `PeerId`.
- Added `SecioKeypair::ed25519_raw_key()`.
- Fix improper connection shutdown in `ProtocolsHandler`.

## Version 0.2.2 (2019-01-14)

- Fixed improper dependencies versions causing deriving `NetworkBehaviour` to generate an error.

## Version 0.2.1 (2019-01-14)

- Added the `IntoNodeHandler` and `IntoProtocolsHandler` traits, allowing node handlers and protocol handlers to know the `PeerId` of the node they are interacting with.

## Version 0.2 (2019-01-10)

- The `Transport` trait now has an `Error` associated type instead of always using `std::io::Error`.
- Merged `PeriodicPing` and `PingListen` into one `Ping` behaviour.
- `Floodsub` now generates `FloodsubEvent`s instead of direct floodsub messages.
- Added `ProtocolsHandler::connection_keep_alive`. If all the handlers return `false`, then the connection to the remote node will automatically be gracefully closed after a few seconds.
- The crate now successfuly compiles for the `wasm32-unknown-unknown` target.
- Updated `ring` to version 0.13.
- Updated `secp256k1` to version 0.12.
- The enum returned by `RawSwarm::peer()` can now return `LocalNode`. This makes it impossible to accidentally attempt to dial the local node.
- Removed `Transport::map_err_dial`.
- Removed the `Result` from some connection-related methods in the `RawSwarm`, as they could never error.
- If a node doesn't respond to pings, we now generate an error on the connection instead of trying to gracefully close it.<|MERGE_RESOLUTION|>--- conflicted
+++ resolved
@@ -46,15 +46,9 @@
 # 0.50.0 - [unreleased]
 
 - Remove deprecated features: `tcp-tokio`, `mdns-tokio`, `dns-tokio`, `tcp-async-io`, `mdns-async-io`, `dns-async-std`.
-<<<<<<< HEAD
-  See [PR XXXX].
-
-[PR XXXX]: https://github.com/libp2p/rust-libp2p/pull/XXXX
-=======
   See [PR 3001].
 
 [PR 3001]: https://github.com/libp2p/rust-libp2p/pull/3001
->>>>>>> ebb601a0
 
 # 0.49.0
 
