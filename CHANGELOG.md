# Individual crates

## Main APIs

- [`libp2p-core` CHANGELOG](core/CHANGELOG.md)
- [`libp2p-swarm` CHANGELOG](swarm/CHANGELOG.md)
- [`libp2p-swarm-derive` CHANGELOG](swarm-derive/CHANGELOG.md)

## Application Protocols

- [`libp2p-floodsub` CHANGELOG](protocols/floodsub/CHANGELOG.md)
- [`libp2p-gossipsub` CHANGELOG](protocols/gossipsub/CHANGELOG.md)
- [`libp2p-identify` CHANGELOG](protocols/identify/CHANGELOG.md)
- [`libp2p-kad` CHANGELOG](protocols/kad/CHANGELOG.md)
- [`libp2p-mdns` CHANGELOG](protocols/mdns/CHANGELOG.md)
- [`libp2p-ping` CHANGELOG](protocols/ping/CHANGELOG.md)
- [`libp2p-relay` CHANGELOG](protocols/relay/CHANGELOG.md)
- [`libp2p-request-response` CHANGELOG](protocols/request-response/CHANGELOG.md)
- [`libp2p-rendezvous` CHANGELOG](protocols/rendezvous/CHANGELOG.md)

## Transport Protocols & Upgrades

- [`libp2p-deflate` CHANGELOG](transports/deflate/CHANGELOG.md)
- [`libp2p-dns` CHANGELOG](transports/dns/CHANGELOG.md)
- [`libp2p-noise` CHANGELOG](transports/noise/CHANGELOG.md)
- [`libp2p-plaintext` CHANGELOG](transports/plaintext/CHANGELOG.md)
- [`libp2p-pnet` CHANGELOG](transports/pnet/CHANGELOG.md)
- [`libp2p-tcp` CHANGELOG](transports/tcp/CHANGELOG.md)
- [`libp2p-uds` CHANGELOG](transports/uds/CHANGELOG.md)
- [`libp2p-wasm-ext` CHANGELOG](transports/wasm-ext/CHANGELOG.md)
- [`libp2p-websocket` CHANGELOG](transports/websocket/CHANGELOG.md)

## Multiplexers

- [`libp2p-mplex` CHANGELOG](muxers/mplex/CHANGELOG.md)
- [`libp2p-yamux` CHANGELOG](muxers/yamux/CHANGELOG.md)

## Utilities

- [`libp2p-metrics` CHANGELOG](misc/metrics/CHANGELOG.md)
- [`multistream-select` CHANGELOG](misc/multistream-select/CHANGELOG.md)
- [`rw-stream-sink` CHANGELOG](misc/rw-stream-sink/CHANGELOG.md)

# `libp2p` facade crate

# 0.49.0 - [unreleased]

- Update to [`libp2p-tcp` `v0.37.0`](transports/tcp/CHANGELOG.md#0370).
<<<<<<< HEAD
- Update individual crates.
    - Update to [`libp2p-ping` `v0.39.1`](protocols/ping/CHANGELOG.md#???).
    - Update to [`libp2p-floodsub` `v0.39.1`](protocols/floodsub/CHANGELOG.md#???).
    - Update to [`libp2p-gossipsub` `v0.41.1`](protocols/gossipsub/CHANGELOG.md#???).
    - Update to [`libp2p-request-response` `v0.21.1`](protocols/request-response/CHANGELOG.md#???).
    - Update to [`libp2p-pnet` `v0.22.1`](transports/pnet/CHANGELOG.md#???).
    - Update to [`libp2p-mplex` `v0.36.1`](muxers/mplex/CHANGELOG.md#???).
    - Update to [`libp2p-swarm` `v0.39.1`](swarm/CHANGELOG.md#???).
=======
- 
- Update to [`libp2p-noise` `v0.39.1`](transports/noise/CHANGELOG.md#0391).

- Update to [`libp2p-swarm-derive` `v0.30.1`](swarm-derive/CHANGELOG.md#0301).
>>>>>>> a4d1e588

- Update to [`libp2p-metrics` `v0.10.0`](misc/metrics/CHANGELOG.md#0100).

- Update to [`libp2p-kad` `v0.41.0`](protocols/kad/CHANGELOG.md#0410).

- Update to [`libp2p-noise` `v0.39.1`](transports/noise/CHANGELOG.md#0391).

# 0.48.0

- Update to [`libp2p-core` `v0.36.0`](core/CHANGELOG.md#0360).

- Update to [`libp2p-swarm-derive` `v0.30.0`](swarm-derive/CHANGELOG.md#0300).

- Update to [`libp2p-dcutr` `v0.6.0`](protocols/dcutr/CHANGELOG.md#060).

- Update to [`libp2p-rendezvous` `v0.9.0`](protocols/rendezvous/CHANGELOG.md#090).

- Update to [`libp2p-ping` `v0.39.0`](protocols/ping/CHANGELOG.md#0390).

- Update to [`libp2p-identify` `v0.39.0`](protocols/identify/CHANGELOG.md#0390).

- Update to [`libp2p-floodsub` `v0.39.0`](protocols/floodsub/CHANGELOG.md#0390).

- Update to [`libp2p-relay` `v0.12.0`](protocols/relay/CHANGELOG.md#0120).

- Update to [`libp2p-metrics` `v0.9.0`](misc/metrics/CHANGELOG.md#090).

- Update to [`libp2p-kad` `v0.40.0`](protocols/kad/CHANGELOG.md#0400).

- Update to [`libp2p-autonat` `v0.7.0`](protocols/autonat/CHANGELOG.md#070).

- Update to [`libp2p-request-response` `v0.21.0`](protocols/request-response/CHANGELOG.md#0210).

# 0.47.0

- Update to [`libp2p-dcutr` `v0.5.0`](protocols/dcutr/CHANGELOG.md#050).

- Update to [`libp2p-derive` `v0.29.0`](swarm-derive/CHANGELOG.md#0290).

- Update to [`libp2p-rendezvous` `v0.8.0`](protocols/rendezvous/CHANGELOG.md#080).

- Update to [`libp2p-ping` `v0.38.0`](protocols/ping/CHANGELOG.md#0380).

- Update to [`libp2p-identify` `v0.38.0`](protocols/identify/CHANGELOG.md#0380).

- Update to [`libp2p-floodsub` `v0.38.0`](protocols/floodsub/CHANGELOG.md#0380).

- Update to [`libp2p-relay` `v0.11.0`](protocols/relay/CHANGELOG.md#0110).

- Update to [`libp2p-metrics` `v0.8.0`](misc/metrics/CHANGELOG.md#080).

- Update to [`libp2p-kad` `v0.39.0`](protocols/kad/CHANGELOG.md#0390).

- Update to [`libp2p-autonat` `v0.6.0`](protocols/autonat/CHANGELOG.md#060).

- Update to [`libp2p-request-response` `v0.20.0`](protocols/request-response/CHANGELOG.md#0200).

- Update to [`libp2p-swarm` `v0.38.0`](swarm/CHANGELOG.md#0380).

# 0.46.1

- Update to `libp2p-derive` [`v0.28.0`](swarm-derive/CHANGELOG.md#0280).

# 0.46.0

- Semver bump Rust from `1.56.1` to `1.60.0` . See [PR 2646].
- Added weak dependencies for features. See [PR 2646].
- Update individual crates.
    - Update to [`libp2p-autonat` `v0.5.0`](protocols/autonat/CHANGELOG.md#050).
    - Update to [`libp2p-core` `v0.34.0`](core/CHANGELOG.md#0340).
    - Update to [`libp2p-dcutr` `v0.4.0`](protocols/dcutr/CHANGELOG.md#040).
    - Update to [`libp2p-floodsub` `v0.37.0`](protocols/floodsub/CHANGELOG.md#0370).
    - Update to [`libp2p-identify` `v0.37.0`](protocols/identify/CHANGELOG.md#0370).
    - Update to [`libp2p-kad` `v0.38.0`](protocols/kad/CHANGELOG.md#0380).
    - Update to [`libp2p-metrics` `v0.7.0`](misc/metrics/CHANGELOG.md#070).
    - Update to [`libp2p-mplex` `v0.34.0`](muxers/mplex/CHANGELOG.md).
    - Update to [`libp2p-noise` `v0.37.0`](transports/noise/CHANGELOG.md#0370).
    - Update to [`libp2p-ping` `v0.37.0`](protocols/ping/CHANGELOG.md#0370).
    - Update to [`libp2p-plaintext` `v0.34.0`](transports/plaintext/CHANGELOG.md#0340).
    - Update to [`libp2p-relay` `v0.10.0`](protocols/relay/CHANGELOG.md#0100).
    - Update to [`libp2p-rendezvous` `v0.7.0`](protocols/rendezvous/CHANGELOG.md#070).
    - Update to [`libp2p-request-response` `v0.19.0`](protocols/request-response/CHANGELOG.md#0190).
    - Update to [`libp2p-swarm` `v0.37.0`](swarm/CHANGELOG.md#0370).
    - Update to [`libp2p-wasm-ext` `v0.34.0`](transports/wasm-ext/CHANGELOG.md#0340).
    - Update to [`libp2p-yamux` `v0.38.0`](muxers/yamux/CHANGELOG.md#0380).
    - Update to `libp2p-uds` [`v0.33.0`](transports/uds/CHANGELOG.md).

[PR 2646]: https://github.com/libp2p/rust-libp2p/pull/2646

# 0.45.1

- Update individual crates.
    - Update to [`libp2p-dcutr` `v0.3.1`](protocols/dcutr/CHANGELOG.md).
    - Update to [`libp2p-identify` `v0.36.1`](protocols/identify/CHANGELOG.md).
    - Update to [`libp2p-kad` `v0.37.1`](protocols/kad/CHANGELOG.md).
    - Update to [`libp2p-relay` `v0.9.1`](protocols/relay/CHANGELOG.md).
    - Update to [`libp2p-swarm` `v0.36.1`](swarm/CHANGELOG.md).

# 0.45.0
- Update individual crates.
    - Update to [`libp2p-plaintext` `v0.33.0`](transports/plaintext/CHANGELOG.md).
    - Update to [`libp2p-noise` `v0.36.0`](transports/noise/CHANGELOG.md).
    - Update to [`libp2p-wasm-ext` `v0.33.0`](transports/wasm-ext/CHANGELOG.md).
    - Update to [`libp2p-yamux` `v0.37.0`](muxers/yamux/CHANGELOG.md).
    - Update to [`libp2p-mplex` `v0.33.0`](muxers/mplex/CHANGELOG.md).
    - Update to [`libp2p-dcutr` `v0.3.0`](protocols/dcutr/CHANGELOG.md).
    - Update to [`libp2p-rendezvous` `v0.6.0`](protocols/rendezvous/CHANGELOG.md).
    - Update to [`libp2p-ping` `v0.36.0`](protocols/ping/CHANGELOG.md).
    - Update to [`libp2p-identify` `v0.36.0`](protocols/identify/CHANGELOG.md).
    - Update to [`libp2p-floodsub` `v0.36.0`](protocols/floodsub/CHANGELOG.md).
    - Update to [`libp2p-relay` `v0.9.0`](protocols/relay/CHANGELOG.md).
    - Update to [`libp2p-metrics` `v0.6.0`](misc/metrics/CHANGELOG.md).
    - Update to [`libp2p-kad` `v0.37.0`](protocols/kad/CHANGELOG.md).
    - Update to [`libp2p-autonat` `v0.4.0`](protocols/autonat/CHANGELOG.md).
    - Update to [`libp2p-request-response` `v0.18.0`](protocols/request-response/CHANGELOG.md).
    - Update to [`libp2p-swarm` `v0.36.0`](swarm/CHANGELOG.md).
    - Update to [`libp2p-core` `v0.33.0`](core/CHANGELOG.md).

## 0.44.0

- Update individual crates.
    - Update to [`libp2p-dcutr` `v0.2.0`](protocols/dcutr/CHANGELOG.md).
    - Update to [`libp2p-dns` `v0.32.1`](transports/dns/CHANGELOG.md).
    - Update to [`libp2p-rendezvous` `v0.5.0`](protocols/rendezvous/CHANGELOG.md).
    - Update to [`libp2p-ping` `v0.35.0`](protocols/ping/CHANGELOG.md).
    - Update to [`libp2p-identify` `v0.35.0`](protocols/identify/CHANGELOG.md).
    - Update to [`libp2p-floodsub` `v0.35.0`](protocols/floodsub/CHANGELOG.md).
    - Update to [`libp2p-relay` `v0.8.0`](protocols/relay/CHANGELOG.md).
    - Update to [`libp2p-metrics` `v0.5.0`](misc/metrics/CHANGELOG.md).
    - Update to [`libp2p-kad` `v0.36.0`](protocols/kad/CHANGELOG.md).
    - Update to [`libp2p-autonat` `v0.3.0`](protocols/autonat/CHANGELOG.md).
    - Update to [`libp2p-request-response` `v0.17.0`](protocols/request-response/CHANGELOG.md).
    - Update to [`libp2p-swarm` `v0.35.0`](swarm/CHANGELOG.md).

## Version 0.43.0 [2022-02-22]

- Update individual crates.
  - Update to `libp2p-autonat` [`v0.2.0`](protocols/autonat/CHANGELOG.md#020-2022-02-22).
  - Update to `libp2p-core` [`v0.32.0`](core/CHANGELOG.md#0320-2022-02-22).
  - Update to `libp2p-deflate` [`v0.32.0`](transports/deflate/CHANGELOG.md#0320-2022-02-22).
  - Update to `libp2p-dns` [`v0.32.0`](transports/dns/CHANGELOG.md#0320-2022-02-22).
  - Update to `libp2p-floodsub` [`v0.34.0`](protocols/floodsub/CHANGELOG.md#0340-2022-02-22).
  - Update to `libp2p-gossipsub` [`v0.36.0`](protocols/gossipsub/CHANGELOG.md#0360-2022-02-22).
  - Update to `libp2p-identify` [`v0.34.0`](protocols/identify/CHANGELOG.md#0340-2022-02-22).
  - Update to `libp2p-kad` [`v0.35.0`](protocols/kad/CHANGELOG.md#0350-2022-02-22).
  - Update to `libp2p-mdns` [`v0.35.0`](protocols/mdns/CHANGELOG.md#0350-2022-02-22).
  - Update to `libp2p-metrics` [`v0.4.0`](misc/metrics/CHANGELOG.md#040-2022-02-22).
  - Update to `libp2p-mplex` [`v0.32.0`](muxers/mplex/CHANGELOG.md#0320-2022-02-22).
  - Update to `libp2p-noise` [`v0.35.0`](transports/noise/CHANGELOG.md#0350-2022-02-22).
  - Update to `libp2p-ping` [`v0.34.0`](protocols/ping/CHANGELOG.md#0340-2022-02-22).
  - Update to `libp2p-plaintext` [`v0.32.0`](transports/plaintext/CHANGELOG.md#0320-2022-02-22).
  - Update to `libp2p-relay` [`v0.7.0`](protocols/relay/CHANGELOG.md#070-2022-02-22).
  - Update to `libp2p-rendezvous` [`v0.4.0`](protocols/rendezvous/CHANGELOG.md#040-2022-02-22).
  - Update to `libp2p-request-response` [`v0.16.0`](protocols/request-response/CHANGELOG.md#0160-2022-02-22).
  - Update to `libp2p-swarm` [`v0.34.0`](swarm/CHANGELOG.md#0340-2022-02-22).
  - Update to `libp2p-derive` [`v0.27.0`](swarm-derive/CHANGELOG.md#0270-2022-02-22).
  - Update to `libp2p-tcp` [`v0.32.0`](transports/tcp/CHANGELOG.md#0320-2022-02-22).
  - Update to `libp2p-uds` [`v0.32.0`](transports/uds/CHANGELOG.md#0320-2022-02-22).
  - Update to `libp2p-wasm-ext` [`v0.32.0`](transports/wasm-ext/CHANGELOG.md#0320-2022-02-22).
  - Update to `libp2p-websocket` [`v0.34.0`](transports/websocket/CHANGELOG.md#0340-2022-02-22).
  - Update to `libp2p-yamux` [`v0.36.0`](muxers/yamux/CHANGELOG.md#0360-2022-02-22).

- Update to `parking_lot` `v0.12.0`. See [PR 2463].

- Drop support for gossipsub in the wasm32-unknown-unknown target (see [PR 2506]).

[PR 2506]: https://github.com/libp2p/rust-libp2p/pull/2506
[PR 2463]: https://github.com/libp2p/rust-libp2p/pull/2463/

## Version 0.42.1 [2022-02-02]

- Update individual crates.
  - `libp2p-relay`
      - [v0.6.1](protocols/relay/CHANGELOG.md#061-2022-02-02)
  - `libp2p-tcp`
      - [v0.31.1](transports/tcp/CHANGELOG.md#0311-2022-02-02)

## Version 0.42.0 [2022-01-27]

- Update individual crates.
    - `libp2p-autonat`
      - [v0.1.0](protocols/autonat/CHANGELOG.md#010-2022-01-27)
    - `libp2p-core`
      - [v0.31.0](core/CHANGELOG.md#0310-2022-01-27)
    - `libp2p-deflate`
      - [v0.31.0](transports/deflate/CHANGELOG.md#0310-2022-01-27)
    - `libp2p-dns`
      - [v0.31.0](transports/dns/CHANGELOG.md#0310-2022-01-27)
    - `libp2p-floodsub`
      - [v0.33.0](protocols/floodsub/CHANGELOG.md#0330-2022-01-27)
    - `libp2p-gossipsub`
      - [v0.35.0](protocols/gossipsub/CHANGELOG.md#0350-2022-01-27)
    - `libp2p-identify`
      - [v0.33.0](protocols/identify/CHANGELOG.md#0330-2022-01-27)
    - `libp2p-kad`
      - [v0.34.0](protocols/kad/CHANGELOG.md#0340-2022-01-27)
    - `libp2p-mdns` (breaking compatibility with previous versions)
      - [v0.34.0](protocols/mdns/CHANGELOG.md#0340-2022-01-27)
    - `libp2p-metrics`
      - [v0.3.0](misc/metrics/CHANGELOG.md#030-2022-01-27)
    - `libp2p-mplex`
      - [v0.31.0](muxers/mplex/CHANGELOG.md#0310-2022-01-27)
    - `libp2p-noise`
      - [v0.34.0](transports/noise/CHANGELOG.md#0340-2022-01-27)
    - `libp2p-ping`
      - [v0.33.0](protocols/ping/CHANGELOG.md#0330-2022-01-27)
    - `libp2p-plaintext`
      - [v0.31.0](transports/plaintext/CHANGELOG.md#0310-2022-01-27)
    - `libp2p-relay`
      - [v0.6.0](protocols/relay/CHANGELOG.md#060-2022-01-27)
    - `libp2p-rendezvous`
      - [v0.3.0](protocols/rendezvous/CHANGELOG.md#030-2022-01-27)
    - `libp2p-request-response`
      - [v0.15.0](protocols/request-response/CHANGELOG.md#0150-2022-01-27)
    - `libp2p-swarm-derive`
      - [v0.26.1](swarm-derive/CHANGELOG.md#0261-2022-01-27)
    - `libp2p-swarm`
      - [v0.33.0](swarm/CHANGELOG.md#0330-2022-01-27)
    - `libp2p-tcp`
      - [v0.31.0](transports/tcp/CHANGELOG.md#0310-2022-01-27)
    - `libp2p-uds`
      - [v0.31.0](transports/uds/CHANGELOG.md#0310-2022-01-27)
    - `libp2p-wasm-ext`
      - [v0.31.0](transports/wasm-ext/CHANGELOG.md#0310-2022-01-27)
    - `libp2p-websocket`
      - [v0.33.0](transports/websocket/CHANGELOG.md#0330-2022-01-27)
    - `libp2p-yamux`
      - [v0.35.0](muxers/yamux/CHANGELOG.md#0350-2022-01-27)

- Migrate to Rust edition 2021 (see [PR 2339]).

[PR 2339]: https://github.com/libp2p/rust-libp2p/pull/2339

## Version 0.41.0 [2021-11-16]

- Update individual crates.
    - `libp2p-floodsub`
    - `libp2p-gossipsub`
    - `libp2p-identify`
    - `libp2p-kad`
    - `libp2p-mdns`
    - `libp2p-metrics`
    - `libp2p-ping`
    - `libp2p-relay`
    - `libp2p-rendezvous`
    - `libp2p-request-response`
    - `libp2p-swarm-derive`
    - `libp2p-swarm`
    - `libp2p-websocket`
- Forward `wasm-bindgen` feature to `futures-timer`, `instant`, `parking_lot`, `getrandom/js` and `rand/wasm-bindgen`.

## Version 0.40.0 [2021-11-01]

- Update individual crates.
    - `libp2p-core`
    - `libp2p-deflate`
    - `libp2p-dns`
    - `libp2p-floodsub`
    - `libp2p-gossipsub`
    - `libp2p-identify`
    - `libp2p-kad`
    - `libp2p-mdns`
    - `libp2p-mplex`
    - `libp2p-noise`
    - `libp2p-ping`
    - `libp2p-plaintext`
    - `libp2p-relay`
    - `libp2p-request-response`
    - `libp2p-swarm`
    - `libp2p-tcp`
    - `libp2p-uds`
    - `libp2p-wasm-ext`
    - `libp2p-websocket`
    - `libp2p-yamux`

- Re-export the `wasm-bindgen` feature from `parking_lot`, so
  `libp2p` users can opt-in to that crate's Wasm support. See [PR 2180].

- Add `libp2p-metrics`.

[PR 2180]: https://github.com/libp2p/rust-libp2p/pull/2180/

## Version 0.39.1 [2021-07-12]

- Update individual crates.
    - `libp2p-swarm-derive`

## Version 0.39.0 [2021-07-12]

- Update individual crates.
    - `libp2p-core`
    - `libp2p-deflate`
    - `libp2p-dns`
    - `libp2p-floodsub`
    - `libp2p-gossipsub`
    - `libp2p-identify`
    - `libp2p-kad`
    - `libp2p-mdns`
    - `libp2p-mplex`
    - `libp2p-noise`
    - `libp2p-ping`
    - `libp2p-plaintext`
    - `libp2p-relay`
    - `libp2p-request-response`
    - `libp2p-swarm`
    - `libp2p-tcp`
    - `libp2p-uds`
    - `libp2p-wasm-ext`
    - `libp2p-websocket`
    - `libp2p-yamux`

## Version 0.38.0 [2021-05-17]

- Update individual crates.
    - `libp2p-core`
    - `libp2p-gossipsub`
    - `libp2p-noise`
    - `libp2p-pnet`
    - `libp2p-wasm-ext`

## Version 0.37.1 [2021-04-14]

- Update individual crates.
    - `libp2p-swarm-derive`

## Version 0.37.0 [2021-04-13]

- Update individual crates.
    - `libp2p-core`
    - `libp2p-dns`
    - `libp2p-floodsub`
    - `libp2p-gossipsub`
    - `libp2p-kad`
    - `libp2p-mdns`
    - `libp2p-ping`
    - `libp2p-relay`
    - `libp2p-request-response`
    - `libp2p-swarm`
    - `libp2p-wasm-ext`
    - `libp2p-yamux`

- Drop support for `wasm32-unknown-unknown` in favor of
  `wasm32-unknown-emscripten` and `wasm32-wasi` [PR
  2038](https://github.com/libp2p/rust-libp2p/pull/2038).

## Version 0.36.0 [2021-03-17]

- Consolidate top-level utility functions for constructing development
  transports. There is now just `development_transport()` (available with default features)
  and `tokio_development_transport()` (available when the corresponding tokio features are enabled).
  Furthermore, these are now `async fn`s. The minor variations that also included `pnet`
  support have been removed.
  [PR 1927](https://github.com/libp2p/rust-libp2p/pull/1927)

- Update libp2p crates.

- Do not leak default features from libp2p crates.
  [PR 1986](https://github.com/libp2p/rust-libp2p/pull/1986).

- Add `libp2p-relay` to `libp2p` facade crate.

## Version 0.35.1 [2021-02-17]

- Update `libp2p-yamux` to latest patch version.

## Version 0.35.0 [2021-02-15]

- Use `libp2p-swarm-derive`, the former `libp2p-core-derive`.

- Update `libp2p-deflate`, `libp2p-gossipsub`, `libp2p-mdns`, `libp2p-request-response`,
  `libp2p-swarm` and `libp2p-tcp`.

## Version 0.34.0 [2021-01-12]

- Update `libp2p-core` and all dependent crates.

- The `tcp-async-std` feature is now `tcp-async-io`, still
  enabled by default.

## Version 0.33.0 [2020-12-17]

- Update `libp2p-core` and all dependent crates.

## Version 0.32.2 [2020-12-10]

- Update `libp2p-websocket`.

## Version 0.32.1 [2020-12-09]

- Update minimum patch version of `libp2p-websocket`.

## Version 0.32.0 [2020-12-08]

- Update `libp2p-request-response`.

- Update to `libp2p-mdns-0.26`.

- Update `libp2p-websocket` minimum patch version.

## Version 0.31.2 [2020-12-02]

- Bump minimum `libp2p-core` patch version.

## Version 0.31.1 [2020-11-26]

- Bump minimum `libp2p-tcp` patch version.

## Version 0.31.0 [2020-11-25]

- Update `multistream-select` and all dependent crates.

## Version 0.30.1 [2020-11-11]

- Update `libp2p-plaintext`.

## Version 0.30.0 [2020-11-09]

- Update `libp2p-mdns`, `libp2p-tcp` and `libp2p-uds` as well as `libp2p-core`
  and all its dependers.

## Version 0.29.1 [2020-10-20]

- Update `libp2p-core`.

## Version 0.29.0 [2020-10-16]

- Update `libp2p-core`, `libp2p-floodsub`, `libp2p-gossipsub`, `libp2p-mplex`,
  `libp2p-noise`, `libp2p-plaintext`, `libp2p-pnet`, `libp2p-request-response`,
  `libp2p-swarm`, `libp2p-tcp`, `libp2p-websocket` and `parity-multiaddr`.

## Version 0.28.1 [2020-09-10]

- Update to `libp2p-core` `0.22.1`.

## Version 0.28.0 [2020-09-09]

- Update `libp2p-yamux` to `0.25.0`. *Step 4 of 4 in a multi-release
  upgrade process.* See the `libp2p-yamux` CHANGELOG for details.

## Version 0.27.0 [2020-09-09]

- Update `libp2p-yamux` to `0.24.0`. *Step 3 of 4 in a multi-release
  upgrade process.* See the `libp2p-yamux` CHANGELOG for details.

## Version 0.26.0 [2020-09-09]

- Update `libp2p-yamux` to `0.23.0`. *Step 2 of 4 in a multi-release
  upgrade process.* See the `libp2p-yamux` CHANGELOG for details.

## Version 0.25.0 [2020-09-09]

- Remove the deprecated `libp2p-secio` dependency. To continue to use
  SECIO, add an explicit dependency on `libp2p-secio`. However,
  transitioning to `libp2p-noise` is strongly recommended.

- Update `libp2p-yamux` to `0.22.0`. *This version starts a multi-release
  upgrade process.* See the `libp2p-yamux` CHANGELOG for details.

- Bump `libp2p-noise` to `0.24`. See the `libp2p-noise`
changelog for details about the `LegacyConfig`.

- The `ProtocolsHandler` in `libp2p-swarm` has a new associated type
  `InboundOpenInfo` ([PR 1714]).

[PR 1714]: https://github.com/libp2p/rust-libp2p/pull/1714

## Version 0.24.0 [2020-08-18]

- Update `libp2p-core`, `libp2p-gossipsub`, `libp2p-kad`, `libp2p-mdns`,
  `libp2p-ping`, `libp2p-request-response`, `libp2p-swarm` and dependent crates.

## Version 0.23.0 (2020-08-03)

**NOTE**: For a smooth upgrade path from `0.21` to `> 0.22`
on an existing deployment, this version must not be skipped
or the provided legacy configuration for `libp2p-noise` used!

- Bump `libp2p-noise` dependency to `0.22`. See the `libp2p-noise`
changelog for details about the `LegacyConfig`.

- Refactored bandwidth logging ([PR 1670](https://github.com/libp2p/rust-libp2p/pull/1670)).

## Version 0.22.0 (2020-07-17)

**NOTE**: For a smooth upgrade path from `0.21` to `> 0.22`
on an existing deployment using `libp2p-noise`, this version
must not be skipped!

- Bump `libp2p-noise` dependency to `0.21`.

## Version 0.21.1 (2020-07-02)

- Bump `libp2p-websockets` lower bound.

## Version 0.21.0 (2020-07-01)

- Conditional compilation fixes for the `wasm32-wasi` target
  ([PR 1633](https://github.com/libp2p/rust-libp2p/pull/1633)).

- New `libp2p-request-response` crate
  ([PR 1596](https://github.com/libp2p/rust-libp2p/pull/1596)).

- Updated libp2p dependencies.

## Version 0.19.1 (2020-05-25)

- Temporarily pin all `async-std` dependencies to `< 1.6`.
  [PR 1589](https://github.com/libp2p/rust-libp2p/pull/1589)

- `libp2p-core-derive`: Fully qualified std::result::Result in macro
  [PR 1587](https://github.com/libp2p/rust-libp2p/pull/1587)

## Version 0.19.0 (2020-05-18)

- `libp2p-core`, `libp2p-swarm`: Added support for multiple dialing
  attempts per peer, with a configurable limit.
  [PR 1506](https://github.com/libp2p/rust-libp2p/pull/1506)

- `libp2p-core`: `PeerId`s that use the identity hashing will now be properly
  displayed using the string representation of an identity multihash, rather
  than the canonical SHA 256 representation.
  [PR 1576](https://github.com/libp2p/rust-libp2p/pull/1576)

- `libp2p-core`: Updated to multihash 0.11.0.
  [PR 1566](https://github.com/libp2p/rust-libp2p/pull/1566)

- `libp2p-core`: Make the number of events buffered to/from tasks configurable.
  [PR 1574](https://github.com/libp2p/rust-libp2p/pull/1574)

- `libp2p-dns`, `parity-multiaddr`: Added support for the `/dns` multiaddr
  protocol. Additionally, the `multiaddr::from_url` function will now use
  `/dns` instead of `/dns4`.
  [PR 1575](https://github.com/libp2p/rust-libp2p/pull/1575)

- `libp2p-noise`: Added the `X25519Spec` protocol suite which uses
  libp2p-noise-spec compliant signatures on static keys as well as the
  `/noise` protocol upgrade, hence providing a libp2p-noise-spec compliant
  `XX` handshake. `IK` and `IX` are still supported with `X25519Spec`
  though not guaranteed to be interoperable with other libp2p
  implementations as these handshake patterns are not currently
  included in the libp2p-noise-spec. The `X25519Spec` implementation
  will eventually replace the current `X25519` implementation, with
  the former being removed. To upgrade without interruptions, you may
  temporarily include `NoiseConfig`s for both implementations as
  alternatives in your transport upgrade pipeline.

- `libp2p-kad`: Consider fixed (K_VALUE) amount of peers at closest query
  initialization. Unless `KademliaConfig::set_replication_factor` is used change
  has no effect.
  [PR 1536](https://github.com/libp2p/rust-libp2p/pull/1536)

- `libp2p-kad`: Provide more insight into, and control of, the execution of
  queries. All query results are now wrapped in `KademliaEvent::QueryResult`.
  As a side-effect of these changes and for as long as the record storage
  API is not asynchronous, local storage errors on `put_record` are reported
  synchronously in a `Result`, instead of being reported asynchronously by
  an event.
  [PR 1567](https://github.com/libp2p/rust-libp2p/pull/1567)

- `libp2p-tcp`, `libp2p`: Made the `libp2p-tcp/async-std` feature flag
  disabled by default, and split the `libp2p/tcp` feature in two:
  `tcp-async-std` and `tcp-tokio`. `tcp-async-std` is still enabled by default.
  [PR 1471](https://github.com/libp2p/rust-libp2p/pull/1471)

- `libp2p-tcp`: On listeners started with an IPv6 multi-address the socket
  option `IPV6_V6ONLY` is set to true. Instead of relying on IPv4-mapped IPv6
  address support, two listeners can be started if IPv4 and IPv6 should both
  be supported. IPv4 listener addresses are not affected by this change.
  [PR 1555](https://github.com/libp2p/rust-libp2p/pull/1555)

## Version 0.18.1 (2020-04-17)

- `libp2p-swarm`: Make sure inject_dial_failure is called in all situations.
  [PR 1549](https://github.com/libp2p/rust-libp2p/pull/1549)

## Version 0.18.0 (2020-04-09)

- `libp2p-core`: Treat connection limit errors as pending connection errors.
  [PR 1546](https://github.com/libp2p/rust-libp2p/pull/1546)

- `libp2p-core-derive`: Disambiguate calls to `NetworkBehaviour::inject_event`.
  [PR 1543](https://github.com/libp2p/rust-libp2p/pull/1543)

- `libp2p-floodsub`: Allow sent messages seen as subscribed.
  [PR 1520](https://github.com/libp2p/rust-libp2p/pull/1520)

- `libp2p-kad`: Return peers independent of record existence.
  [PR 1544](https://github.com/libp2p/rust-libp2p/pull/1544)

- `libp2p-wasm-ext`: Fix "parsed is null" errors being thrown.
  [PR 1535](https://github.com/libp2p/rust-libp2p/pull/1535)

## Version 0.17.0 (2020-04-02)

- `libp2p-core`: Finished "identity hashing" for peer IDs migration.
  [PR 1460](https://github.com/libp2p/rust-libp2p/pull/1460)
- `libp2p-core`: Remove `poll_broadcast`.
  [PR 1527](https://github.com/libp2p/rust-libp2p/pull/1527)
- `libp2p-core`, `libp2p-swarm`: Report addresses of closed listeners.
  [PR 1485](https://github.com/libp2p/rust-libp2p/pull/1485)
- `libp2p-core`: Support for multiple connections per peer and configurable connection limits.
  See [PR #1440](https://github.com/libp2p/rust-libp2p/pull/1440),
  [PR #1519](https://github.com/libp2p/rust-libp2p/pull/1519) and
  [issue #912](https://github.com/libp2p/rust-libp2p/issues/912) for details.

- `libp2p-swarm`: Pass the cause of closing a listener to `inject_listener_closed`.
  [PR 1517](https://github.com/libp2p/rust-libp2p/pull/1517)
- `libp2p-swarm`: Support for multiple connections per peer and configurable connection limits.
  See [PR #1440](https://github.com/libp2p/rust-libp2p/pull/1440),
  [PR #1519](https://github.com/libp2p/rust-libp2p/pull/1519) and
  [issue #912](https://github.com/libp2p/rust-libp2p/issues/912) for details.
- `libp2p-swarm`: The `SwarmEvent` now returns more events.
  [PR 1515](https://github.com/libp2p/rust-libp2p/pull/1515)
- `libp2p-swarm`: New `protocols_handler::multi` module.
  [PR 1497](https://github.com/libp2p/rust-libp2p/pull/1497)
- `libp2p-swarm`: Allow configuration of outbound substreams.
  [PR 1521](https://github.com/libp2p/rust-libp2p/pull/1521)

- `libp2p-kad`: Providers returned from a lookup are now deduplicated.
  [PR 1528](https://github.com/libp2p/rust-libp2p/pull/1528)
- `libp2p-kad`: Allow customising the maximum packet size.
  [PR 1502](https://github.com/libp2p/rust-libp2p/pull/1502)
- `libp2p-kad`: Allow customising the (libp2p) connection keep-alive timeout.
  [PR 1477](https://github.com/libp2p/rust-libp2p/pull/1477)
- `libp2p-kad`: Avoid storing records that are expired upon receipt (optimisation).
  [PR 1496](https://github.com/libp2p/rust-libp2p/pull/1496)
- `libp2p-kad`: Fixed potential panic on computing record expiry.
  [PR 1492](https://github.com/libp2p/rust-libp2p/pull/1492)

- `libp2p-mplex`: Guard against use of underlying `Sink` upon
  error or connection close.
  [PR 1529](https://github.com/libp2p/rust-libp2p/pull/1529)

- `multistream-select`: Upgrade to stable futures.
  [PR 1484](https://github.com/libp2p/rust-libp2p/pull/1484)

- `multihash`: Removed the crate in favour of the upstream crate.
  [PR 1472](https://github.com/libp2p/rust-libp2p/pull/1472)

## Version 0.16.2 (2020-02-28)

- Fixed yamux connections not properly closing and being stuck in the `CLOSE_WAIT` state.
- Added a `websocket_transport()` function in `libp2p-wasm-ext`, behind a Cargo feature.
- Fixed ambiguity in `IntoProtocolsHandler::select` vs `ProtocolsHandler::select` in the `NetworkBehaviour` custom derive.

## Version 0.16.1 (2020-02-18)

- Fixed wrong representation of `PeerId`s being used in `Kademlia::get_closest_peers`.
- Implemented `FusedStream` for `Swarm`.

## Version 0.16.0 (2020-02-13)

- Removed the `Substream` associated type from the `ProtocolsHandler` trait. The type of the substream is now always `libp2p::swarm::NegotiatedSubstream`.
- As a consequence of the previous change, most of the implementations of the `NetworkBehaviour` trait provided by libp2p (`Ping`, `Identify`, `Kademlia`, `Floodsub`, `Gossipsub`) have lost a generic parameter.
- Removed the first generic parameter (the transport) from `Swarm` and `ExpandedSwarm`. The transport is now abstracted away in the internals of the swarm.
- The `Send` and `'static` bounds are now enforced directly on the `ProtocolsHandler` trait and its associated `InboundUpgrade` and `OutboundUpgrade` implementations.
- Modified `PeerId`s to compare equal across the identity and SHA256 hashes. As a consequence, the `Borrow` implementation of `PeerId` now always returns the bytes representation of a multihash with a SHA256 hash.
- Modified libp2p-floodsub to no longer hash the topic. The new behaviour is now compatible with go-libp2p and js-libp2p, but is a breaking change with regards to rust-libp2p.
- Added libp2p-pnet. It makes it possible to protect networks with a pre-shared key (PSK).
- Modified the `poll_method` parameter of the `NetworkBehaviour` custom derive. The expected method now takes an additional parameter of type `impl PollParameters` to be consistent with the `NetworkBehaviour::poll` method.
- libp2p-noise now compiles for WASM targets.
- Changed libp2p-noise to grow its memory buffers dynamically. This should reduce the overall memory usage of connections that use the noise encryption.
- Fixed libp2p-gossipsub to no longer close the connection if the inbound substream is closed by the remote.
- All crates prefixed with `libp2p-` now use the same version number.
- Added a new variant `ListenerEvent::Error` for listeners to report non-fatal errors. `libp2p-tcp` uses this variant to report errors that happen on remote sockets before they have been accepted and errors when trying to determine the local machine's IP address.

## Version 0.15.0 (2020-01-24)

- Added `libp2p-gossipsub`.
- Added `SwarmBuilder::executor` to allow configuring which tasks executor to use.
- Added `TokioTcpConfig` in `libp2p-tcp` and `TokioUdsConfig` in `libp2p-uds` behind `tokio` features. These structs use `tokio` and require a `tokio` runtime executor to be configured via `SwarmBuilder::executor`.
- Changed the `OutboundUpgrade` and `InboundUpgrade` traits to no longer be passed a `Negotiated<C>` but just a `C`. The `Negotiated` is now in the trait bounds requirements of `ProtocolsHandler`.
- Fixed `libp2p-wasm-ext` returning `Err(WouldBlock)` rather than `Pending`.
- Fixed `libp2p-dns` not segregating DNS4 and DNS6.
- Removed some unnecessary `Unpin` requirements on futures.
- Changed `Mdns::new` to no longer be `async`.
- Fixed `libp2p-kad` keeping connections alive when it shouldn't.
- Fixed `InboundUpgrade` not always properly implemented on `NoiseConfig`.

## Version 0.14.0-alpha.1 (2020-01-07)

- Upgraded the crate to stable futures.
- Use varints instead of fixed sized (4 byte) integers to delimit plaintext 2.0 messages to align implementation with the specification.
- Refactored the `core::upgrade` module to provide async functions.
- Changed the `Stream` trait implementation of `Swarm` to no longer return a `Result`.
- Added the `Swarm::next` and `Swarm::next_event` functions and the `SwarmEvent` enum.
- Changed `ProtocolsHandler::poll` to no longer return an error. Instead, `ProtocolsHandlerEvent` has a new `Close` variant which corresponds to what an error represented before.
- Changed all the traits that have a `poll` function (i.e. `NetworkBehaviour`, `ProtocolsHandler`, `NodeHandler`) to have an additional `&mut Context` parameter, to reflect the changes in the `Future` trait.
- Revamped the API of `libp2p_websockets::framed`.
- Added protocol string to `Error::UnknownProtocolString`.

## Version 0.13.2 (2020-01-02)

- Fixed the `libp2p-noise` handshake not flushing the underlying stream before waiting for a response.
- Fixed semver issue with the `protobuf` crate.

## Version 0.13.1 (2019-11-13)

- Maintenance release to bump dependencies and deal with an accidental breaking change in multihash 0.1.4.

## Version 0.13.0 (2019-11-05)

- Reworked the transport upgrade API. See https://github.com/libp2p/rust-libp2p/pull/1240 for more information.
- Added a parameter allowing to choose the protocol negotiation protocol when upgrading a connection or a substream. See https://github.com/libp2p/rust-libp2p/pull/1245 for more information.
- Added an alternative `multistream-select` protocol called `V1Lazy`.
- Added `PlainText2Config` that implements the `/plaintext/2.0.0` protocol.
- Refactored `libp2p-identify`. Some items have been renamed.
- Now accepting `PeerId`s using the `identity` hashing algorithm as valid.
- Removed `libp2p-observed` and `libp2p-ratelimit`.
- Fixed mDNS long peer IDs not being transmitted properly.
- Added some `Debug` trait implementations.
- Fixed potential arithmetic overflows in `libp2p-kad` and `multistream-select`.

## Version 0.12.0 (2019-08-15)

- In some situations, `multistream-select` will now assume that protocol negotiation immediately succeeds. If it turns out that it failed, an error is generated when reading or writing from/to the stream.
- Replaced `listen_addr` with `local_addr` in events related to incoming connections. The address no longer has to match a previously-reported address.
- Listeners now have an identifier and can be stopped.
- Added `NetworkBehaviour::inject_listener_error` and `NetworkBehaviour::inject_listener_closed`. For diagnostic purposes, listeners can now report errors on incoming connections, such as when calling `accept(2)` fails.
- Fixed tasks sometimes not being notified when a network event happens in `libp2p-mplex`.
- Fixed a memory leak in `libp2p-kad`.
- Added `Toggle::is_enabled()`.
- Removed `IdentifyTransport`.

## Version 0.11.0 (2019-07-18)

- `libp2p-kad`: Completed the core functionality of the record storage API, thereby extending the `RecordStore` for provider records. All records expire by default and are subject to regular republication and caching as per the Kademlia spec(s). Expiration and publication intervals are configurable through the `KademliaConfig`.
- `libp2p-kad`: The routing table now never stores peers without a known (listen) address. In particular, on receiving a new inbound connection, the Kademlia behaviour now emits `KademliaEvent::UnroutablePeer` to indicate that in order for the peer to be added to the routing table and hence considered a reachable node in the DHT, a listen address of the peer must be discovered and reported via `Kademlia::add_address`. This is usually achieved through the use of the `Identify` protocol on the same connection(s).
- `libp2p-kad`: Documentation updates.
- Extracted the `swarm` and `protocols_handler`-related contents from `libp2p-core` to a new `libp2p-swarm` crate.
- Renamed `RawSwarm` to `Network`.
- Added `Floodsub::publish_any`.
- Replaced unbounded channels with bounded ones at the boundary between the `Network` (formerly `RawSwarm`) and `NodeHandler`. The node handlers will now wait if the main task is busy, instead of continuing to push events to the channel.
- Fixed the `address_translation` function ignoring `/dns` addresses.

## Version 0.10.0 (2019-06-25)

- `PollParameters` is now a trait instead of a struct.
- The `Swarm` can now be customized with connection information.
- Fixed write-only substreams now delivering data properly.
- Fixed the TCP listener accidentally shutting down if an incoming socket was closed too quickly.
- Improved the heuristics for determining external multiaddresses based on reports.
- Various fixes to Kademlia iterative queries and the WebSockets transport.

## Version 0.9.1 (2019-06-05)

- `EitherOutput` now implements `Stream` and `Sink` if their variants also implement these traits.
- `libp2p::websocket::error::Error` now implements `Sync`.

## Version 0.9.0 (2019-06-04)

- Major fixes and performance improvements to libp2p-kad.
- Initial prototype for record storage in libp2p-kad.
- Rewrote the implementation of WebSockets. It now properly supports WebSockets Secure (WSS).
- Removed `BrowserWsConfig`. Please use `libp2p::wasm_ext::ExtTransport` instead.
- Added a `Path` parameter to `multiaddr::Protocol::WS` and `WSS`. The string representation when a path is present is respectively `x-parity-ws/<path>` and `x-parity-wss/<path>` where `<path>` is percent-encoded.
- Fixed an issue with `libp2p-tcp` where the wrong listened address was returned, if the actual address was loopback.
- Added `core::upgrade::OptionalUpgrade`.
- Added some utility functions in `core::identity::secp256k1`.
- It is now possible to inject an artificial connection in the `RawSwarm`.

## Version 0.8.1 (2019-05-15)

- Fixed a vulnerability in ED25519 signatures verification in libp2p-core.

## Version 0.8.0 (2019-05-15)

- Crate now successfully runs from within the browser when compiled to WASM.
- Modified the constructors of `NoiseConfig` to accept any type of public key. The Noise handshake has consequently been modified.
- Changed the `StreamMuxer` trait to have an `Error` associated type.
- The `Swarm` now ranks externally-visible multiaddresses by how often they have been reported, ensuring that weird or malicious reports don't affect connectivity too much.
- Added `IntoProtocolsHandler::inbound_protocol`. Must return the same value as what `ProtocolsHandler::listen_protocol` would return.
- `IntoProtocolsHandler::into_handler` now takes a second parameter with the `&ConnectedPoint` to the node we are connected to.
- Replaced the `secp256k1` crate with `libsecp256k1`.
- Fixed `Kademlia::add_providing` taking a `PeerId` instead of a `Multihash`.
- Fixed various bugs in the implementation of `Kademlia`.
- Added `OneSubstreamMuxer`.
- Added the `libp2p-wasm-ext` crate.
- Added `multiaddr::from_url`.
- Added `OptionalTransport`.

## Version 0.7.1 (2019-05-15)

- Fixed a vulnerability in ED25519 signatures verification in libp2p-core.

## Version 0.7.0 (2019-04-23)

- Fixed the inactive connections shutdown mechanism not working.
- `Transport::listen_on` must now return a `Stream` that produces `ListenEvent`s. This makes it possible to notify about listened addresses at a later point in time.
- `Transport::listen_on` no longer returns an address we're listening on. This is done through `ListenEvent`s. All other `listen_on` methods have been updated accordingly.
- Added `NetworkBehaviour::inject_new_listen_addr`, `NetworkBehaviour::inject_expired_listen_addr` and `NetworkBehaviour::inject_new_external_addr`.
- `ProtocolsHandler::listen_protocol` and `ProtocolsHandlerEvent::OutboundSubstreamRequest` must now return a `SubstreamProtocol` struct containing a timeout for the upgrade.
- `Ping::new` now requires a `PingConfig`, which can be created with `PingConfig::new`.
- Removed `Transport::nat_traversal` in favour of a stand-alone `address_translation` function in `libp2p-core`.
- Reworked the API of `Multiaddr`.
- Removed the `ToMultiaddr` trait in favour of `TryFrom`.
- Added `Swarm::ban_peer_id` and `Swarm::unban_peer_id`.
- The `TPeerId` generic parameter of `RawSwarm` is now `TConnInfo` and must now implement a `ConnectionInfo` trait.
- Reworked the `PingEvent`.
- Renamed `KeepAlive::Forever` to `Yes` and `KeepAlive::Now` to `No`.

## Version 0.6.0 (2019-03-29)

- Replaced `NetworkBehaviour::inject_dial_failure` with `inject_dial_failure` and
  `inject_addr_reach_failure`. The former is called when we have finished trying to dial a node
  without success, while the latter is called when we have failed to reach a specific address.
- Fixed Kademlia storing a different hash than the reference implementation.
- Lots of bugfixes in Kademlia.
- Modified the `InboundUpgrade` and `OutboundUpgrade` trait to take a `Negotiated<TSocket>` instead
  of `TSocket`.
- `PollParameters::external_addresses` now returns `Multiaddr`es as reference instead of by value.
- Added `Swarm::external_addresses`.
- Added a `core::swarm::toggle::Toggle` that allows having a disabled `NetworkBehaviour`.

## Version 0.5.0 (2019-03-13)

- Moved the `SecioKeypair` struct in `core/identity` and renamed it to `Keypair`.
- mplex now supports half-closed substreams.
- Renamed `StreamMuxer::shutdown()` to `close()`.
- Closing a muxer with the `close()` method (formerly `shutdown`) now "destroys" all the existing substreams. After `close()` as been called, they all return either EOF or an error.
- The `shutdown_substream()` method now closes only the writing side of the substream, and you can continue reading from it until EOF or until you delete it. This was actually already more or less the case before, but it wasn't properly reflected in the API or the documentation.
- `poll_inbound()` and `poll_outbound()` no longer return an `Option`, as `None` was the same as returning an error.
- Removed the `NodeClosed` events and renamed `NodeError` to `NodeClosed`. From the API's point of view, a connection now always closes with an error.
- Added the `NodeHandlerWrapperError` enum that describes an error generated by the protocols handlers grouped together. It is either `UselessTimeout` or `Handler`. This allows properly reporting closing a connection because it is useless.
- Removed `NodeHandler::inject_inbound_closed`, `NodeHandler::inject_outbound_closed`, `NodeHandler::shutdown`, and `ProtocolsHandler::shutdown`. The handler is now dropped when a shutdown process starts. This should greatly simplify writing a handler.
- `StreamMuxer::close` now implies `flush_all`.
- Removed the `Shutdown` enum from `stream_muxer`.
- Removed `ProtocolsHandler::fuse()`.
- Reworked some API of `core/nodes/node.rs` and `core/nodes/handled_node.rs`.
- The core now works even outside of a tokio context.

## Version 0.4.2 (2019-02-27)

- Fixed periodic pinging not working.

## Version 0.4.1 (2019-02-20)

- Fixed wrong version of libp2p-noise.

## Version 0.4.0 (2019-02-20)

- The `multiaddr!` macro has been moved to the `multiaddr` crate and is now reexported under the name `build_multiaddr!`.
- Modified the functions in `upgrade::transfer` to be more convenient to use.
- Now properly sending external addresses in the identify protocol.
- Fixed duplicate addresses being reported in identify and Kademlia.
- Fixed infinite looping in the functions in `upgrade::transfer`.
- Fixed infinite loop on graceful node shutdown with the `ProtocolsHandlerSelect`.
- Fixed various issues with nodes dialing each other simultaneously.
- Added the `StreamMuxer::is_remote_acknowledged()` method.
- Added a `BandwidthLogging` transport wrapper that logs the bandwidth consumption.
- The addresses to try dialing when dialing a node is now refreshed by the `Swarm` when necessary.
- Lots of modifications to the semi-private structs in `core/nodes`.
- Added `IdentifyEvent::SendBack`, when we send back our information.
- Rewrote the `MemoryTransport` to be similar to the `TcpConfig`.

## Version 0.3.1 (2019-02-02)

- Added `NetworkBehaviour::inject_replaced` that is called whenever we replace a connection with a different connection to the same peer.
- Fixed various issues with Kademlia.

## Version 0.3.0 (2019-01-30)

- Removed the `topology` module and everything it contained, including the `Topology` trait.
- Added `libp2p-noise` that supports Noise handshakes, as an alternative to `libp2p-secio`.
- Updated `ring` to version 0.14.
- Creating a `Swarm` now expects the `PeerId` of the local node, instead of a `Topology`.
- Added `NetworkBehaviour::addresses_of_peer` that returns the addresses a `NetworkBehaviour` knows about a given peer. This exists as a replacement for the topology.
- The `Kademlia` and `Mdns` behaviours now report and store the list of addresses they discover.
- You must now call `Floodsub::add_node_to_partial_view()` and `Floodsub::remove_node_from_partial_view` to add/remove nodes from the list of nodes that floodsub must send messages to.
- Added `NetworkBehaviour::inject_dial_failure` that is called when we fail to dial an address.
- `ProtocolsHandler::connection_keep_alive()` now returns a `KeepAlive` enum that provides more fine grained control.
- The `NodeHandlerWrapper` no longer has a 5 seconds inactivity timeout. This is now handled entirely by `ProtocolsHandler::connection_keep_alive()`.
- Now properly denying connections incoming from the same `PeerId` as ours.
- Added a `SwarmBuilder`. The `incoming_limit` method lets you configure the number of simultaneous incoming connections.
- Removed `FloodsubHandler`, `PingListenHandler` and `PeriodicPingHandler`.
- The structs in `core::nodes` are now generic over the `PeerId`.
- Added `SecioKeypair::ed25519_raw_key()`.
- Fix improper connection shutdown in `ProtocolsHandler`.

## Version 0.2.2 (2019-01-14)

- Fixed improper dependencies versions causing deriving `NetworkBehaviour` to generate an error.

## Version 0.2.1 (2019-01-14)

- Added the `IntoNodeHandler` and `IntoProtocolsHandler` traits, allowing node handlers and protocol handlers to know the `PeerId` of the node they are interacting with.

## Version 0.2 (2019-01-10)

- The `Transport` trait now has an `Error` associated type instead of always using `std::io::Error`.
- Merged `PeriodicPing` and `PingListen` into one `Ping` behaviour.
- `Floodsub` now generates `FloodsubEvent`s instead of direct floodsub messages.
- Added `ProtocolsHandler::connection_keep_alive`. If all the handlers return `false`, then the connection to the remote node will automatically be gracefully closed after a few seconds.
- The crate now successfuly compiles for the `wasm32-unknown-unknown` target.
- Updated `ring` to version 0.13.
- Updated `secp256k1` to version 0.12.
- The enum returned by `RawSwarm::peer()` can now return `LocalNode`. This makes it impossible to accidentally attempt to dial the local node.
- Removed `Transport::map_err_dial`.
- Removed the `Result` from some connection-related methods in the `RawSwarm`, as they could never error.
- If a node doesn't respond to pings, we now generate an error on the connection instead of trying to gracefully close it.<|MERGE_RESOLUTION|>--- conflicted
+++ resolved
@@ -46,21 +46,18 @@
 # 0.49.0 - [unreleased]
 
 - Update to [`libp2p-tcp` `v0.37.0`](transports/tcp/CHANGELOG.md#0370).
-<<<<<<< HEAD
-- Update individual crates.
-    - Update to [`libp2p-ping` `v0.39.1`](protocols/ping/CHANGELOG.md#???).
-    - Update to [`libp2p-floodsub` `v0.39.1`](protocols/floodsub/CHANGELOG.md#???).
-    - Update to [`libp2p-gossipsub` `v0.41.1`](protocols/gossipsub/CHANGELOG.md#???).
-    - Update to [`libp2p-request-response` `v0.21.1`](protocols/request-response/CHANGELOG.md#???).
-    - Update to [`libp2p-pnet` `v0.22.1`](transports/pnet/CHANGELOG.md#???).
-    - Update to [`libp2p-mplex` `v0.36.1`](muxers/mplex/CHANGELOG.md#???).
-    - Update to [`libp2p-swarm` `v0.39.1`](swarm/CHANGELOG.md#???).
-=======
+- Update individual crates.
+    - Update to [`libp2p-ping` `v0.39.1`](protocols/ping/CHANGELOG.md#0391).
+    - Update to [`libp2p-floodsub` `v0.39.1`](protocols/floodsub/CHANGELOG.md#0391).
+    - Update to [`libp2p-gossipsub` `v0.41.1`](protocols/gossipsub/CHANGELOG.md#0411).
+    - Update to [`libp2p-request-response` `v0.21.1`](protocols/request-response/CHANGELOG.md#0211).
+    - Update to [`libp2p-pnet` `v0.22.1`](transports/pnet/CHANGELOG.md#0221).
+    - Update to [`libp2p-mplex` `v0.36.1`](muxers/mplex/CHANGELOG.md#0361).
+    - Update to [`libp2p-swarm` `v0.39.1`](swarm/CHANGELOG.md#0391).
 - 
 - Update to [`libp2p-noise` `v0.39.1`](transports/noise/CHANGELOG.md#0391).
 
 - Update to [`libp2p-swarm-derive` `v0.30.1`](swarm-derive/CHANGELOG.md#0301).
->>>>>>> a4d1e588
 
 - Update to [`libp2p-metrics` `v0.10.0`](misc/metrics/CHANGELOG.md#0100).
 
