--- conflicted
+++ resolved
@@ -45,12 +45,10 @@
 
 # 0.49.0 - [unreleased]
 
-<<<<<<< HEAD
 - Remove default features. You need to enable required features explicitly now. As a quick workaround, you may want to use the
   new `full` feature which activates all features. See [PR 2918].
-=======
-- Update to [`libp2p-core` `v0.36.1`](core/CHANGELOG.md#0361).
->>>>>>> bcff814b
+
+- Update to [`libp2p-core` `v0.37.0`](core/CHANGELOG.md#0361).
 
 - Update to [`libp2p-tcp` `v0.37.0`](transports/tcp/CHANGELOG.md#0370).
 
