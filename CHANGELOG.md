--- conflicted
+++ resolved
@@ -49,27 +49,6 @@
   new `full` feature which activates all features. See [PR 2918].
 
 - Update individual crates.
-<<<<<<< HEAD
-    - Update to [`libp2p-ping` `v0.39.1`](protocols/ping/CHANGELOG.md#0391).
-    - Update to [`libp2p-floodsub` `v0.39.1`](protocols/floodsub/CHANGELOG.md#0391).
-    - Update to [`libp2p-gossipsub` `v0.41.1`](protocols/gossipsub/CHANGELOG.md#0411).
-    - Update to [`libp2p-request-response` `v0.21.1`](protocols/request-response/CHANGELOG.md#0211).
-    - Update to [`libp2p-pnet` `v0.22.1`](transports/pnet/CHANGELOG.md#0221).
-    - Update to [`libp2p-mplex` `v0.36.1`](muxers/mplex/CHANGELOG.md#0361).
-    - Update to [`libp2p-swarm` `v0.39.1`](swarm/CHANGELOG.md#0391).
-- 
-- Update to [`libp2p-noise` `v0.39.1`](transports/noise/CHANGELOG.md#0391).
-
-- Update to [`libp2p-swarm-derive` `v0.30.1`](swarm-derive/CHANGELOG.md#0301).
-
-- Update to [`libp2p-metrics` `v0.10.0`](misc/metrics/CHANGELOG.md#0100).
-
-- Update to [`libp2p-kad` `v0.41.0`](protocols/kad/CHANGELOG.md#0410).
-
-- Update to [`libp2p-noise` `v0.40.0`](protocols/noise/CHANGELOG.md#0400).
- 
-- Update to [`libp2p-swarm` `v0.39.1`](swarm/CHANGELOG.md#0391).
-=======
     - Update to [`libp2p-autonat` `v0.8.0`](protocols/autonat/CHANGELOG.md#0080).
     - Update to [`libp2p-core` `v0.37.0`](core/CHANGELOG.md#0370).
     - Update to [`libp2p-dcutr` `v0.7.0`](protocols/dcutr/CHANGELOG.md#0070).
@@ -97,7 +76,6 @@
     - Update to [`libp2p-yamux` `v0.41.0`](muxers/mplex/CHANGELOG.md#0410).
 
 - [PR 2918]: https://github.com/libp2p/rust-libp2p/pull/2918
->>>>>>> cce296e5
 
 # 0.48.0
 
