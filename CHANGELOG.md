--- conflicted
+++ resolved
@@ -52,12 +52,9 @@
     - Remove `BandwidthFuture`
     - Rename `BandwidthConnecLogging` to `InstrumentedStream`
 - Remove `SimpleProtocol` due to being unused. See [`libp2p::core::upgrade`](https://docs.rs/libp2p/0.50.0/libp2p/core/upgrade/index.html) for alternatives. See [PR 3191].
-<<<<<<< HEAD
 
 - Bump MSRV to 1.65.0.
 
-=======
->>>>>>> ee775137
 - Update individual crates.
     - Update to [`libp2p-dcutr` `v0.9.0`](protocols/dcutr/CHANGELOG.md#090).
 
