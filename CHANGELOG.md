# Individual crates

## Main APIs

- [`libp2p-core` CHANGELOG](core/CHANGELOG.md)
- [`libp2p-swarm` CHANGELOG](swarm/CHANGELOG.md)
- [`libp2p-swarm-derive` CHANGELOG](swarm-derive/CHANGELOG.md)

## Application Protocols

- [`libp2p-floodsub` CHANGELOG](protocols/floodsub/CHANGELOG.md)
- [`libp2p-gossipsub` CHANGELOG](protocols/gossipsub/CHANGELOG.md)
- [`libp2p-identify` CHANGELOG](protocols/identify/CHANGELOG.md)
- [`libp2p-kad` CHANGELOG](protocols/kad/CHANGELOG.md)
- [`libp2p-mdns` CHANGELOG](protocols/mdns/CHANGELOG.md)
- [`libp2p-ping` CHANGELOG](protocols/ping/CHANGELOG.md)
- [`libp2p-relay` CHANGELOG](protocols/relay/CHANGELOG.md)
- [`libp2p-request-response` CHANGELOG](protocols/request-response/CHANGELOG.md)
- [`libp2p-rendezvous` CHANGELOG](protocols/rendezvous/CHANGELOG.md)

## Transport Protocols & Upgrades

- [`libp2p-deflate` CHANGELOG](transports/deflate/CHANGELOG.md)
- [`libp2p-dns` CHANGELOG](transports/dns/CHANGELOG.md)
- [`libp2p-noise` CHANGELOG](transports/noise/CHANGELOG.md)
- [`libp2p-plaintext` CHANGELOG](transports/plaintext/CHANGELOG.md)
- [`libp2p-pnet` CHANGELOG](transports/pnet/CHANGELOG.md)
- [`libp2p-tcp` CHANGELOG](transports/tcp/CHANGELOG.md)
- [`libp2p-uds` CHANGELOG](transports/uds/CHANGELOG.md)
- [`libp2p-wasm-ext` CHANGELOG](transports/wasm-ext/CHANGELOG.md)
- [`libp2p-websocket` CHANGELOG](transports/websocket/CHANGELOG.md)

## Multiplexers

- [`libp2p-mplex` CHANGELOG](muxers/mplex/CHANGELOG.md)
- [`libp2p-yamux` CHANGELOG](muxers/yamux/CHANGELOG.md)

## Utilities

- [`libp2p-metrics` CHANGELOG](misc/metrics/CHANGELOG.md)
- [`multistream-select` CHANGELOG](misc/multistream-select/CHANGELOG.md)

# `libp2p` facade crate

<<<<<<< HEAD
## Version 0.43.0 [unreleased]

- Update individual crates.
  - `libp2p-gossipsub`
  - `libp2p-metrics`
=======
## Version 0.42.1 [2022-02-02]

- Update individual crates.
  - `libp2p-relay`
      - [v0.6.1](protocols/relay/CHANGELOG.md#061-2022-02-02)
  - `libp2p-tcp`
      - [v0.31.1](transports/tcp/CHANGELOG.md#0311-2022-02-02)
>>>>>>> fbdd208d

## Version 0.42.0 [2022-01-27]

- Update individual crates.
    - `libp2p-autonat`
      - [v0.1.0](protocols/autonat/CHANGELOG.md#010-2022-01-27)
    - `libp2p-core`
      - [v0.31.0](core/CHANGELOG.md#0310-2022-01-27)
    - `libp2p-deflate`
      - [v0.31.0](transports/deflate/CHANGELOG.md#0310-2022-01-27)
    - `libp2p-dns`
      - [v0.31.0](transports/dns/CHANGELOG.md#0310-2022-01-27)
    - `libp2p-floodsub`
      - [v0.33.0](protocols/floodsub/CHANGELOG.md#0330-2022-01-27)
    - `libp2p-gossipsub`
      - [v0.35.0](protocols/gossipsub/CHANGELOG.md#0350-2022-01-27)
    - `libp2p-identify`
      - [v0.33.0](protocols/identify/CHANGELOG.md#0330-2022-01-27)
    - `libp2p-kad`
      - [v0.34.0](protocols/kad/CHANGELOG.md#0340-2022-01-27)
    - `libp2p-mdns` (breaking compatibility with previous versions)
      - [v0.34.0](protocols/mdns/CHANGELOG.md#0340-2022-01-27)
    - `libp2p-metrics`
      - [v0.3.0](misc/metrics/CHANGELOG.md#030-2022-01-27)
    - `libp2p-mplex`
      - [v0.31.0](muxers/mplex/CHANGELOG.md#0310-2022-01-27)
    - `libp2p-noise`
      - [v0.34.0](transports/noise/CHANGELOG.md#0340-2022-01-27)
    - `libp2p-ping`
      - [v0.33.0](protocols/ping/CHANGELOG.md#0330-2022-01-27)
    - `libp2p-plaintext`
      - [v0.31.0](transports/plaintext/CHANGELOG.md#0310-2022-01-27)
    - `libp2p-relay`
      - [v0.6.0](protocols/relay/CHANGELOG.md#060-2022-01-27)
    - `libp2p-rendezvous`
      - [v0.3.0](protocols/rendezvous/CHANGELOG.md#030-2022-01-27)
    - `libp2p-request-response`
      - [v0.15.0](protocols/request-response/CHANGELOG.md#0150-2022-01-27)
    - `libp2p-swarm-derive`
      - [v0.26.1](swarm-derive/CHANGELOG.md#0261-2022-01-27)
    - `libp2p-swarm`
      - [v0.33.0](swarm/CHANGELOG.md#0330-2022-01-27)
    - `libp2p-tcp`
      - [v0.31.0](transports/tcp/CHANGELOG.md#0310-2022-01-27)
    - `libp2p-uds`
      - [v0.31.0](transports/uds/CHANGELOG.md#0310-2022-01-27)
    - `libp2p-wasm-ext`
      - [v0.31.0](transports/wasm-ext/CHANGELOG.md#0310-2022-01-27)
    - `libp2p-websocket`
      - [v0.33.0](transports/websocket/CHANGELOG.md#0330-2022-01-27)
    - `libp2p-yamux`
      - [v0.35.0](muxers/yamux/CHANGELOG.md#0350-2022-01-27)

- Migrate to Rust edition 2021 (see [PR 2339]).

[PR 2339]: https://github.com/libp2p/rust-libp2p/pull/2339

## Version 0.41.0 [2021-11-16]

- Update individual crates.
    - `libp2p-floodsub`
    - `libp2p-gossipsub`
    - `libp2p-identify`
    - `libp2p-kad`
    - `libp2p-mdns`
    - `libp2p-metrics`
    - `libp2p-ping`
    - `libp2p-relay`
    - `libp2p-rendezvous`
    - `libp2p-request-response`
    - `libp2p-swarm-derive`
    - `libp2p-swarm`
    - `libp2p-websocket`
- Forward `wasm-bindgen` feature to `futures-timer`, `instant`, `parking_lot`, `getrandom/js` and `rand/wasm-bindgen`.

## Version 0.40.0 [2021-11-01]

- Update individual crates.
    - `libp2p-core`
    - `libp2p-deflate`
    - `libp2p-dns`
    - `libp2p-floodsub`
    - `libp2p-gossipsub`
    - `libp2p-identify`
    - `libp2p-kad`
    - `libp2p-mdns`
    - `libp2p-mplex`
    - `libp2p-noise`
    - `libp2p-ping`
    - `libp2p-plaintext`
    - `libp2p-relay`
    - `libp2p-request-response`
    - `libp2p-swarm`
    - `libp2p-tcp`
    - `libp2p-uds`
    - `libp2p-wasm-ext`
    - `libp2p-websocket`
    - `libp2p-yamux`

- Re-export the `wasm-bindgen` feature from `parking_lot`, so
  `libp2p` users can opt-in to that crate's Wasm support. See [PR 2180].

- Add `libp2p-metrics`.

[PR 2180]: https://github.com/libp2p/rust-libp2p/pull/2180/

## Version 0.39.1 [2021-07-12]

- Update individual crates.
    - `libp2p-swarm-derive`

## Version 0.39.0 [2021-07-12]

- Update individual crates.
    - `libp2p-core`
    - `libp2p-deflate`
    - `libp2p-dns`
    - `libp2p-floodsub`
    - `libp2p-gossipsub`
    - `libp2p-identify`
    - `libp2p-kad`
    - `libp2p-mdns`
    - `libp2p-mplex`
    - `libp2p-noise`
    - `libp2p-ping`
    - `libp2p-plaintext`
    - `libp2p-relay`
    - `libp2p-request-response`
    - `libp2p-swarm`
    - `libp2p-tcp`
    - `libp2p-uds`
    - `libp2p-wasm-ext`
    - `libp2p-websocket`
    - `libp2p-yamux`

## Version 0.38.0 [2021-05-17]

- Update individual crates.
    - `libp2p-core`
    - `libp2p-gossipsub`
    - `libp2p-noise`
    - `libp2p-pnet`
    - `libp2p-wasm-ext`

## Version 0.37.1 [2021-04-14]

- Update individual crates.
    - `libp2p-swarm-derive`

## Version 0.37.0 [2021-04-13]

- Update individual crates.
    - `libp2p-core`
    - `libp2p-dns`
    - `libp2p-floodsub`
    - `libp2p-gossipsub`
    - `libp2p-kad`
    - `libp2p-mdns`
    - `libp2p-ping`
    - `libp2p-relay`
    - `libp2p-request-response`
    - `libp2p-swarm`
    - `libp2p-wasm-ext`
    - `libp2p-yamux`

- Drop support for `wasm32-unknown-unknown` in favor of
  `wasm32-unknown-emscripten` and `wasm32-wasi` [PR
  2038](https://github.com/libp2p/rust-libp2p/pull/2038).

## Version 0.36.0 [2021-03-17]

- Consolidate top-level utility functions for constructing development
  transports. There is now just `development_transport()` (available with default features)
  and `tokio_development_transport()` (available when the corresponding tokio features are enabled).
  Furthermore, these are now `async fn`s. The minor variations that also included `pnet`
  support have been removed.
  [PR 1927](https://github.com/libp2p/rust-libp2p/pull/1927)

- Update libp2p crates.

- Do not leak default features from libp2p crates.
  [PR 1986](https://github.com/libp2p/rust-libp2p/pull/1986).

- Add `libp2p-relay` to `libp2p` facade crate.

## Version 0.35.1 [2021-02-17]

- Update `libp2p-yamux` to latest patch version.

## Version 0.35.0 [2021-02-15]

- Use `libp2p-swarm-derive`, the former `libp2p-core-derive`.

- Update `libp2p-deflate`, `libp2p-gossipsub`, `libp2p-mdns`, `libp2p-request-response`,
  `libp2p-swarm` and `libp2p-tcp`.

## Version 0.34.0 [2021-01-12]

- Update `libp2p-core` and all dependent crates.

- The `tcp-async-std` feature is now `tcp-async-io`, still
  enabled by default.

## Version 0.33.0 [2020-12-17]

- Update `libp2p-core` and all dependent crates.

## Version 0.32.2 [2020-12-10]

- Update `libp2p-websocket`.

## Version 0.32.1 [2020-12-09]

- Update minimum patch version of `libp2p-websocket`.

## Version 0.32.0 [2020-12-08]

- Update `libp2p-request-response`.

- Update to `libp2p-mdns-0.26`.

- Update `libp2p-websocket` minimum patch version.

## Version 0.31.2 [2020-12-02]

- Bump minimum `libp2p-core` patch version.

## Version 0.31.1 [2020-11-26]

- Bump minimum `libp2p-tcp` patch version.

## Version 0.31.0 [2020-11-25]

- Update `multistream-select` and all dependent crates.

## Version 0.30.1 [2020-11-11]

- Update `libp2p-plaintext`.

## Version 0.30.0 [2020-11-09]

- Update `libp2p-mdns`, `libp2p-tcp` and `libp2p-uds` as well as `libp2p-core`
  and all its dependers.

## Version 0.29.1 [2020-10-20]

- Update `libp2p-core`.

## Version 0.29.0 [2020-10-16]

- Update `libp2p-core`, `libp2p-floodsub`, `libp2p-gossipsub`, `libp2p-mplex`,
  `libp2p-noise`, `libp2p-plaintext`, `libp2p-pnet`, `libp2p-request-response`,
  `libp2p-swarm`, `libp2p-tcp`, `libp2p-websocket` and `parity-multiaddr`.

## Version 0.28.1 [2020-09-10]

- Update to `libp2p-core` `0.22.1`.

## Version 0.28.0 [2020-09-09]

- Update `libp2p-yamux` to `0.25.0`. *Step 4 of 4 in a multi-release
  upgrade process.* See the `libp2p-yamux` CHANGELOG for details.

## Version 0.27.0 [2020-09-09]

- Update `libp2p-yamux` to `0.24.0`. *Step 3 of 4 in a multi-release
  upgrade process.* See the `libp2p-yamux` CHANGELOG for details.

## Version 0.26.0 [2020-09-09]

- Update `libp2p-yamux` to `0.23.0`. *Step 2 of 4 in a multi-release
  upgrade process.* See the `libp2p-yamux` CHANGELOG for details.

## Version 0.25.0 [2020-09-09]

- Remove the deprecated `libp2p-secio` dependency. To continue to use
  SECIO, add an explicit dependency on `libp2p-secio`. However,
  transitioning to `libp2p-noise` is strongly recommended.

- Update `libp2p-yamux` to `0.22.0`. *This version starts a multi-release
  upgrade process.* See the `libp2p-yamux` CHANGELOG for details.

- Bump `libp2p-noise` to `0.24`. See the `libp2p-noise`
changelog for details about the `LegacyConfig`.

- The `ProtocolsHandler` in `libp2p-swarm` has a new associated type
  `InboundOpenInfo` ([PR 1714]).

[PR 1714]: https://github.com/libp2p/rust-libp2p/pull/1714

## Version 0.24.0 [2020-08-18]

- Update `libp2p-core`, `libp2p-gossipsub`, `libp2p-kad`, `libp2p-mdns`,
  `libp2p-ping`, `libp2p-request-response`, `libp2p-swarm` and dependent crates.

## Version 0.23.0 (2020-08-03)

**NOTE**: For a smooth upgrade path from `0.21` to `> 0.22`
on an existing deployment, this version must not be skipped
or the provided legacy configuration for `libp2p-noise` used!

- Bump `libp2p-noise` dependency to `0.22`. See the `libp2p-noise`
changelog for details about the `LegacyConfig`.

- Refactored bandwidth logging ([PR 1670](https://github.com/libp2p/rust-libp2p/pull/1670)).

## Version 0.22.0 (2020-07-17)

**NOTE**: For a smooth upgrade path from `0.21` to `> 0.22`
on an existing deployment using `libp2p-noise`, this version
must not be skipped!

- Bump `libp2p-noise` dependency to `0.21`.

## Version 0.21.1 (2020-07-02)

- Bump `libp2p-websockets` lower bound.

## Version 0.21.0 (2020-07-01)

- Conditional compilation fixes for the `wasm32-wasi` target
  ([PR 1633](https://github.com/libp2p/rust-libp2p/pull/1633)).

- New `libp2p-request-response` crate
  ([PR 1596](https://github.com/libp2p/rust-libp2p/pull/1596)).

- Updated libp2p dependencies.

## Version 0.19.1 (2020-05-25)

- Temporarily pin all `async-std` dependencies to `< 1.6`.
  [PR 1589](https://github.com/libp2p/rust-libp2p/pull/1589)

- `libp2p-core-derive`: Fully qualified std::result::Result in macro
  [PR 1587](https://github.com/libp2p/rust-libp2p/pull/1587)

## Version 0.19.0 (2020-05-18)

- `libp2p-core`, `libp2p-swarm`: Added support for multiple dialing
  attempts per peer, with a configurable limit.
  [PR 1506](https://github.com/libp2p/rust-libp2p/pull/1506)

- `libp2p-core`: `PeerId`s that use the identity hashing will now be properly
  displayed using the string representation of an identity multihash, rather
  than the canonical SHA 256 representation.
  [PR 1576](https://github.com/libp2p/rust-libp2p/pull/1576)

- `libp2p-core`: Updated to multihash 0.11.0.
  [PR 1566](https://github.com/libp2p/rust-libp2p/pull/1566)

- `libp2p-core`: Make the number of events buffered to/from tasks configurable.
  [PR 1574](https://github.com/libp2p/rust-libp2p/pull/1574)

- `libp2p-dns`, `parity-multiaddr`: Added support for the `/dns` multiaddr
  protocol. Additionally, the `multiaddr::from_url` function will now use
  `/dns` instead of `/dns4`.
  [PR 1575](https://github.com/libp2p/rust-libp2p/pull/1575)

- `libp2p-noise`: Added the `X25519Spec` protocol suite which uses
  libp2p-noise-spec compliant signatures on static keys as well as the
  `/noise` protocol upgrade, hence providing a libp2p-noise-spec compliant
  `XX` handshake. `IK` and `IX` are still supported with `X25519Spec`
  though not guaranteed to be interoperable with other libp2p
  implementations as these handshake patterns are not currently
  included in the libp2p-noise-spec. The `X25519Spec` implementation
  will eventually replace the current `X25519` implementation, with
  the former being removed. To upgrade without interruptions, you may
  temporarily include `NoiseConfig`s for both implementations as
  alternatives in your transport upgrade pipeline.

- `libp2p-kad`: Consider fixed (K_VALUE) amount of peers at closest query
  initialization. Unless `KademliaConfig::set_replication_factor` is used change
  has no effect.
  [PR 1536](https://github.com/libp2p/rust-libp2p/pull/1536)

- `libp2p-kad`: Provide more insight into, and control of, the execution of
  queries. All query results are now wrapped in `KademliaEvent::QueryResult`.
  As a side-effect of these changes and for as long as the record storage
  API is not asynchronous, local storage errors on `put_record` are reported
  synchronously in a `Result`, instead of being reported asynchronously by
  an event.
  [PR 1567](https://github.com/libp2p/rust-libp2p/pull/1567)

- `libp2p-tcp`, `libp2p`: Made the `libp2p-tcp/async-std` feature flag
  disabled by default, and split the `libp2p/tcp` feature in two:
  `tcp-async-std` and `tcp-tokio`. `tcp-async-std` is still enabled by default.
  [PR 1471](https://github.com/libp2p/rust-libp2p/pull/1471)

- `libp2p-tcp`: On listeners started with an IPv6 multi-address the socket
  option `IPV6_V6ONLY` is set to true. Instead of relying on IPv4-mapped IPv6
  address support, two listeners can be started if IPv4 and IPv6 should both
  be supported. IPv4 listener addresses are not affected by this change.
  [PR 1555](https://github.com/libp2p/rust-libp2p/pull/1555)

## Version 0.18.1 (2020-04-17)

- `libp2p-swarm`: Make sure inject_dial_failure is called in all situations.
  [PR 1549](https://github.com/libp2p/rust-libp2p/pull/1549)

## Version 0.18.0 (2020-04-09)

- `libp2p-core`: Treat connection limit errors as pending connection errors.
  [PR 1546](https://github.com/libp2p/rust-libp2p/pull/1546)

- `libp2p-core-derive`: Disambiguate calls to `NetworkBehaviour::inject_event`.
  [PR 1543](https://github.com/libp2p/rust-libp2p/pull/1543)

- `libp2p-floodsub`: Allow sent messages seen as subscribed.
  [PR 1520](https://github.com/libp2p/rust-libp2p/pull/1520)

- `libp2p-kad`: Return peers independent of record existence.
  [PR 1544](https://github.com/libp2p/rust-libp2p/pull/1544)

- `libp2p-wasm-ext`: Fix "parsed is null" errors being thrown.
  [PR 1535](https://github.com/libp2p/rust-libp2p/pull/1535)

## Version 0.17.0 (2020-04-02)

- `libp2p-core`: Finished "identity hashing" for peer IDs migration.
  [PR 1460](https://github.com/libp2p/rust-libp2p/pull/1460)
- `libp2p-core`: Remove `poll_broadcast`.
  [PR 1527](https://github.com/libp2p/rust-libp2p/pull/1527)
- `libp2p-core`, `libp2p-swarm`: Report addresses of closed listeners.
  [PR 1485](https://github.com/libp2p/rust-libp2p/pull/1485)
- `libp2p-core`: Support for multiple connections per peer and configurable connection limits.
  See [PR #1440](https://github.com/libp2p/rust-libp2p/pull/1440),
  [PR #1519](https://github.com/libp2p/rust-libp2p/pull/1519) and
  [issue #912](https://github.com/libp2p/rust-libp2p/issues/912) for details.

- `libp2p-swarm`: Pass the cause of closing a listener to `inject_listener_closed`.
  [PR 1517](https://github.com/libp2p/rust-libp2p/pull/1517)
- `libp2p-swarm`: Support for multiple connections per peer and configurable connection limits.
  See [PR #1440](https://github.com/libp2p/rust-libp2p/pull/1440),
  [PR #1519](https://github.com/libp2p/rust-libp2p/pull/1519) and
  [issue #912](https://github.com/libp2p/rust-libp2p/issues/912) for details.
- `libp2p-swarm`: The `SwarmEvent` now returns more events.
  [PR 1515](https://github.com/libp2p/rust-libp2p/pull/1515)
- `libp2p-swarm`: New `protocols_handler::multi` module.
  [PR 1497](https://github.com/libp2p/rust-libp2p/pull/1497)
- `libp2p-swarm`: Allow configuration of outbound substreams.
  [PR 1521](https://github.com/libp2p/rust-libp2p/pull/1521)

- `libp2p-kad`: Providers returned from a lookup are now deduplicated.
  [PR 1528](https://github.com/libp2p/rust-libp2p/pull/1528)
- `libp2p-kad`: Allow customising the maximum packet size.
  [PR 1502](https://github.com/libp2p/rust-libp2p/pull/1502)
- `libp2p-kad`: Allow customising the (libp2p) connection keep-alive timeout.
  [PR 1477](https://github.com/libp2p/rust-libp2p/pull/1477)
- `libp2p-kad`: Avoid storing records that are expired upon receipt (optimisation).
  [PR 1496](https://github.com/libp2p/rust-libp2p/pull/1496)
- `libp2p-kad`: Fixed potential panic on computing record expiry.
  [PR 1492](https://github.com/libp2p/rust-libp2p/pull/1492)

- `libp2p-mplex`: Guard against use of underlying `Sink` upon
  error or connection close.
  [PR 1529](https://github.com/libp2p/rust-libp2p/pull/1529)

- `multistream-select`: Upgrade to stable futures.
  [PR 1484](https://github.com/libp2p/rust-libp2p/pull/1484)

- `multihash`: Removed the crate in favour of the upstream crate.
  [PR 1472](https://github.com/libp2p/rust-libp2p/pull/1472)

## Version 0.16.2 (2020-02-28)

- Fixed yamux connections not properly closing and being stuck in the `CLOSE_WAIT` state.
- Added a `websocket_transport()` function in `libp2p-wasm-ext`, behind a Cargo feature.
- Fixed ambiguity in `IntoProtocolsHandler::select` vs `ProtocolsHandler::select` in the `NetworkBehaviour` custom derive.

## Version 0.16.1 (2020-02-18)

- Fixed wrong representation of `PeerId`s being used in `Kademlia::get_closest_peers`.
- Implemented `FusedStream` for `Swarm`.

## Version 0.16.0 (2020-02-13)

- Removed the `Substream` associated type from the `ProtocolsHandler` trait. The type of the substream is now always `libp2p::swarm::NegotiatedSubstream`.
- As a consequence of the previous change, most of the implementations of the `NetworkBehaviour` trait provided by libp2p (`Ping`, `Identify`, `Kademlia`, `Floodsub`, `Gossipsub`) have lost a generic parameter.
- Removed the first generic parameter (the transport) from `Swarm` and `ExpandedSwarm`. The transport is now abstracted away in the internals of the swarm.
- The `Send` and `'static` bounds are now enforced directly on the `ProtocolsHandler` trait and its associated `InboundUpgrade` and `OutboundUpgrade` implementations.
- Modified `PeerId`s to compare equal across the identity and SHA256 hashes. As a consequence, the `Borrow` implementation of `PeerId` now always returns the bytes representation of a multihash with a SHA256 hash.
- Modified libp2p-floodsub to no longer hash the topic. The new behaviour is now compatible with go-libp2p and js-libp2p, but is a breaking change with regards to rust-libp2p.
- Added libp2p-pnet. It makes it possible to protect networks with a pre-shared key (PSK).
- Modified the `poll_method` parameter of the `NetworkBehaviour` custom derive. The expected method now takes an additional parameter of type `impl PollParameters` to be consistent with the `NetworkBehaviour::poll` method.
- libp2p-noise now compiles for WASM targets.
- Changed libp2p-noise to grow its memory buffers dynamically. This should reduce the overall memory usage of connections that use the noise encryption.
- Fixed libp2p-gossipsub to no longer close the connection if the inbound substream is closed by the remote.
- All crates prefixed with `libp2p-` now use the same version number.
- Added a new variant `ListenerEvent::Error` for listeners to report non-fatal errors. `libp2p-tcp` uses this variant to report errors that happen on remote sockets before they have been accepted and errors when trying to determine the local machine's IP address.

## Version 0.15.0 (2020-01-24)

- Added `libp2p-gossipsub`.
- Added `SwarmBuilder::executor` to allow configuring which tasks executor to use.
- Added `TokioTcpConfig` in `libp2p-tcp` and `TokioUdsConfig` in `libp2p-uds` behind `tokio` features. These structs use `tokio` and require a `tokio` runtime executor to be configured via `SwarmBuilder::executor`.
- Changed the `OutboundUpgrade` and `InboundUpgrade` traits to no longer be passed a `Negotiated<C>` but just a `C`. The `Negotiated` is now in the trait bounds requirements of `ProtocolsHandler`.
- Fixed `libp2p-wasm-ext` returning `Err(WouldBlock)` rather than `Pending`.
- Fixed `libp2p-dns` not segregating DNS4 and DNS6.
- Removed some unnecessary `Unpin` requirements on futures.
- Changed `Mdns::new` to no longer be `async`.
- Fixed `libp2p-kad` keeping connections alive when it shouldn't.
- Fixed `InboundUpgrade` not always properly implemented on `NoiseConfig`.

## Version 0.14.0-alpha.1 (2020-01-07)

- Upgraded the crate to stable futures.
- Use varints instead of fixed sized (4 byte) integers to delimit plaintext 2.0 messages to align implementation with the specification.
- Refactored the `core::upgrade` module to provide async functions.
- Changed the `Stream` trait implementation of `Swarm` to no longer return a `Result`.
- Added the `Swarm::next` and `Swarm::next_event` functions and the `SwarmEvent` enum.
- Changed `ProtocolsHandler::poll` to no longer return an error. Instead, `ProtocolsHandlerEvent` has a new `Close` variant which corresponds to what an error represented before.
- Changed all the traits that have a `poll` function (i.e. `NetworkBehaviour`, `ProtocolsHandler`, `NodeHandler`) to have an additional `&mut Context` parameter, to reflect the changes in the `Future` trait.
- Revamped the API of `libp2p_websockets::framed`.
- Added protocol string to `Error::UnknownProtocolString`.

## Version 0.13.2 (2020-01-02)

- Fixed the `libp2p-noise` handshake not flushing the underlying stream before waiting for a response.
- Fixed semver issue with the `protobuf` crate.

## Version 0.13.1 (2019-11-13)

- Maintenance release to bump dependencies and deal with an accidental breaking change in multihash 0.1.4.

## Version 0.13.0 (2019-11-05)

- Reworked the transport upgrade API. See https://github.com/libp2p/rust-libp2p/pull/1240 for more information.
- Added a parameter allowing to choose the protocol negotiation protocol when upgrading a connection or a substream. See https://github.com/libp2p/rust-libp2p/pull/1245 for more information.
- Added an alternative `multistream-select` protocol called `V1Lazy`.
- Added `PlainText2Config` that implements the `/plaintext/2.0.0` protocol.
- Refactored `libp2p-identify`. Some items have been renamed.
- Now accepting `PeerId`s using the `identity` hashing algorithm as valid.
- Removed `libp2p-observed` and `libp2p-ratelimit`.
- Fixed mDNS long peer IDs not being transmitted properly.
- Added some `Debug` trait implementations.
- Fixed potential arithmetic overflows in `libp2p-kad` and `multistream-select`.

## Version 0.12.0 (2019-08-15)

- In some situations, `multistream-select` will now assume that protocol negotiation immediately succeeds. If it turns out that it failed, an error is generated when reading or writing from/to the stream.
- Replaced `listen_addr` with `local_addr` in events related to incoming connections. The address no longer has to match a previously-reported address.
- Listeners now have an identifier and can be stopped.
- Added `NetworkBehaviour::inject_listener_error` and `NetworkBehaviour::inject_listener_closed`. For diagnostic purposes, listeners can now report errors on incoming connections, such as when calling `accept(2)` fails.
- Fixed tasks sometimes not being notified when a network event happens in `libp2p-mplex`.
- Fixed a memory leak in `libp2p-kad`.
- Added `Toggle::is_enabled()`.
- Removed `IdentifyTransport`.

## Version 0.11.0 (2019-07-18)

- `libp2p-kad`: Completed the core functionality of the record storage API, thereby extending the `RecordStore` for provider records. All records expire by default and are subject to regular republication and caching as per the Kademlia spec(s). Expiration and publication intervals are configurable through the `KademliaConfig`.
- `libp2p-kad`: The routing table now never stores peers without a known (listen) address. In particular, on receiving a new inbound connection, the Kademlia behaviour now emits `KademliaEvent::UnroutablePeer` to indicate that in order for the peer to be added to the routing table and hence considered a reachable node in the DHT, a listen address of the peer must be discovered and reported via `Kademlia::add_address`. This is usually achieved through the use of the `Identify` protocol on the same connection(s).
- `libp2p-kad`: Documentation updates.
- Extracted the `swarm` and `protocols_handler`-related contents from `libp2p-core` to a new `libp2p-swarm` crate.
- Renamed `RawSwarm` to `Network`.
- Added `Floodsub::publish_any`.
- Replaced unbounded channels with bounded ones at the boundary between the `Network` (formerly `RawSwarm`) and `NodeHandler`. The node handlers will now wait if the main task is busy, instead of continuing to push events to the channel.
- Fixed the `address_translation` function ignoring `/dns` addresses.

## Version 0.10.0 (2019-06-25)

- `PollParameters` is now a trait instead of a struct.
- The `Swarm` can now be customized with connection information.
- Fixed write-only substreams now delivering data properly.
- Fixed the TCP listener accidentally shutting down if an incoming socket was closed too quickly.
- Improved the heuristics for determining external multiaddresses based on reports.
- Various fixes to Kademlia iterative queries and the WebSockets transport.

## Version 0.9.1 (2019-06-05)

- `EitherOutput` now implements `Stream` and `Sink` if their variants also implement these traits.
- `libp2p::websocket::error::Error` now implements `Sync`.

## Version 0.9.0 (2019-06-04)

- Major fixes and performance improvements to libp2p-kad.
- Initial prototype for record storage in libp2p-kad.
- Rewrote the implementation of WebSockets. It now properly supports WebSockets Secure (WSS).
- Removed `BrowserWsConfig`. Please use `libp2p::wasm_ext::ExtTransport` instead.
- Added a `Path` parameter to `multiaddr::Protocol::WS` and `WSS`. The string representation when a path is present is respectively `x-parity-ws/<path>` and `x-parity-wss/<path>` where `<path>` is percent-encoded.
- Fixed an issue with `libp2p-tcp` where the wrong listened address was returned, if the actual address was loopback.
- Added `core::upgrade::OptionalUpgrade`.
- Added some utility functions in `core::identity::secp256k1`.
- It is now possible to inject an artificial connection in the `RawSwarm`.

## Version 0.8.1 (2019-05-15)

- Fixed a vulnerability in ED25519 signatures verification in libp2p-core.

## Version 0.8.0 (2019-05-15)

- Crate now successfully runs from within the browser when compiled to WASM.
- Modified the constructors of `NoiseConfig` to accept any type of public key. The Noise handshake has consequently been modified.
- Changed the `StreamMuxer` trait to have an `Error` associated type.
- The `Swarm` now ranks externally-visible multiaddresses by how often they have been reported, ensuring that weird or malicious reports don't affect connectivity too much.
- Added `IntoProtocolsHandler::inbound_protocol`. Must return the same value as what `ProtocolsHandler::listen_protocol` would return.
- `IntoProtocolsHandler::into_handler` now takes a second parameter with the `&ConnectedPoint` to the node we are connected to.
- Replaced the `secp256k1` crate with `libsecp256k1`.
- Fixed `Kademlia::add_providing` taking a `PeerId` instead of a `Multihash`.
- Fixed various bugs in the implementation of `Kademlia`.
- Added `OneSubstreamMuxer`.
- Added the `libp2p-wasm-ext` crate.
- Added `multiaddr::from_url`.
- Added `OptionalTransport`.

## Version 0.7.1 (2019-05-15)

- Fixed a vulnerability in ED25519 signatures verification in libp2p-core.

## Version 0.7.0 (2019-04-23)

- Fixed the inactive connections shutdown mechanism not working.
- `Transport::listen_on` must now return a `Stream` that produces `ListenEvent`s. This makes it possible to notify about listened addresses at a later point in time.
- `Transport::listen_on` no longer returns an address we're listening on. This is done through `ListenEvent`s. All other `listen_on` methods have been updated accordingly.
- Added `NetworkBehaviour::inject_new_listen_addr`, `NetworkBehaviour::inject_expired_listen_addr` and `NetworkBehaviour::inject_new_external_addr`.
- `ProtocolsHandler::listen_protocol` and `ProtocolsHandlerEvent::OutboundSubstreamRequest` must now return a `SubstreamProtocol` struct containing a timeout for the upgrade.
- `Ping::new` now requires a `PingConfig`, which can be created with `PingConfig::new`.
- Removed `Transport::nat_traversal` in favour of a stand-alone `address_translation` function in `libp2p-core`.
- Reworked the API of `Multiaddr`.
- Removed the `ToMultiaddr` trait in favour of `TryFrom`.
- Added `Swarm::ban_peer_id` and `Swarm::unban_peer_id`.
- The `TPeerId` generic parameter of `RawSwarm` is now `TConnInfo` and must now implement a `ConnectionInfo` trait.
- Reworked the `PingEvent`.
- Renamed `KeepAlive::Forever` to `Yes` and `KeepAlive::Now` to `No`.

## Version 0.6.0 (2019-03-29)

- Replaced `NetworkBehaviour::inject_dial_failure` with `inject_dial_failure` and
  `inject_addr_reach_failure`. The former is called when we have finished trying to dial a node
  without success, while the latter is called when we have failed to reach a specific address.
- Fixed Kademlia storing a different hash than the reference implementation.
- Lots of bugfixes in Kademlia.
- Modified the `InboundUpgrade` and `OutboundUpgrade` trait to take a `Negotiated<TSocket>` instead
  of `TSocket`.
- `PollParameters::external_addresses` now returns `Multiaddr`es as reference instead of by value.
- Added `Swarm::external_addresses`.
- Added a `core::swarm::toggle::Toggle` that allows having a disabled `NetworkBehaviour`.

## Version 0.5.0 (2019-03-13)

- Moved the `SecioKeypair` struct in `core/identity` and renamed it to `Keypair`.
- mplex now supports half-closed substreams.
- Renamed `StreamMuxer::shutdown()` to `close()`.
- Closing a muxer with the `close()` method (formerly `shutdown`) now "destroys" all the existing substreams. After `close()` as been called, they all return either EOF or an error.
- The `shutdown_substream()` method now closes only the writing side of the substream, and you can continue reading from it until EOF or until you delete it. This was actually already more or less the case before, but it wasn't properly reflected in the API or the documentation.
- `poll_inbound()` and `poll_outbound()` no longer return an `Option`, as `None` was the same as returning an error.
- Removed the `NodeClosed` events and renamed `NodeError` to `NodeClosed`. From the API's point of view, a connection now always closes with an error.
- Added the `NodeHandlerWrapperError` enum that describes an error generated by the protocols handlers grouped together. It is either `UselessTimeout` or `Handler`. This allows properly reporting closing a connection because it is useless.
- Removed `NodeHandler::inject_inbound_closed`, `NodeHandler::inject_outbound_closed`, `NodeHandler::shutdown`, and `ProtocolsHandler::shutdown`. The handler is now dropped when a shutdown process starts. This should greatly simplify writing a handler.
- `StreamMuxer::close` now implies `flush_all`.
- Removed the `Shutdown` enum from `stream_muxer`.
- Removed `ProtocolsHandler::fuse()`.
- Reworked some API of `core/nodes/node.rs` and `core/nodes/handled_node.rs`.
- The core now works even outside of a tokio context.

## Version 0.4.2 (2019-02-27)

- Fixed periodic pinging not working.

## Version 0.4.1 (2019-02-20)

- Fixed wrong version of libp2p-noise.

## Version 0.4.0 (2019-02-20)

- The `multiaddr!` macro has been moved to the `multiaddr` crate and is now reexported under the name `build_multiaddr!`.
- Modified the functions in `upgrade::transfer` to be more convenient to use.
- Now properly sending external addresses in the identify protocol.
- Fixed duplicate addresses being reported in identify and Kademlia.
- Fixed infinite looping in the functions in `upgrade::transfer`.
- Fixed infinite loop on graceful node shutdown with the `ProtocolsHandlerSelect`.
- Fixed various issues with nodes dialing each other simultaneously.
- Added the `StreamMuxer::is_remote_acknowledged()` method.
- Added a `BandwidthLogging` transport wrapper that logs the bandwidth consumption.
- The addresses to try dialing when dialing a node is now refreshed by the `Swarm` when necessary.
- Lots of modifications to the semi-private structs in `core/nodes`.
- Added `IdentifyEvent::SendBack`, when we send back our information.
- Rewrote the `MemoryTransport` to be similar to the `TcpConfig`.

## Version 0.3.1 (2019-02-02)

- Added `NetworkBehaviour::inject_replaced` that is called whenever we replace a connection with a different connection to the same peer.
- Fixed various issues with Kademlia.

## Version 0.3.0 (2019-01-30)

- Removed the `topology` module and everything it contained, including the `Topology` trait.
- Added `libp2p-noise` that supports Noise handshakes, as an alternative to `libp2p-secio`.
- Updated `ring` to version 0.14.
- Creating a `Swarm` now expects the `PeerId` of the local node, instead of a `Topology`.
- Added `NetworkBehaviour::addresses_of_peer` that returns the addresses a `NetworkBehaviour` knows about a given peer. This exists as a replacement for the topology.
- The `Kademlia` and `Mdns` behaviours now report and store the list of addresses they discover.
- You must now call `Floodsub::add_node_to_partial_view()` and `Floodsub::remove_node_from_partial_view` to add/remove nodes from the list of nodes that floodsub must send messages to.
- Added `NetworkBehaviour::inject_dial_failure` that is called when we fail to dial an address.
- `ProtocolsHandler::connection_keep_alive()` now returns a `KeepAlive` enum that provides more fine grained control.
- The `NodeHandlerWrapper` no longer has a 5 seconds inactivity timeout. This is now handled entirely by `ProtocolsHandler::connection_keep_alive()`.
- Now properly denying connections incoming from the same `PeerId` as ours.
- Added a `SwarmBuilder`. The `incoming_limit` method lets you configure the number of simultaneous incoming connections.
- Removed `FloodsubHandler`, `PingListenHandler` and `PeriodicPingHandler`.
- The structs in `core::nodes` are now generic over the `PeerId`.
- Added `SecioKeypair::ed25519_raw_key()`.
- Fix improper connection shutdown in `ProtocolsHandler`.

## Version 0.2.2 (2019-01-14)

- Fixed improper dependencies versions causing deriving `NetworkBehaviour` to generate an error.

## Version 0.2.1 (2019-01-14)

- Added the `IntoNodeHandler` and `IntoProtocolsHandler` traits, allowing node handlers and protocol handlers to know the `PeerId` of the node they are interacting with.

## Version 0.2 (2019-01-10)

- The `Transport` trait now has an `Error` associated type instead of always using `std::io::Error`.
- Merged `PeriodicPing` and `PingListen` into one `Ping` behaviour.
- `Floodsub` now generates `FloodsubEvent`s instead of direct floodsub messages.
- Added `ProtocolsHandler::connection_keep_alive`. If all the handlers return `false`, then the connection to the remote node will automatically be gracefully closed after a few seconds.
- The crate now successfuly compiles for the `wasm32-unknown-unknown` target.
- Updated `ring` to version 0.13.
- Updated `secp256k1` to version 0.12.
- The enum returned by `RawSwarm::peer()` can now return `LocalNode`. This makes it impossible to accidentally attempt to dial the local node.
- Removed `Transport::map_err_dial`.
- Removed the `Result` from some connection-related methods in the `RawSwarm`, as they could never error.
- If a node doesn't respond to pings, we now generate an error on the connection instead of trying to gracefully close it.<|MERGE_RESOLUTION|>--- conflicted
+++ resolved
@@ -42,13 +42,12 @@
 
 # `libp2p` facade crate
 
-<<<<<<< HEAD
 ## Version 0.43.0 [unreleased]
 
 - Update individual crates.
   - `libp2p-gossipsub`
   - `libp2p-metrics`
-=======
+
 ## Version 0.42.1 [2022-02-02]
 
 - Update individual crates.
@@ -56,7 +55,6 @@
       - [v0.6.1](protocols/relay/CHANGELOG.md#061-2022-02-02)
   - `libp2p-tcp`
       - [v0.31.1](transports/tcp/CHANGELOG.md#0311-2022-02-02)
->>>>>>> fbdd208d
 
 ## Version 0.42.0 [2022-01-27]
 
