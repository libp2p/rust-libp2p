--- conflicted
+++ resolved
@@ -52,12 +52,7 @@
       - run:
           name: Build for wasm32
           # TODO: also run tests but with --no-run; important to detect linking errors
-<<<<<<< HEAD
-          # TODO: secp doesn't compile for wasm yet
-          command: cargo web build --features "libp2p-websocket"
-=======
           command: cargo web build
->>>>>>> 45f308c8
       - save_cache:
           key: test-wasm-cache
           paths:
