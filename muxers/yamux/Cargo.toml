[package]
name = "libp2p-yamux"
edition = "2018"
description = "Yamux multiplexing protocol for libp2p"
<<<<<<< HEAD
version = "0.27.0"
=======
version = "0.28.0"
>>>>>>> 3f38c1c8
authors = ["Parity Technologies <admin@parity.io>"]
license = "MIT"
repository = "https://github.com/libp2p/rust-libp2p"
keywords = ["peer-to-peer", "libp2p", "networking"]
categories = ["network-programming", "asynchronous"]

[dependencies]
futures = "0.3.1"
<<<<<<< HEAD
libp2p-core = { version = "0.24.0", path = "../../core" }
=======
libp2p-core = { version = "0.25.0", path = "../../core" }
>>>>>>> 3f38c1c8
parking_lot = "0.11"
thiserror = "1.0"
yamux = "0.8.0"<|MERGE_RESOLUTION|>--- conflicted
+++ resolved
@@ -2,11 +2,7 @@
 name = "libp2p-yamux"
 edition = "2018"
 description = "Yamux multiplexing protocol for libp2p"
-<<<<<<< HEAD
-version = "0.27.0"
-=======
 version = "0.28.0"
->>>>>>> 3f38c1c8
 authors = ["Parity Technologies <admin@parity.io>"]
 license = "MIT"
 repository = "https://github.com/libp2p/rust-libp2p"
@@ -15,11 +11,7 @@
 
 [dependencies]
 futures = "0.3.1"
-<<<<<<< HEAD
-libp2p-core = { version = "0.24.0", path = "../../core" }
-=======
 libp2p-core = { version = "0.25.0", path = "../../core" }
->>>>>>> 3f38c1c8
 parking_lot = "0.11"
 thiserror = "1.0"
 yamux = "0.8.0"