[package]
name = "libp2p-yamux"
edition = "2021"
rust-version = "1.56.1"
description = "Yamux multiplexing protocol for libp2p"
<<<<<<< HEAD
version = "0.41.1"
=======
version = "0.42.0"
>>>>>>> 90df86d9
authors = ["Parity Technologies <admin@parity.io>"]
license = "MIT"
repository = "https://github.com/libp2p/rust-libp2p"
keywords = ["peer-to-peer", "libp2p", "networking"]
categories = ["network-programming", "asynchronous"]

[dependencies]
futures = "0.3.1"
libp2p-core = { version = "0.38.0", path = "../../core" }
parking_lot = "0.12"
thiserror = "1.0"
yamux = "0.10.0"
log = "0.4"

[dev-dependencies]
async-std = { version = "1.7.0", features = ["attributes"] }
libp2p-muxer-test-harness = { path = "../test-harness" }

# Passing arguments to the docsrs builder in order to properly document cfg's. 
# More information: https://docs.rs/about/builds#cross-compiling
[package.metadata.docs.rs]
all-features = true
rustdoc-args = ["--cfg", "docsrs"]
rustc-args = ["--cfg", "docsrs"]<|MERGE_RESOLUTION|>--- conflicted
+++ resolved
@@ -3,11 +3,7 @@
 edition = "2021"
 rust-version = "1.56.1"
 description = "Yamux multiplexing protocol for libp2p"
-<<<<<<< HEAD
-version = "0.41.1"
-=======
 version = "0.42.0"
->>>>>>> 90df86d9
 authors = ["Parity Technologies <admin@parity.io>"]
 license = "MIT"
 repository = "https://github.com/libp2p/rust-libp2p"
@@ -26,7 +22,7 @@
 async-std = { version = "1.7.0", features = ["attributes"] }
 libp2p-muxer-test-harness = { path = "../test-harness" }
 
-# Passing arguments to the docsrs builder in order to properly document cfg's. 
+# Passing arguments to the docsrs builder in order to properly document cfg's.
 # More information: https://docs.rs/about/builds#cross-compiling
 [package.metadata.docs.rs]
 all-features = true
