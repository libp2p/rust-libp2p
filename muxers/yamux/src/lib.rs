// Copyright 2018 Parity Technologies (UK) Ltd.
//
// Permission is hereby granted, free of charge, to any person obtaining a
// copy of this software and associated documentation files (the "Software"),
// to deal in the Software without restriction, including without limitation
// the rights to use, copy, modify, merge, publish, distribute, sublicense,
// and/or sell copies of the Software, and to permit persons to whom the
// Software is furnished to do so, subject to the following conditions:
//
// The above copyright notice and this permission notice shall be included in
// all copies or substantial portions of the Software.
//
// THE SOFTWARE IS PROVIDED "AS IS", WITHOUT WARRANTY OF ANY KIND, EXPRESS
// OR IMPLIED, INCLUDING BUT NOT LIMITED TO THE WARRANTIES OF MERCHANTABILITY,
// FITNESS FOR A PARTICULAR PURPOSE AND NONINFRINGEMENT. IN NO EVENT SHALL THE
// AUTHORS OR COPYRIGHT HOLDERS BE LIABLE FOR ANY CLAIM, DAMAGES OR OTHER
// LIABILITY, WHETHER IN AN ACTION OF CONTRACT, TORT OR OTHERWISE, ARISING
// FROM, OUT OF OR IN CONNECTION WITH THE SOFTWARE OR THE USE OR OTHER
// DEALINGS IN THE SOFTWARE.

//! Implements the Yamux multiplexing protocol for libp2p, see also the
//! [specification](https://github.com/hashicorp/yamux/blob/master/spec.md).

use futures::{
    future,
    prelude::*,
    ready,
    stream::{BoxStream, LocalBoxStream},
};
use libp2p_core::muxing::{StreamMuxer, StreamMuxerEvent};
use libp2p_core::upgrade::{InboundUpgrade, OutboundUpgrade, UpgradeInfo};
use parking_lot::Mutex;
use std::{
    fmt, io, iter, mem,
    pin::Pin,
    task::{Context, Poll},
};

/// A Yamux connection.
pub struct Yamux<S>(Mutex<Inner<S>>);

impl<S> fmt::Debug for Yamux<S> {
    fn fmt(&self, f: &mut fmt::Formatter<'_>) -> fmt::Result {
        f.write_str("Yamux")
    }
}

struct Inner<S> {
    /// The [`futures::stream::Stream`] of incoming substreams.
    incoming: S,
    /// Handle to control the connection.
    control: yamux::Control,
}

/// A token to poll for an outbound substream.
#[derive(Debug)]
pub struct OpenSubstreamToken(());

impl<C> Yamux<Incoming<C>>
where
    C: AsyncRead + AsyncWrite + Send + Unpin + 'static,
{
    /// Create a new Yamux connection.
    fn new(io: C, cfg: yamux::Config, mode: yamux::Mode) -> Self {
        let conn = yamux::Connection::new(io, cfg, mode);
        let ctrl = conn.control();
        let inner = Inner {
            incoming: Incoming {
                stream: yamux::into_stream(conn).err_into().boxed(),
                _marker: std::marker::PhantomData,
            },
            control: ctrl,
        };
        Yamux(Mutex::new(inner))
    }
}

impl<C> Yamux<LocalIncoming<C>>
where
    C: AsyncRead + AsyncWrite + Unpin + 'static,
{
    /// Create a new Yamux connection (which is ![`Send`]).
    fn local(io: C, cfg: yamux::Config, mode: yamux::Mode) -> Self {
        let conn = yamux::Connection::new(io, cfg, mode);
        let ctrl = conn.control();
        let inner = Inner {
            incoming: LocalIncoming {
                stream: yamux::into_stream(conn).err_into().boxed_local(),
                _marker: std::marker::PhantomData,
            },
            control: ctrl,
        };
        Yamux(Mutex::new(inner))
    }
}

/// > **Note**: This implementation never emits [`StreamMuxerEvent::AddressChange`] events.
impl<S> StreamMuxer for Yamux<S>
where
    S: Stream<Item = Result<yamux::Stream, yamux::ConnectionError>> + Unpin,
{
    type Substream = yamux::Stream;
    type OutboundSubstream = OpenSubstreamToken;

    fn poll_event(
        &self,
        c: &mut Context<'_>,
    ) -> Poll<io::Result<StreamMuxerEvent<Self::Substream>>> {
        let mut inner = self.0.lock();
        match ready!(inner.incoming.poll_next_unpin(c)) {
            Some(Ok(s)) => Poll::Ready(Ok(StreamMuxerEvent::InboundSubstream(s))),
            Some(Err(e)) => Poll::Ready(Err(to_io_error(e))),
            None => Poll::Ready(Err(to_io_error(yamux::ConnectionError::Closed))),
        }
    }

    fn open_outbound(&self) -> Self::OutboundSubstream {
        OpenSubstreamToken(())
    }

    fn poll_outbound(
        &self,
        c: &mut Context<'_>,
        _: &mut OpenSubstreamToken,
    ) -> Poll<io::Result<Self::Substream>> {
        let mut inner = self.0.lock();
        Pin::new(&mut inner.control)
            .poll_open_stream(c)
            .map_err(to_io_error)
    }

    fn destroy_outbound(&self, _: Self::OutboundSubstream) {
        self.0.lock().control.abort_open_stream()
    }

    fn read_substream(
        &self,
        c: &mut Context<'_>,
        s: &mut Self::Substream,
        b: &mut [u8],
    ) -> Poll<io::Result<usize>> {
        Pin::new(s).poll_read(c, b)
    }

    fn write_substream(
        &self,
        c: &mut Context<'_>,
        s: &mut Self::Substream,
        b: &[u8],
    ) -> Poll<io::Result<usize>> {
        Pin::new(s).poll_write(c, b)
    }

    fn flush_substream(
        &self,
        c: &mut Context<'_>,
        s: &mut Self::Substream,
    ) -> Poll<io::Result<()>> {
        Pin::new(s).poll_flush(c)
    }

    fn shutdown_substream(
        &self,
        c: &mut Context<'_>,
        s: &mut Self::Substream,
    ) -> Poll<io::Result<()>> {
        Pin::new(s).poll_close(c)
    }

    fn destroy_substream(&self, _: Self::Substream) {}

    fn poll_close(&self, c: &mut Context<'_>) -> Poll<io::Result<()>> {
        let mut inner = self.0.lock();
<<<<<<< HEAD
        if let std::task::Poll::Ready(x) = Pin::new(&mut inner.control).poll_close(c) {
            return Poll::Ready(x.map_err(to_io_error));
        }
        while let std::task::Poll::Ready(x) = inner.incoming.poll_next_unpin(c) {
            match x {
                Some(Ok(_)) => {} // drop inbound stream
                Some(Err(e)) => return Poll::Ready(Err(to_io_error(e))),
=======

        if let Poll::Ready(()) = Pin::new(&mut inner.control)
            .poll_close(c)
            .map_err(YamuxError)?
        {
            return Poll::Ready(Ok(()));
        }

        while let Poll::Ready(maybe_inbound_stream) = inner.incoming.poll_next_unpin(c)? {
            match maybe_inbound_stream {
                Some(inbound_stream) => mem::drop(inbound_stream),
>>>>>>> 3611d69e
                None => return Poll::Ready(Ok(())),
            }
        }

        Poll::Pending
    }
}

/// The yamux configuration.
#[derive(Debug, Clone)]
pub struct YamuxConfig {
    inner: yamux::Config,
    mode: Option<yamux::Mode>,
}

/// The window update mode determines when window updates are
/// sent to the remote, giving it new credit to send more data.
pub struct WindowUpdateMode(yamux::WindowUpdateMode);

impl WindowUpdateMode {
    /// The window update mode whereby the remote is given
    /// new credit via a window update whenever the current
    /// receive window is exhausted when data is received,
    /// i.e. this mode cannot exert back-pressure from application
    /// code that is slow to read from a substream.
    ///
    /// > **Note**: The receive buffer may overflow with this
    /// > strategy if the receiver is too slow in reading the
    /// > data from the buffer. The maximum receive buffer
    /// > size must be tuned appropriately for the desired
    /// > throughput and level of tolerance for (temporarily)
    /// > slow receivers.
    pub fn on_receive() -> Self {
        WindowUpdateMode(yamux::WindowUpdateMode::OnReceive)
    }

    /// The window update mode whereby the remote is given new
    /// credit only when the current receive window is exhausted
    /// when data is read from the substream's receive buffer,
    /// i.e. application code that is slow to read from a substream
    /// exerts back-pressure on the remote.
    ///
    /// > **Note**: If the receive window of a substream on
    /// > both peers is exhausted and both peers are blocked on
    /// > sending data before reading from the stream, a deadlock
    /// > occurs. To avoid this situation, reading from a substream
    /// > should never be blocked on writing to the same substream.
    ///
    /// > **Note**: With this strategy, there is usually no point in the
    /// > receive buffer being larger than the window size.
    pub fn on_read() -> Self {
        WindowUpdateMode(yamux::WindowUpdateMode::OnRead)
    }
}

/// The yamux configuration for upgrading I/O resources which are ![`Send`].
#[derive(Clone)]
pub struct YamuxLocalConfig(YamuxConfig);

impl YamuxConfig {
    /// Creates a new `YamuxConfig` in client mode, regardless of whether
    /// it will be used for an inbound or outbound upgrade.
    pub fn client() -> Self {
        Self {
            mode: Some(yamux::Mode::Client),
            ..Default::default()
        }
    }

    /// Creates a new `YamuxConfig` in server mode, regardless of whether
    /// it will be used for an inbound or outbound upgrade.
    pub fn server() -> Self {
        Self {
            mode: Some(yamux::Mode::Server),
            ..Default::default()
        }
    }

    /// Sets the size (in bytes) of the receive window per substream.
    pub fn set_receive_window_size(&mut self, num_bytes: u32) -> &mut Self {
        self.inner.set_receive_window(num_bytes);
        self
    }

    /// Sets the maximum size (in bytes) of the receive buffer per substream.
    pub fn set_max_buffer_size(&mut self, num_bytes: usize) -> &mut Self {
        self.inner.set_max_buffer_size(num_bytes);
        self
    }

    /// Sets the maximum number of concurrent substreams.
    pub fn set_max_num_streams(&mut self, num_streams: usize) -> &mut Self {
        self.inner.set_max_num_streams(num_streams);
        self
    }

    /// Sets the window update mode that determines when the remote
    /// is given new credit for sending more data.
    pub fn set_window_update_mode(&mut self, mode: WindowUpdateMode) -> &mut Self {
        self.inner.set_window_update_mode(mode.0);
        self
    }

    /// Converts the config into a [`YamuxLocalConfig`] for use with upgrades
    /// of I/O streams that are ![`Send`].
    pub fn into_local(self) -> YamuxLocalConfig {
        YamuxLocalConfig(self)
    }
}

impl Default for YamuxConfig {
    fn default() -> Self {
        let mut inner = yamux::Config::default();
        // For conformity with mplex, read-after-close on a multiplexed
        // connection is never permitted and not configurable.
        inner.set_read_after_close(false);
        YamuxConfig { inner, mode: None }
    }
}

impl UpgradeInfo for YamuxConfig {
    type Info = &'static [u8];
    type InfoIter = iter::Once<Self::Info>;

    fn protocol_info(&self) -> Self::InfoIter {
        iter::once(b"/yamux/1.0.0")
    }
}

impl UpgradeInfo for YamuxLocalConfig {
    type Info = &'static [u8];
    type InfoIter = iter::Once<Self::Info>;

    fn protocol_info(&self) -> Self::InfoIter {
        iter::once(b"/yamux/1.0.0")
    }
}

impl<C> InboundUpgrade<C> for YamuxConfig
where
    C: AsyncRead + AsyncWrite + Send + Unpin + 'static,
{
    type Output = Yamux<Incoming<C>>;
    type Error = io::Error;
    type Future = future::Ready<Result<Self::Output, Self::Error>>;

    fn upgrade_inbound(self, io: C, _: Self::Info) -> Self::Future {
        let mode = self.mode.unwrap_or(yamux::Mode::Server);
        future::ready(Ok(Yamux::new(io, self.inner, mode)))
    }
}

impl<C> InboundUpgrade<C> for YamuxLocalConfig
where
    C: AsyncRead + AsyncWrite + Unpin + 'static,
{
    type Output = Yamux<LocalIncoming<C>>;
    type Error = io::Error;
    type Future = future::Ready<Result<Self::Output, Self::Error>>;

    fn upgrade_inbound(self, io: C, _: Self::Info) -> Self::Future {
        let cfg = self.0;
        let mode = cfg.mode.unwrap_or(yamux::Mode::Server);
        future::ready(Ok(Yamux::local(io, cfg.inner, mode)))
    }
}

impl<C> OutboundUpgrade<C> for YamuxConfig
where
    C: AsyncRead + AsyncWrite + Send + Unpin + 'static,
{
    type Output = Yamux<Incoming<C>>;
    type Error = io::Error;
    type Future = future::Ready<Result<Self::Output, Self::Error>>;

    fn upgrade_outbound(self, io: C, _: Self::Info) -> Self::Future {
        let mode = self.mode.unwrap_or(yamux::Mode::Client);
        future::ready(Ok(Yamux::new(io, self.inner, mode)))
    }
}

impl<C> OutboundUpgrade<C> for YamuxLocalConfig
where
    C: AsyncRead + AsyncWrite + Unpin + 'static,
{
    type Output = Yamux<LocalIncoming<C>>;
    type Error = io::Error;
    type Future = future::Ready<Result<Self::Output, Self::Error>>;

    fn upgrade_outbound(self, io: C, _: Self::Info) -> Self::Future {
        let cfg = self.0;
        let mode = cfg.mode.unwrap_or(yamux::Mode::Client);
        future::ready(Ok(Yamux::local(io, cfg.inner, mode)))
    }
}

fn to_io_error(e: yamux::ConnectionError) -> io::Error {
    match e {
        yamux::ConnectionError::Io(e) => e,
        e => io::Error::new(io::ErrorKind::Other, e),
    }
}

/// The [`futures::stream::Stream`] of incoming substreams.
pub struct Incoming<T> {
    stream: BoxStream<'static, Result<yamux::Stream, yamux::ConnectionError>>,
    _marker: std::marker::PhantomData<T>,
}

impl<T> fmt::Debug for Incoming<T> {
    fn fmt(&self, f: &mut fmt::Formatter<'_>) -> fmt::Result {
        f.write_str("Incoming")
    }
}

/// The [`futures::stream::Stream`] of incoming substreams (`!Send`).
pub struct LocalIncoming<T> {
    stream: LocalBoxStream<'static, Result<yamux::Stream, yamux::ConnectionError>>,
    _marker: std::marker::PhantomData<T>,
}

impl<T> fmt::Debug for LocalIncoming<T> {
    fn fmt(&self, f: &mut fmt::Formatter<'_>) -> fmt::Result {
        f.write_str("LocalIncoming")
    }
}

impl<T> Stream for Incoming<T> {
    type Item = Result<yamux::Stream, yamux::ConnectionError>;

    fn poll_next(
        mut self: Pin<&mut Self>,
        cx: &mut Context<'_>,
    ) -> std::task::Poll<Option<Self::Item>> {
        self.stream.as_mut().poll_next_unpin(cx)
    }

    fn size_hint(&self) -> (usize, Option<usize>) {
        self.stream.size_hint()
    }
}

impl<T> Unpin for Incoming<T> {}

impl<T> Stream for LocalIncoming<T> {
    type Item = Result<yamux::Stream, yamux::ConnectionError>;

    fn poll_next(
        mut self: Pin<&mut Self>,
        cx: &mut Context<'_>,
    ) -> std::task::Poll<Option<Self::Item>> {
        self.stream.as_mut().poll_next_unpin(cx)
    }

    fn size_hint(&self) -> (usize, Option<usize>) {
        self.stream.size_hint()
    }
}

impl<T> Unpin for LocalIncoming<T> {}<|MERGE_RESOLUTION|>--- conflicted
+++ resolved
@@ -171,27 +171,18 @@
 
     fn poll_close(&self, c: &mut Context<'_>) -> Poll<io::Result<()>> {
         let mut inner = self.0.lock();
-<<<<<<< HEAD
-        if let std::task::Poll::Ready(x) = Pin::new(&mut inner.control).poll_close(c) {
-            return Poll::Ready(x.map_err(to_io_error));
-        }
-        while let std::task::Poll::Ready(x) = inner.incoming.poll_next_unpin(c) {
-            match x {
-                Some(Ok(_)) => {} // drop inbound stream
-                Some(Err(e)) => return Poll::Ready(Err(to_io_error(e))),
-=======
 
         if let Poll::Ready(()) = Pin::new(&mut inner.control)
             .poll_close(c)
-            .map_err(YamuxError)?
+            .map_err(to_io_error)?
         {
             return Poll::Ready(Ok(()));
         }
 
-        while let Poll::Ready(maybe_inbound_stream) = inner.incoming.poll_next_unpin(c)? {
+        while let Poll::Ready(maybe_inbound_stream) = inner.incoming.poll_next_unpin(c) {
             match maybe_inbound_stream {
-                Some(inbound_stream) => mem::drop(inbound_stream),
->>>>>>> 3611d69e
+                Some(Ok(inbound_stream)) => mem::drop(inbound_stream),
+                Some(Err(e)) => return Poll::Ready(Err(to_io_error(e))),
                 None => return Poll::Ready(Ok(())),
             }
         }
