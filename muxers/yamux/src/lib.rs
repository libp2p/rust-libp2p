--- conflicted
+++ resolved
@@ -22,11 +22,7 @@
 
 #![cfg_attr(docsrs, feature(doc_cfg, doc_auto_cfg))]
 
-<<<<<<< HEAD
 use futures::{future, prelude::*, ready};
-=======
-use futures::{future, prelude::*, ready, stream::BoxStream};
->>>>>>> 2651e197
 use libp2p_core::muxing::{StreamMuxer, StreamMuxerEvent};
 use libp2p_core::upgrade::{InboundUpgrade, OutboundUpgrade, UpgradeInfo};
 use std::collections::VecDeque;
@@ -41,23 +37,12 @@
 use yamux::ConnectionError;
 
 /// A Yamux connection.
-<<<<<<< HEAD
 #[derive(Debug)]
 pub struct Muxer<S> {
     connection: yamux::Connection<S>,
     /// Temporarily buffers inbound streams in case our node is performing backpressure on the remote.
     ///
     /// The only way how yamux can make progress is by calling [`yamux::Connection::poll_next_inbound`]. However, the
-=======
-pub struct Muxer<C> {
-    /// The [`futures::stream::Stream`] of incoming substreams.
-    incoming: BoxStream<'static, Result<yamux::Stream, yamux::ConnectionError>>,
-    /// Handle to control the connection.
-    control: yamux::Control,
-    /// Temporarily buffers inbound streams in case our node is performing backpressure on the remote.
-    ///
-    /// The only way how yamux can make progress is by driving the stream. However, the
->>>>>>> 2651e197
     /// [`StreamMuxer`] interface is designed to allow a caller to selectively make progress via
     /// [`StreamMuxer::poll_inbound`] and [`StreamMuxer::poll_outbound`] whilst the more general
     /// [`StreamMuxer::poll`] is designed to make progress on existing streams etc.
@@ -73,32 +58,14 @@
 
 const MAX_BUFFERED_INBOUND_STREAMS: usize = 25;
 
-<<<<<<< HEAD
-=======
-impl<S> fmt::Debug for Muxer<S> {
-    fn fmt(&self, f: &mut fmt::Formatter<'_>) -> fmt::Result {
-        f.write_str("Yamux")
-    }
-}
-
->>>>>>> 2651e197
 impl<C> Muxer<C>
 where
     C: AsyncRead + AsyncWrite + Send + Unpin + 'static,
 {
     /// Create a new Yamux connection.
     fn new(io: C, cfg: yamux::Config, mode: yamux::Mode) -> Self {
-<<<<<<< HEAD
         Muxer {
             connection: yamux::Connection::new(io, cfg, mode),
-=======
-        let conn = yamux::Connection::new(io, cfg, mode);
-        let ctrl = conn.control();
-
-        Self {
-            incoming: yamux::into_stream(conn).err_into().boxed(),
-            control: ctrl,
->>>>>>> 2651e197
             inbound_stream_buffer: VecDeque::default(),
             inbound_stream_waker: None,
             _phantom: Default::default(),
@@ -108,11 +75,7 @@
 
 impl<C> StreamMuxer for Muxer<C>
 where
-<<<<<<< HEAD
-    S: AsyncRead + AsyncWrite + Unpin + 'static,
-=======
-    C: AsyncRead + AsyncWrite + Send + Unpin + 'static,
->>>>>>> 2651e197
+    C: AsyncRead + AsyncWrite + Unpin + 'static,
 {
     type Substream = Stream;
     type Error = Error;
@@ -134,22 +97,16 @@
         mut self: Pin<&mut Self>,
         cx: &mut Context<'_>,
     ) -> Poll<Result<Self::Substream, Self::Error>> {
-<<<<<<< HEAD
         let stream = ready!(self.connection.poll_new_outbound(cx).map_err(Error)?);
 
         Poll::Ready(Ok(Stream(stream)))
     }
 
     fn poll_close(mut self: Pin<&mut Self>, cx: &mut Context<'_>) -> Poll<Result<(), Self::Error>> {
-        ready!(self.connection.poll_close(cx).map_err(Error)?);
+        ready!(self.connection.poll_close(cx).map_ok(Stream)
+            .map_err(Error)?);
 
         Poll::Ready(Ok(()))
-=======
-        Pin::new(&mut self.control)
-            .poll_open_stream(cx)
-            .map_ok(Stream)
-            .map_err(Error)
->>>>>>> 2651e197
     }
 
     fn poll(
@@ -175,26 +132,6 @@
         cx.waker().wake_by_ref();
         Poll::Pending
     }
-<<<<<<< HEAD
-=======
-
-    fn poll_close(mut self: Pin<&mut Self>, c: &mut Context<'_>) -> Poll<Result<(), Error>> {
-        if let Poll::Ready(()) = Pin::new(&mut self.control).poll_close(c).map_err(Error)? {
-            return Poll::Ready(Ok(()));
-        }
-
-        while let Poll::Ready(maybe_inbound_stream) =
-            self.incoming.poll_next_unpin(c).map_err(Error)?
-        {
-            match maybe_inbound_stream {
-                Some(inbound_stream) => mem::drop(inbound_stream),
-                None => return Poll::Ready(Ok(())),
-            }
-        }
-
-        Poll::Pending
-    }
->>>>>>> 2651e197
 }
 
 /// A stream produced by the yamux multiplexer.
@@ -247,29 +184,16 @@
 
 impl<C> Muxer<C>
 where
-<<<<<<< HEAD
     S: AsyncRead + AsyncWrite + Unpin + 'static,
 {
     fn poll_inner(&mut self, cx: &mut Context<'_>) -> Poll<Result<Stream, Error>> {
         let stream = ready!(self.connection.poll_next_inbound(cx).map_err(Error))
-            .transpose()?
-            .ok_or(Error(ConnectionError::Closed))?;
-
-        Poll::Ready(Ok(Stream(stream)))
-=======
-    C: AsyncRead + AsyncWrite + Send + Unpin + 'static,
-{
-    fn poll_inner(&mut self, cx: &mut Context<'_>) -> Poll<Result<Stream, Error>> {
-        self.incoming.poll_next_unpin(cx).map(|maybe_stream| {
-            let stream = maybe_stream
-                .transpose()
+            .transpose()
                 .map_err(Error)?
                 .map(Stream)
-                .ok_or(Error(ConnectionError::Closed))?;
-
-            Ok(stream)
-        })
->>>>>>> 2651e197
+            .ok_or(Error(ConnectionError::Closed))?;
+
+        Poll::Ready(Ok(Stream(stream)))
     }
 }
 
@@ -363,57 +287,6 @@
         self.inner.set_window_update_mode(mode.0);
         self
     }
-<<<<<<< HEAD
-}
-
-/// A stream produced by the yamux multiplexer.
-#[derive(Debug)]
-pub struct Stream(yamux::Stream);
-
-impl AsyncRead for Stream {
-    fn poll_read(
-        mut self: Pin<&mut Self>,
-        cx: &mut Context<'_>,
-        buf: &mut [u8],
-    ) -> Poll<io::Result<usize>> {
-        Pin::new(&mut self.0).poll_read(cx, buf)
-    }
-
-    fn poll_read_vectored(
-        mut self: Pin<&mut Self>,
-        cx: &mut Context<'_>,
-        bufs: &mut [IoSliceMut<'_>],
-    ) -> Poll<io::Result<usize>> {
-        Pin::new(&mut self.0).poll_read_vectored(cx, bufs)
-    }
-}
-
-impl AsyncWrite for Stream {
-    fn poll_write(
-        mut self: Pin<&mut Self>,
-        cx: &mut Context<'_>,
-        buf: &[u8],
-    ) -> Poll<io::Result<usize>> {
-        Pin::new(&mut self.0).poll_write(cx, buf)
-    }
-
-    fn poll_write_vectored(
-        mut self: Pin<&mut Self>,
-        cx: &mut Context<'_>,
-        bufs: &[IoSlice<'_>],
-    ) -> Poll<io::Result<usize>> {
-        Pin::new(&mut self.0).poll_write_vectored(cx, bufs)
-    }
-
-    fn poll_flush(mut self: Pin<&mut Self>, cx: &mut Context<'_>) -> Poll<io::Result<()>> {
-        Pin::new(&mut self.0).poll_flush(cx)
-    }
-
-    fn poll_close(mut self: Pin<&mut Self>, cx: &mut Context<'_>) -> Poll<io::Result<()>> {
-        Pin::new(&mut self.0).poll_close(cx)
-    }
-=======
->>>>>>> 2651e197
 }
 
 impl Default for Config {
@@ -463,15 +336,6 @@
     }
 }
 
-<<<<<<< HEAD
-#[deprecated(note = "Import the `yamux` module and refer to this type as `yamux::Error` instead.")]
-pub type YamuxError = Error;
-
-/// The Yamux [`StreamMuxer`] error type.
-#[derive(Debug, Error)]
-#[error(transparent)]
-pub struct Error(ConnectionError);
-=======
 /// The Yamux [`StreamMuxer`] error type.
 #[derive(Debug, Error)]
 #[error(transparent)]
@@ -484,5 +348,4 @@
             e => io::Error::new(io::ErrorKind::Other, e),
         }
     }
-}
->>>>>>> 2651e197
+}