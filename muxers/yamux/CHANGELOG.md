--- conflicted
+++ resolved
@@ -1,28 +1,10 @@
-<<<<<<< HEAD
 # 0.23.0 [unreleased]
 
 - Update to `yamux-0.6.0`. As explain below, this is step 2 of 4 in a multi-release
   upgrade. This version recognises and sets the flag that causes the new semantics
   for the initial window update.
 
-# 0.22.0 [unreleased]
-=======
 # 0.22.0 [2020-09-09]
-
-- Update to `yamux-0.5.0`. *This is the start of a multi-release transition* to a
-  different behaviour w.r.t. the initial window update frame. Tracked in [[1]],
-  this will change the initial window update to mean "in addition to the default
-  receive window" rather than "the total receive window". This version recognises
-  a temporary flag, that will cause the new meaning. The next version `0.23.0`
-  will also set the flag. Version `0.24.0` will still set the flag but will always
-  implement the new meaning, and (finally) version `0.25.0` will no longer set the
-  flag and always use the additive semantics. If current code uses the default
-  Yamux configuration, all upgrades need to be performed in order because each
-  version is only compatible with its immediate predecessor. Alternatively, if the
-  default configuration is deployed with `lazy_open` set to `true`, one can
-  directly upgrade from version `0.21.0` to `0.25.0` without any intermediate
-  upgrades.
->>>>>>> 7c3b8a9c
 
 - Update to `yamux-0.5.0`. *This is the start of a multi-release transition* to a
   different behaviour w.r.t. the initial window update frame. Tracked in [[1]],
