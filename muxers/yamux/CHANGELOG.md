--- conflicted
+++ resolved
@@ -2,11 +2,10 @@
 
 - Update to `libp2p-core` `v0.38.0`.
 
-<<<<<<< HEAD
 - Update `rust-version` to reflect the actual MSRV: 1.60.0. See [PR 3090].
 
 [PR 3090]: https://github.com/libp2p/rust-libp2p/pull/3090
-=======
+
 # 0.41.1
 
 - Yield from `StreamMuxer::poll` as soon as we receive a single substream.
@@ -15,7 +14,6 @@
 
 [PR 3071]: https://github.com/libp2p/rust-libp2p/pull/3071/
 [issue 3041]: https://github.com/libp2p/rust-libp2p/issues/3041/
->>>>>>> 69efe632
 
 # 0.41.0
 
