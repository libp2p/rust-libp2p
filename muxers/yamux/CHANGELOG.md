## 0.44.0 - unreleased

<<<<<<< HEAD
- Update to `yamux` `v0.11.0` and remove `YamuxLocalConfig`, `Incoming` and `LocalIncoming` types.
  Version `v0.11.0` of `yamux` no longer requires these wrappers.
  See [PR 3013].

[PR 3013]: https://github.com/libp2p/rust-libp2p/pull/3013
=======
- Raise MSRV to 1.65.
  See [PR 3715].

[PR 3715]: https://github.com/libp2p/rust-libp2p/pull/3715
>>>>>>> c7288244

## 0.43.1

- Drop `Yamux` prefix from all types.
  Users are encouraged to import the `yamux` module and refer to types via `yamux::Muxer`, `yamux::Config` etc.
  See [PR 3852].

[PR 3852]: https://github.com/libp2p/rust-libp2p/pull/3852

## 0.43.0

- Update to `libp2p-core` `v0.39.0`.

## 0.42.0

- Update to `libp2p-core` `v0.38.0`.

- Update `rust-version` to reflect the actual MSRV: 1.60.0. See [PR 3090].

[PR 3090]: https://github.com/libp2p/rust-libp2p/pull/3090

## 0.41.1

- Yield from `StreamMuxer::poll` as soon as we receive a single substream.
  This fixes [issue 3041].
  See [PR 3071].

[PR 3071]: https://github.com/libp2p/rust-libp2p/pull/3071/
[issue 3041]: https://github.com/libp2p/rust-libp2p/issues/3041/

## 0.41.0

- Update to `libp2p-core` `v0.37.0`.

## 0.40.0

- Update to `libp2p-core` `v0.36.0`

- Remove `OpenSubstreamToken` as it is dead code. See [PR 2873].

- Drive connection also via `StreamMuxer::poll`. Any received streams will be buffered up to a maximum of 25 streams.
  See [PR 2861].

[PR 2873]: https://github.com/libp2p/rust-libp2p/pull/2873/
[PR 2861]: https://github.com/libp2p/rust-libp2p/pull/2861/

## 0.39.0

- Update to `libp2p-core` `v0.35.0`

## 0.38.0

- Update to `libp2p-core` `v0.34.0`.

## 0.37.0

- Update to `libp2p-core` `v0.33.0`.

## 0.36.0 [2022-02-22]

- Update to `libp2p-core` `v0.32.0`.

- Update to `parking_lot` `v0.12.0`. See [PR 2463].

[PR 2463]: https://github.com/libp2p/rust-libp2p/pull/2463/

## 0.35.0 [2022-01-27]

- Update dependencies.

- Migrate to Rust edition 2021 (see [PR 2339]).

- Update to `yamux` `v0.10.0` and thus defaulting to `WindowUpdateMode::OnRead`.
  See [PR 2435].

[PR 2339]: https://github.com/libp2p/rust-libp2p/pull/2339
[PR 2435]: https://github.com/libp2p/rust-libp2p/pull/2435

## 0.34.0 [2021-11-01]

- Make default features of `libp2p-core` optional.
  [PR 2181](https://github.com/libp2p/rust-libp2p/pull/2181)

- Update dependencies.

- Implement `From<io::Error> for YamuxError` instead of `Into`.
  [PR 2169](https://github.com/libp2p/rust-libp2p/pull/2169)

## 0.33.0 [2021-07-12]

- Update dependencies.

## 0.32.0 [2021-04-13]

- Update to `yamux` `v0.9.0` [PR
  1960](https://github.com/libp2p/rust-libp2p/pull/1960).

## 0.31.0 [2021-03-17]

- Update `libp2p-core`.

## 0.30.1 [2021-02-17]

- Update `yamux` to `0.8.1`.

## 0.30.0 [2021-01-12]

- Update dependencies.

## 0.29.0 [2020-12-17]

- Update `libp2p-core`.

## 0.28.0 [2020-11-25]

- Update `libp2p-core`.

## 0.27.0 [2020-11-09]

- Tweak the naming in the `MplexConfig` API for better
  consistency with `libp2p-mplex`.
  [PR 1822](https://github.com/libp2p/rust-libp2p/pull/1822).

- Update dependencies.

## 0.26.0 [2020-10-16]

- Update `libp2p-core`.

## 0.25.0 [2020-09-09]

- Update to `yamux-0.8.0`. Upgrade step 4 of 4. This version always implements
  the additive meaning w.r.t. initial window updates. The configuration option
  `lazy_open` is removed. Yamux will automatically send an initial window update
  if the receive window is configured to be larger than the default.

## 0.24.0 [2020-09-09]

- Update to `yamux-0.7.0`. Upgrade step 3 of 4. This version sets the flag but will
  always interpret initial window updates as additive.

## 0.23.0 [2020-09-09]

- Update to `yamux-0.6.0`. As explain below, this is step 2 of 4 in a multi-release
  upgrade. This version recognises and sets the flag that causes the new semantics
  for the initial window update.

## 0.22.0 [2020-09-09]

- Update to `yamux-0.5.0`. *This is the start of a multi-release transition* to a
  different behaviour w.r.t. the initial window update frame. Tracked in [[1]],
  this will change the initial window update to mean "in addition to the default
  receive window" rather than "the total receive window". This version recognises
  a temporary flag, that will cause the new meaning. The next version `0.23.0`
  will also set the flag. Version `0.24.0` will still set the flag but will always
  implement the new meaning, and (finally) version `0.25.0` will no longer set the
  flag and always use the additive semantics. If current code uses the default
  Yamux configuration, all upgrades need to be performed in order because each
  version is only compatible with its immediate predecessor. Alternatively, if the
  default configuration is deployed with `lazy_open` set to `true`, one can
  directly upgrade from version `0.21.0` to `0.25.0` without any intermediate
  upgrades.

- Bump `libp2p-core` dependency.

[1]: https://github.com/paritytech/yamux/issues/92

## 0.21.0 [2020-08-18]

- Bump `libp2p-core` dependency.

- Allow overriding the mode (client/server), e.g. in the context
of TCP hole punching. [PR 1691](https://github.com/libp2p/rust-libp2p/pull/1691).

## 0.20.0 [2020-07-01]

- Update `libp2p-core`, i.e. `StreamMuxer::poll_inbound` has been renamed
  to `poll_event` and returns a `StreamMuxerEvent`.

## 0.19.1 [2020-06-22]

- Deprecated method `Yamux::is_remote_acknowledged` has been removed
  as part of [PR 1616](https://github.com/libp2p/rust-libp2p/pull/1616).<|MERGE_RESOLUTION|>--- conflicted
+++ resolved
@@ -1,17 +1,14 @@
 ## 0.44.0 - unreleased
 
-<<<<<<< HEAD
+- Raise MSRV to 1.65.
+  See [PR 3715].
+
 - Update to `yamux` `v0.11.0` and remove `YamuxLocalConfig`, `Incoming` and `LocalIncoming` types.
   Version `v0.11.0` of `yamux` no longer requires these wrappers.
   See [PR 3013].
 
 [PR 3013]: https://github.com/libp2p/rust-libp2p/pull/3013
-=======
-- Raise MSRV to 1.65.
-  See [PR 3715].
-
 [PR 3715]: https://github.com/libp2p/rust-libp2p/pull/3715
->>>>>>> c7288244
 
 ## 0.43.1
 
