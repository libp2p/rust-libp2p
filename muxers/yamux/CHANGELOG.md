<<<<<<< HEAD
# 0.41.1 [unreleased]

- Yield from `StreamMuxer::poll` as soon as we receive a single substream.
  This fixes [issue 3041].
  See [PR 3071].

[PR 3071]: https://github.com/libp2p/rust-libp2p/pull/3071/
[issue 3041]: https://github.com/libp2p/rust-libp2p/issues/3041/
=======
# 0.42.0 [unreleased]

- Update to `libp2p-core` `v0.38.0`.
>>>>>>> 90df86d9

# 0.41.0

- Update to `libp2p-core` `v0.37.0`.

# 0.40.0

- Update to `libp2p-core` `v0.36.0`

- Remove `OpenSubstreamToken` as it is dead code. See [PR 2873].

- Drive connection also via `StreamMuxer::poll`. Any received streams will be buffered up to a maximum of 25 streams.
  See [PR 2861].

[PR 2873]: https://github.com/libp2p/rust-libp2p/pull/2873/
[PR 2861]: https://github.com/libp2p/rust-libp2p/pull/2861/

# 0.39.0

- Update to `libp2p-core` `v0.35.0`

# 0.38.0

- Update to `libp2p-core` `v0.34.0`.

# 0.37.0

- Update to `libp2p-core` `v0.33.0`.

# 0.36.0 [2022-02-22]

- Update to `libp2p-core` `v0.32.0`.

- Update to `parking_lot` `v0.12.0`. See [PR 2463].

[PR 2463]: https://github.com/libp2p/rust-libp2p/pull/2463/

# 0.35.0 [2022-01-27]

- Update dependencies.

- Migrate to Rust edition 2021 (see [PR 2339]).

- Update to `yamux` `v0.10.0` and thus defaulting to `WindowUpdateMode::OnRead`.
  See [PR 2435].

[PR 2339]: https://github.com/libp2p/rust-libp2p/pull/2339
[PR 2435]: https://github.com/libp2p/rust-libp2p/pull/2435

# 0.34.0 [2021-11-01]

- Make default features of `libp2p-core` optional.
  [PR 2181](https://github.com/libp2p/rust-libp2p/pull/2181)

- Update dependencies.

- Implement `From<io::Error> for YamuxError` instead of `Into`.
  [PR 2169](https://github.com/libp2p/rust-libp2p/pull/2169)

# 0.33.0 [2021-07-12]

- Update dependencies.

# 0.32.0 [2021-04-13]

- Update to `yamux` `v0.9.0` [PR
  1960](https://github.com/libp2p/rust-libp2p/pull/1960).

# 0.31.0 [2021-03-17]

- Update `libp2p-core`.

# 0.30.1 [2021-02-17]

- Update `yamux` to `0.8.1`.

# 0.30.0 [2021-01-12]

- Update dependencies.

# 0.29.0 [2020-12-17]

- Update `libp2p-core`.

# 0.28.0 [2020-11-25]

- Update `libp2p-core`.

# 0.27.0 [2020-11-09]

- Tweak the naming in the `MplexConfig` API for better
  consistency with `libp2p-mplex`.
  [PR 1822](https://github.com/libp2p/rust-libp2p/pull/1822).

- Update dependencies.

# 0.26.0 [2020-10-16]

- Update `libp2p-core`.

# 0.25.0 [2020-09-09]

- Update to `yamux-0.8.0`. Upgrade step 4 of 4. This version always implements
  the additive meaning w.r.t. initial window updates. The configuration option
  `lazy_open` is removed. Yamux will automatically send an initial window update
  if the receive window is configured to be larger than the default.

# 0.24.0 [2020-09-09]

- Update to `yamux-0.7.0`. Upgrade step 3 of 4. This version sets the flag but will
  always interpret initial window updates as additive.

# 0.23.0 [2020-09-09]

- Update to `yamux-0.6.0`. As explain below, this is step 2 of 4 in a multi-release
  upgrade. This version recognises and sets the flag that causes the new semantics
  for the initial window update.

# 0.22.0 [2020-09-09]

- Update to `yamux-0.5.0`. *This is the start of a multi-release transition* to a
  different behaviour w.r.t. the initial window update frame. Tracked in [[1]],
  this will change the initial window update to mean "in addition to the default
  receive window" rather than "the total receive window". This version recognises
  a temporary flag, that will cause the new meaning. The next version `0.23.0`
  will also set the flag. Version `0.24.0` will still set the flag but will always
  implement the new meaning, and (finally) version `0.25.0` will no longer set the
  flag and always use the additive semantics. If current code uses the default
  Yamux configuration, all upgrades need to be performed in order because each
  version is only compatible with its immediate predecessor. Alternatively, if the
  default configuration is deployed with `lazy_open` set to `true`, one can
  directly upgrade from version `0.21.0` to `0.25.0` without any intermediate
  upgrades.

- Bump `libp2p-core` dependency.

[1]: https://github.com/paritytech/yamux/issues/92

# 0.21.0 [2020-08-18]

- Bump `libp2p-core` dependency.

- Allow overriding the mode (client/server), e.g. in the context
of TCP hole punching. [PR 1691](https://github.com/libp2p/rust-libp2p/pull/1691).

# 0.20.0 [2020-07-01]

- Update `libp2p-core`, i.e. `StreamMuxer::poll_inbound` has been renamed
  to `poll_event` and returns a `StreamMuxerEvent`.

# 0.19.1 [2020-06-22]

- Deprecated method `Yamux::is_remote_acknowledged` has been removed
  as part of [PR 1616](https://github.com/libp2p/rust-libp2p/pull/1616).<|MERGE_RESOLUTION|>--- conflicted
+++ resolved
@@ -1,5 +1,8 @@
-<<<<<<< HEAD
-# 0.41.1 [unreleased]
+# 0.42.0 [unreleased]
+
+- Update to `libp2p-core` `v0.38.0`.
+
+# 0.41.1
 
 - Yield from `StreamMuxer::poll` as soon as we receive a single substream.
   This fixes [issue 3041].
@@ -7,11 +10,6 @@
 
 [PR 3071]: https://github.com/libp2p/rust-libp2p/pull/3071/
 [issue 3041]: https://github.com/libp2p/rust-libp2p/issues/3041/
-=======
-# 0.42.0 [unreleased]
-
-- Update to `libp2p-core` `v0.38.0`.
->>>>>>> 90df86d9
 
 # 0.41.0
 
