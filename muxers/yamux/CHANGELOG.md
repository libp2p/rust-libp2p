--- conflicted
+++ resolved
@@ -3,20 +3,12 @@
 - Raise MSRV to 1.65.
   See [PR 3715].
 
-<<<<<<< HEAD
-- Update to `yamux` `v0.11.0` and remove `YamuxLocalConfig`, `Incoming` and `LocalIncoming` types.
-  Version `v0.11.0` of `yamux` no longer requires these wrappers.
-  See [PR 3013].
-
-[PR 3013]: https://github.com/libp2p/rust-libp2p/pull/3013
-=======
 - Remove deprecated items.
   See [PR 3897].
 
 - Remove `Incoming`, `LocalIncoming` and `LocalConfig` as well as anything from the underlying `yamux` crate from the public API.
   See [PR 3908].
 
->>>>>>> 2651e197
 [PR 3715]: https://github.com/libp2p/rust-libp2p/pull/3715
 [PR 3897]: https://github.com/libp2p/rust-libp2p/pull/3897
 [PR 3908]: https://github.com/libp2p/rust-libp2p/pull/3908
