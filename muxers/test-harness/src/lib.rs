use crate::future::{BoxFuture, Either, FutureExt};
use futures::{future, AsyncRead, AsyncWrite};
use futures::{AsyncReadExt, Stream};
use futures::{AsyncWriteExt, StreamExt};
use libp2p_core::muxing::StreamMuxerExt;
use libp2p_core::{InboundUpgrade, OutboundUpgrade, StreamMuxer, UpgradeInfo};
use std::future::Future;
use std::pin::Pin;
use std::task::{Context, Poll};
use std::time::Duration;
use std::{fmt, mem};

pub async fn connected_muxers_on_memory_ring_buffer<MC, M, E>() -> (M, M)
where
    MC: InboundUpgrade<futures_ringbuf::Endpoint, Error = E, Output = M>
        + OutboundUpgrade<futures_ringbuf::Endpoint, Error = E, Output = M>
        + Send
        + 'static
        + Default,
    <MC as UpgradeInfo>::Info: Send,
    <<MC as UpgradeInfo>::InfoIter as IntoIterator>::IntoIter: Send,
    <MC as InboundUpgrade<futures_ringbuf::Endpoint>>::Future: Send,
    <MC as OutboundUpgrade<futures_ringbuf::Endpoint>>::Future: Send,
    E: std::error::Error + Send + Sync + 'static,
{
<<<<<<< HEAD
    let mut alice = MemoryTransport::default()
        .and_then(move |c, e| upgrade::apply(c, MC::default(), e, upgrade::Version::V1))
        .boxed();
    let mut bob = MemoryTransport::default()
        .and_then(move |c, e| upgrade::apply(c, MC::default(), e, upgrade::Version::V1))
        .boxed();

    alice
        .listen_on(Default::default(), Protocol::Memory(0).into())
        .unwrap();
    let listen_address = alice.next().await.unwrap().into_new_address().unwrap();

    futures::future::join(
        async {
            alice
                .next()
                .await
                .unwrap()
                .into_incoming()
                .unwrap()
                .0
                .await
                .unwrap()
        },
        async { bob.dial(listen_address).unwrap().await.unwrap() },
    )
    .await
=======
    let (alice, bob) = futures_ringbuf::Endpoint::pair(100, 100);

    let alice_upgrade = MC::default().upgrade_inbound(
        alice,
        MC::default().protocol_info().into_iter().next().unwrap(),
    );

    let bob_upgrade = MC::default().upgrade_outbound(
        bob,
        MC::default().protocol_info().into_iter().next().unwrap(),
    );

    futures::future::try_join(alice_upgrade, bob_upgrade)
        .await
        .unwrap()
>>>>>>> 30d0f598
}

/// Verifies that Alice can send a message and immediately close the stream afterwards and Bob can use `read_to_end` to read the entire message.
pub async fn close_implies_flush<A, B, S, E>(alice: A, bob: B)
where
    A: StreamMuxer<Substream = S, Error = E> + Unpin,
    B: StreamMuxer<Substream = S, Error = E> + Unpin,
    S: AsyncRead + AsyncWrite + Send + Unpin + 'static,
    E: fmt::Debug,
{
    run_commutative(
        alice,
        bob,
        |mut stream| async move {
            stream.write_all(b"PING").await.unwrap();
            stream.close().await.unwrap();
        },
        |mut stream| async move {
            let mut buf = Vec::new();
            stream.read_to_end(&mut buf).await.unwrap();

            assert_eq!(buf, b"PING");
        },
    )
    .await;
}

/// Verifies that we can "half-close" a substream.
pub async fn read_after_close<A, B, S, E>(alice: A, bob: B)
where
    A: StreamMuxer<Substream = S, Error = E> + Unpin,
    B: StreamMuxer<Substream = S, Error = E> + Unpin,
    S: AsyncRead + AsyncWrite + Send + Unpin + 'static,
    E: fmt::Debug,
{
    run_commutative(
        alice,
        bob,
        |mut stream| async move {
            stream.write_all(b"PING").await.unwrap();
            stream.close().await.unwrap();

            let mut buf = Vec::new();
            stream.read_to_end(&mut buf).await.unwrap();

            assert_eq!(buf, b"PONG");
        },
        |mut stream| async move {
            let mut buf = [0u8; 4];
            stream.read_exact(&mut buf).await.unwrap();

            assert_eq!(&buf, b"PING");

            stream.write_all(b"PONG").await.unwrap();
            stream.close().await.unwrap();
        },
    )
    .await;
}

/// Runs the given protocol between the two parties, ensuring commutativity, i.e. either party can be the dialer and listener.
async fn run_commutative<A, B, S, E, F1, F2>(
    mut alice: A,
    mut bob: B,
    alice_proto: impl Fn(S) -> F1 + Clone + 'static,
    bob_proto: impl Fn(S) -> F2 + Clone + 'static,
) where
    A: StreamMuxer<Substream = S, Error = E> + Unpin,
    B: StreamMuxer<Substream = S, Error = E> + Unpin,
    S: AsyncRead + AsyncWrite + Send + Unpin + 'static,
    E: fmt::Debug,
    F1: Future<Output = ()> + Send + 'static,
    F2: Future<Output = ()> + Send + 'static,
{
    run(&mut alice, &mut bob, alice_proto.clone(), bob_proto.clone()).await;
    run(&mut bob, &mut alice, alice_proto, bob_proto).await;
}

/// Runs a given protocol between the two parties.
///
/// The first party will open a new substream and the second party will wait for this.
/// The [`StreamMuxer`] is polled until both parties have completed the protocol to ensure that the underlying connection can make progress at all times.
async fn run<A, B, S, E, F1, F2>(
    dialer: &mut A,
    listener: &mut B,
    alice_proto: impl Fn(S) -> F1 + 'static,
    bob_proto: impl Fn(S) -> F2 + 'static,
) where
    A: StreamMuxer<Substream = S, Error = E> + Unpin,
    B: StreamMuxer<Substream = S, Error = E> + Unpin,
    S: AsyncRead + AsyncWrite + Send + Unpin + 'static,
    E: fmt::Debug,
    F1: Future<Output = ()> + Send + 'static,
    F2: Future<Output = ()> + Send + 'static,
{
    let mut dialer = Harness::OutboundSetup {
        muxer: dialer,
        proto_fn: Box::new(move |s| alice_proto(s).boxed()),
    };
    let mut listener = Harness::InboundSetup {
        muxer: listener,
        proto_fn: Box::new(move |s| bob_proto(s).boxed()),
    };

    let mut dialer_complete = false;
    let mut listener_complete = false;

    loop {
        match futures::future::select(dialer.next(), listener.next()).await {
            Either::Left((Some(Event::SetupComplete), _)) => {
                log::info!("Dialer opened outbound stream");
            }
            Either::Left((Some(Event::ProtocolComplete), _)) => {
                log::info!("Dialer completed protocol");
                dialer_complete = true
            }
            Either::Left((Some(Event::Timeout), _)) => {
                panic!("Dialer protocol timed out");
            }
            Either::Right((Some(Event::SetupComplete), _)) => {
                log::info!("Listener received inbound stream");
            }
            Either::Right((Some(Event::ProtocolComplete), _)) => {
                log::info!("Listener completed protocol");
                listener_complete = true
            }
            Either::Right((Some(Event::Timeout), _)) => {
                panic!("Listener protocol timed out");
            }
            _ => unreachable!(),
        }

        if dialer_complete && listener_complete {
            break;
        }
    }
}

enum Harness<'m, M>
where
    M: StreamMuxer,
{
    InboundSetup {
        muxer: &'m mut M,
        proto_fn: Box<dyn FnOnce(M::Substream) -> BoxFuture<'static, ()>>,
    },
    OutboundSetup {
        muxer: &'m mut M,
        proto_fn: Box<dyn FnOnce(M::Substream) -> BoxFuture<'static, ()>>,
    },
    Running {
        muxer: &'m mut M,
        timeout: futures_timer::Delay,
        proto: BoxFuture<'static, ()>,
    },
    Complete {
        muxer: &'m mut M,
    },
    Poisoned,
}

enum Event {
    SetupComplete,
    Timeout,
    ProtocolComplete,
}

impl<'m, M> Stream for Harness<'m, M>
where
    M: StreamMuxer + Unpin,
{
    type Item = Event;

    fn poll_next(self: Pin<&mut Self>, cx: &mut Context<'_>) -> Poll<Option<Self::Item>> {
        let this = self.get_mut();

        loop {
            match mem::replace(this, Self::Poisoned) {
                Harness::InboundSetup { muxer, proto_fn } => {
                    if let Poll::Ready(stream) = muxer.poll_inbound_unpin(cx) {
                        *this = Harness::Running {
                            muxer,
                            timeout: futures_timer::Delay::new(Duration::from_secs(10)),
                            proto: proto_fn(stream.unwrap()),
                        };
                        return Poll::Ready(Some(Event::SetupComplete));
                    }

                    if let Poll::Ready(event) = muxer.poll_unpin(cx) {
                        event.unwrap();

                        *this = Harness::InboundSetup { muxer, proto_fn };
                        continue;
                    }

                    *this = Harness::InboundSetup { muxer, proto_fn };
                    return Poll::Pending;
                }
                Harness::OutboundSetup { muxer, proto_fn } => {
                    if let Poll::Ready(stream) = muxer.poll_outbound_unpin(cx) {
                        *this = Harness::Running {
                            muxer,
                            timeout: futures_timer::Delay::new(Duration::from_secs(10)),
                            proto: proto_fn(stream.unwrap()),
                        };
                        return Poll::Ready(Some(Event::SetupComplete));
                    }

                    if let Poll::Ready(event) = muxer.poll_unpin(cx) {
                        event.unwrap();

                        *this = Harness::OutboundSetup { muxer, proto_fn };
                        continue;
                    }

                    *this = Harness::OutboundSetup { muxer, proto_fn };
                    return Poll::Pending;
                }
                Harness::Running {
                    muxer,
                    mut proto,
                    mut timeout,
                } => {
                    if let Poll::Ready(event) = muxer.poll_unpin(cx) {
                        event.unwrap();

                        *this = Harness::Running {
                            muxer,
                            proto,
                            timeout,
                        };
                        continue;
                    }

                    if let Poll::Ready(()) = proto.poll_unpin(cx) {
                        *this = Harness::Complete { muxer };
                        return Poll::Ready(Some(Event::ProtocolComplete));
                    }

                    if let Poll::Ready(()) = timeout.poll_unpin(cx) {
                        return Poll::Ready(Some(Event::Timeout));
                    }

                    *this = Harness::Running {
                        muxer,
                        proto,
                        timeout,
                    };
                    return Poll::Pending;
                }
                Harness::Complete { muxer } => {
                    if let Poll::Ready(event) = muxer.poll_unpin(cx) {
                        event.unwrap();

                        *this = Harness::Complete { muxer };
                        continue;
                    }

                    *this = Harness::Complete { muxer };
                    return Poll::Pending;
                }
                Harness::Poisoned => {
                    unreachable!()
                }
            }
        }
    }
}<|MERGE_RESOLUTION|>--- conflicted
+++ resolved
@@ -23,35 +23,6 @@
     <MC as OutboundUpgrade<futures_ringbuf::Endpoint>>::Future: Send,
     E: std::error::Error + Send + Sync + 'static,
 {
-<<<<<<< HEAD
-    let mut alice = MemoryTransport::default()
-        .and_then(move |c, e| upgrade::apply(c, MC::default(), e, upgrade::Version::V1))
-        .boxed();
-    let mut bob = MemoryTransport::default()
-        .and_then(move |c, e| upgrade::apply(c, MC::default(), e, upgrade::Version::V1))
-        .boxed();
-
-    alice
-        .listen_on(Default::default(), Protocol::Memory(0).into())
-        .unwrap();
-    let listen_address = alice.next().await.unwrap().into_new_address().unwrap();
-
-    futures::future::join(
-        async {
-            alice
-                .next()
-                .await
-                .unwrap()
-                .into_incoming()
-                .unwrap()
-                .0
-                .await
-                .unwrap()
-        },
-        async { bob.dial(listen_address).unwrap().await.unwrap() },
-    )
-    .await
-=======
     let (alice, bob) = futures_ringbuf::Endpoint::pair(100, 100);
 
     let alice_upgrade = MC::default().upgrade_inbound(
@@ -67,7 +38,6 @@
     futures::future::try_join(alice_upgrade, bob_upgrade)
         .await
         .unwrap()
->>>>>>> 30d0f598
 }
 
 /// Verifies that Alice can send a message and immediately close the stream afterwards and Bob can use `read_to_end` to read the entire message.
