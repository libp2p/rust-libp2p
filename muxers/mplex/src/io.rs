// Copyright 2018 Parity Technologies (UK) Ltd.
//
// Permission is hereby granted, free of charge, to any person obtaining a
// copy of this software and associated documentation files (the "Software"),
// to deal in the Software without restriction, including without limitation
// the rights to use, copy, modify, merge, publish, distribute, sublicense,
// and/or sell copies of the Software, and to permit persons to whom the
// Software is furnished to do so, subject to the following conditions:
//
// The above copyright notice and this permission notice shall be included in
// all copies or substantial portions of the Software.
//
// THE SOFTWARE IS PROVIDED "AS IS", WITHOUT WARRANTY OF ANY KIND, EXPRESS
// OR IMPLIED, INCLUDING BUT NOT LIMITED TO THE WARRANTIES OF MERCHANTABILITY,
// FITNESS FOR A PARTICULAR PURPOSE AND NONINFRINGEMENT. IN NO EVENT SHALL THE
// AUTHORS OR COPYRIGHT HOLDERS BE LIABLE FOR ANY CLAIM, DAMAGES OR OTHER
// LIABILITY, WHETHER IN AN ACTION OF CONTRACT, TORT OR OTHERWISE, ARISING
// FROM, OUT OF OR IN CONNECTION WITH THE SOFTWARE OR THE USE OR OTHER
// DEALINGS IN THE SOFTWARE.

use crate::codec::{Codec, Frame, LocalStreamId, RemoteStreamId};
use crate::{MaxBufferBehaviour, MplexConfig};
use asynchronous_codec::Framed;
use bytes::Bytes;
use futures::task::{waker_ref, ArcWake, AtomicWaker, WakerRef};
use futures::{prelude::*, ready, stream::Fuse};
use nohash_hasher::{IntMap, IntSet};
use parking_lot::Mutex;
use smallvec::SmallVec;
use std::collections::VecDeque;
use std::{
    cmp, fmt, io, mem,
    sync::Arc,
    task::{Context, Poll, Waker},
};

pub(crate) use std::io::{Error, Result};
/// A connection identifier.
///
/// Randomly generated and mainly intended to improve log output
/// by scoping substream IDs to a connection.
#[derive(Clone, Copy)]
struct ConnectionId(u64);

impl fmt::Debug for ConnectionId {
    fn fmt(&self, f: &mut fmt::Formatter) -> fmt::Result {
        write!(f, "{:16x}", self.0)
    }
}

impl fmt::Display for ConnectionId {
    fn fmt(&self, f: &mut fmt::Formatter) -> fmt::Result {
        write!(f, "{:16x}", self.0)
    }
}
/// A multiplexed I/O stream.
pub(crate) struct Multiplexed<C> {
    /// A unique ID for the multiplexed stream (i.e. connection).
    id: ConnectionId,
    /// The current operating status of the multiplex stream.
    status: Status,
    /// The underlying multiplexed I/O stream.
    io: Fuse<Framed<C, Codec>>,
    /// The configuration.
    config: MplexConfig,
    /// The buffer of new inbound substreams that have not yet
    /// been drained by `poll_next_stream`. This buffer is
    /// effectively bounded by `max_substreams - substreams.len()`.
    open_buffer: VecDeque<LocalStreamId>,
    /// Whether a flush is pending due to one or more new outbound
    /// `Open` frames, before reading frames can proceed.
    pending_flush_open: IntSet<LocalStreamId>,
    /// The stream that currently blocks reading for all streams
    /// due to a full buffer, if any. Only applicable for use
    /// with [`MaxBufferBehaviour::Block`].
    blocking_stream: Option<LocalStreamId>,
    /// Pending frames to send at the next opportunity.
    ///
    /// An opportunity for sending pending frames is every flush
    /// or read operation. In the former case, sending of all
    /// pending frames must complete before the flush can complete.
    /// In the latter case, the read operation can proceed even
    /// if some or all of the pending frames cannot be sent.
    pending_frames: VecDeque<Frame<LocalStreamId>>,
    /// The managed substreams.
    substreams: IntMap<LocalStreamId, SubstreamState>,
    /// The ID for the next outbound substream.
    next_outbound_stream_id: LocalStreamId,
    /// Registry of wakers for pending tasks interested in reading.
    notifier_read: Arc<NotifierRead>,
    /// Registry of wakers for pending tasks interested in writing.
    notifier_write: Arc<NotifierWrite>,
    /// Registry of wakers for pending tasks interested in opening
    /// an outbound substream, when the configured limit is reached.
    ///
    /// As soon as the number of substreams drops below this limit,
    /// these tasks are woken.
    notifier_open: NotifierOpen,
}

/// The operation status of a `Multiplexed` I/O stream.
#[derive(Debug)]
enum Status {
    /// The stream is considered open and healthy.
    Open,
    /// The stream has been actively closed.
    Closed,
    /// The stream has encountered a fatal error.
    Err(io::Error),
}

impl<C> Multiplexed<C>
where
    C: AsyncRead + AsyncWrite + Unpin,
{
    /// Creates a new multiplexed I/O stream.
    pub(crate) fn new(io: C, config: MplexConfig) -> Self {
        let id = ConnectionId(rand::random());
        tracing::debug!(connection=%id, "New multiplexed connection");
        Multiplexed {
            id,
            config,
            status: Status::Open,
            io: Framed::new(io, Codec::new()).fuse(),
            open_buffer: Default::default(),
            substreams: Default::default(),
            pending_flush_open: Default::default(),
            pending_frames: Default::default(),
            blocking_stream: None,
            next_outbound_stream_id: LocalStreamId::dialer(0),
            notifier_read: Arc::new(NotifierRead {
                read_stream: Mutex::new(Default::default()),
                next_stream: AtomicWaker::new(),
            }),
            notifier_write: Arc::new(NotifierWrite {
                pending: Mutex::new(Default::default()),
            }),
            notifier_open: NotifierOpen {
                pending: Default::default(),
            },
        }
    }

    /// Flushes the underlying I/O stream.
    pub(crate) fn poll_flush(&mut self, cx: &Context<'_>) -> Poll<io::Result<()>> {
        match &self.status {
            Status::Closed => return Poll::Ready(Ok(())),
            Status::Err(e) => return Poll::Ready(Err(io::Error::new(e.kind(), e.to_string()))),
            Status::Open => {}
        }

        // Send any pending frames.
        ready!(self.send_pending_frames(cx))?;

        // Flush the underlying I/O stream.
        let waker = NotifierWrite::register(&self.notifier_write, cx.waker());
        match ready!(self.io.poll_flush_unpin(&mut Context::from_waker(&waker))) {
            Err(e) => Poll::Ready(self.on_error(e)),
            Ok(()) => {
                self.pending_flush_open = Default::default();
                Poll::Ready(Ok(()))
            }
        }
    }

    /// Closes the underlying I/O stream.
    ///
    /// > **Note**: No `Close` or `Reset` frames are sent on open substreams
    /// > before closing the underlying connection. However, the connection
    /// > close implies a flush of any frames already sent.
    pub(crate) fn poll_close(&mut self, cx: &Context<'_>) -> Poll<io::Result<()>> {
        match &self.status {
            Status::Closed => return Poll::Ready(Ok(())),
            Status::Err(e) => return Poll::Ready(Err(io::Error::new(e.kind(), e.to_string()))),
            Status::Open => {}
        }

        // Note: We do not make the effort to send pending `Reset` frames
        // here, we only close (and thus flush) the underlying I/O stream.

        let waker = NotifierWrite::register(&self.notifier_write, cx.waker());
        match self.io.poll_close_unpin(&mut Context::from_waker(&waker)) {
            Poll::Pending => Poll::Pending,
            Poll::Ready(Err(e)) => Poll::Ready(self.on_error(e)),
            Poll::Ready(Ok(())) => {
                self.pending_frames = VecDeque::new();
                // We do not support read-after-close on the underlying
                // I/O stream, hence clearing the buffer and substreams.
                self.open_buffer = Default::default();
                self.substreams = Default::default();
                self.status = Status::Closed;
                Poll::Ready(Ok(()))
            }
        }
    }

    /// Waits for a new inbound substream, returning the corresponding `LocalStreamId`.
    ///
    /// If the number of already used substreams (i.e. substreams that have not
    /// yet been dropped via `drop_substream`) reaches the configured
    /// `max_substreams`, any further inbound substreams are immediately reset
    /// until existing substreams are dropped.
    ///
    /// Data frames read for existing substreams in the context of this
    /// method call are buffered and tasks interested in reading from
    /// these substreams are woken. If a substream buffer is full and
    /// [`MaxBufferBehaviour::Block`] is used, this method is blocked
    /// (i.e. `Pending`) on some task reading from the substream whose
    /// buffer is full.
    pub(crate) fn poll_next_stream(&mut self, cx: &Context<'_>) -> Poll<io::Result<LocalStreamId>> {
        self.guard_open()?;

        // Try to read from the buffer first.
        if let Some(stream_id) = self.open_buffer.pop_back() {
            return Poll::Ready(Ok(stream_id));
        }

        debug_assert!(self.open_buffer.is_empty());
        let mut num_buffered = 0;

        loop {
            // Whenever we may have completely filled a substream
            // buffer while waiting for the next inbound stream,
            // yield to give the current task a chance to read
            // from the respective substreams.
            if num_buffered == self.config.max_buffer_len {
                cx.waker().clone().wake();
                return Poll::Pending;
            }

            // Wait for the next inbound `Open` frame.
            match ready!(self.poll_read_frame(cx, None))? {
                Frame::Open { stream_id } => {
                    if let Some(id) = self.on_open(stream_id)? {
                        return Poll::Ready(Ok(id));
                    }
                }
                Frame::Data { stream_id, data } => {
                    self.buffer(stream_id.into_local(), data)?;
                    num_buffered += 1;
                }
                Frame::Close { stream_id } => {
                    self.on_close(stream_id.into_local());
                }
                Frame::Reset { stream_id } => self.on_reset(stream_id.into_local()),
            }
        }
    }

    /// Creates a new (outbound) substream, returning the allocated stream ID.
    pub(crate) fn poll_open_stream(&mut self, cx: &Context<'_>) -> Poll<io::Result<LocalStreamId>> {
        self.guard_open()?;

        // Check the stream limits.
        if self.substreams.len() >= self.config.max_substreams {
            tracing::debug!(
                connection=%self.id,
                total_substreams=%self.substreams.len(),
                max_substreams=%self.config.max_substreams,
                "Maximum number of substreams reached"
            );
            self.notifier_open.register(cx.waker());
            return Poll::Pending;
        }

        // Send the `Open` frame.
        let waker = NotifierWrite::register(&self.notifier_write, cx.waker());
        match ready!(self.io.poll_ready_unpin(&mut Context::from_waker(&waker))) {
            Ok(()) => {
                let stream_id = self.next_outbound_stream_id();
                let frame = Frame::Open { stream_id };
                match self.io.start_send_unpin(frame) {
                    Ok(()) => {
                        self.substreams.insert(
                            stream_id,
                            SubstreamState::Open {
                                buf: Default::default(),
                            },
                        );
                        tracing::debug!(
                            connection=%self.id,
                            substream=%stream_id,
                            total_substreams=%self.substreams.len(),
                            "New outbound substream"
                        );
                        // The flush is delayed and the `Open` frame may be sent
                        // together with other frames in the same transport packet.
                        self.pending_flush_open.insert(stream_id);
                        Poll::Ready(Ok(stream_id))
                    }
                    Err(e) => Poll::Ready(self.on_error(e)),
                }
            }
            Err(e) => Poll::Ready(self.on_error(e)),
        }
    }

    /// Immediately drops a substream.
    ///
    /// All locally allocated resources for the dropped substream
    /// are freed and the substream becomes unavailable for both
    /// reading and writing immediately. The remote is informed
    /// based on the current state of the substream:
    ///
    /// * If the substream was open, a `Reset` frame is sent at
    ///   the next opportunity.
    /// * If the substream was half-closed, i.e. a `Close` frame
    ///   has already been sent, nothing further happens.
    /// * If the substream was half-closed by the remote, i.e.
    ///   a `Close` frame has already been received, a `Close`
    ///   frame is sent at the next opportunity.
    ///
    /// If the multiplexed stream is closed or encountered
    /// an error earlier, or there is no known substream with
    /// the given ID, this is a no-op.
    ///
    /// > **Note**: All substreams obtained via `poll_next_stream`
    /// > or `poll_open_stream` must eventually be "dropped" by
    /// > calling this method when they are no longer used.
    pub(crate) fn drop_stream(&mut self, id: LocalStreamId) {
        // Check if the underlying stream is ok.
        match self.status {
            Status::Closed | Status::Err(_) => return,
            Status::Open => {}
        }

        // If there is still a task waker interested in reading from that
        // stream, wake it to avoid leaving it dangling and notice that
        // the stream is gone. In contrast, wakers for write operations
        // are all woken on every new write opportunity.
        self.notifier_read.wake_read_stream(id);

        // Remove the substream, scheduling pending frames as necessary.
        match self.substreams.remove(&id) {
            None => {}
            Some(state) => {
                // If we fell below the substream limit, notify tasks that had
                // interest in opening an outbound substream earlier.
                let below_limit = self.substreams.len() == self.config.max_substreams - 1;
                if below_limit {
                    self.notifier_open.wake_all();
                }
                // Schedule any pending final frames to send, if necessary.
                match state {
                    SubstreamState::Closed { .. } => {}
                    SubstreamState::SendClosed { .. } => {}
                    SubstreamState::Reset { .. } => {}
                    SubstreamState::RecvClosed { .. } => {
                        if self.check_max_pending_frames().is_err() {
                            return;
                        }
                        tracing::trace!(
                            connection=%self.id,
                            substream=%id,
                            "Pending close for substream"
                        );
                        self.pending_frames
                            .push_front(Frame::Close { stream_id: id });
                    }
                    SubstreamState::Open { .. } => {
                        if self.check_max_pending_frames().is_err() {
                            return;
                        }
                        tracing::trace!(
                            connection=%self.id,
                            substream=%id,
                            "Pending reset for substream"
                        );
                        self.pending_frames
                            .push_front(Frame::Reset { stream_id: id });
                    }
                }
            }
        }
    }

    /// Writes data to a substream.
    pub(crate) fn poll_write_stream(
        &mut self,
        cx: &Context<'_>,
        id: LocalStreamId,
        buf: &[u8],
    ) -> Poll<io::Result<usize>> {
        self.guard_open()?;

        // Check if the stream is open for writing.
        match self.substreams.get(&id) {
            None | Some(SubstreamState::Reset { .. }) => {
                return Poll::Ready(Err(io::ErrorKind::BrokenPipe.into()))
            }
            Some(SubstreamState::SendClosed { .. }) | Some(SubstreamState::Closed { .. }) => {
                return Poll::Ready(Err(io::ErrorKind::WriteZero.into()))
            }
            Some(SubstreamState::Open { .. }) | Some(SubstreamState::RecvClosed { .. }) => {
                // Substream is writeable. Continue.
            }
        }

        // Determine the size of the frame to send.
        let frame_len = cmp::min(buf.len(), self.config.split_send_size);

        // Send the data frame.
        ready!(self.poll_send_frame(cx, || {
            let data = Bytes::copy_from_slice(&buf[..frame_len]);
            Frame::Data {
                stream_id: id,
                data,
            }
        }))?;

        Poll::Ready(Ok(frame_len))
    }

    /// Reads data from a substream.
    ///
    /// Data frames read for substreams other than `id` in the context
    /// of this method call are buffered and tasks interested in reading
    /// from these substreams are woken. If a substream buffer is full
    /// and [`MaxBufferBehaviour::Block`] is used, reading the next data
    /// frame for `id` is blocked on some task reading from the blocking
    /// stream's full buffer first.
    ///
    /// New inbound substreams (i.e. `Open` frames) read in the context of
    /// this method call are buffered up to the configured `max_substreams`
    /// and under consideration of the number of already used substreams,
    /// thereby waking the task that last called `poll_next_stream`, if any.
    /// Inbound substreams received in excess of that limit are immediately reset.
    pub(crate) fn poll_read_stream(
        &mut self,
        cx: &Context<'_>,
        id: LocalStreamId,
    ) -> Poll<io::Result<Option<Bytes>>> {
        self.guard_open()?;

        // Try to read from the buffer first.
        if let Some(state) = self.substreams.get_mut(&id) {
            let buf = state.recv_buf();
            if !buf.is_empty() {
                if self.blocking_stream == Some(id) {
                    // Unblock reading new frames.
                    self.blocking_stream = None;
                    ArcWake::wake_by_ref(&self.notifier_read);
                }
                let data = buf.remove(0);
                return Poll::Ready(Ok(Some(data)));
            }
            // If the stream buffer "spilled" onto the heap, free that memory.
            buf.shrink_to_fit();
        }

        let mut num_buffered = 0;

        loop {
            // Whenever we may have completely filled a substream
            // buffer of another substream while waiting for the
            // next frame for `id`, yield to give the current task
            // a chance to read from the other substream(s).
            if num_buffered == self.config.max_buffer_len {
                cx.waker().clone().wake();
                return Poll::Pending;
            }

            // Check if the targeted substream (if any) reached EOF.
            if !self.can_read(&id) {
                // Note: Contrary to what is recommended by the spec, we must
                // return "EOF" also when the stream has been reset by the
                // remote, as the `StreamMuxer::read_substream` contract only
                // permits errors on "terminal" conditions, e.g. if the connection
                // has been closed or on protocol misbehaviour.
                return Poll::Ready(Ok(None));
            }

            // Read the next frame.
            match ready!(self.poll_read_frame(cx, Some(id)))? {
                Frame::Data { data, stream_id } if stream_id.into_local() == id => {
                    return Poll::Ready(Ok(Some(data)))
                }
                Frame::Data { stream_id, data } => {
                    // The data frame is for a different stream than the one
                    // currently being polled, so it needs to be buffered and
                    // the interested tasks notified.
                    self.buffer(stream_id.into_local(), data)?;
                    num_buffered += 1;
                }
                frame @ Frame::Open { .. } => {
                    if let Some(id) = self.on_open(frame.remote_id())? {
                        self.open_buffer.push_front(id);
                        tracing::trace!(
                            connection=%self.id,
                            inbound_stream=%id,
                            inbound_buffer_len=%self.open_buffer.len(),
                            "Buffered new inbound stream"
                        );
                        self.notifier_read.wake_next_stream();
                    }
                }
                Frame::Close { stream_id } => {
                    let stream_id = stream_id.into_local();
                    self.on_close(stream_id);
                    if id == stream_id {
                        return Poll::Ready(Ok(None));
                    }
                }
                Frame::Reset { stream_id } => {
                    let stream_id = stream_id.into_local();
                    self.on_reset(stream_id);
                    if id == stream_id {
                        return Poll::Ready(Ok(None));
                    }
                }
            }
        }
    }

    /// Flushes a substream.
    ///
    /// > **Note**: This is equivalent to `poll_flush()`, i.e. to flushing
    /// > all substreams, except that this operation returns an error if
    /// > the underlying I/O stream is already closed.
    pub(crate) fn poll_flush_stream(
        &mut self,
        cx: &Context<'_>,
        id: LocalStreamId,
    ) -> Poll<io::Result<()>> {
        self.guard_open()?;

        ready!(self.poll_flush(cx))?;
        tracing::trace!(
            connection=%self.id,
            substream=%id,
            "Flushed substream"
        );

        Poll::Ready(Ok(()))
    }

    /// Closes a stream for writing.
    ///
    /// > **Note**: As opposed to `poll_close()`, a flush it not implied.
    pub(crate) fn poll_close_stream(
        &mut self,
        cx: &Context<'_>,
        id: LocalStreamId,
    ) -> Poll<io::Result<()>> {
        self.guard_open()?;

        match self.substreams.remove(&id) {
            None => Poll::Ready(Ok(())),
            Some(SubstreamState::SendClosed { buf }) => {
                self.substreams
                    .insert(id, SubstreamState::SendClosed { buf });
                Poll::Ready(Ok(()))
            }
            Some(SubstreamState::Closed { buf }) => {
                self.substreams.insert(id, SubstreamState::Closed { buf });
                Poll::Ready(Ok(()))
            }
            Some(SubstreamState::Reset { buf }) => {
                self.substreams.insert(id, SubstreamState::Reset { buf });
                Poll::Ready(Ok(()))
            }
            Some(SubstreamState::Open { buf }) => {
                if self
                    .poll_send_frame(cx, || Frame::Close { stream_id: id })?
                    .is_pending()
                {
                    self.substreams.insert(id, SubstreamState::Open { buf });
                    Poll::Pending
                } else {
                    tracing::debug!(
                        connection=%self.id,
                        substream=%id,
                        "Closed substream (half-close)"
                    );
                    self.substreams
                        .insert(id, SubstreamState::SendClosed { buf });
                    Poll::Ready(Ok(()))
                }
            }
            Some(SubstreamState::RecvClosed { buf }) => {
                if self
                    .poll_send_frame(cx, || Frame::Close { stream_id: id })?
                    .is_pending()
                {
                    self.substreams
                        .insert(id, SubstreamState::RecvClosed { buf });
                    Poll::Pending
                } else {
                    tracing::debug!(
                        connection=%self.id,
                        substream=%id,
                        "Closed substream"
                    );
                    self.substreams.insert(id, SubstreamState::Closed { buf });
                    Poll::Ready(Ok(()))
                }
            }
        }
    }

    /// Sends a (lazily constructed) mplex frame on the underlying I/O stream.
    ///
    /// The frame is only constructed if the underlying sink is ready to
    /// send another frame.
    fn poll_send_frame<F>(&mut self, cx: &Context<'_>, frame: F) -> Poll<io::Result<()>>
    where
        F: FnOnce() -> Frame<LocalStreamId>,
    {
        let waker = NotifierWrite::register(&self.notifier_write, cx.waker());
        match ready!(self.io.poll_ready_unpin(&mut Context::from_waker(&waker))) {
            Ok(()) => {
                let frame = frame();
                tracing::trace!(connection=%self.id, ?frame, "Sending frame");
                match self.io.start_send_unpin(frame) {
                    Ok(()) => Poll::Ready(Ok(())),
                    Err(e) => Poll::Ready(self.on_error(e)),
                }
            }
            Err(e) => Poll::Ready(self.on_error(e)),
        }
    }

    /// Reads the next frame from the underlying I/O stream.
    ///
    /// The given `stream_id` identifies the substream in which
    /// the current task is interested and wants to be woken up for,
    /// in case new frames can be read. `None` means interest in
    /// frames for any substream.
    fn poll_read_frame(
        &mut self,
        cx: &Context<'_>,
        stream_id: Option<LocalStreamId>,
    ) -> Poll<io::Result<Frame<RemoteStreamId>>> {
        // Try to send pending frames, if there are any, without blocking,
        if let Poll::Ready(Err(e)) = self.send_pending_frames(cx) {
            return Poll::Ready(Err(e));
        }

        // Perform any pending flush before reading.
        if let Some(id) = &stream_id {
            if self.pending_flush_open.contains(id) {
                tracing::trace!(
                    connection=%self.id,
                    substream=%id,
                    "Executing pending flush for substream"
                );
                ready!(self.poll_flush(cx))?;
                self.pending_flush_open = Default::default();
            }
        }

        // Check if there is a blocked stream.
        if let Some(blocked_id) = &self.blocking_stream {
            // We have a blocked stream and cannot continue reading
            // new frames until frames are taken from the blocked stream's
            // buffer.

            // Try to wake a pending reader of the blocked stream.
            if !self.notifier_read.wake_read_stream(*blocked_id) {
                // No task dedicated to the blocked stream woken, so schedule
                // this task again to have a chance at progress.
                tracing::trace!(
                    connection=%self.id,
                    "No task to read from blocked stream. Waking current task."
                );
                cx.waker().clone().wake();
            } else if let Some(id) = stream_id {
                // We woke some other task, but are still interested in
                // reading `Data` frames from the current stream when unblocked.
                debug_assert!(
                    blocked_id != &id,
                    "Unexpected attempt at reading a new \
                    frame from a substream with a full buffer."
                );
                let _ = NotifierRead::register_read_stream(&self.notifier_read, cx.waker(), id);
            } else {
                // We woke some other task but are still interested in
                // reading new `Open` frames when unblocked.
                let _ = NotifierRead::register_next_stream(&self.notifier_read, cx.waker());
            }

            return Poll::Pending;
        }

        // Try to read another frame from the underlying I/O stream.
        let waker = match stream_id {
            Some(id) => NotifierRead::register_read_stream(&self.notifier_read, cx.waker(), id),
            None => NotifierRead::register_next_stream(&self.notifier_read, cx.waker()),
        };
        match ready!(self.io.poll_next_unpin(&mut Context::from_waker(&waker))) {
            Some(Ok(frame)) => {
                tracing::trace!(connection=%self.id, ?frame, "Received frame");
                Poll::Ready(Ok(frame))
            }
            Some(Err(e)) => Poll::Ready(self.on_error(e)),
            None => Poll::Ready(self.on_error(io::ErrorKind::UnexpectedEof.into())),
        }
    }

    /// Processes an inbound `Open` frame.
    fn on_open(&mut self, id: RemoteStreamId) -> io::Result<Option<LocalStreamId>> {
        let id = id.into_local();

        if self.substreams.contains_key(&id) {
            tracing::debug!(
                connection=%self.id,
                substream=%id,
                "Received unexpected `Open` frame for open substream",
            );
            return self.on_error(io::Error::new(
                io::ErrorKind::Other,
                "Protocol error: Received `Open` frame for open substream.",
            ));
        }

        if self.substreams.len() >= self.config.max_substreams {
            tracing::debug!(
                connection=%self.id,
                max_substreams=%self.config.max_substreams,
                "Maximum number of substreams exceeded"
            );
            self.check_max_pending_frames()?;
            tracing::debug!(
                connection=%self.id,
                substream=%id,
                "Pending reset for new substream"
            );
            self.pending_frames
                .push_front(Frame::Reset { stream_id: id });
            return Ok(None);
        }

        self.substreams.insert(
            id,
            SubstreamState::Open {
                buf: Default::default(),
            },
        );

        tracing::debug!(
            connection=%self.id,
            substream=%id,
            total_substreams=%self.substreams.len(),
            "New inbound substream"
        );

        Ok(Some(id))
    }

    /// Processes an inbound `Reset` frame.
    fn on_reset(&mut self, id: LocalStreamId) {
        if let Some(state) = self.substreams.remove(&id) {
            match state {
                SubstreamState::Closed { .. } => {
                    tracing::trace!(
                        connection=%self.id,
                        substream=%id,
                        "Ignoring reset for mutually closed substream"
                    );
                }
                SubstreamState::Reset { .. } => {
                    tracing::trace!(
                        connection=%self.id,
                        substream=%id,
                        "Ignoring redundant reset for already reset substream"
                    );
                }
                SubstreamState::RecvClosed { buf }
                | SubstreamState::SendClosed { buf }
                | SubstreamState::Open { buf } => {
                    tracing::debug!(
                        connection=%self.id,
                        substream=%id,
                        "Substream reset by remote"
                    );
                    self.substreams.insert(id, SubstreamState::Reset { buf });
                    // Notify tasks interested in reading from that stream,
                    // so they may read the EOF.
                    NotifierRead::wake_read_stream(&self.notifier_read, id);
                }
            }
        } else {
            tracing::trace!(
                connection=%self.id,
                substream=%id,
                "Ignoring `Reset` for unknown substream, possibly dropped earlier"
            );
        }
    }

    /// Processes an inbound `Close` frame.
    fn on_close(&mut self, id: LocalStreamId) {
        if let Some(state) = self.substreams.remove(&id) {
            match state {
                SubstreamState::RecvClosed { .. } | SubstreamState::Closed { .. } => {
                    tracing::debug!(
                        connection=%self.id,
                        substream=%id,
                        "Ignoring `Close` frame for closed substream"
                    );
                    self.substreams.insert(id, state);
                }
                SubstreamState::Reset { buf } => {
                    tracing::debug!(
                        connection=%self.id,
                        substream=%id,
                        "Ignoring `Close` frame for already reset substream"
                    );
                    self.substreams.insert(id, SubstreamState::Reset { buf });
                }
                SubstreamState::SendClosed { buf } => {
                    tracing::debug!(
                        connection=%self.id,
                        substream=%id,
                        "Substream closed by remote (SendClosed -> Closed)"
                    );
                    self.substreams.insert(id, SubstreamState::Closed { buf });
                    // Notify tasks interested in reading, so they may read the EOF.
                    self.notifier_read.wake_read_stream(id);
                }
                SubstreamState::Open { buf } => {
                    tracing::debug!(
                        connection=%self.id,
                        substream=%id,
                        "Substream closed by remote (Open -> RecvClosed)"
                    );
                    self.substreams
                        .insert(id, SubstreamState::RecvClosed { buf });
                    // Notify tasks interested in reading, so they may read the EOF.
                    self.notifier_read.wake_read_stream(id);
                }
            }
        } else {
            tracing::trace!(
                connection=%self.id,
                substream=%id,
                "Ignoring `Close` for unknown substream, possibly dropped earlier."
            );
        }
    }

    /// Generates the next outbound stream ID.
    fn next_outbound_stream_id(&mut self) -> LocalStreamId {
        let id = self.next_outbound_stream_id;
        self.next_outbound_stream_id = self.next_outbound_stream_id.next();
        id
    }

    /// Checks whether a substream is open for reading.
    fn can_read(&self, id: &LocalStreamId) -> bool {
        matches!(
            self.substreams.get(id),
            Some(SubstreamState::Open { .. }) | Some(SubstreamState::SendClosed { .. })
        )
    }

    /// Sends pending frames, without flushing.
    fn send_pending_frames(&mut self, cx: &Context<'_>) -> Poll<io::Result<()>> {
        while let Some(frame) = self.pending_frames.pop_back() {
            if self.poll_send_frame(cx, || frame.clone())?.is_pending() {
                self.pending_frames.push_back(frame);
                return Poll::Pending;
            }
        }

        Poll::Ready(Ok(()))
    }

    /// Records a fatal error for the multiplexed I/O stream.
    fn on_error<T>(&mut self, e: io::Error) -> io::Result<T> {
        tracing::debug!(
            connection=%self.id,
            "Multiplexed connection failed: {:?}",
            e
        );
        self.status = Status::Err(io::Error::new(e.kind(), e.to_string()));
        self.pending_frames = Default::default();
        self.substreams = Default::default();
        self.open_buffer = Default::default();
        Err(e)
    }

    /// Checks that the multiplexed stream has status `Ok`,
    /// i.e. is not closed and did not encounter a fatal error.
    fn guard_open(&self) -> io::Result<()> {
        match &self.status {
            Status::Closed => Err(io::Error::new(io::ErrorKind::Other, "Connection is closed")),
            Status::Err(e) => Err(io::Error::new(e.kind(), e.to_string())),
            Status::Open => Ok(()),
        }
    }

    /// Checks that the permissible limit for pending outgoing frames
    /// has not been reached.
    fn check_max_pending_frames(&mut self) -> io::Result<()> {
        if self.pending_frames.len() >= self.config.max_substreams + EXTRA_PENDING_FRAMES {
            return self.on_error(io::Error::new(
                io::ErrorKind::Other,
                "Too many pending frames.",
            ));
        }
        Ok(())
    }

    /// Buffers a data frame for a particular substream, if possible.
    ///
    /// If the new data frame exceeds the `max_buffer_len` for the buffer
    /// of the substream, the behaviour depends on the configured
    /// [`MaxBufferBehaviour`]. Note that the excess frame is still
    /// buffered in that case (but no further frames will be).
    ///
    /// Fails the entire multiplexed stream if too many pending `Reset`
    /// frames accumulate when using [`MaxBufferBehaviour::ResetStream`].
    fn buffer(&mut self, id: LocalStreamId, data: Bytes) -> io::Result<()> {
<<<<<<< HEAD
        let Some(state) = self.substreams.get_mut(&id) else {
            trace!(
                "{}: Dropping data {:?} for unknown substream {}",
                self.id,
                data,
                id
=======
        let state = if let Some(state) = self.substreams.get_mut(&id) {
            state
        } else {
            tracing::trace!(
                connection=%self.id,
                substream=%id,
                data=?data,
                "Dropping data for unknown substream"
>>>>>>> e2e9179f
            );
            return Ok(());
        };

<<<<<<< HEAD
        let Some(buf) = state.recv_buf_open() else {
            trace!(
                "{}: Dropping data {:?} for closed or reset substream {}",
                self.id,
                data,
                id
=======
        let buf = if let Some(buf) = state.recv_buf_open() {
            buf
        } else {
            tracing::trace!(
                connection=%self.id,
                substream=%id,
                data=?data,
                "Dropping data for closed or reset substream",
>>>>>>> e2e9179f
            );
            return Ok(());
        };

        debug_assert!(buf.len() <= self.config.max_buffer_len);
        tracing::trace!(
            connection=%self.id,
            substream=%id,
            data=?data,
            data_buffer=%buf.len() + 1,
            "Buffering data for substream"
        );
        buf.push(data);
        self.notifier_read.wake_read_stream(id);
        if buf.len() > self.config.max_buffer_len {
            tracing::debug!(
                connection=%self.id,
                substream=%id,
                "Frame buffer of substream is full"
            );
            match self.config.max_buffer_behaviour {
                MaxBufferBehaviour::ResetStream => {
                    let buf = buf.clone();
                    self.check_max_pending_frames()?;
                    self.substreams.insert(id, SubstreamState::Reset { buf });
                    tracing::debug!(
                        connection=%self.id,
                        substream=%id,
                        "Pending reset for stream"
                    );
                    self.pending_frames
                        .push_front(Frame::Reset { stream_id: id });
                }
                MaxBufferBehaviour::Block => {
                    self.blocking_stream = Some(id);
                }
            }
        }

        Ok(())
    }
}

type RecvBuf = SmallVec<[Bytes; 10]>;

/// The operating states of a substream.
#[derive(Clone, Debug)]
enum SubstreamState {
    /// An `Open` frame has been received or sent.
    Open { buf: RecvBuf },
    /// A `Close` frame has been sent, but the stream is still open
    /// for reading (half-close).
    SendClosed { buf: RecvBuf },
    /// A `Close` frame has been received but the stream is still
    /// open for writing (remote half-close).
    RecvClosed { buf: RecvBuf },
    /// A `Close` frame has been sent and received but the stream
    /// has not yet been dropped and may still have buffered
    /// frames to read.
    Closed { buf: RecvBuf },
    /// The stream has been reset by the local or remote peer but has
    /// not yet been dropped and may still have buffered frames to read.
    Reset { buf: RecvBuf },
}

impl SubstreamState {
    /// Mutably borrows the substream's receive buffer.
    fn recv_buf(&mut self) -> &mut RecvBuf {
        match self {
            SubstreamState::Open { buf } => buf,
            SubstreamState::SendClosed { buf } => buf,
            SubstreamState::RecvClosed { buf } => buf,
            SubstreamState::Closed { buf } => buf,
            SubstreamState::Reset { buf } => buf,
        }
    }

    /// Mutably borrows the substream's receive buffer if the substream
    /// is still open for reading, `None` otherwise.
    fn recv_buf_open(&mut self) -> Option<&mut RecvBuf> {
        match self {
            SubstreamState::Open { buf } => Some(buf),
            SubstreamState::SendClosed { buf } => Some(buf),
            SubstreamState::RecvClosed { .. } => None,
            SubstreamState::Closed { .. } => None,
            SubstreamState::Reset { .. } => None,
        }
    }
}

struct NotifierRead {
    /// The waker of the currently pending task that last
    /// called `poll_next_stream`, if any.
    next_stream: AtomicWaker,
    /// The wakers of currently pending tasks that last
    /// called `poll_read_stream` for a particular substream.
    read_stream: Mutex<IntMap<LocalStreamId, Waker>>,
}

impl NotifierRead {
    /// Registers a task to be woken up when new `Data` frames for a particular
    /// stream can be read.
    ///
    /// The returned waker should be passed to an I/O read operation
    /// that schedules a wakeup, if the operation is pending.
    #[must_use]
    fn register_read_stream<'a>(
        self: &'a Arc<Self>,
        waker: &Waker,
        id: LocalStreamId,
    ) -> WakerRef<'a> {
        let mut pending = self.read_stream.lock();
        pending.insert(id, waker.clone());
        waker_ref(self)
    }

    /// Registers a task to be woken up when new `Open` frames can be read.
    ///
    /// The returned waker should be passed to an I/O read operation
    /// that schedules a wakeup, if the operation is pending.
    #[must_use]
    fn register_next_stream<'a>(self: &'a Arc<Self>, waker: &Waker) -> WakerRef<'a> {
        self.next_stream.register(waker);
        waker_ref(self)
    }

    /// Wakes the task pending on `poll_read_stream` for the
    /// specified stream, if any.
    fn wake_read_stream(&self, id: LocalStreamId) -> bool {
        let mut pending = self.read_stream.lock();

        if let Some(waker) = pending.remove(&id) {
            waker.wake();
            return true;
        }

        false
    }

    /// Wakes the task pending on `poll_next_stream`, if any.
    fn wake_next_stream(&self) {
        self.next_stream.wake();
    }
}

impl ArcWake for NotifierRead {
    fn wake_by_ref(this: &Arc<Self>) {
        let wakers = mem::take(&mut *this.read_stream.lock());
        for (_, waker) in wakers {
            waker.wake();
        }
        this.wake_next_stream();
    }
}

struct NotifierWrite {
    /// List of wakers to wake when write operations on the
    /// underlying I/O stream can proceed.
    pending: Mutex<Vec<Waker>>,
}

impl NotifierWrite {
    /// Registers interest of a task in writing to some substream.
    ///
    /// The returned waker should be passed to an I/O write operation
    /// that schedules a wakeup if the operation is pending.
    #[must_use]
    fn register<'a>(self: &'a Arc<Self>, waker: &Waker) -> WakerRef<'a> {
        let mut pending = self.pending.lock();
        if pending.iter().all(|w| !w.will_wake(waker)) {
            pending.push(waker.clone());
        }
        waker_ref(self)
    }
}

impl ArcWake for NotifierWrite {
    fn wake_by_ref(this: &Arc<Self>) {
        let wakers = mem::take(&mut *this.pending.lock());
        for waker in wakers {
            waker.wake();
        }
    }
}

struct NotifierOpen {
    /// Wakers of pending tasks interested in creating new
    /// outbound substreams.
    pending: Vec<Waker>,
}

impl NotifierOpen {
    /// Registers interest of a task in opening a new outbound substream.
    fn register(&mut self, waker: &Waker) {
        if self.pending.iter().all(|w| !w.will_wake(waker)) {
            self.pending.push(waker.clone());
        }
    }

    fn wake_all(&mut self) {
        let wakers = mem::take(&mut self.pending);
        for waker in wakers {
            waker.wake();
        }
    }
}

/// The maximum number of pending reset or close frames to send
/// we are willing to buffer beyond the configured substream limit.
/// This extra leeway bounds resource usage while allowing some
/// back-pressure when sending out these frames.
///
/// If too many pending frames accumulate, the multiplexed stream is
/// considered unhealthy and terminates with an error.
const EXTRA_PENDING_FRAMES: usize = 1000;

#[cfg(test)]
mod tests {
    use super::*;
    use async_std::task;
    use asynchronous_codec::{Decoder, Encoder};
    use bytes::BytesMut;
    use quickcheck::*;
    use std::collections::HashSet;
    use std::num::NonZeroU8;
    use std::ops::DerefMut;
    use std::pin::Pin;

    impl Arbitrary for MaxBufferBehaviour {
        fn arbitrary(g: &mut Gen) -> MaxBufferBehaviour {
            *g.choose(&[MaxBufferBehaviour::Block, MaxBufferBehaviour::ResetStream])
                .unwrap()
        }
    }

    impl Arbitrary for MplexConfig {
        fn arbitrary(g: &mut Gen) -> MplexConfig {
            MplexConfig {
                max_substreams: g.gen_range(1..100),
                max_buffer_len: g.gen_range(1..1000),
                max_buffer_behaviour: MaxBufferBehaviour::arbitrary(g),
                split_send_size: g.gen_range(1..10000),
                protocol_name: crate::config::DEFAULT_MPLEX_PROTOCOL_NAME,
            }
        }
    }

    /// Memory-backed "connection".
    struct Connection {
        /// The buffer that the `Multiplexed` stream reads from.
        r_buf: BytesMut,
        /// The buffer that the `Multiplexed` stream writes to.
        w_buf: BytesMut,
        /// Whether the connection should return EOF on the next read.
        eof: bool,
    }

    impl AsyncRead for Connection {
        fn poll_read(
            mut self: Pin<&mut Self>,
            _: &mut Context<'_>,
            buf: &mut [u8],
        ) -> Poll<io::Result<usize>> {
            if self.eof {
                return Poll::Ready(Err(io::ErrorKind::UnexpectedEof.into()));
            }
            let n = std::cmp::min(buf.len(), self.r_buf.len());
            let data = self.r_buf.split_to(n);
            buf[..n].copy_from_slice(&data[..]);
            if n == 0 {
                Poll::Pending
            } else {
                Poll::Ready(Ok(n))
            }
        }
    }

    impl AsyncWrite for Connection {
        fn poll_write(
            mut self: Pin<&mut Self>,
            _: &mut Context<'_>,
            buf: &[u8],
        ) -> Poll<io::Result<usize>> {
            self.w_buf.extend_from_slice(buf);
            Poll::Ready(Ok(buf.len()))
        }

        fn poll_flush(self: Pin<&mut Self>, _: &mut Context<'_>) -> Poll<io::Result<()>> {
            Poll::Ready(Ok(()))
        }

        fn poll_close(self: Pin<&mut Self>, _: &mut Context<'_>) -> Poll<io::Result<()>> {
            Poll::Ready(Ok(()))
        }
    }

    #[test]
    fn max_buffer_behaviour() {
        use tracing_subscriber::EnvFilter;
        let _ = tracing_subscriber::fmt()
            .with_env_filter(EnvFilter::from_default_env())
            .try_init();

        fn prop(cfg: MplexConfig, overflow: NonZeroU8) {
            let mut r_buf = BytesMut::new();
            let mut codec = Codec::new();

            // Open the maximum number of inbound streams.
            for i in 0..cfg.max_substreams {
                let stream_id = LocalStreamId::dialer(i as u64);
                codec.encode(Frame::Open { stream_id }, &mut r_buf).unwrap();
            }

            // Send more data on stream 0 than the buffer permits.
            let stream_id = LocalStreamId::dialer(0);
            let data = Bytes::from("Hello world");
            for _ in 0..cfg.max_buffer_len + overflow.get() as usize {
                codec
                    .encode(
                        Frame::Data {
                            stream_id,
                            data: data.clone(),
                        },
                        &mut r_buf,
                    )
                    .unwrap();
            }

            // Setup the multiplexed connection.
            let conn = Connection {
                r_buf,
                w_buf: BytesMut::new(),
                eof: false,
            };
            let mut m = Multiplexed::new(conn, cfg.clone());

            task::block_on(future::poll_fn(move |cx| {
                // Receive all inbound streams.
                for i in 0..cfg.max_substreams {
                    match m.poll_next_stream(cx) {
                        Poll::Pending => panic!("Expected new inbound stream."),
                        Poll::Ready(Err(e)) => panic!("{e:?}"),
                        Poll::Ready(Ok(id)) => {
                            assert_eq!(id, LocalStreamId::listener(i as u64));
                        }
                    };
                }

                // Polling again for an inbound stream should yield `Pending`
                // after reading and buffering data frames up to the limit.
                let id = LocalStreamId::listener(0);
                match m.poll_next_stream(cx) {
                    Poll::Ready(r) => panic!("Unexpected result for next stream: {r:?}"),
                    Poll::Pending => {
                        // We expect the implementation to yield when the buffer
                        // is full but before it is exceeded and the max buffer
                        // behaviour takes effect, giving the current task a
                        // chance to read from the buffer. Here we just read
                        // again to provoke the max buffer behaviour.
                        assert_eq!(
                            m.substreams.get_mut(&id).unwrap().recv_buf().len(),
                            cfg.max_buffer_len
                        );
                        match m.poll_next_stream(cx) {
                            Poll::Ready(r) => panic!("Unexpected result for next stream: {r:?}"),
                            Poll::Pending => {
                                // Expect the buffer for stream 0 to be exceeded, triggering
                                // the max. buffer behaviour.
                                assert_eq!(
                                    m.substreams.get_mut(&id).unwrap().recv_buf().len(),
                                    cfg.max_buffer_len + 1
                                );
                            }
                        }
                    }
                }

                // Expect either a `Reset` to be sent or all reads to be
                // blocked `Pending`, depending on the `MaxBufferBehaviour`.
                match cfg.max_buffer_behaviour {
                    MaxBufferBehaviour::ResetStream => {
                        let _ = m.poll_flush_stream(cx, id);
                        let w_buf = &mut m.io.get_mut().deref_mut().w_buf;
                        let frame = codec.decode(w_buf).unwrap();
                        let stream_id = stream_id.into_remote();
                        assert_eq!(frame, Some(Frame::Reset { stream_id }));
                    }
                    MaxBufferBehaviour::Block => {
                        assert!(m.poll_next_stream(cx).is_pending());
                        for i in 1..cfg.max_substreams {
                            let id = LocalStreamId::listener(i as u64);
                            assert!(m.poll_read_stream(cx, id).is_pending());
                        }
                    }
                }

                // Drain the buffer by reading from the stream.
                for _ in 0..cfg.max_buffer_len + 1 {
                    match m.poll_read_stream(cx, id) {
                        Poll::Ready(Ok(Some(bytes))) => {
                            assert_eq!(bytes, data);
                        }
                        x => panic!("Unexpected: {x:?}"),
                    }
                }

                // Read from the stream after the buffer has been drained,
                // expecting either EOF or further data, depending on
                // the `MaxBufferBehaviour`.
                match cfg.max_buffer_behaviour {
                    MaxBufferBehaviour::ResetStream => {
                        // Expect to read EOF
                        match m.poll_read_stream(cx, id) {
                            Poll::Ready(Ok(None)) => {}
                            poll => panic!("Unexpected: {poll:?}"),
                        }
                    }
                    MaxBufferBehaviour::Block => {
                        // Expect to be able to continue reading.
                        match m.poll_read_stream(cx, id) {
                            Poll::Ready(Ok(Some(bytes))) => assert_eq!(bytes, data),
                            Poll::Pending => assert_eq!(overflow.get(), 1),
                            poll => panic!("Unexpected: {poll:?}"),
                        }
                    }
                }

                Poll::Ready(())
            }));
        }

        quickcheck(prop as fn(_, _))
    }

    #[test]
    fn close_on_error() {
        use tracing_subscriber::EnvFilter;
        let _ = tracing_subscriber::fmt()
            .with_env_filter(EnvFilter::from_default_env())
            .try_init();

        fn prop(cfg: MplexConfig, num_streams: NonZeroU8) {
            let num_streams = cmp::min(cfg.max_substreams, num_streams.get() as usize);

            // Setup the multiplexed connection.
            let conn = Connection {
                r_buf: BytesMut::new(),
                w_buf: BytesMut::new(),
                eof: false,
            };
            let mut m = Multiplexed::new(conn, cfg);

            // Run the test.
            let mut opened = HashSet::new();
            task::block_on(future::poll_fn(move |cx| {
                // Open a number of streams.
                for _ in 0..num_streams {
                    let id = ready!(m.poll_open_stream(cx)).unwrap();
                    assert!(opened.insert(id));
                    assert!(m.poll_read_stream(cx, id).is_pending());
                }

                // Abruptly "close" the connection.
                m.io.get_mut().deref_mut().eof = true;

                // Reading from any stream should yield an error and all streams
                // should be closed due to the failed connection.
                assert!(opened.iter().all(|id| match m.poll_read_stream(cx, *id) {
                    Poll::Ready(Err(e)) => e.kind() == io::ErrorKind::UnexpectedEof,
                    _ => false,
                }));

                assert!(m.substreams.is_empty());

                Poll::Ready(())
            }))
        }

        quickcheck(prop as fn(_, _))
    }
}<|MERGE_RESOLUTION|>--- conflicted
+++ resolved
@@ -912,44 +912,22 @@
     /// Fails the entire multiplexed stream if too many pending `Reset`
     /// frames accumulate when using [`MaxBufferBehaviour::ResetStream`].
     fn buffer(&mut self, id: LocalStreamId, data: Bytes) -> io::Result<()> {
-<<<<<<< HEAD
         let Some(state) = self.substreams.get_mut(&id) else {
-            trace!(
-                "{}: Dropping data {:?} for unknown substream {}",
-                self.id,
-                data,
-                id
-=======
-        let state = if let Some(state) = self.substreams.get_mut(&id) {
-            state
-        } else {
             tracing::trace!(
                 connection=%self.id,
                 substream=%id,
                 data=?data,
                 "Dropping data for unknown substream"
->>>>>>> e2e9179f
             );
             return Ok(());
         };
 
-<<<<<<< HEAD
         let Some(buf) = state.recv_buf_open() else {
-            trace!(
-                "{}: Dropping data {:?} for closed or reset substream {}",
-                self.id,
-                data,
-                id
-=======
-        let buf = if let Some(buf) = state.recv_buf_open() {
-            buf
-        } else {
             tracing::trace!(
                 connection=%self.id,
                 substream=%id,
                 data=?data,
                 "Dropping data for closed or reset substream",
->>>>>>> e2e9179f
             );
             return Ok(());
         };
