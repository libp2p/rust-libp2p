--- conflicted
+++ resolved
@@ -72,13 +72,8 @@
             .and_then(move |c, e| upgrade::apply(c, mplex, e, upgrade::Version::V1))
             .boxed();
 
-<<<<<<< HEAD
-        let mut client = Arc::new(transport.dial(rx.await.unwrap()).unwrap().await.unwrap());
+        let mut client = transport.dial(rx.await.unwrap()).unwrap().await.unwrap();
         let mut inbound = client.next_inbound().await.unwrap();
-=======
-        let client = transport.dial(rx.await.unwrap()).unwrap().await.unwrap();
-        let mut inbound = poll_fn(|cx| client.poll_inbound(cx)).await.unwrap();
->>>>>>> 95713ab9
         inbound.write_all(b"hello world").await.unwrap();
         inbound.close().await.unwrap();
 
@@ -112,20 +107,7 @@
 
         tx.send(addr).unwrap();
 
-<<<<<<< HEAD
-        let mut client = Arc::new(
-            transport
-                .next()
-                .await
-                .expect("some event")
-                .into_incoming()
-                .unwrap()
-                .0
-                .await
-                .unwrap(),
-        );
-=======
-        let client = transport
+        let mut client = transport
             .next()
             .await
             .expect("some event")
@@ -134,7 +116,6 @@
             .0
             .await
             .unwrap();
->>>>>>> 95713ab9
 
         let mut inbound = client.next_inbound().await.unwrap();
 
