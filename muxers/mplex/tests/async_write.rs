// Copyright 2019 Parity Technologies (UK) Ltd.
//
// Permission is hereby granted, free of charge, to any person obtaining a
// copy of this software and associated documentation files (the "Software"),
// to deal in the Software without restriction, including without limitation
// the rights to use, copy, modify, merge, publish, distribute, sublicense,
// and/or sell copies of the Software, and to permit persons to whom the
// Software is furnished to do so, subject to the following conditions:
//
// The above copyright notice and this permission notice shall be included in
// all copies or substantial portions of the Software.
//
// THE SOFTWARE IS PROVIDED "AS IS", WITHOUT WARRANTY OF ANY KIND, EXPRESS
// OR IMPLIED, INCLUDING BUT NOT LIMITED TO THE WARRANTIES OF MERCHANTABILITY,
// FITNESS FOR A PARTICULAR PURPOSE AND NONINFRINGEMENT. IN NO EVENT SHALL THE
// AUTHORS OR COPYRIGHT HOLDERS BE LIABLE FOR ANY CLAIM, DAMAGES OR OTHER
// LIABILITY, WHETHER IN AN ACTION OF CONTRACT, TORT OR OTHERWISE, ARISING
// FROM, OUT OF OR IN CONNECTION WITH THE SOFTWARE OR THE USE OR OTHER
// DEALINGS IN THE SOFTWARE.

use futures::{channel::oneshot, prelude::*};
use libp2p_core::muxing::StreamMuxerExt;
use libp2p_core::{upgrade, Transport};
use libp2p_tcp::TcpTransport;

#[test]
fn async_write() {
    // Tests that `AsyncWrite::close` implies flush.

    let (tx, rx) = oneshot::channel();

    let bg_thread = async_std::task::spawn(async move {
        let mplex = libp2p_mplex::MplexConfig::new();

        let mut transport = TcpTransport::default()
            .and_then(move |c, e| upgrade::apply(c, mplex, e, upgrade::Version::V1))
            .boxed();

        transport
            .listen_on("/ip4/127.0.0.1/tcp/0".parse().unwrap())
            .unwrap();

        let addr = transport
            .next()
            .await
            .expect("some event")
            .into_new_address()
            .expect("listen address");

        tx.send(addr).unwrap();

        let mut client = transport
            .next()
            .await
            .expect("some event")
            .into_incoming()
            .unwrap()
            .0
            .await
            .unwrap();

        let mut outbound = client.next_outbound().await.unwrap();

        let mut buf = Vec::new();
        outbound.read_to_end(&mut buf).await.unwrap();
        assert_eq!(buf, b"hello world");
    });

    async_std::task::block_on(async {
        let mplex = libp2p_mplex::MplexConfig::new();
        let mut transport = TcpTransport::default()
            .and_then(move |c, e| upgrade::apply(c, mplex, e, upgrade::Version::V1));

<<<<<<< HEAD
        let mut client = Arc::new(transport.dial(rx.await.unwrap()).unwrap().await.unwrap());

        let mut inbound = client.next_inbound().await.unwrap();
=======
        let client = transport.dial(rx.await.unwrap()).unwrap().await.unwrap();
        let mut inbound = poll_fn(|cx| client.poll_inbound(cx)).await.unwrap();
>>>>>>> 95713ab9
        inbound.write_all(b"hello world").await.unwrap();

        // The test consists in making sure that this flushes the substream.
        inbound.close().await.unwrap();

        bg_thread.await;
    });
}<|MERGE_RESOLUTION|>--- conflicted
+++ resolved
@@ -71,14 +71,9 @@
         let mut transport = TcpTransport::default()
             .and_then(move |c, e| upgrade::apply(c, mplex, e, upgrade::Version::V1));
 
-<<<<<<< HEAD
-        let mut client = Arc::new(transport.dial(rx.await.unwrap()).unwrap().await.unwrap());
+        let mut client = transport.dial(rx.await.unwrap()).unwrap().await.unwrap();
 
         let mut inbound = client.next_inbound().await.unwrap();
-=======
-        let client = transport.dial(rx.await.unwrap()).unwrap().await.unwrap();
-        let mut inbound = poll_fn(|cx| client.poll_inbound(cx)).await.unwrap();
->>>>>>> 95713ab9
         inbound.write_all(b"hello world").await.unwrap();
 
         // The test consists in making sure that this flushes the substream.
