--- conflicted
+++ resolved
@@ -140,16 +140,8 @@
     // Spawn and block on the sender, i.e. until all data is sent.
     let sender = async move {
         let addr = addr_receiver.await.unwrap();
-<<<<<<< HEAD
-        let (_peer, conn) = transport.dial(addr).unwrap().await.unwrap();
+        let (_peer, conn) = sender_trans.dial(addr).unwrap().await.unwrap();
         let mut stream = poll_fn(|cx| conn.poll_outbound(cx)).await.unwrap();
-=======
-        let (_peer, conn) = sender_trans.dial(addr).unwrap().await.unwrap();
-        let mut handle = conn.open_outbound();
-        let mut stream = poll_fn(|cx| conn.poll_outbound(cx, &mut handle))
-            .await
-            .unwrap();
->>>>>>> d4f8ec2d
         let mut off = 0;
         loop {
             let n = poll_fn(|cx| Pin::new(&mut stream).poll_write(cx, &payload[off..]))
