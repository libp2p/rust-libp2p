--- conflicted
+++ resolved
@@ -14,11 +14,7 @@
 bytes = "1"
 futures = "0.3.1"
 asynchronous-codec = "0.6"
-<<<<<<< HEAD
-libp2p-core = { version = "0.37.1", path = "../../core" }
-=======
 libp2p-core = { version = "0.38.0", path = "../../core" }
->>>>>>> f9b4af3d
 log = "0.4"
 nohash-hasher = "0.2"
 parking_lot = "0.12"
