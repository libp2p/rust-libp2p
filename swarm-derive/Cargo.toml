--- conflicted
+++ resolved
@@ -16,12 +16,8 @@
 [dependencies]
 heck = "0.5"
 quote = "1.0"
-<<<<<<< HEAD
-syn = { version = "2.0.58", default-features = false, features = ["clone-impls", "derive",
+syn = { version = "2.0.59", default-features = false, features = ["clone-impls", "derive",
     "parsing", "printing", "proc-macro", "visit"] }
-=======
-syn = { version = "2.0.59", default-features = false, features = ["clone-impls", "derive", "parsing", "printing", "proc-macro"] }
->>>>>>> 31457f61
 proc-macro2 = "1.0"
 
 # Passing arguments to the docsrs builder in order to properly document cfg's.
