// Copyright 2018 Parity Technologies (UK) Ltd.
//
// Permission is hereby granted, free of charge, to any person obtaining a
// copy of this software and associated documentation files (the "Software"),
// to deal in the Software without restriction, including without limitation
// the rights to use, copy, modify, merge, publish, distribute, sublicense,
// and/or sell copies of the Software, and to permit persons to whom the
// Software is furnished to do so, subject to the following conditions:
//
// The above copyright notice and this permission notice shall be included in
// all copies or substantial portions of the Software.
//
// THE SOFTWARE IS PROVIDED "AS IS", WITHOUT WARRANTY OF ANY KIND, EXPRESS
// OR IMPLIED, INCLUDING BUT NOT LIMITED TO THE WARRANTIES OF MERCHANTABILITY,
// FITNESS FOR A PARTICULAR PURPOSE AND NONINFRINGEMENT. IN NO EVENT SHALL THE
// AUTHORS OR COPYRIGHT HOLDERS BE LIABLE FOR ANY CLAIM, DAMAGES OR OTHER
// LIABILITY, WHETHER IN AN ACTION OF CONTRACT, TORT OR OTHERWISE, ARISING
// FROM, OUT OF OR IN CONNECTION WITH THE SOFTWARE OR THE USE OR OTHER
// DEALINGS IN THE SOFTWARE.

#![recursion_limit = "256"]
#![cfg_attr(docsrs, feature(doc_cfg, doc_auto_cfg))]

use heck::ToUpperCamelCase;
use proc_macro::TokenStream;
use quote::quote;
use syn::parse::Parse;
use syn::{parse_macro_input, Data, DataStruct, DeriveInput};

/// Generates a delegating `NetworkBehaviour` implementation for the struct this is used for. See
/// the trait documentation for better description.
#[proc_macro_derive(NetworkBehaviour, attributes(behaviour))]
pub fn hello_macro_derive(input: TokenStream) -> TokenStream {
    let ast = parse_macro_input!(input as DeriveInput);
    build(&ast)
}

/// The actual implementation.
fn build(ast: &DeriveInput) -> TokenStream {
    match ast.data {
        Data::Struct(ref s) => build_struct(ast, s),
        Data::Enum(_) => unimplemented!("Deriving NetworkBehaviour is not implemented for enums"),
        Data::Union(_) => unimplemented!("Deriving NetworkBehaviour is not implemented for unions"),
    }
}

/// The version for structs
fn build_struct(ast: &DeriveInput, data_struct: &DataStruct) -> TokenStream {
    let name = &ast.ident;
    let (_, ty_generics, where_clause) = ast.generics.split_for_impl();
    let prelude_path = parse_attribute_value_by_key::<syn::Path>(ast, "prelude")
        .unwrap_or_else(|| syn::parse_quote! { ::libp2p::swarm::derive_prelude });

    let multiaddr = quote! { #prelude_path::Multiaddr };
    let trait_to_impl = quote! { #prelude_path::NetworkBehaviour };
    let either_ident = quote! { #prelude_path::Either };
    let network_behaviour_action = quote! { #prelude_path::NetworkBehaviourAction };
    let connection_handler = quote! { #prelude_path::ConnectionHandler };
    let proto_select_ident = quote! { #prelude_path::ConnectionHandlerSelect };
    let peer_id = quote! { #prelude_path::PeerId };
    let connection_id = quote! { #prelude_path::ConnectionId };
    let poll_parameters = quote! { #prelude_path::PollParameters };
    let from_swarm = quote! { #prelude_path::FromSwarm };
    let connection_established = quote! { #prelude_path::ConnectionEstablished };
    let address_change = quote! { #prelude_path::AddressChange };
    let connection_closed = quote! { #prelude_path::ConnectionClosed };
    let dial_failure = quote! { #prelude_path::DialFailure };
    let listen_failure = quote! { #prelude_path::ListenFailure };
    let new_listener = quote! { #prelude_path::NewListener };
    let new_listen_addr = quote! { #prelude_path::NewListenAddr };
    let expired_listen_addr = quote! { #prelude_path::ExpiredListenAddr };
    let new_external_addr = quote! { #prelude_path::NewExternalAddr };
    let expired_external_addr = quote! { #prelude_path::ExpiredExternalAddr };
    let listener_error = quote! { #prelude_path::ListenerError };
    let listener_closed = quote! { #prelude_path::ListenerClosed };
    let t_handler = quote! { #prelude_path::THandler };
    let t_handler_in_event = quote! { #prelude_path::THandlerInEvent };
    let t_handler_out_event = quote! { #prelude_path::THandlerOutEvent };
    let endpoint = quote! { #prelude_path::Endpoint };

    // Build the generics.
    let impl_generics = {
        let tp = ast.generics.type_params();
        let lf = ast.generics.lifetimes();
        let cst = ast.generics.const_params();
        quote! {<#(#lf,)* #(#tp,)* #(#cst,)*>}
    };

    let (out_event_name, out_event_definition, out_event_from_clauses) = {
        // If we find a `#[behaviour(out_event = "Foo")]` attribute on the
        // struct, we set `Foo` as the out event. If not, the `OutEvent` is
        // generated.
        let user_provided_out_event_name =
            parse_attribute_value_by_key::<syn::Type>(ast, "out_event");

        match user_provided_out_event_name {
            // User provided `OutEvent`.
            Some(name) => {
                let definition = None;
                let from_clauses = data_struct
                    .fields
                    .iter()
                    .map(|field| {
                        let ty = &field.ty;
                        quote! {#name: From< <#ty as #trait_to_impl>::OutEvent >}
                    })
                    .collect::<Vec<_>>();
                (name, definition, from_clauses)
            }
            // User did not provide `OutEvent`. Generate it.
            None => {
                let name: syn::Type = syn::parse_str(&(ast.ident.to_string() + "Event")).unwrap();
                let definition = {
                    let fields = data_struct
                        .fields
                        .iter()
                        .map(|field| {
                            let variant: syn::Variant = syn::parse_str(
                                &field
                                    .ident
                                    .clone()
                                    .expect(
                                        "Fields of NetworkBehaviour implementation to be named.",
                                    )
                                    .to_string()
                                    .to_upper_camel_case(),
                            )
                            .unwrap();
                            let ty = &field.ty;
                            quote! {#variant(<#ty as #trait_to_impl>::OutEvent)}
                        })
                        .collect::<Vec<_>>();
                    let visibility = &ast.vis;

                    Some(quote! {
                        #[derive(::std::fmt::Debug)]
                        #visibility enum #name #impl_generics
                            #where_clause
                        {
                            #(#fields),*
                        }
                    })
                };
                let from_clauses = vec![];
                (name, definition, from_clauses)
            }
        }
    };

    // Build the `where ...` clause of the trait implementation.
    let where_clause = {
        let additional = data_struct
            .fields
            .iter()
            .map(|field| {
                let ty = &field.ty;
                quote! {#ty: #trait_to_impl}
            })
            .chain(out_event_from_clauses)
            .collect::<Vec<_>>();

        if let Some(where_clause) = where_clause {
            if where_clause.predicates.trailing_punct() {
                Some(quote! {#where_clause #(#additional),* })
            } else {
                Some(quote! {#where_clause, #(#additional),*})
            }
        } else {
            Some(quote! {where #(#additional),*})
        }
    };

    // Build the list of statements to put in the body of `on_swarm_event()`
    // for the `FromSwarm::ConnectionEstablished` variant.
    let on_connection_established_stmts = {
        data_struct
            .fields
            .iter()
            .enumerate()
            .map(|(field_n, field)| match field.ident {
                Some(ref i) => quote! {
                    self.#i.on_swarm_event(#from_swarm::ConnectionEstablished(#connection_established {
                        peer_id,
                        connection_id,
                        endpoint,
                        failed_addresses,
                        other_established,
                    }));
                },
                None => quote! {
                    self.#field_n.on_swarm_event(#from_swarm::ConnectionEstablished(#connection_established {
                        peer_id,
                        connection_id,
                        endpoint,
                        failed_addresses,
                        other_established,
                    }));
                },
            })
    };

    // Build the list of statements to put in the body of `on_swarm_event()`
    // for the `FromSwarm::AddressChange variant`.
    let on_address_change_stmts = {
        data_struct
            .fields
            .iter()
            .enumerate()
            .map(|(field_n, field)| match field.ident {
                Some(ref i) => quote! {
                self.#i.on_swarm_event(#from_swarm::AddressChange(#address_change {
                        peer_id,
                        connection_id,
                        old,
                        new,
                    }));
                },
                None => quote! {
                self.#field_n.on_swarm_event(#from_swarm::AddressChange(#address_change {
                        peer_id,
                        connection_id,
                        old,
                        new,
                    }));
                },
            })
    };

    // Build the list of statements to put in the body of `on_swarm_event()`
    // for the `FromSwarm::ConnectionClosed` variant.
    let on_connection_closed_stmts = {
        data_struct
            .fields
            .iter()
            .enumerate()
            // The outmost handler belongs to the last behaviour.
            .rev()
            .enumerate()
            .map(|(enum_n, (field_n, field))| {
                let handler = if field_n == 0 {
                    // Given that the iterator is reversed, this is the innermost handler only.
                    quote! { let handler = handlers }
                } else {
                    quote! {
                        let (handlers, handler) = handlers.into_inner()
                    }
                };
                let inject = match field.ident {
                    Some(ref i) => quote! {
                    self.#i.on_swarm_event(#from_swarm::ConnectionClosed(#connection_closed {
                            peer_id,
                            connection_id,
                            endpoint,
                            handler,
                            remaining_established,
                        }));
                    },
                    None => quote! {
                    self.#enum_n.on_swarm_event(#from_swarm::ConnectionClosed(#connection_closed {
                            peer_id,
                            connection_id,
                            endpoint,
                            handler,
                            remaining_established,
                        }));
                    },
                };

                quote! {
                    #handler;
                    #inject;
                }
            })
    };

    // Build the list of statements to put in the body of `on_swarm_event()`
    // for the `FromSwarm::DialFailure` variant.
    let on_dial_failure_stmts = {
        data_struct
            .fields
            .iter()
            .enumerate()
            .map(|(enum_n, field)| {
                let inject = match field.ident {
                    Some(ref i) => quote! {
                    self.#i.on_swarm_event(#from_swarm::DialFailure(#dial_failure {
                            peer_id,
                            connection_id,
                            error,
                        }));
                    },
                    None => quote! {
                    self.#enum_n.on_swarm_event(#from_swarm::DialFailure(#dial_failure {
                            peer_id,
                            connection_id,
                            error,
                        }));
                    },
                };
                quote! {
                    #inject;
                }
            })
    };

    // Build the list of statements to put in the body of `on_swarm_event()`
    // for the `FromSwarm::ListenFailure` variant.
<<<<<<< HEAD
    let on_listen_failure_stmts = {
        data_struct
            .fields
            .iter()
            .enumerate()
            .map(|(enum_n, field)| {
                let inject = match field.ident {
                    Some(ref i) => quote! {
                    self.#i.on_swarm_event(#from_swarm::ListenFailure(#listen_failure {
                            local_addr,
                            send_back_addr,
                        }));
                    },
                    None => quote! {
                    self.#enum_n.on_swarm_event(#from_swarm::ListenFailure(#listen_failure {
                            local_addr,
                            send_back_addr,
                        }));
                    },
                };
=======
    let on_listen_failure_stmts =
        {
            data_struct.fields.iter().enumerate().rev().enumerate().map(
                |(enum_n, (field_n, field))| {
                    let handler = if field_n == 0 {
                        quote! { let handler = handlers }
                    } else {
                        quote! {
                            let (handlers, handler) = handlers.into_inner()
                        }
                    };

                    let inject = match field.ident {
                        Some(ref i) => quote! {
                        self.#i.on_swarm_event(#from_swarm::ListenFailure(#listen_failure {
                                local_addr,
                                send_back_addr,
                                error,
                                handler,
                            }));
                        },
                        None => quote! {
                        self.#enum_n.on_swarm_event(#from_swarm::ListenFailure(#listen_failure {
                                local_addr,
                                send_back_addr,
                                error,
                                handler,
                            }));
                        },
                    };
>>>>>>> e2476a32

                quote! {
                    #inject;
                }
            })
    };

    // Build the list of statements to put in the body of `on_swarm_event()`
    // for the `FromSwarm::NewListener` variant.
    let on_new_listener_stmts = {
        data_struct
            .fields
            .iter()
            .enumerate()
            .map(|(field_n, field)| match field.ident {
                Some(ref i) => quote! {
                self.#i.on_swarm_event(#from_swarm::NewListener(#new_listener {
                        listener_id,
                    }));
                },
                None => quote! {
                self.#field_n.on_swarm_event(#from_swarm::NewListener(#new_listener {
                        listener_id,
                    }));
                },
            })
    };

    // Build the list of statements to put in the body of `on_swarm_event()`
    // for the `FromSwarm::NewListenAddr` variant.
    let on_new_listen_addr_stmts = {
        data_struct
            .fields
            .iter()
            .enumerate()
            .map(|(field_n, field)| match field.ident {
                Some(ref i) => quote! {
                self.#i.on_swarm_event(#from_swarm::NewListenAddr(#new_listen_addr {
                        listener_id,
                        addr,
                    }));
                },
                None => quote! {
                self.#field_n.on_swarm_event(#from_swarm::NewListenAddr(#new_listen_addr {
                        listener_id,
                        addr,
                    }));
                },
            })
    };

    // Build the list of statements to put in the body of `on_swarm_event()`
    // for the `FromSwarm::ExpiredListenAddr` variant.
    let on_expired_listen_addr_stmts = {
        data_struct
            .fields
            .iter()
            .enumerate()
            .map(|(field_n, field)| match field.ident {
                Some(ref i) => quote! {
                self.#i.on_swarm_event(#from_swarm::ExpiredListenAddr(#expired_listen_addr {
                        listener_id,
                        addr,
                    }));
                },
                None => quote! {
                self.#field_n.on_swarm_event(#from_swarm::ExpiredListenAddr(#expired_listen_addr {
                        listener_id,
                        addr,
                    }));
                },
            })
    };

    // Build the list of statements to put in the body of `on_swarm_event()`
    // for the `FromSwarm::NewExternalAddr` variant.
    let on_new_external_addr_stmts = {
        data_struct
            .fields
            .iter()
            .enumerate()
            .map(|(field_n, field)| match field.ident {
                Some(ref i) => quote! {
                self.#i.on_swarm_event(#from_swarm::NewExternalAddr(#new_external_addr {
                        addr,
                    }));
                },
                None => quote! {
                self.#field_n.on_swarm_event(#from_swarm::NewExternalAddr(#new_external_addr {
                        addr,
                    }));
                },
            })
    };

    // Build the list of statements to put in the body of `on_swarm_event()`
    // for the `FromSwarm::ExpiredExternalAddr` variant.
    let on_expired_external_addr_stmts = {
        data_struct
            .fields
            .iter()
            .enumerate()
            .map(|(field_n, field)| match field.ident {
                Some(ref i) => quote! {
                self.#i.on_swarm_event(#from_swarm::ExpiredExternalAddr(#expired_external_addr {
                        addr,
                    }));
                },
                None => quote! {
                self.#field_n.on_swarm_event(#from_swarm::ExpiredExternalAddr(#expired_external_addr {
                        addr,
                    }));
                },
            })
    };

    // Build the list of statements to put in the body of `on_swarm_event()`
    // for the `FromSwarm::ListenerError` variant.
    let on_listener_error_stmts = {
        data_struct
            .fields
            .iter()
            .enumerate()
            .map(|(field_n, field)| match field.ident {
                Some(ref i) => quote! {
                    self.#i.on_swarm_event(#from_swarm::ListenerError(#listener_error {
                        listener_id,
                        err,
                    }));
                },
                None => quote! {
                    self.#field_n.on_swarm_event(#from_swarm::ListenerError(#listener_error {
                        listener_id,
                        err,
                    }));
                },
            })
    };

    // Build the list of statements to put in the body of `on_swarm_event()`
    // for the `FromSwarm::ListenerClosed` variant.
    let on_listener_closed_stmts = {
        data_struct
            .fields
            .iter()
            .enumerate()
            .map(|(field_n, field)| match field.ident {
                Some(ref i) => quote! {
                self.#i.on_swarm_event(#from_swarm::ListenerClosed(#listener_closed {
                        listener_id,
                        reason,
                    }));
                },
                None => quote! {
                self.#field_n.on_swarm_event(#from_swarm::ListenerClosed(#listener_closed {
                        listener_id,
                        reason,
                    }));
                },
            })
    };

    // Build the list of variants to put in the body of `on_connection_handler_event()`.
    //
    // The event type is a construction of nested `#either_ident`s of the events of the children.
    // We call `on_connection_handler_event` on the corresponding child.
    let on_node_event_stmts =
        data_struct
            .fields
            .iter()
            .enumerate()
            .enumerate()
            .map(|(enum_n, (field_n, field))| {
                let mut elem = if enum_n != 0 {
                    quote! { #either_ident::Right(ev) }
                } else {
                    quote! { ev }
                };

                for _ in 0..data_struct.fields.len() - 1 - enum_n {
                    elem = quote! { #either_ident::Left(#elem) };
                }

                Some(match field.ident {
                    Some(ref i) => quote! { #elem => {
                    #trait_to_impl::on_connection_handler_event(&mut self.#i, peer_id, connection_id, ev) }},
                    None => quote! { #elem => {
                    #trait_to_impl::on_connection_handler_event(&mut self.#field_n, peer_id, connection_id, ev) }},
                })
            });

    // The [`ConnectionHandler`] associated type.
    let connection_handler_ty = {
        let mut ph_ty = None;
        for field in data_struct.fields.iter() {
            let ty = &field.ty;
            let field_info = quote! { #t_handler<#ty> };
            match ph_ty {
                Some(ev) => ph_ty = Some(quote! { #proto_select_ident<#ev, #field_info> }),
                ref mut ev @ None => *ev = Some(field_info),
            }
        }
        // ph_ty = Some(quote! )
        ph_ty.unwrap_or(quote! {()}) // TODO: `!` instead
    };

    // The content of `handle_pending_inbound_connection`.
    let handle_pending_inbound_connection_stmts =
        data_struct
            .fields
            .iter()
            .enumerate()
            .map(|(field_n, field)| {
                match field.ident {
                    Some(ref i) => quote! {
                        #trait_to_impl::handle_pending_inbound_connection(&mut self.#i, connection_id, local_addr, remote_addr)?;
                    },
                    None => quote! {
                        #trait_to_impl::handle_pending_inbound_connection(&mut self.#field_n, connection_id, local_addr, remote_addr)?;
                    }
                }
            });

    // The content of `handle_established_inbound_connection`.
    let handle_established_inbound_connection = {
        let mut out_handler = None;

        for (field_n, field) in data_struct.fields.iter().enumerate() {
            let field_name = match field.ident {
                Some(ref i) => quote! { self.#i },
                None => quote! { self.#field_n },
            };

            let builder = quote! {
                #field_name.handle_established_inbound_connection(peer, connection_id, local_addr, remote_addr)?
            };

            match out_handler {
                Some(h) => out_handler = Some(quote! { #connection_handler::select(#h, #builder) }),
                ref mut h @ None => *h = Some(builder),
            }
        }

        out_handler.unwrap_or(quote! {()}) // TODO: See test `empty`.
    };

    // The content of `handle_pending_outbound_connection`.
    let handle_pending_outbound_connection = {
        let extend_stmts =
            data_struct
                .fields
                .iter()
                .enumerate()
                .map(|(field_n, field)| {
                    match field.ident {
                        Some(ref i) => quote! {
                            combined_addresses.extend(#trait_to_impl::handle_pending_outbound_connection(&mut self.#i, maybe_peer, addresses, effective_role, connection_id)?);
                        },
                        None => quote! {
                            combined_addresses.extend(#trait_to_impl::handle_pending_outbound_connection(&mut self.#field_n, maybe_peer, addresses, effective_role, connection_id)?);
                        }
                    }
                });

        quote! {
            let mut combined_addresses = vec![];

            #(#extend_stmts)*

            Ok(combined_addresses)
        }
    };

    // The content of `handle_established_outbound_connection`.
    let handle_established_outbound_connection = {
        let mut out_handler = None;

        for (field_n, field) in data_struct.fields.iter().enumerate() {
            let field_name = match field.ident {
                Some(ref i) => quote! { self.#i },
                None => quote! { self.#field_n },
            };

            let builder = quote! {
                #field_name.handle_established_outbound_connection(peer, addr, role_override, connection_id)?
            };

            match out_handler {
                Some(h) => out_handler = Some(quote! { #connection_handler::select(#h, #builder) }),
                ref mut h @ None => *h = Some(builder),
            }
        }

        out_handler.unwrap_or(quote! {()}) // TODO: See test `empty`.
    };

    // List of statements to put in `poll()`.
    //
    // We poll each child one by one and wrap around the output.
    let poll_stmts = data_struct.fields.iter().enumerate().map(|(field_n, field)| {
        let field = field
            .ident
            .clone()
            .expect("Fields of NetworkBehaviour implementation to be named.");

        let mut wrapped_event = if field_n != 0 {
            quote!{ #either_ident::Right(event) }
        } else {
            quote!{ event }
        };
        for _ in 0 .. data_struct.fields.len() - 1 - field_n {
            wrapped_event = quote!{ #either_ident::Left(#wrapped_event) };
        }

        let generate_event_match_arm =  {
            // If the `NetworkBehaviour`'s `OutEvent` is generated by the derive macro, wrap the sub
            // `NetworkBehaviour` `OutEvent` in the variant of the generated `OutEvent`. If the
            // `NetworkBehaviour`'s `OutEvent` is provided by the user, use the corresponding `From`
            // implementation.
            let into_out_event = if out_event_definition.is_some() {
                let event_variant: syn::Variant = syn::parse_str(
                    &field
                        .to_string()
                        .to_upper_camel_case()
                ).unwrap();
                quote! { #out_event_name::#event_variant(event) }
            } else {
                quote! { event.into() }
            };

            quote! {
                std::task::Poll::Ready(#network_behaviour_action::GenerateEvent(event)) => {
                    return std::task::Poll::Ready(#network_behaviour_action::GenerateEvent(#into_out_event))
                }
            }
        };

        Some(quote!{
            loop {
                match #trait_to_impl::poll(&mut self.#field, cx, poll_params) {
                    #generate_event_match_arm
                    std::task::Poll::Ready(#network_behaviour_action::Dial { opts }) => {
                        return std::task::Poll::Ready(#network_behaviour_action::Dial { opts });
                    }
                    std::task::Poll::Ready(#network_behaviour_action::NotifyHandler { peer_id, handler, event }) => {
                        return std::task::Poll::Ready(#network_behaviour_action::NotifyHandler {
                            peer_id,
                            handler,
                            event: #wrapped_event,
                        });
                    }
                    std::task::Poll::Ready(#network_behaviour_action::ReportObservedAddr { address, score }) => {
                        return std::task::Poll::Ready(#network_behaviour_action::ReportObservedAddr { address, score });
                    }
                    std::task::Poll::Ready(#network_behaviour_action::CloseConnection { peer_id, connection }) => {
                        return std::task::Poll::Ready(#network_behaviour_action::CloseConnection { peer_id, connection });
                    }
                    std::task::Poll::Pending => break,
                }
            }
        })
    });

    let out_event_reference = if out_event_definition.is_some() {
        quote! { #out_event_name #ty_generics }
    } else {
        quote! { #out_event_name }
    };

    // Now the magic happens.
    let final_quote = quote! {
        #out_event_definition

        impl #impl_generics #trait_to_impl for #name #ty_generics
        #where_clause
        {
            type ConnectionHandler = #connection_handler_ty;
            type OutEvent = #out_event_reference;

            #[allow(clippy::needless_question_mark)]
            fn handle_pending_inbound_connection(
                &mut self,
                connection_id: #connection_id,
                local_addr: &#multiaddr,
                remote_addr: &#multiaddr,
            ) -> Result<(), Box<dyn ::std::error::Error + Send + 'static>> {
                #(#handle_pending_inbound_connection_stmts)*

                Ok(())
            }

            #[allow(clippy::needless_question_mark)]
            fn handle_established_inbound_connection(
                &mut self,
                peer: #peer_id,
                connection_id: #connection_id,
                local_addr: &#multiaddr,
                remote_addr: &#multiaddr,
            ) -> Result<#t_handler<Self>, Box<dyn ::std::error::Error + Send + 'static>> {
                Ok(#handle_established_inbound_connection)
            }

            #[allow(clippy::needless_question_mark)]
            fn handle_pending_outbound_connection(
                &mut self,
                maybe_peer: Option<#peer_id>,
                addresses: &[#multiaddr],
                effective_role: #endpoint,
                connection_id: #connection_id,
            ) -> Result<::std::vec::Vec<#multiaddr>, Box<dyn ::std::error::Error + Send + 'static>> {
                #handle_pending_outbound_connection
            }

            #[allow(clippy::needless_question_mark)]
            fn handle_established_outbound_connection(
                &mut self,
                peer: #peer_id,
                addr: &#multiaddr,
                role_override: #endpoint,
                connection_id: #connection_id,
            ) -> Result<#t_handler<Self>, Box<dyn ::std::error::Error + Send + 'static>> {
                Ok(#handle_established_outbound_connection)
            }

            fn on_connection_handler_event(
                &mut self,
                peer_id: #peer_id,
                connection_id: #connection_id,
                event: #t_handler_out_event<Self>
            ) {
                match event {
                    #(#on_node_event_stmts),*
                }
            }

            fn poll(&mut self, cx: &mut std::task::Context, poll_params: &mut impl #poll_parameters) -> std::task::Poll<#network_behaviour_action<Self::OutEvent, #t_handler_in_event<Self>>> {
                use #prelude_path::futures::*;
                #(#poll_stmts)*
                std::task::Poll::Pending
            }

            fn on_swarm_event(&mut self, event: #from_swarm<Self::ConnectionHandler>) {
                match event {
                    #from_swarm::ConnectionEstablished(
                        #connection_established { peer_id, connection_id, endpoint, failed_addresses, other_established })
                    => { #(#on_connection_established_stmts)* }
                    #from_swarm::AddressChange(
                        #address_change { peer_id, connection_id, old, new })
                    => { #(#on_address_change_stmts)* }
                    #from_swarm::ConnectionClosed(
                        #connection_closed { peer_id, connection_id, endpoint, handler: handlers, remaining_established })
                    => { #(#on_connection_closed_stmts)* }
                    #from_swarm::DialFailure(
                        #dial_failure { peer_id, connection_id, error })
                    => { #(#on_dial_failure_stmts)* }
                    #from_swarm::ListenFailure(
<<<<<<< HEAD
                        #listen_failure { local_addr, send_back_addr })
=======
                        #listen_failure { local_addr, send_back_addr, handler: handlers, error })
>>>>>>> e2476a32
                    => { #(#on_listen_failure_stmts)* }
                    #from_swarm::NewListener(
                        #new_listener { listener_id })
                    => { #(#on_new_listener_stmts)* }
                    #from_swarm::NewListenAddr(
                        #new_listen_addr { listener_id, addr })
                    => { #(#on_new_listen_addr_stmts)* }
                    #from_swarm::ExpiredListenAddr(
                        #expired_listen_addr { listener_id, addr })
                    => { #(#on_expired_listen_addr_stmts)* }
                    #from_swarm::NewExternalAddr(
                        #new_external_addr { addr })
                    => { #(#on_new_external_addr_stmts)* }
                    #from_swarm::ExpiredExternalAddr(
                        #expired_external_addr { addr })
                    => { #(#on_expired_external_addr_stmts)* }
                    #from_swarm::ListenerError(
                        #listener_error { listener_id, err })
                    => { #(#on_listener_error_stmts)* }
                    #from_swarm::ListenerClosed(
                        #listener_closed { listener_id, reason })
                    => { #(#on_listener_closed_stmts)* }
                    _ => {}
                }
            }
        }
    };

    final_quote.into()
}

/// Parses the `value` of a key=value pair in the `#[behaviour]` attribute into the requested type.
///
/// Only `String` values are supported, e.g. `#[behaviour(foo="bar")]`.
fn parse_attribute_value_by_key<T>(ast: &DeriveInput, key: &str) -> Option<T>
where
    T: Parse,
{
    ast.attrs
        .iter()
        .filter_map(get_meta_items)
        .flatten()
        .filter_map(|meta_item| {
            if let syn::NestedMeta::Meta(syn::Meta::NameValue(ref m)) = meta_item {
                if m.path.is_ident(key) {
                    if let syn::Lit::Str(ref s) = m.lit {
                        return Some(syn::parse_str(&s.value()).unwrap());
                    }
                }
            }
            None
        })
        .next()
}

fn get_meta_items(attr: &syn::Attribute) -> Option<Vec<syn::NestedMeta>> {
    if attr.path.segments.len() == 1 && attr.path.segments[0].ident == "behaviour" {
        match attr.parse_meta() {
            Ok(syn::Meta::List(ref meta)) => Some(meta.nested.iter().cloned().collect()),
            Ok(_) => None,
            Err(e) => {
                eprintln!("error parsing attribute metadata: {e}");
                None
            }
        }
    } else {
        None
    }
}<|MERGE_RESOLUTION|>--- conflicted
+++ resolved
@@ -305,7 +305,6 @@
 
     // Build the list of statements to put in the body of `on_swarm_event()`
     // for the `FromSwarm::ListenFailure` variant.
-<<<<<<< HEAD
     let on_listen_failure_stmts = {
         data_struct
             .fields
@@ -317,47 +316,17 @@
                     self.#i.on_swarm_event(#from_swarm::ListenFailure(#listen_failure {
                             local_addr,
                             send_back_addr,
+                            error
                         }));
                     },
                     None => quote! {
                     self.#enum_n.on_swarm_event(#from_swarm::ListenFailure(#listen_failure {
                             local_addr,
                             send_back_addr,
+                            error
                         }));
                     },
                 };
-=======
-    let on_listen_failure_stmts =
-        {
-            data_struct.fields.iter().enumerate().rev().enumerate().map(
-                |(enum_n, (field_n, field))| {
-                    let handler = if field_n == 0 {
-                        quote! { let handler = handlers }
-                    } else {
-                        quote! {
-                            let (handlers, handler) = handlers.into_inner()
-                        }
-                    };
-
-                    let inject = match field.ident {
-                        Some(ref i) => quote! {
-                        self.#i.on_swarm_event(#from_swarm::ListenFailure(#listen_failure {
-                                local_addr,
-                                send_back_addr,
-                                error,
-                                handler,
-                            }));
-                        },
-                        None => quote! {
-                        self.#enum_n.on_swarm_event(#from_swarm::ListenFailure(#listen_failure {
-                                local_addr,
-                                send_back_addr,
-                                error,
-                                handler,
-                            }));
-                        },
-                    };
->>>>>>> e2476a32
 
                 quote! {
                     #inject;
@@ -814,11 +783,7 @@
                         #dial_failure { peer_id, connection_id, error })
                     => { #(#on_dial_failure_stmts)* }
                     #from_swarm::ListenFailure(
-<<<<<<< HEAD
-                        #listen_failure { local_addr, send_back_addr })
-=======
-                        #listen_failure { local_addr, send_back_addr, handler: handlers, error })
->>>>>>> e2476a32
+                        #listen_failure { local_addr, send_back_addr, error })
                     => { #(#on_listen_failure_stmts)* }
                     #from_swarm::NewListener(
                         #new_listener { listener_id })
