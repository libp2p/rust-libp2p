--- conflicted
+++ resolved
@@ -693,40 +693,18 @@
             }
         };
 
-<<<<<<< HEAD
-        Some(quote!{
-            loop {
-                match #trait_to_impl::poll(&mut self.#field, cx, poll_params) {
-                    #generate_event_match_arm
-                    std::task::Poll::Ready(#network_behaviour_action::Dial { opts, handler: provided_handler }) => {
-                        return std::task::Poll::Ready(#network_behaviour_action::Dial { opts, handler: #provided_handler_and_new_handlers });
-                    }
-                    std::task::Poll::Ready(#network_behaviour_action::ListenOn { address }) => {
-                        return std::task::Poll::Ready(#network_behaviour_action::ListenOn { address });
-                    }
-                    std::task::Poll::Ready(#network_behaviour_action::RemoveListener { id }) => {
-                        return std::task::Poll::Ready(#network_behaviour_action::RemoveListener { id });
-                    }
-                    std::task::Poll::Ready(#network_behaviour_action::NotifyHandler { peer_id, handler, event }) => {
-                        return std::task::Poll::Ready(#network_behaviour_action::NotifyHandler {
-                            peer_id,
-                            handler,
-                            event: #wrapped_event,
-                        });
-                    }
-                    std::task::Poll::Ready(#network_behaviour_action::ReportObservedAddr { address, score }) => {
-                        return std::task::Poll::Ready(#network_behaviour_action::ReportObservedAddr { address, score });
-                    }
-                    std::task::Poll::Ready(#network_behaviour_action::CloseConnection { peer_id, connection }) => {
-                        return std::task::Poll::Ready(#network_behaviour_action::CloseConnection { peer_id, connection });
-                    }
-                    std::task::Poll::Pending => break,
-=======
+
         quote!{
             match #trait_to_impl::poll(&mut self.#field, cx, poll_params) {
                 #generate_event_match_arm
                 std::task::Poll::Ready(#network_behaviour_action::Dial { opts }) => {
                     return std::task::Poll::Ready(#network_behaviour_action::Dial { opts });
+                }
+                std::task::Poll::Ready(#network_behaviour_action::ListenOn { address }) => {
+                    return std::task::Poll::Ready(#network_behaviour_action::ListenOn { address });
+                }
+                std::task::Poll::Ready(#network_behaviour_action::RemoveListener { id }) => {
+                    return std::task::Poll::Ready(#network_behaviour_action::RemoveListener { id });
                 }
                 std::task::Poll::Ready(#network_behaviour_action::NotifyHandler { peer_id, handler, event }) => {
                     return std::task::Poll::Ready(#network_behaviour_action::NotifyHandler {
@@ -740,7 +718,6 @@
                 }
                 std::task::Poll::Ready(#network_behaviour_action::CloseConnection { peer_id, connection }) => {
                     return std::task::Poll::Ready(#network_behaviour_action::CloseConnection { peer_id, connection });
->>>>>>> 050504fb
                 }
                 std::task::Poll::Pending => {},
             }
