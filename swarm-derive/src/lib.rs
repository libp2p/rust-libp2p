// Copyright 2018 Parity Technologies (UK) Ltd.
//
// Permission is hereby granted, free of charge, to any person obtaining a
// copy of this software and associated documentation files (the "Software"),
// to deal in the Software without restriction, including without limitation
// the rights to use, copy, modify, merge, publish, distribute, sublicense,
// and/or sell copies of the Software, and to permit persons to whom the
// Software is furnished to do so, subject to the following conditions:
//
// The above copyright notice and this permission notice shall be included in
// all copies or substantial portions of the Software.
//
// THE SOFTWARE IS PROVIDED "AS IS", WITHOUT WARRANTY OF ANY KIND, EXPRESS
// OR IMPLIED, INCLUDING BUT NOT LIMITED TO THE WARRANTIES OF MERCHANTABILITY,
// FITNESS FOR A PARTICULAR PURPOSE AND NONINFRINGEMENT. IN NO EVENT SHALL THE
// AUTHORS OR COPYRIGHT HOLDERS BE LIABLE FOR ANY CLAIM, DAMAGES OR OTHER
// LIABILITY, WHETHER IN AN ACTION OF CONTRACT, TORT OR OTHERWISE, ARISING
// FROM, OUT OF OR IN CONNECTION WITH THE SOFTWARE OR THE USE OR OTHER
// DEALINGS IN THE SOFTWARE.

#![recursion_limit = "256"]
#![cfg_attr(docsrs, feature(doc_cfg, doc_auto_cfg))]

use heck::ToUpperCamelCase;
use proc_macro::TokenStream;
use quote::quote;
use syn::parse::Parse;
use syn::{parse_macro_input, Data, DataStruct, DeriveInput};

/// Generates a delegating `NetworkBehaviour` implementation for the struct this is used for. See
/// the trait documentation for better description.
#[proc_macro_derive(NetworkBehaviour, attributes(behaviour))]
pub fn hello_macro_derive(input: TokenStream) -> TokenStream {
    let ast = parse_macro_input!(input as DeriveInput);
    build(&ast)
}

/// The actual implementation.
fn build(ast: &DeriveInput) -> TokenStream {
    match ast.data {
        Data::Struct(ref s) => build_struct(ast, s),
        Data::Enum(_) => unimplemented!("Deriving NetworkBehaviour is not implemented for enums"),
        Data::Union(_) => unimplemented!("Deriving NetworkBehaviour is not implemented for unions"),
    }
}

/// The version for structs
fn build_struct(ast: &DeriveInput, data_struct: &DataStruct) -> TokenStream {
    let name = &ast.ident;
    let (_, ty_generics, where_clause) = ast.generics.split_for_impl();
    let prelude_path = parse_attribute_value_by_key::<syn::Path>(ast, "prelude")
        .unwrap_or_else(|| syn::parse_quote! { ::libp2p::swarm::derive_prelude });

    let multiaddr = quote! { #prelude_path::Multiaddr };
    let trait_to_impl = quote! { #prelude_path::NetworkBehaviour };
    let either_ident = quote! { #prelude_path::EitherOutput };
    let network_behaviour_action = quote! { #prelude_path::NetworkBehaviourAction };
    let connection_handler = quote! { #prelude_path::ConnectionHandler };
    let proto_select_ident = quote! { #prelude_path::ConnectionHandlerSelect };
    let peer_id = quote! { #prelude_path::PeerId };
    let connection_id = quote! { #prelude_path::ConnectionId };
    let poll_parameters = quote! { #prelude_path::PollParameters };
    let from_swarm = quote! { #prelude_path::FromSwarm };
    let connection_established = quote! { #prelude_path::ConnectionEstablished };
    let address_change = quote! { #prelude_path::AddressChange };
    let connection_closed = quote! { #prelude_path::ConnectionClosed };
    let dial_failure = quote! { #prelude_path::DialFailure };
    let listen_failure = quote! { #prelude_path::ListenFailure };
    let new_listener = quote! { #prelude_path::NewListener };
    let new_listen_addr = quote! { #prelude_path::NewListenAddr };
    let expired_listen_addr = quote! { #prelude_path::ExpiredListenAddr };
    let new_external_addr = quote! { #prelude_path::NewExternalAddr };
    let expired_external_addr = quote! { #prelude_path::ExpiredExternalAddr };
    let listener_error = quote! { #prelude_path::ListenerError };
    let listener_closed = quote! { #prelude_path::ListenerClosed };
    let t_handler_in_event = quote! { #prelude_path::THandlerInEvent };
<<<<<<< HEAD
    let t_handler_out_event = quote! { #prelude_path::THandlerOutEvent };
    let t_handler = quote! { #prelude_path::THandler };
    let endpoint = quote! { #prelude_path::Endpoint };
=======
>>>>>>> a82e087e

    // Build the generics.
    let impl_generics = {
        let tp = ast.generics.type_params();
        let lf = ast.generics.lifetimes();
        let cst = ast.generics.const_params();
        quote! {<#(#lf,)* #(#tp,)* #(#cst,)*>}
    };

    let (out_event_name, out_event_definition, out_event_from_clauses) = {
        // If we find a `#[behaviour(out_event = "Foo")]` attribute on the
        // struct, we set `Foo` as the out event. If not, the `OutEvent` is
        // generated.
        let user_provided_out_event_name =
            parse_attribute_value_by_key::<syn::Type>(ast, "out_event");

        match user_provided_out_event_name {
            // User provided `OutEvent`.
            Some(name) => {
                let definition = None;
                let from_clauses = data_struct
                    .fields
                    .iter()
                    .map(|field| {
                        let ty = &field.ty;
                        quote! {#name: From< <#ty as #trait_to_impl>::OutEvent >}
                    })
                    .collect::<Vec<_>>();
                (name, definition, from_clauses)
            }
            // User did not provide `OutEvent`. Generate it.
            None => {
                let name: syn::Type = syn::parse_str(&(ast.ident.to_string() + "Event")).unwrap();
                let definition = {
                    let fields = data_struct
                        .fields
                        .iter()
                        .map(|field| {
                            let variant: syn::Variant = syn::parse_str(
                                &field
                                    .ident
                                    .clone()
                                    .expect(
                                        "Fields of NetworkBehaviour implementation to be named.",
                                    )
                                    .to_string()
                                    .to_upper_camel_case(),
                            )
                            .unwrap();
                            let ty = &field.ty;
                            quote! {#variant(<#ty as #trait_to_impl>::OutEvent)}
                        })
                        .collect::<Vec<_>>();
                    let visibility = &ast.vis;

                    Some(quote! {
                        #[derive(::std::fmt::Debug)]
                        #visibility enum #name #impl_generics
                            #where_clause
                        {
                            #(#fields),*
                        }
                    })
                };
                let from_clauses = vec![];
                (name, definition, from_clauses)
            }
        }
    };

    // Build the `where ...` clause of the trait implementation.
    let where_clause = {
        let additional = data_struct
            .fields
            .iter()
            .map(|field| {
                let ty = &field.ty;
                quote! {#ty: #trait_to_impl}
            })
            .chain(out_event_from_clauses)
            .collect::<Vec<_>>();

        if let Some(where_clause) = where_clause {
            if where_clause.predicates.trailing_punct() {
                Some(quote! {#where_clause #(#additional),* })
            } else {
                Some(quote! {#where_clause, #(#additional),*})
            }
        } else {
            Some(quote! {where #(#additional),*})
        }
    };

    // Build the list of statements to put in the body of `on_swarm_event()`
    // for the `FromSwarm::ConnectionEstablished` variant.
    let on_connection_established_stmts = {
        data_struct
            .fields
            .iter()
            .enumerate()
            .map(|(field_n, field)| match field.ident {
                Some(ref i) => quote! {
                    self.#i.on_swarm_event(#from_swarm::ConnectionEstablished(#connection_established {
                        peer_id,
                        connection_id,
                        endpoint,
                        failed_addresses,
                        other_established,
                    }));
                },
                None => quote! {
                    self.#field_n.on_swarm_event(#from_swarm::ConnectionEstablished(#connection_established {
                        peer_id,
                        connection_id,
                        endpoint,
                        failed_addresses,
                        other_established,
                    }));
                },
            })
    };

    // Build the list of statements to put in the body of `on_swarm_event()`
    // for the `FromSwarm::AddressChange variant`.
    let on_address_change_stmts = {
        data_struct
            .fields
            .iter()
            .enumerate()
            .map(|(field_n, field)| match field.ident {
                Some(ref i) => quote! {
                self.#i.on_swarm_event(#from_swarm::AddressChange(#address_change {
                        peer_id,
                        connection_id,
                        old,
                        new,
                    }));
                },
                None => quote! {
                self.#field_n.on_swarm_event(#from_swarm::AddressChange(#address_change {
                        peer_id,
                        connection_id,
                        old,
                        new,
                    }));
                },
            })
    };

    // Build the list of statements to put in the body of `on_swarm_event()`
    // for the `FromSwarm::ConnectionClosed` variant.
    let on_connection_closed_stmts = {
        data_struct
            .fields
            .iter()
            .enumerate()
            // The outmost handler belongs to the last behaviour.
            .rev()
            .enumerate()
            .map(|(enum_n, (field_n, field))| {
                let handler = if field_n == 0 {
                    // Given that the iterator is reversed, this is the innermost handler only.
                    quote! { let handler = handlers }
                } else {
                    quote! {
                        let (handlers, handler) = handlers.into_inner()
                    }
                };
                let inject = match field.ident {
                    Some(ref i) => quote! {
                    self.#i.on_swarm_event(#from_swarm::ConnectionClosed(#connection_closed {
                            peer_id,
                            connection_id,
                            endpoint,
                            handler,
                            remaining_established,
                        }));
                    },
                    None => quote! {
                    self.#enum_n.on_swarm_event(#from_swarm::ConnectionClosed(#connection_closed {
                            peer_id,
                            connection_id,
                            endpoint,
                            handler,
                            remaining_established,
                        }));
                    },
                };

                quote! {
                    #handler;
                    #inject;
                }
            })
    };

    // Build the list of statements to put in the body of `on_swarm_event()`
    // for the `FromSwarm::DialFailure` variant.
    let on_dial_failure_stmts = {
        data_struct
            .fields
            .iter()
<<<<<<< HEAD
            // The outmost handler belongs to the last behaviour.
            .rev()
=======
>>>>>>> a82e087e
            .enumerate()
            .map(|(enum_n, field)| {
                let inject = match field.ident {
                    Some(ref i) => quote! {
                    self.#i.on_swarm_event(#from_swarm::DialFailure(#dial_failure {
                            peer_id,
<<<<<<< HEAD
                            id,
=======
                            connection_id,
>>>>>>> a82e087e
                            error,
                        }));
                    },
                    None => quote! {
                    self.#enum_n.on_swarm_event(#from_swarm::DialFailure(#dial_failure {
                            peer_id,
<<<<<<< HEAD
                            id,
=======
                            connection_id,
>>>>>>> a82e087e
                            error,
                        }));
                    },
                };
                quote! {
                    #inject;
                }
            })
    };

    // Build the list of statements to put in the body of `on_swarm_event()`
    // for the `FromSwarm::ListenFailure` variant.
    let on_listen_failure_stmts = {
        data_struct
            .fields
            .iter()
<<<<<<< HEAD
            .rev()
            .enumerate()
            .map(|(enum_n, field)| match field.ident {
                Some(ref i) => quote! {
                    self.#i.on_swarm_event(#from_swarm::ListenFailure(#listen_failure {
                        local_addr,
                        send_back_addr,
                        id,
                    }));
                },
                None => quote! {
                    self.#enum_n.on_swarm_event(#from_swarm::ListenFailure(#listen_failure {
                        local_addr,
                        send_back_addr,
                        id
                    }));
                },
=======
            .enumerate()
            .map(|(enum_n, field)| {
                let inject = match field.ident {
                    Some(ref i) => quote! {
                    self.#i.on_swarm_event(#from_swarm::ListenFailure(#listen_failure {
                            local_addr,
                            send_back_addr,
                        }));
                    },
                    None => quote! {
                    self.#enum_n.on_swarm_event(#from_swarm::ListenFailure(#listen_failure {
                            local_addr,
                            send_back_addr,
                        }));
                    },
                };

                quote! {
                    #inject;
                }
>>>>>>> a82e087e
            })
    };

    // Build the list of statements to put in the body of `on_swarm_event()`
    // for the `FromSwarm::NewListener` variant.
    let on_new_listener_stmts = {
        data_struct
            .fields
            .iter()
            .enumerate()
            .map(|(field_n, field)| match field.ident {
                Some(ref i) => quote! {
                self.#i.on_swarm_event(#from_swarm::NewListener(#new_listener {
                        listener_id,
                    }));
                },
                None => quote! {
                self.#field_n.on_swarm_event(#from_swarm::NewListener(#new_listener {
                        listener_id,
                    }));
                },
            })
    };

    // Build the list of statements to put in the body of `on_swarm_event()`
    // for the `FromSwarm::NewListenAddr` variant.
    let on_new_listen_addr_stmts = {
        data_struct
            .fields
            .iter()
            .enumerate()
            .map(|(field_n, field)| match field.ident {
                Some(ref i) => quote! {
                self.#i.on_swarm_event(#from_swarm::NewListenAddr(#new_listen_addr {
                        listener_id,
                        addr,
                    }));
                },
                None => quote! {
                self.#field_n.on_swarm_event(#from_swarm::NewListenAddr(#new_listen_addr {
                        listener_id,
                        addr,
                    }));
                },
            })
    };

    // Build the list of statements to put in the body of `on_swarm_event()`
    // for the `FromSwarm::ExpiredListenAddr` variant.
    let on_expired_listen_addr_stmts = {
        data_struct
            .fields
            .iter()
            .enumerate()
            .map(|(field_n, field)| match field.ident {
                Some(ref i) => quote! {
                self.#i.on_swarm_event(#from_swarm::ExpiredListenAddr(#expired_listen_addr {
                        listener_id,
                        addr,
                    }));
                },
                None => quote! {
                self.#field_n.on_swarm_event(#from_swarm::ExpiredListenAddr(#expired_listen_addr {
                        listener_id,
                        addr,
                    }));
                },
            })
    };

    // Build the list of statements to put in the body of `on_swarm_event()`
    // for the `FromSwarm::NewExternalAddr` variant.
    let on_new_external_addr_stmts = {
        data_struct
            .fields
            .iter()
            .enumerate()
            .map(|(field_n, field)| match field.ident {
                Some(ref i) => quote! {
                self.#i.on_swarm_event(#from_swarm::NewExternalAddr(#new_external_addr {
                        addr,
                    }));
                },
                None => quote! {
                self.#field_n.on_swarm_event(#from_swarm::NewExternalAddr(#new_external_addr {
                        addr,
                    }));
                },
            })
    };

    // Build the list of statements to put in the body of `on_swarm_event()`
    // for the `FromSwarm::ExpiredExternalAddr` variant.
    let on_expired_external_addr_stmts = {
        data_struct
            .fields
            .iter()
            .enumerate()
            .map(|(field_n, field)| match field.ident {
                Some(ref i) => quote! {
                self.#i.on_swarm_event(#from_swarm::ExpiredExternalAddr(#expired_external_addr {
                        addr,
                    }));
                },
                None => quote! {
                self.#field_n.on_swarm_event(#from_swarm::ExpiredExternalAddr(#expired_external_addr {
                        addr,
                    }));
                },
            })
    };

    // Build the list of statements to put in the body of `on_swarm_event()`
    // for the `FromSwarm::ListenerError` variant.
    let on_listener_error_stmts = {
        data_struct
            .fields
            .iter()
            .enumerate()
            .map(|(field_n, field)| match field.ident {
                Some(ref i) => quote! {
                    self.#i.on_swarm_event(#from_swarm::ListenerError(#listener_error {
                        listener_id,
                        err,
                    }));
                },
                None => quote! {
                    self.#field_n.on_swarm_event(#from_swarm::ListenerError(#listener_error {
                        listener_id,
                        err,
                    }));
                },
            })
    };

    // Build the list of statements to put in the body of `on_swarm_event()`
    // for the `FromSwarm::ListenerClosed` variant.
    let on_listener_closed_stmts = {
        data_struct
            .fields
            .iter()
            .enumerate()
            .map(|(field_n, field)| match field.ident {
                Some(ref i) => quote! {
                self.#i.on_swarm_event(#from_swarm::ListenerClosed(#listener_closed {
                        listener_id,
                        reason,
                    }));
                },
                None => quote! {
                self.#field_n.on_swarm_event(#from_swarm::ListenerClosed(#listener_closed {
                        listener_id,
                        reason,
                    }));
                },
            })
    };

    // Build the list of variants to put in the body of `on_connection_handler_event()`.
    //
    // The event type is a construction of nested `#either_ident`s of the events of the children.
    // We call `on_connection_handler_event` on the corresponding child.
    let on_node_event_stmts =
        data_struct
            .fields
            .iter()
            .enumerate()
            .enumerate()
            .map(|(enum_n, (field_n, field))| {
                let mut elem = if enum_n != 0 {
                    quote! { #either_ident::Second(ev) }
                } else {
                    quote! { ev }
                };

                for _ in 0..data_struct.fields.len() - 1 - enum_n {
                    elem = quote! { #either_ident::First(#elem) };
                }

                Some(match field.ident {
                    Some(ref i) => quote! { #elem => {
                    #trait_to_impl::on_connection_handler_event(&mut self.#i, peer_id, connection_id, ev) }},
                    None => quote! { #elem => {
                    #trait_to_impl::on_connection_handler_event(&mut self.#field_n, peer_id, connection_id, ev) }},
                })
            });

    // The [`ConnectionHandler`] associated type.
    let connection_handler_ty = {
        let mut ph_ty = None;
        for field in data_struct.fields.iter() {
            let ty = &field.ty;
            let field_info = quote! { #t_handler<#ty> };
            match ph_ty {
                Some(ev) => ph_ty = Some(quote! { #proto_select_ident<#ev, #field_info> }),
                ref mut ev @ None => *ev = Some(field_info),
            }
        }
        // ph_ty = Some(quote! )
        ph_ty.unwrap_or(quote! {()}) // TODO: `!` instead
    };

    // The content of `handle_pending_inbound_connection`.
    let handle_pending_inbound_connection_stmts =
        data_struct
            .fields
            .iter()
            .enumerate()
            .map(|(field_n, field)| {
                match field.ident {
                    Some(ref i) => quote! {
                        #trait_to_impl::handle_pending_inbound_connection(&mut self.#i, connection_id, local_addr, remote_addr)?;
                    },
                    None => quote! {
                        #trait_to_impl::handle_pending_inbound_connection(&mut self.#field_n, connection_id, local_addr, remote_addr)?;
                    }
                }
            });

    // The content of `handle_established_inbound_connection`.
    let handle_established_inbound_connection = {
        let mut out_handler = None;

        for (field_n, field) in data_struct.fields.iter().enumerate() {
            let field_name = match field.ident {
                Some(ref i) => quote! { self.#i },
                None => quote! { self.#field_n },
            };

            let builder = quote! {
                #field_name.handle_established_inbound_connection(peer, connection_id, local_addr, remote_addr)?
            };

            match out_handler {
                Some(h) => out_handler = Some(quote! { #connection_handler::select(#h, #builder) }),
                ref mut h @ None => *h = Some(builder),
            }
        }

        out_handler.unwrap_or(quote! {()}) // TODO: See test `empty`.
    };

    // The content of `handle_pending_outbound_connection`.
    let handle_pending_outbound_connection = {
        let extend_stmts =
            data_struct
                .fields
                .iter()
                .enumerate()
                .map(|(field_n, field)| {
                    match field.ident {
                        Some(ref i) => quote! {
                            combined_addresses.extend(#trait_to_impl::handle_pending_outbound_connection(&mut self.#i, maybe_peer, addresses, effective_role, connection_id)?);
                        },
                        None => quote! {
                            combined_addresses.extend(#trait_to_impl::handle_pending_outbound_connection(&mut self.#field_n, maybe_peer, addresses, effective_role, connection_id)?);
                        }
                    }
                });

        quote! {
            let mut combined_addresses = vec![];

            #(#extend_stmts)*

            Ok(combined_addresses)
        }
    };

    // The content of `handle_established_outbound_connection`.
    let handle_established_outbound_connection = {
        let mut out_handler = None;

        for (field_n, field) in data_struct.fields.iter().enumerate() {
            let field_name = match field.ident {
                Some(ref i) => quote! { self.#i },
                None => quote! { self.#field_n },
            };

            let builder = quote! {
                #field_name.handle_established_outbound_connection(peer, addr, role_override, connection_id)?
            };

            match out_handler {
                Some(h) => out_handler = Some(quote! { #connection_handler::select(#h, #builder) }),
                ref mut h @ None => *h = Some(builder),
            }
        }

        out_handler.unwrap_or(quote! {()}) // TODO: See test `empty`.
    };

    // List of statements to put in `poll()`.
    //
    // We poll each child one by one and wrap around the output.
    let poll_stmts = data_struct.fields.iter().enumerate().map(|(field_n, field)| {
        let field = field
            .ident
            .clone()
            .expect("Fields of NetworkBehaviour implementation to be named.");

        let mut wrapped_event = if field_n != 0 {
            quote!{ #either_ident::Second(event) }
        } else {
            quote!{ event }
        };
        for _ in 0 .. data_struct.fields.len() - 1 - field_n {
            wrapped_event = quote!{ #either_ident::First(#wrapped_event) };
        }

        let generate_event_match_arm =  {
            // If the `NetworkBehaviour`'s `OutEvent` is generated by the derive macro, wrap the sub
            // `NetworkBehaviour` `OutEvent` in the variant of the generated `OutEvent`. If the
            // `NetworkBehaviour`'s `OutEvent` is provided by the user, use the corresponding `From`
            // implementation.
            let into_out_event = if out_event_definition.is_some() {
                let event_variant: syn::Variant = syn::parse_str(
                    &field
                        .to_string()
                        .to_upper_camel_case()
                ).unwrap();
                quote! { #out_event_name::#event_variant(event) }
            } else {
                quote! { event.into() }
            };

            quote! {
                std::task::Poll::Ready(#network_behaviour_action::GenerateEvent(event)) => {
                    return std::task::Poll::Ready(#network_behaviour_action::GenerateEvent(#into_out_event))
                }
            }
        };

        Some(quote!{
            loop {
                match #trait_to_impl::poll(&mut self.#field, cx, poll_params) {
                    #generate_event_match_arm
<<<<<<< HEAD
                    std::task::Poll::Ready(#network_behaviour_action::Dial { opts, id }) => {
                        return std::task::Poll::Ready(#network_behaviour_action::Dial { opts, id });
=======
                    std::task::Poll::Ready(#network_behaviour_action::Dial { opts }) => {
                        return std::task::Poll::Ready(#network_behaviour_action::Dial { opts });
>>>>>>> a82e087e
                    }
                    std::task::Poll::Ready(#network_behaviour_action::NotifyHandler { peer_id, handler, event }) => {
                        return std::task::Poll::Ready(#network_behaviour_action::NotifyHandler {
                            peer_id,
                            handler,
                            event: #wrapped_event,
                        });
                    }
                    std::task::Poll::Ready(#network_behaviour_action::ReportObservedAddr { address, score }) => {
                        return std::task::Poll::Ready(#network_behaviour_action::ReportObservedAddr { address, score });
                    }
                    std::task::Poll::Ready(#network_behaviour_action::CloseConnection { peer_id, connection }) => {
                        return std::task::Poll::Ready(#network_behaviour_action::CloseConnection { peer_id, connection });
                    }
                    std::task::Poll::Pending => break,
                }
            }
        })
    });

    let out_event_reference = if out_event_definition.is_some() {
        quote! { #out_event_name #ty_generics }
    } else {
        quote! { #out_event_name }
    };

    // Now the magic happens.
    let final_quote = quote! {
        #out_event_definition

        impl #impl_generics #trait_to_impl for #name #ty_generics
        #where_clause
        {
            type ConnectionHandler = #connection_handler_ty;
            type OutEvent = #out_event_reference;

            #[allow(clippy::needless_question_mark)]
            fn handle_pending_inbound_connection(
                &mut self,
                connection_id: #connection_id,
                local_addr: &#multiaddr,
                remote_addr: &#multiaddr,
            ) -> Result<(), Box<dyn ::std::error::Error + Send + 'static>> {
                #(#handle_pending_inbound_connection_stmts)*

                Ok(())
            }

            #[allow(clippy::needless_question_mark)]
            fn handle_established_inbound_connection(
                &mut self,
                peer: #peer_id,
                connection_id: #connection_id,
                local_addr: &#multiaddr,
                remote_addr: &#multiaddr,
            ) -> Result<#t_handler<Self>, Box<dyn ::std::error::Error + Send + 'static>> {
                Ok(#handle_established_inbound_connection)
            }

            #[allow(clippy::needless_question_mark)]
            fn handle_pending_outbound_connection(
                &mut self,
                maybe_peer: Option<#peer_id>,
                addresses: &[#multiaddr],
                effective_role: #endpoint,
                connection_id: #connection_id,
            ) -> Result<::std::vec::Vec<#multiaddr>, Box<dyn ::std::error::Error + Send + 'static>> {
                #handle_pending_outbound_connection
            }

            #[allow(clippy::needless_question_mark)]
            fn handle_established_outbound_connection(
                &mut self,
                peer: #peer_id,
                addr: &#multiaddr,
                role_override: #endpoint,
                connection_id: #connection_id,
            ) -> Result<#t_handler<Self>, Box<dyn ::std::error::Error + Send + 'static>> {
                Ok(#handle_established_outbound_connection)
            }

            fn on_connection_handler_event(
                &mut self,
                peer_id: #peer_id,
                connection_id: #connection_id,
                event: #t_handler_out_event<Self>
            ) {
                match event {
                    #(#on_node_event_stmts),*
                }
            }

            fn poll(&mut self, cx: &mut std::task::Context, poll_params: &mut impl #poll_parameters) -> std::task::Poll<#network_behaviour_action<Self::OutEvent, #t_handler_in_event<Self>>> {
                use #prelude_path::futures::*;
                #(#poll_stmts)*
                std::task::Poll::Pending
            }

            fn on_swarm_event(&mut self, event: #from_swarm<Self::ConnectionHandler>) {
                match event {
                    #from_swarm::ConnectionEstablished(
                        #connection_established { peer_id, connection_id, endpoint, failed_addresses, other_established })
                    => { #(#on_connection_established_stmts)* }
                    #from_swarm::AddressChange(
                        #address_change { peer_id, connection_id, old, new })
                    => { #(#on_address_change_stmts)* }
                    #from_swarm::ConnectionClosed(
                        #connection_closed { peer_id, connection_id, endpoint, handler: handlers, remaining_established })
                    => { #(#on_connection_closed_stmts)* }
                    #from_swarm::DialFailure(
<<<<<<< HEAD
                        #dial_failure { peer_id, error, id })
                    => { #(#on_dial_failure_stmts)* }
                    #from_swarm::ListenFailure(
                        #listen_failure { local_addr, send_back_addr, id })
=======
                        #dial_failure { peer_id, connection_id, error })
                    => { #(#on_dial_failure_stmts)* }
                    #from_swarm::ListenFailure(
                        #listen_failure { local_addr, send_back_addr })
>>>>>>> a82e087e
                    => { #(#on_listen_failure_stmts)* }
                    #from_swarm::NewListener(
                        #new_listener { listener_id })
                    => { #(#on_new_listener_stmts)* }
                    #from_swarm::NewListenAddr(
                        #new_listen_addr { listener_id, addr })
                    => { #(#on_new_listen_addr_stmts)* }
                    #from_swarm::ExpiredListenAddr(
                        #expired_listen_addr { listener_id, addr })
                    => { #(#on_expired_listen_addr_stmts)* }
                    #from_swarm::NewExternalAddr(
                        #new_external_addr { addr })
                    => { #(#on_new_external_addr_stmts)* }
                    #from_swarm::ExpiredExternalAddr(
                        #expired_external_addr { addr })
                    => { #(#on_expired_external_addr_stmts)* }
                    #from_swarm::ListenerError(
                        #listener_error { listener_id, err })
                    => { #(#on_listener_error_stmts)* }
                    #from_swarm::ListenerClosed(
                        #listener_closed { listener_id, reason })
                    => { #(#on_listener_closed_stmts)* }
                    _ => {}
                }
            }
        }
    };

    final_quote.into()
}

/// Parses the `value` of a key=value pair in the `#[behaviour]` attribute into the requested type.
///
/// Only `String` values are supported, e.g. `#[behaviour(foo="bar")]`.
fn parse_attribute_value_by_key<T>(ast: &DeriveInput, key: &str) -> Option<T>
where
    T: Parse,
{
    ast.attrs
        .iter()
        .filter_map(get_meta_items)
        .flatten()
        .filter_map(|meta_item| {
            if let syn::NestedMeta::Meta(syn::Meta::NameValue(ref m)) = meta_item {
                if m.path.is_ident(key) {
                    if let syn::Lit::Str(ref s) = m.lit {
                        return Some(syn::parse_str(&s.value()).unwrap());
                    }
                }
            }
            None
        })
        .next()
}

fn get_meta_items(attr: &syn::Attribute) -> Option<Vec<syn::NestedMeta>> {
    if attr.path.segments.len() == 1 && attr.path.segments[0].ident == "behaviour" {
        match attr.parse_meta() {
            Ok(syn::Meta::List(ref meta)) => Some(meta.nested.iter().cloned().collect()),
            Ok(_) => None,
            Err(e) => {
                eprintln!("error parsing attribute metadata: {e}");
                None
            }
        }
    } else {
        None
    }
}<|MERGE_RESOLUTION|>--- conflicted
+++ resolved
@@ -73,13 +73,10 @@
     let expired_external_addr = quote! { #prelude_path::ExpiredExternalAddr };
     let listener_error = quote! { #prelude_path::ListenerError };
     let listener_closed = quote! { #prelude_path::ListenerClosed };
+    let t_handler = quote! { #prelude_path::THandler };
     let t_handler_in_event = quote! { #prelude_path::THandlerInEvent };
-<<<<<<< HEAD
     let t_handler_out_event = quote! { #prelude_path::THandlerOutEvent };
-    let t_handler = quote! { #prelude_path::THandler };
     let endpoint = quote! { #prelude_path::Endpoint };
-=======
->>>>>>> a82e087e
 
     // Build the generics.
     let impl_generics = {
@@ -282,33 +279,20 @@
         data_struct
             .fields
             .iter()
-<<<<<<< HEAD
-            // The outmost handler belongs to the last behaviour.
-            .rev()
-=======
->>>>>>> a82e087e
             .enumerate()
             .map(|(enum_n, field)| {
                 let inject = match field.ident {
                     Some(ref i) => quote! {
                     self.#i.on_swarm_event(#from_swarm::DialFailure(#dial_failure {
                             peer_id,
-<<<<<<< HEAD
-                            id,
-=======
                             connection_id,
->>>>>>> a82e087e
                             error,
                         }));
                     },
                     None => quote! {
                     self.#enum_n.on_swarm_event(#from_swarm::DialFailure(#dial_failure {
                             peer_id,
-<<<<<<< HEAD
-                            id,
-=======
                             connection_id,
->>>>>>> a82e087e
                             error,
                         }));
                     },
@@ -325,25 +309,6 @@
         data_struct
             .fields
             .iter()
-<<<<<<< HEAD
-            .rev()
-            .enumerate()
-            .map(|(enum_n, field)| match field.ident {
-                Some(ref i) => quote! {
-                    self.#i.on_swarm_event(#from_swarm::ListenFailure(#listen_failure {
-                        local_addr,
-                        send_back_addr,
-                        id,
-                    }));
-                },
-                None => quote! {
-                    self.#enum_n.on_swarm_event(#from_swarm::ListenFailure(#listen_failure {
-                        local_addr,
-                        send_back_addr,
-                        id
-                    }));
-                },
-=======
             .enumerate()
             .map(|(enum_n, field)| {
                 let inject = match field.ident {
@@ -364,7 +329,6 @@
                 quote! {
                     #inject;
                 }
->>>>>>> a82e087e
             })
     };
 
@@ -702,13 +666,8 @@
             loop {
                 match #trait_to_impl::poll(&mut self.#field, cx, poll_params) {
                     #generate_event_match_arm
-<<<<<<< HEAD
-                    std::task::Poll::Ready(#network_behaviour_action::Dial { opts, id }) => {
-                        return std::task::Poll::Ready(#network_behaviour_action::Dial { opts, id });
-=======
                     std::task::Poll::Ready(#network_behaviour_action::Dial { opts }) => {
                         return std::task::Poll::Ready(#network_behaviour_action::Dial { opts });
->>>>>>> a82e087e
                     }
                     std::task::Poll::Ready(#network_behaviour_action::NotifyHandler { peer_id, handler, event }) => {
                         return std::task::Poll::Ready(#network_behaviour_action::NotifyHandler {
@@ -819,17 +778,10 @@
                         #connection_closed { peer_id, connection_id, endpoint, handler: handlers, remaining_established })
                     => { #(#on_connection_closed_stmts)* }
                     #from_swarm::DialFailure(
-<<<<<<< HEAD
-                        #dial_failure { peer_id, error, id })
-                    => { #(#on_dial_failure_stmts)* }
-                    #from_swarm::ListenFailure(
-                        #listen_failure { local_addr, send_back_addr, id })
-=======
                         #dial_failure { peer_id, connection_id, error })
                     => { #(#on_dial_failure_stmts)* }
                     #from_swarm::ListenFailure(
                         #listen_failure { local_addr, send_back_addr })
->>>>>>> a82e087e
                     => { #(#on_listen_failure_stmts)* }
                     #from_swarm::NewListener(
                         #new_listener { listener_id })
