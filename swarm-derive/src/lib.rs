// Copyright 2018 Parity Technologies (UK) Ltd.
//
// Permission is hereby granted, free of charge, to any person obtaining a
// copy of this software and associated documentation files (the "Software"),
// to deal in the Software without restriction, including without limitation
// the rights to use, copy, modify, merge, publish, distribute, sublicense,
// and/or sell copies of the Software, and to permit persons to whom the
// Software is furnished to do so, subject to the following conditions:
//
// The above copyright notice and this permission notice shall be included in
// all copies or substantial portions of the Software.
//
// THE SOFTWARE IS PROVIDED "AS IS", WITHOUT WARRANTY OF ANY KIND, EXPRESS
// OR IMPLIED, INCLUDING BUT NOT LIMITED TO THE WARRANTIES OF MERCHANTABILITY,
// FITNESS FOR A PARTICULAR PURPOSE AND NONINFRINGEMENT. IN NO EVENT SHALL THE
// AUTHORS OR COPYRIGHT HOLDERS BE LIABLE FOR ANY CLAIM, DAMAGES OR OTHER
// LIABILITY, WHETHER IN AN ACTION OF CONTRACT, TORT OR OTHERWISE, ARISING
// FROM, OUT OF OR IN CONNECTION WITH THE SOFTWARE OR THE USE OR OTHER
// DEALINGS IN THE SOFTWARE.

#![recursion_limit = "256"]
#![cfg_attr(docsrs, feature(doc_cfg, doc_auto_cfg))]

use heck::ToUpperCamelCase;
use proc_macro::TokenStream;
use quote::quote;
use syn::parse::Parse;
use syn::{parse_macro_input, Data, DataStruct, DeriveInput};

/// Generates a delegating `NetworkBehaviour` implementation for the struct this is used for. See
/// the trait documentation for better description.
#[proc_macro_derive(NetworkBehaviour, attributes(behaviour))]
pub fn hello_macro_derive(input: TokenStream) -> TokenStream {
    let ast = parse_macro_input!(input as DeriveInput);
    build(&ast)
}

/// The actual implementation.
fn build(ast: &DeriveInput) -> TokenStream {
    match ast.data {
        Data::Struct(ref s) => build_struct(ast, s),
        Data::Enum(_) => unimplemented!("Deriving NetworkBehaviour is not implemented for enums"),
        Data::Union(_) => unimplemented!("Deriving NetworkBehaviour is not implemented for unions"),
    }
}

/// The version for structs
fn build_struct(ast: &DeriveInput, data_struct: &DataStruct) -> TokenStream {
    let name = &ast.ident;
    let (_, ty_generics, where_clause) = ast.generics.split_for_impl();
    let prelude_path = parse_attribute_value_by_key::<syn::Path>(ast, "prelude")
        .unwrap_or_else(|| syn::parse_quote! { ::libp2p::swarm::derive_prelude });

    let multiaddr = quote! { #prelude_path::Multiaddr };
    let trait_to_impl = quote! { #prelude_path::NetworkBehaviour };
    let either_ident = quote! { #prelude_path::Either };
    let network_behaviour_action = quote! { #prelude_path::NetworkBehaviourAction };
    let connection_handler = quote! { #prelude_path::ConnectionHandler };
    let proto_select_ident = quote! { #prelude_path::ConnectionHandlerSelect };
    let peer_id = quote! { #prelude_path::PeerId };
    let connection_id = quote! { #prelude_path::ConnectionId };
    let poll_parameters = quote! { #prelude_path::PollParameters };
    let from_swarm = quote! { #prelude_path::FromSwarm };
    let connection_established = quote! { #prelude_path::ConnectionEstablished };
    let address_change = quote! { #prelude_path::AddressChange };
    let connection_closed = quote! { #prelude_path::ConnectionClosed };
    let dial_failure = quote! { #prelude_path::DialFailure };
    let listen_failure = quote! { #prelude_path::ListenFailure };
    let new_listener = quote! { #prelude_path::NewListener };
    let new_listen_addr = quote! { #prelude_path::NewListenAddr };
    let expired_listen_addr = quote! { #prelude_path::ExpiredListenAddr };
    let new_external_addr = quote! { #prelude_path::NewExternalAddr };
    let expired_external_addr = quote! { #prelude_path::ExpiredExternalAddr };
    let listener_error = quote! { #prelude_path::ListenerError };
    let listener_closed = quote! { #prelude_path::ListenerClosed };
    let t_handler = quote! { #prelude_path::THandler };
    let t_handler_in_event = quote! { #prelude_path::THandlerInEvent };
    let t_handler_out_event = quote! { #prelude_path::THandlerOutEvent };
    let endpoint = quote! { #prelude_path::Endpoint };
    let connection_denied = quote! { #prelude_path::ConnectionDenied };

    // Build the generics.
    let impl_generics = {
        let tp = ast.generics.type_params();
        let lf = ast.generics.lifetimes();
        let cst = ast.generics.const_params();
        quote! {<#(#lf,)* #(#tp,)* #(#cst,)*>}
    };

    let (out_event_name, out_event_definition, out_event_from_clauses) = {
        // If we find a `#[behaviour(out_event = "Foo")]` attribute on the
        // struct, we set `Foo` as the out event. If not, the `OutEvent` is
        // generated.
        let user_provided_out_event_name =
            parse_attribute_value_by_key::<syn::Type>(ast, "out_event");

        match user_provided_out_event_name {
            // User provided `OutEvent`.
            Some(name) => {
                let definition = None;
                let from_clauses = data_struct
                    .fields
                    .iter()
                    .map(|field| {
                        let ty = &field.ty;
                        quote! {#name: From< <#ty as #trait_to_impl>::OutEvent >}
                    })
                    .collect::<Vec<_>>();
                (name, definition, from_clauses)
            }
            // User did not provide `OutEvent`. Generate it.
            None => {
                let name: syn::Type = syn::parse_str(&(ast.ident.to_string() + "Event")).unwrap();
                let definition = {
                    let fields = data_struct
                        .fields
                        .iter()
                        .map(|field| {
                            let variant: syn::Variant = syn::parse_str(
                                &field
                                    .ident
                                    .clone()
                                    .expect(
                                        "Fields of NetworkBehaviour implementation to be named.",
                                    )
                                    .to_string()
                                    .to_upper_camel_case(),
                            )
                            .unwrap();
                            let ty = &field.ty;
                            quote! {#variant(<#ty as #trait_to_impl>::OutEvent)}
                        })
                        .collect::<Vec<_>>();
                    let visibility = &ast.vis;

                    Some(quote! {
                        #[derive(::std::fmt::Debug)]
                        #visibility enum #name #impl_generics
                            #where_clause
                        {
                            #(#fields),*
                        }
                    })
                };
                let from_clauses = vec![];
                (name, definition, from_clauses)
            }
        }
    };

    // Build the `where ...` clause of the trait implementation.
    let where_clause = {
        let additional = data_struct
            .fields
            .iter()
            .map(|field| {
                let ty = &field.ty;
                quote! {#ty: #trait_to_impl}
            })
            .chain(out_event_from_clauses)
            .collect::<Vec<_>>();

        if let Some(where_clause) = where_clause {
            if where_clause.predicates.trailing_punct() {
                Some(quote! {#where_clause #(#additional),* })
            } else {
                Some(quote! {#where_clause, #(#additional),*})
            }
        } else {
            Some(quote! {where #(#additional),*})
        }
    };

    // Build the list of statements to put in the body of `on_swarm_event()`
    // for the `FromSwarm::ConnectionEstablished` variant.
    let on_connection_established_stmts = {
        data_struct
            .fields
            .iter()
            .enumerate()
            .map(|(field_n, field)| match field.ident {
                Some(ref i) => quote! {
                    self.#i.on_swarm_event(#from_swarm::ConnectionEstablished(#connection_established {
                        peer_id,
                        connection_id,
                        endpoint,
                        failed_addresses,
                        other_established,
                    }));
                },
                None => quote! {
                    self.#field_n.on_swarm_event(#from_swarm::ConnectionEstablished(#connection_established {
                        peer_id,
                        connection_id,
                        endpoint,
                        failed_addresses,
                        other_established,
                    }));
                },
            })
    };

    // Build the list of statements to put in the body of `on_swarm_event()`
    // for the `FromSwarm::AddressChange variant`.
    let on_address_change_stmts = {
        data_struct
            .fields
            .iter()
            .enumerate()
            .map(|(field_n, field)| match field.ident {
                Some(ref i) => quote! {
                self.#i.on_swarm_event(#from_swarm::AddressChange(#address_change {
                        peer_id,
                        connection_id,
                        old,
                        new,
                    }));
                },
                None => quote! {
                self.#field_n.on_swarm_event(#from_swarm::AddressChange(#address_change {
                        peer_id,
                        connection_id,
                        old,
                        new,
                    }));
                },
            })
    };

    // Build the list of statements to put in the body of `on_swarm_event()`
    // for the `FromSwarm::ConnectionClosed` variant.
    let on_connection_closed_stmts = {
        data_struct
            .fields
            .iter()
            .enumerate()
            // The outmost handler belongs to the last behaviour.
            .rev()
            .enumerate()
            .map(|(enum_n, (field_n, field))| {
                let handler = if field_n == 0 {
                    // Given that the iterator is reversed, this is the innermost handler only.
                    quote! { let handler = handlers }
                } else {
                    quote! {
                        let (handlers, handler) = handlers.into_inner()
                    }
                };
                let inject = match field.ident {
                    Some(ref i) => quote! {
                    self.#i.on_swarm_event(#from_swarm::ConnectionClosed(#connection_closed {
                            peer_id,
                            connection_id,
                            endpoint,
                            handler,
                            remaining_established,
                        }));
                    },
                    None => quote! {
                    self.#enum_n.on_swarm_event(#from_swarm::ConnectionClosed(#connection_closed {
                            peer_id,
                            connection_id,
                            endpoint,
                            handler,
                            remaining_established,
                        }));
                    },
                };

                quote! {
                    #handler;
                    #inject;
                }
            })
    };

    // Build the list of statements to put in the body of `on_swarm_event()`
    // for the `FromSwarm::DialFailure` variant.
    let on_dial_failure_stmts = data_struct
        .fields
        .iter()
        .enumerate()
        .map(|(enum_n, field)| match field.ident {
            Some(ref i) => quote! {
                self.#i.on_swarm_event(#from_swarm::DialFailure(#dial_failure {
                    peer_id,
                    connection_id,
                    error,
                }));
            },
            None => quote! {
                self.#enum_n.on_swarm_event(#from_swarm::DialFailure(#dial_failure {
                    peer_id,
                    connection_id,
                    error,
                }));
            },
        });

    // Build the list of statements to put in the body of `on_swarm_event()`
    // for the `FromSwarm::ListenFailure` variant.
<<<<<<< HEAD
    let on_listen_failure_stmts = {
        data_struct
            .fields
            .iter()
            .enumerate()
            .map(|(enum_n, field)| {
                let inject = match field.ident {
                    Some(ref i) => quote! {
                    self.#i.on_swarm_event(#from_swarm::ListenFailure(#listen_failure {
                            local_addr,
                            send_back_addr,
                            error
                        }));
                    },
                    None => quote! {
                    self.#enum_n.on_swarm_event(#from_swarm::ListenFailure(#listen_failure {
                            local_addr,
                            send_back_addr,
                            error
                        }));
                    },
                };

                quote! {
                    #inject;
                }
            })
    };
=======
    let on_listen_failure_stmts = data_struct
        .fields
        .iter()
        .enumerate()
        .map(|(enum_n, field)| match field.ident {
            Some(ref i) => quote! {
                self.#i.on_swarm_event(#from_swarm::ListenFailure(#listen_failure {
                    local_addr,
                    send_back_addr,
                    connection_id,
                    error
                }));
            },
            None => quote! {
                self.#enum_n.on_swarm_event(#from_swarm::ListenFailure(#listen_failure {
                    local_addr,
                    send_back_addr,
                    connection_id,
                    error
                }));
            },
        });
>>>>>>> cf772461

    // Build the list of statements to put in the body of `on_swarm_event()`
    // for the `FromSwarm::NewListener` variant.
    let on_new_listener_stmts = {
        data_struct
            .fields
            .iter()
            .enumerate()
            .map(|(field_n, field)| match field.ident {
                Some(ref i) => quote! {
                self.#i.on_swarm_event(#from_swarm::NewListener(#new_listener {
                        listener_id,
                    }));
                },
                None => quote! {
                self.#field_n.on_swarm_event(#from_swarm::NewListener(#new_listener {
                        listener_id,
                    }));
                },
            })
    };

    // Build the list of statements to put in the body of `on_swarm_event()`
    // for the `FromSwarm::NewListenAddr` variant.
    let on_new_listen_addr_stmts = {
        data_struct
            .fields
            .iter()
            .enumerate()
            .map(|(field_n, field)| match field.ident {
                Some(ref i) => quote! {
                self.#i.on_swarm_event(#from_swarm::NewListenAddr(#new_listen_addr {
                        listener_id,
                        addr,
                    }));
                },
                None => quote! {
                self.#field_n.on_swarm_event(#from_swarm::NewListenAddr(#new_listen_addr {
                        listener_id,
                        addr,
                    }));
                },
            })
    };

    // Build the list of statements to put in the body of `on_swarm_event()`
    // for the `FromSwarm::ExpiredListenAddr` variant.
    let on_expired_listen_addr_stmts = {
        data_struct
            .fields
            .iter()
            .enumerate()
            .map(|(field_n, field)| match field.ident {
                Some(ref i) => quote! {
                self.#i.on_swarm_event(#from_swarm::ExpiredListenAddr(#expired_listen_addr {
                        listener_id,
                        addr,
                    }));
                },
                None => quote! {
                self.#field_n.on_swarm_event(#from_swarm::ExpiredListenAddr(#expired_listen_addr {
                        listener_id,
                        addr,
                    }));
                },
            })
    };

    // Build the list of statements to put in the body of `on_swarm_event()`
    // for the `FromSwarm::NewExternalAddr` variant.
    let on_new_external_addr_stmts = {
        data_struct
            .fields
            .iter()
            .enumerate()
            .map(|(field_n, field)| match field.ident {
                Some(ref i) => quote! {
                self.#i.on_swarm_event(#from_swarm::NewExternalAddr(#new_external_addr {
                        addr,
                    }));
                },
                None => quote! {
                self.#field_n.on_swarm_event(#from_swarm::NewExternalAddr(#new_external_addr {
                        addr,
                    }));
                },
            })
    };

    // Build the list of statements to put in the body of `on_swarm_event()`
    // for the `FromSwarm::ExpiredExternalAddr` variant.
    let on_expired_external_addr_stmts = {
        data_struct
            .fields
            .iter()
            .enumerate()
            .map(|(field_n, field)| match field.ident {
                Some(ref i) => quote! {
                self.#i.on_swarm_event(#from_swarm::ExpiredExternalAddr(#expired_external_addr {
                        addr,
                    }));
                },
                None => quote! {
                self.#field_n.on_swarm_event(#from_swarm::ExpiredExternalAddr(#expired_external_addr {
                        addr,
                    }));
                },
            })
    };

    // Build the list of statements to put in the body of `on_swarm_event()`
    // for the `FromSwarm::ListenerError` variant.
    let on_listener_error_stmts = {
        data_struct
            .fields
            .iter()
            .enumerate()
            .map(|(field_n, field)| match field.ident {
                Some(ref i) => quote! {
                    self.#i.on_swarm_event(#from_swarm::ListenerError(#listener_error {
                        listener_id,
                        err,
                    }));
                },
                None => quote! {
                    self.#field_n.on_swarm_event(#from_swarm::ListenerError(#listener_error {
                        listener_id,
                        err,
                    }));
                },
            })
    };

    // Build the list of statements to put in the body of `on_swarm_event()`
    // for the `FromSwarm::ListenerClosed` variant.
    let on_listener_closed_stmts = {
        data_struct
            .fields
            .iter()
            .enumerate()
            .map(|(field_n, field)| match field.ident {
                Some(ref i) => quote! {
                self.#i.on_swarm_event(#from_swarm::ListenerClosed(#listener_closed {
                        listener_id,
                        reason,
                    }));
                },
                None => quote! {
                self.#field_n.on_swarm_event(#from_swarm::ListenerClosed(#listener_closed {
                        listener_id,
                        reason,
                    }));
                },
            })
    };

    // Build the list of variants to put in the body of `on_connection_handler_event()`.
    //
    // The event type is a construction of nested `#either_ident`s of the events of the children.
    // We call `on_connection_handler_event` on the corresponding child.
    let on_node_event_stmts =
        data_struct
            .fields
            .iter()
            .enumerate()
            .enumerate()
            .map(|(enum_n, (field_n, field))| {
                let mut elem = if enum_n != 0 {
                    quote! { #either_ident::Right(ev) }
                } else {
                    quote! { ev }
                };

                for _ in 0..data_struct.fields.len() - 1 - enum_n {
                    elem = quote! { #either_ident::Left(#elem) };
                }

                Some(match field.ident {
                    Some(ref i) => quote! { #elem => {
                    #trait_to_impl::on_connection_handler_event(&mut self.#i, peer_id, connection_id, ev) }},
                    None => quote! { #elem => {
                    #trait_to_impl::on_connection_handler_event(&mut self.#field_n, peer_id, connection_id, ev) }},
                })
            });

    // The [`ConnectionHandler`] associated type.
    let connection_handler_ty = {
        let mut ph_ty = None;
        for field in data_struct.fields.iter() {
            let ty = &field.ty;
            let field_info = quote! { #t_handler<#ty> };
            match ph_ty {
                Some(ev) => ph_ty = Some(quote! { #proto_select_ident<#ev, #field_info> }),
                ref mut ev @ None => *ev = Some(field_info),
            }
        }
        // ph_ty = Some(quote! )
        ph_ty.unwrap_or(quote! {()}) // TODO: `!` instead
    };

    // The content of `handle_pending_inbound_connection`.
    let handle_pending_inbound_connection_stmts =
        data_struct
            .fields
            .iter()
            .enumerate()
            .map(|(field_n, field)| {
                match field.ident {
                    Some(ref i) => quote! {
                        #trait_to_impl::handle_pending_inbound_connection(&mut self.#i, connection_id, local_addr, remote_addr)?;
                    },
                    None => quote! {
                        #trait_to_impl::handle_pending_inbound_connection(&mut self.#field_n, connection_id, local_addr, remote_addr)?;
                    }
                }
            });

    // The content of `handle_established_inbound_connection`.
    let handle_established_inbound_connection = {
        let mut out_handler = None;

        for (field_n, field) in data_struct.fields.iter().enumerate() {
            let field_name = match field.ident {
                Some(ref i) => quote! { self.#i },
                None => quote! { self.#field_n },
            };

            let builder = quote! {
                #field_name.handle_established_inbound_connection(peer, connection_id, local_addr, remote_addr)?
            };

            match out_handler {
                Some(h) => out_handler = Some(quote! { #connection_handler::select(#h, #builder) }),
                ref mut h @ None => *h = Some(builder),
            }
        }

        out_handler.unwrap_or(quote! {()}) // TODO: See test `empty`.
    };

    // The content of `handle_pending_outbound_connection`.
    let handle_pending_outbound_connection = {
        let extend_stmts =
            data_struct
                .fields
                .iter()
                .enumerate()
                .map(|(field_n, field)| {
                    match field.ident {
                        Some(ref i) => quote! {
                            combined_addresses.extend(#trait_to_impl::handle_pending_outbound_connection(&mut self.#i, maybe_peer, addresses, effective_role, connection_id)?);
                        },
                        None => quote! {
                            combined_addresses.extend(#trait_to_impl::handle_pending_outbound_connection(&mut self.#field_n, maybe_peer, addresses, effective_role, connection_id)?);
                        }
                    }
                });

        quote! {
            let mut combined_addresses = vec![];

            #(#extend_stmts)*

            Ok(combined_addresses)
        }
    };

    // The content of `handle_established_outbound_connection`.
    let handle_established_outbound_connection = {
        let mut out_handler = None;

        for (field_n, field) in data_struct.fields.iter().enumerate() {
            let field_name = match field.ident {
                Some(ref i) => quote! { self.#i },
                None => quote! { self.#field_n },
            };

            let builder = quote! {
                #field_name.handle_established_outbound_connection(peer, addr, role_override, connection_id)?
            };

            match out_handler {
                Some(h) => out_handler = Some(quote! { #connection_handler::select(#h, #builder) }),
                ref mut h @ None => *h = Some(builder),
            }
        }

        out_handler.unwrap_or(quote! {()}) // TODO: See test `empty`.
    };

    // List of statements to put in `poll()`.
    //
    // We poll each child one by one and wrap around the output.
    let poll_stmts = data_struct.fields.iter().enumerate().map(|(field_n, field)| {
        let field = field
            .ident
            .clone()
            .expect("Fields of NetworkBehaviour implementation to be named.");

        let mut wrapped_event = if field_n != 0 {
            quote!{ #either_ident::Right(event) }
        } else {
            quote!{ event }
        };
        for _ in 0 .. data_struct.fields.len() - 1 - field_n {
            wrapped_event = quote!{ #either_ident::Left(#wrapped_event) };
        }

        let generate_event_match_arm =  {
            // If the `NetworkBehaviour`'s `OutEvent` is generated by the derive macro, wrap the sub
            // `NetworkBehaviour` `OutEvent` in the variant of the generated `OutEvent`. If the
            // `NetworkBehaviour`'s `OutEvent` is provided by the user, use the corresponding `From`
            // implementation.
            let into_out_event = if out_event_definition.is_some() {
                let event_variant: syn::Variant = syn::parse_str(
                    &field
                        .to_string()
                        .to_upper_camel_case()
                ).unwrap();
                quote! { #out_event_name::#event_variant(event) }
            } else {
                quote! { event.into() }
            };

            quote! {
                std::task::Poll::Ready(#network_behaviour_action::GenerateEvent(event)) => {
                    return std::task::Poll::Ready(#network_behaviour_action::GenerateEvent(#into_out_event))
                }
            }
        };

        Some(quote!{
            loop {
                match #trait_to_impl::poll(&mut self.#field, cx, poll_params) {
                    #generate_event_match_arm
                    std::task::Poll::Ready(#network_behaviour_action::Dial { opts }) => {
                        return std::task::Poll::Ready(#network_behaviour_action::Dial { opts });
                    }
                    std::task::Poll::Ready(#network_behaviour_action::NotifyHandler { peer_id, handler, event }) => {
                        return std::task::Poll::Ready(#network_behaviour_action::NotifyHandler {
                            peer_id,
                            handler,
                            event: #wrapped_event,
                        });
                    }
                    std::task::Poll::Ready(#network_behaviour_action::ReportObservedAddr { address, score }) => {
                        return std::task::Poll::Ready(#network_behaviour_action::ReportObservedAddr { address, score });
                    }
                    std::task::Poll::Ready(#network_behaviour_action::CloseConnection { peer_id, connection }) => {
                        return std::task::Poll::Ready(#network_behaviour_action::CloseConnection { peer_id, connection });
                    }
                    std::task::Poll::Pending => break,
                }
            }
        })
    });

    let out_event_reference = if out_event_definition.is_some() {
        quote! { #out_event_name #ty_generics }
    } else {
        quote! { #out_event_name }
    };

    // Now the magic happens.
    let final_quote = quote! {
        #out_event_definition

        impl #impl_generics #trait_to_impl for #name #ty_generics
        #where_clause
        {
            type ConnectionHandler = #connection_handler_ty;
            type OutEvent = #out_event_reference;

            #[allow(clippy::needless_question_mark)]
            fn handle_pending_inbound_connection(
                &mut self,
                connection_id: #connection_id,
                local_addr: &#multiaddr,
                remote_addr: &#multiaddr,
            ) -> Result<(), #connection_denied> {
                #(#handle_pending_inbound_connection_stmts)*

                Ok(())
            }

            #[allow(clippy::needless_question_mark)]
            fn handle_established_inbound_connection(
                &mut self,
                peer: #peer_id,
                connection_id: #connection_id,
                local_addr: &#multiaddr,
                remote_addr: &#multiaddr,
            ) -> Result<#t_handler<Self>, #connection_denied> {
                Ok(#handle_established_inbound_connection)
            }

            #[allow(clippy::needless_question_mark)]
            fn handle_pending_outbound_connection(
                &mut self,
                maybe_peer: Option<#peer_id>,
                addresses: &[#multiaddr],
                effective_role: #endpoint,
                connection_id: #connection_id,
            ) -> Result<::std::vec::Vec<#multiaddr>, #connection_denied> {
                #handle_pending_outbound_connection
            }

            #[allow(clippy::needless_question_mark)]
            fn handle_established_outbound_connection(
                &mut self,
                peer: #peer_id,
                addr: &#multiaddr,
                role_override: #endpoint,
                connection_id: #connection_id,
            ) -> Result<#t_handler<Self>, #connection_denied> {
                Ok(#handle_established_outbound_connection)
            }

            fn on_connection_handler_event(
                &mut self,
                peer_id: #peer_id,
                connection_id: #connection_id,
                event: #t_handler_out_event<Self>
            ) {
                match event {
                    #(#on_node_event_stmts),*
                }
            }

            fn poll(&mut self, cx: &mut std::task::Context, poll_params: &mut impl #poll_parameters) -> std::task::Poll<#network_behaviour_action<Self::OutEvent, #t_handler_in_event<Self>>> {
                use #prelude_path::futures::*;
                #(#poll_stmts)*
                std::task::Poll::Pending
            }

            fn on_swarm_event(&mut self, event: #from_swarm<Self::ConnectionHandler>) {
                match event {
                    #from_swarm::ConnectionEstablished(
                        #connection_established { peer_id, connection_id, endpoint, failed_addresses, other_established })
                    => { #(#on_connection_established_stmts)* }
                    #from_swarm::AddressChange(
                        #address_change { peer_id, connection_id, old, new })
                    => { #(#on_address_change_stmts)* }
                    #from_swarm::ConnectionClosed(
                        #connection_closed { peer_id, connection_id, endpoint, handler: handlers, remaining_established })
                    => { #(#on_connection_closed_stmts)* }
                    #from_swarm::DialFailure(
                        #dial_failure { peer_id, connection_id, error })
                    => { #(#on_dial_failure_stmts)* }
                    #from_swarm::ListenFailure(
<<<<<<< HEAD
                        #listen_failure { local_addr, send_back_addr, error })
=======
                        #listen_failure { local_addr, send_back_addr, connection_id, error })
>>>>>>> cf772461
                    => { #(#on_listen_failure_stmts)* }
                    #from_swarm::NewListener(
                        #new_listener { listener_id })
                    => { #(#on_new_listener_stmts)* }
                    #from_swarm::NewListenAddr(
                        #new_listen_addr { listener_id, addr })
                    => { #(#on_new_listen_addr_stmts)* }
                    #from_swarm::ExpiredListenAddr(
                        #expired_listen_addr { listener_id, addr })
                    => { #(#on_expired_listen_addr_stmts)* }
                    #from_swarm::NewExternalAddr(
                        #new_external_addr { addr })
                    => { #(#on_new_external_addr_stmts)* }
                    #from_swarm::ExpiredExternalAddr(
                        #expired_external_addr { addr })
                    => { #(#on_expired_external_addr_stmts)* }
                    #from_swarm::ListenerError(
                        #listener_error { listener_id, err })
                    => { #(#on_listener_error_stmts)* }
                    #from_swarm::ListenerClosed(
                        #listener_closed { listener_id, reason })
                    => { #(#on_listener_closed_stmts)* }
                    _ => {}
                }
            }
        }
    };

    final_quote.into()
}

/// Parses the `value` of a key=value pair in the `#[behaviour]` attribute into the requested type.
///
/// Only `String` values are supported, e.g. `#[behaviour(foo="bar")]`.
fn parse_attribute_value_by_key<T>(ast: &DeriveInput, key: &str) -> Option<T>
where
    T: Parse,
{
    ast.attrs
        .iter()
        .filter_map(get_meta_items)
        .flatten()
        .filter_map(|meta_item| {
            if let syn::NestedMeta::Meta(syn::Meta::NameValue(ref m)) = meta_item {
                if m.path.is_ident(key) {
                    if let syn::Lit::Str(ref s) = m.lit {
                        return Some(syn::parse_str(&s.value()).unwrap());
                    }
                }
            }
            None
        })
        .next()
}

fn get_meta_items(attr: &syn::Attribute) -> Option<Vec<syn::NestedMeta>> {
    if attr.path.segments.len() == 1 && attr.path.segments[0].ident == "behaviour" {
        match attr.parse_meta() {
            Ok(syn::Meta::List(ref meta)) => Some(meta.nested.iter().cloned().collect()),
            Ok(_) => None,
            Err(e) => {
                eprintln!("error parsing attribute metadata: {e}");
                None
            }
        }
    } else {
        None
    }
}<|MERGE_RESOLUTION|>--- conflicted
+++ resolved
@@ -299,36 +299,6 @@
 
     // Build the list of statements to put in the body of `on_swarm_event()`
     // for the `FromSwarm::ListenFailure` variant.
-<<<<<<< HEAD
-    let on_listen_failure_stmts = {
-        data_struct
-            .fields
-            .iter()
-            .enumerate()
-            .map(|(enum_n, field)| {
-                let inject = match field.ident {
-                    Some(ref i) => quote! {
-                    self.#i.on_swarm_event(#from_swarm::ListenFailure(#listen_failure {
-                            local_addr,
-                            send_back_addr,
-                            error
-                        }));
-                    },
-                    None => quote! {
-                    self.#enum_n.on_swarm_event(#from_swarm::ListenFailure(#listen_failure {
-                            local_addr,
-                            send_back_addr,
-                            error
-                        }));
-                    },
-                };
-
-                quote! {
-                    #inject;
-                }
-            })
-    };
-=======
     let on_listen_failure_stmts = data_struct
         .fields
         .iter()
@@ -351,7 +321,6 @@
                 }));
             },
         });
->>>>>>> cf772461
 
     // Build the list of statements to put in the body of `on_swarm_event()`
     // for the `FromSwarm::NewListener` variant.
@@ -802,11 +771,7 @@
                         #dial_failure { peer_id, connection_id, error })
                     => { #(#on_dial_failure_stmts)* }
                     #from_swarm::ListenFailure(
-<<<<<<< HEAD
-                        #listen_failure { local_addr, send_back_addr, error })
-=======
                         #listen_failure { local_addr, send_back_addr, connection_id, error })
->>>>>>> cf772461
                     => { #(#on_listen_failure_stmts)* }
                     #from_swarm::NewListener(
                         #new_listener { listener_id })
