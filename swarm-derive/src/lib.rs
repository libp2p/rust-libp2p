--- conflicted
+++ resolved
@@ -48,32 +48,6 @@
 fn build_struct(ast: &DeriveInput, data_struct: &DataStruct) -> TokenStream {
     let name = &ast.ident;
     let (_, ty_generics, where_clause) = ast.generics.split_for_impl();
-<<<<<<< HEAD
-    let multiaddr = quote! {::libp2p::core::Multiaddr};
-    let trait_to_impl = quote! {::libp2p::swarm::NetworkBehaviour};
-    let either_ident = quote! {::libp2p::core::either::EitherOutput};
-    let network_behaviour_action = quote! {::libp2p::swarm::NetworkBehaviourAction};
-    let into_connection_handler = quote! {::libp2p::swarm::IntoConnectionHandler};
-    let connection_handler = quote! {::libp2p::swarm::ConnectionHandler};
-    let into_proto_select_ident = quote! {::libp2p::swarm::IntoConnectionHandlerSelect};
-    let peer_id = quote! {::libp2p::core::PeerId};
-    let connection_id = quote! {::libp2p::core::connection::ConnectionId};
-    let from_swarm = quote! {::libp2p::swarm::behaviour::FromSwarm};
-    let connection_established = quote! {::libp2p::swarm::behaviour::ConnectionEstablished};
-    let address_change = quote! {::libp2p::swarm::behaviour::AddressChange};
-    let connection_closed = quote! {::libp2p::swarm::behaviour::ConnectionClosed};
-    let dial_failure = quote! {::libp2p::swarm::behaviour::DialFailure};
-    let listen_failure = quote! {::libp2p::swarm::behaviour::ListenFailure};
-    let new_listener = quote! {::libp2p::swarm::behaviour::NewListener};
-    let new_listen_addr = quote! {::libp2p::swarm::behaviour::NewListenAddr};
-    let expired_listen_addr = quote! {::libp2p::swarm::behaviour::ExpiredListenAddr};
-    let new_external_addr = quote! {::libp2p::swarm::behaviour::NewExternalAddr};
-    let expired_external_addr = quote! {::libp2p::swarm::behaviour::ExpiredExternalAddr};
-    let listener_error = quote! {::libp2p::swarm::behaviour::ListenerError};
-    let listener_closed = quote! {::libp2p::swarm::behaviour::ListenerClosed};
-
-    let poll_parameters = quote! {::libp2p::swarm::PollParameters};
-=======
     let prelude_path = parse_attribute_value_by_key::<syn::Path>(ast, "prelude")
         .unwrap_or_else(|| syn::parse_quote! { ::libp2p::swarm::derive_prelude });
 
@@ -100,7 +74,6 @@
     let expired_external_addr = quote! { #prelude_path::ExpiredExternalAddr };
     let listener_error = quote! { #prelude_path::ListenerError };
     let listener_closed = quote! { #prelude_path::ListenerClosed };
->>>>>>> 73e0dcfc
 
     // Build the generics.
     let impl_generics = {
