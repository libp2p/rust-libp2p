// Copyright 2018 Parity Technologies (UK) Ltd.
//
// Permission is hereby granted, free of charge, to any person obtaining a
// copy of this software and associated documentation files (the "Software"),
// to deal in the Software without restriction, including without limitation
// the rights to use, copy, modify, merge, publish, distribute, sublicense,
// and/or sell copies of the Software, and to permit persons to whom the
// Software is furnished to do so, subject to the following conditions:
//
// The above copyright notice and this permission notice shall be included in
// all copies or substantial portions of the Software.
//
// THE SOFTWARE IS PROVIDED "AS IS", WITHOUT WARRANTY OF ANY KIND, EXPRESS
// OR IMPLIED, INCLUDING BUT NOT LIMITED TO THE WARRANTIES OF MERCHANTABILITY,
// FITNESS FOR A PARTICULAR PURPOSE AND NONINFRINGEMENT. IN NO EVENT SHALL THE
// AUTHORS OR COPYRIGHT HOLDERS BE LIABLE FOR ANY CLAIM, DAMAGES OR OTHER
// LIABILITY, WHETHER IN AN ACTION OF CONTRACT, TORT OR OTHERWISE, ARISING
// FROM, OUT OF OR IN CONNECTION WITH THE SOFTWARE OR THE USE OR OTHER
// DEALINGS IN THE SOFTWARE.

#![recursion_limit = "256"]
#![cfg_attr(docsrs, feature(doc_cfg, doc_auto_cfg))]

use heck::ToUpperCamelCase;
use proc_macro::TokenStream;
use quote::quote;
use syn::parse::Parse;
use syn::{parse_macro_input, Data, DataStruct, DeriveInput};

/// Generates a delegating `NetworkBehaviour` implementation for the struct this is used for. See
/// the trait documentation for better description.
#[proc_macro_derive(NetworkBehaviour, attributes(behaviour))]
pub fn hello_macro_derive(input: TokenStream) -> TokenStream {
    let ast = parse_macro_input!(input as DeriveInput);
    build(&ast)
}

/// The actual implementation.
fn build(ast: &DeriveInput) -> TokenStream {
    match ast.data {
        Data::Struct(ref s) => build_struct(ast, s),
        Data::Enum(_) => unimplemented!("Deriving NetworkBehaviour is not implemented for enums"),
        Data::Union(_) => unimplemented!("Deriving NetworkBehaviour is not implemented for unions"),
    }
}

/// The version for structs
fn build_struct(ast: &DeriveInput, data_struct: &DataStruct) -> TokenStream {
    let name = &ast.ident;
    let (_, ty_generics, where_clause) = ast.generics.split_for_impl();
<<<<<<< HEAD
    let multiaddr = quote! {::libp2p::core::Multiaddr};
    let trait_to_impl = quote! {::libp2p::swarm::NetworkBehaviour};
    let either_ident = quote! {::libp2p::core::either::EitherOutput};
    let network_behaviour_action = quote! {::libp2p::swarm::NetworkBehaviourAction};
    let connection_handler = quote! {::libp2p::swarm::ConnectionHandler};
    let proto_select_ident = quote! {::libp2p::swarm::ConnectionHandlerSelect};
    let peer_id = quote! {::libp2p::core::PeerId};
    let connection_id = quote! {::libp2p::core::connection::ConnectionId};
    let dial_errors = quote! {Option<&Vec<::libp2p::core::Multiaddr>>};
    let connected_point = quote! {::libp2p::core::ConnectedPoint};
    let listener_id = quote! {::libp2p::core::transport::ListenerId};
    let dial_error = quote! {::libp2p::swarm::DialError};

    let poll_parameters = quote! {::libp2p::swarm::PollParameters};
=======

    let prelude_path = parse_attribute_value_by_key::<syn::Path>(ast, "prelude")
        .unwrap_or_else(|| syn::parse_quote! { ::libp2p::swarm::derive_prelude });

    let multiaddr = quote! { #prelude_path::Multiaddr };
    let trait_to_impl = quote! { #prelude_path::NetworkBehaviour };
    let either_ident = quote! { #prelude_path::EitherOutput };
    let network_behaviour_action = quote! { #prelude_path::NetworkBehaviourAction };
    let into_connection_handler = quote! { #prelude_path::IntoConnectionHandler };
    let connection_handler = quote! { #prelude_path::ConnectionHandler };
    let into_proto_select_ident = quote! { #prelude_path::IntoConnectionHandlerSelect };
    let peer_id = quote! { #prelude_path::PeerId };
    let connection_id = quote! { #prelude_path::ConnectionId };
    let dial_errors = quote! {Option<&Vec<#prelude_path::Multiaddr>> };
    let connected_point = quote! { #prelude_path::ConnectedPoint };
    let listener_id = quote! { #prelude_path::ListenerId };
    let dial_error = quote! { #prelude_path::DialError };
    let poll_parameters = quote! { #prelude_path::PollParameters };
>>>>>>> 368705a1

    // Build the generics.
    let impl_generics = {
        let tp = ast.generics.type_params();
        let lf = ast.generics.lifetimes();
        let cst = ast.generics.const_params();
        quote! {<#(#lf,)* #(#tp,)* #(#cst,)*>}
    };

    let (out_event_name, out_event_definition, out_event_from_clauses) = {
        // If we find a `#[behaviour(out_event = "Foo")]` attribute on the
        // struct, we set `Foo` as the out event. If not, the `OutEvent` is
        // generated.
        let user_provided_out_event_name =
            parse_attribute_value_by_key::<syn::Type>(ast, "out_event");

        match user_provided_out_event_name {
            // User provided `OutEvent`.
            Some(name) => {
                let definition = None;
                let from_clauses = data_struct
                    .fields
                    .iter()
                    .map(|field| {
                        let ty = &field.ty;
                        quote! {#name: From< <#ty as #trait_to_impl>::OutEvent >}
                    })
                    .collect::<Vec<_>>();
                (name, definition, from_clauses)
            }
            // User did not provide `OutEvent`. Generate it.
            None => {
                let name: syn::Type = syn::parse_str(&(ast.ident.to_string() + "Event")).unwrap();
                let definition = {
                    let fields = data_struct
                        .fields
                        .iter()
                        .map(|field| {
                            let variant: syn::Variant = syn::parse_str(
                                &field
                                    .ident
                                    .clone()
                                    .expect(
                                        "Fields of NetworkBehaviour implementation to be named.",
                                    )
                                    .to_string()
                                    .to_upper_camel_case(),
                            )
                            .unwrap();
                            let ty = &field.ty;
                            quote! {#variant(<#ty as #trait_to_impl>::OutEvent)}
                        })
                        .collect::<Vec<_>>();
                    let visibility = &ast.vis;

                    Some(quote! {
                        #[derive(::std::fmt::Debug)]
                        #visibility enum #name #impl_generics
                            #where_clause
                        {
                            #(#fields),*
                        }
                    })
                };
                let from_clauses = vec![];
                (name, definition, from_clauses)
            }
        }
    };

    // Build the `where ...` clause of the trait implementation.
    let where_clause = {
        let additional = data_struct
            .fields
            .iter()
            .map(|field| {
                let ty = &field.ty;
                quote! {#ty: #trait_to_impl}
            })
            .chain(out_event_from_clauses)
            .collect::<Vec<_>>();

        if let Some(where_clause) = where_clause {
            if where_clause.predicates.trailing_punct() {
                Some(quote! {#where_clause #(#additional),* })
            } else {
                Some(quote! {#where_clause, #(#additional),*})
            }
        } else {
            Some(quote! {where #(#additional),*})
        }
    };

    // Build the list of statements to put in the body of `addresses_of_peer()`.
    let addresses_of_peer_stmts = {
        data_struct
            .fields
            .iter()
            .enumerate()
            .map(move |(field_n, field)| match field.ident {
                Some(ref i) => quote! { out.extend(self.#i.addresses_of_peer(peer_id)); },
                None => quote! { out.extend(self.#field_n.addresses_of_peer(peer_id)); },
            })
    };

    // Build the list of statements to put in the body of `inject_connection_established()`.
    let inject_connection_established_stmts = {
        data_struct.fields.iter().enumerate().map(move |(field_n, field)| {
            match field.ident {
                Some(ref i) => quote!{ self.#i.inject_connection_established(peer_id, connection_id, endpoint, errors, other_established); },
                None => quote!{ self.#field_n.inject_connection_established(peer_id, connection_id, endpoint, errors, other_established); },
            }
        })
    };

    // Build the list of statements to put in the body of `inject_address_change()`.
    let inject_address_change_stmts = {
        data_struct.fields.iter().enumerate().map(move |(field_n, field)| {
            match field.ident {
                Some(ref i) => quote!{ self.#i.inject_address_change(peer_id, connection_id, old, new); },
                None => quote!{ self.#field_n.inject_address_change(peer_id, connection_id, old, new); },
            }
        })
    };

    // Build the list of statements to put in the body of `inject_connection_closed()`.
    let inject_connection_closed_stmts = {
        data_struct.fields
            .iter()
            .enumerate()
            // The outmost handler belongs to the last behaviour.
            .rev()
            .enumerate()
            .map(move |(enum_n, (field_n, field))| {
                let handler = if field_n == 0 {
                    // Given that the iterator is reversed, this is the innermost handler only.
                    quote! { let handler = handlers }
                } else {
                    quote! {
                        let (handlers, handler) = handlers.into_inner()
                    }
                };
                let inject = match field.ident {
                    Some(ref i) => quote!{ self.#i.inject_connection_closed(peer_id, connection_id, endpoint, handler, remaining_established) },
                    None => quote!{ self.#enum_n.inject_connection_closed(peer_id, connection_id, endpoint, handler, remaining_established) },
                };

                quote! {
                    #handler;
                    #inject;
                }
            })
    };

    // Build the list of statements to put in the body of `inject_dial_failure()`.
    let inject_dial_failure_stmts = {
        data_struct
            .fields
            .iter()
            .enumerate()
            .map(move |(field_n, field)| match field.ident {
                Some(ref i) => quote! { self.#i.inject_dial_failure(peer_id, error); },
                None => quote! { self.#field_n.inject_dial_failure(peer_id, error); },
            })
    };

    // Build the list of statements to put in the body of `inject_listen_failure()`.
    let inject_listen_failure_stmts = {
        data_struct
            .fields
            .iter()
            .enumerate()
            .map(move |(field_n, field)| match field.ident {
                Some(ref i) => {
                    quote! { self.#i.inject_listen_failure(local_addr, send_back_addr); }
                }
                None => quote! { self.#field_n.inject_listen_failure(local_addr, send_back_addr); },
            })
    };

    // Build the list of statements to put in the body of `inject_new_listener()`.
    let inject_new_listener_stmts = {
        data_struct
            .fields
            .iter()
            .enumerate()
            .map(move |(field_n, field)| match field.ident {
                Some(ref i) => quote! { self.#i.inject_new_listener(id); },
                None => quote! { self.#field_n.inject_new_listener(id); },
            })
    };

    // Build the list of statements to put in the body of `inject_new_listen_addr()`.
    let inject_new_listen_addr_stmts = {
        data_struct
            .fields
            .iter()
            .enumerate()
            .map(move |(field_n, field)| match field.ident {
                Some(ref i) => quote! { self.#i.inject_new_listen_addr(id, addr); },
                None => quote! { self.#field_n.inject_new_listen_addr(id, addr); },
            })
    };

    // Build the list of statements to put in the body of `inject_expired_listen_addr()`.
    let inject_expired_listen_addr_stmts = {
        data_struct
            .fields
            .iter()
            .enumerate()
            .map(move |(field_n, field)| match field.ident {
                Some(ref i) => quote! { self.#i.inject_expired_listen_addr(id, addr); },
                None => quote! { self.#field_n.inject_expired_listen_addr(id, addr); },
            })
    };

    // Build the list of statements to put in the body of `inject_new_external_addr()`.
    let inject_new_external_addr_stmts = {
        data_struct
            .fields
            .iter()
            .enumerate()
            .map(move |(field_n, field)| match field.ident {
                Some(ref i) => quote! { self.#i.inject_new_external_addr(addr); },
                None => quote! { self.#field_n.inject_new_external_addr(addr); },
            })
    };

    // Build the list of statements to put in the body of `inject_expired_external_addr()`.
    let inject_expired_external_addr_stmts = {
        data_struct
            .fields
            .iter()
            .enumerate()
            .map(move |(field_n, field)| match field.ident {
                Some(ref i) => quote! { self.#i.inject_expired_external_addr(addr); },
                None => quote! { self.#field_n.inject_expired_external_addr(addr); },
            })
    };

    // Build the list of statements to put in the body of `inject_listener_error()`.
    let inject_listener_error_stmts = {
        data_struct
            .fields
            .iter()
            .enumerate()
            .map(move |(field_n, field)| match field.ident {
                Some(ref i) => quote!(self.#i.inject_listener_error(id, err);),
                None => quote!(self.#field_n.inject_listener_error(id, err);),
            })
    };

    // Build the list of statements to put in the body of `inject_listener_closed()`.
    let inject_listener_closed_stmts = {
        data_struct
            .fields
            .iter()
            .enumerate()
            .map(move |(field_n, field)| match field.ident {
                Some(ref i) => quote!(self.#i.inject_listener_closed(id, reason);),
                None => quote!(self.#field_n.inject_listener_closed(id, reason);),
            })
    };

    // Build the list of variants to put in the body of `inject_event()`.
    //
    // The event type is a construction of nested `#either_ident`s of the events of the children.
    // We call `inject_event` on the corresponding child.
    let inject_node_event_stmts = data_struct.fields.iter().enumerate().enumerate().map(|(enum_n, (field_n, field))| {
        let mut elem = if enum_n != 0 {
            quote!{ #either_ident::Second(ev) }
        } else {
            quote!{ ev }
        };

        for _ in 0 .. data_struct.fields.len() - 1 - enum_n {
            elem = quote!{ #either_ident::First(#elem) };
        }

        Some(match field.ident {
            Some(ref i) => quote!{ #elem => #trait_to_impl::inject_event(&mut self.#i, peer_id, connection_id, ev) },
            None => quote!{ #elem => #trait_to_impl::inject_event(&mut self.#field_n, peer_id, connection_id, ev) },
        })
    });

    // The [`ConnectionHandler`] associated type.
    let connection_handler_ty = {
        let mut ph_ty = None;
        for field in data_struct.fields.iter() {
            let ty = &field.ty;
            let field_info = quote! { <#ty as #trait_to_impl>::ConnectionHandler };
            match ph_ty {
                Some(ev) => ph_ty = Some(quote! { #proto_select_ident<#ev, #field_info> }),
                ref mut ev @ None => *ev = Some(field_info),
            }
        }
        // ph_ty = Some(quote! )
        ph_ty.unwrap_or(quote! {()}) // TODO: `!` instead
    };

    // The content of `new_handler()`.
    // Example output: `self.field1.select(self.field2.select(self.field3))`.
    let new_handler = {
        let mut out_handler = None;

        for (field_n, field) in data_struct.fields.iter().enumerate() {
            let field_name = match field.ident {
                Some(ref i) => quote! { self.#i },
                None => quote! { self.#field_n },
            };

            let builder = quote! {
                #field_name.new_handler(peer, connected_point)
            };

            match out_handler {
                Some(h) => out_handler = Some(quote! { #connection_handler::select(#h, #builder) }),
                ref mut h @ None => *h = Some(builder),
            }
        }

        out_handler.unwrap_or(quote! {()}) // TODO: See test `empty`.
    };

    // List of statements to put in `poll()`.
    //
    // We poll each child one by one and wrap around the output.
    let poll_stmts = data_struct.fields.iter().enumerate().map(|(field_n, field)| {
        let field = field
            .ident
            .clone()
            .expect("Fields of NetworkBehaviour implementation to be named.");

        let mut wrapped_event = if field_n != 0 {
            quote!{ #either_ident::Second(event) }
        } else {
            quote!{ event }
        };
        for _ in 0 .. data_struct.fields.len() - 1 - field_n {
            wrapped_event = quote!{ #either_ident::First(#wrapped_event) };
        }

        let generate_event_match_arm =  {
            // If the `NetworkBehaviour`'s `OutEvent` is generated by the derive macro, wrap the sub
            // `NetworkBehaviour` `OutEvent` in the variant of the generated `OutEvent`. If the
            // `NetworkBehaviour`'s `OutEvent` is provided by the user, use the corresponding `From`
            // implementation.
            let into_out_event = if out_event_definition.is_some() {
                let event_variant: syn::Variant = syn::parse_str(
                    &field
                        .to_string()
                        .to_upper_camel_case()
                ).unwrap();
                quote! { #out_event_name::#event_variant(event) }
            } else {
                quote! { event.into() }
            };

            quote! {
                std::task::Poll::Ready(#network_behaviour_action::GenerateEvent(event)) => {
                    return std::task::Poll::Ready(#network_behaviour_action::GenerateEvent(#into_out_event))
                }
            }
        };

        Some(quote!{
            loop {
                match #trait_to_impl::poll(&mut self.#field, cx, poll_params) {
                    #generate_event_match_arm
                    std::task::Poll::Ready(#network_behaviour_action::Dial { opts }) => {
                        return std::task::Poll::Ready(#network_behaviour_action::Dial { opts });
                    }
                    std::task::Poll::Ready(#network_behaviour_action::NotifyHandler { peer_id, handler, event }) => {
                        return std::task::Poll::Ready(#network_behaviour_action::NotifyHandler {
                            peer_id,
                            handler,
                            event: #wrapped_event,
                        });
                    }
                    std::task::Poll::Ready(#network_behaviour_action::ReportObservedAddr { address, score }) => {
                        return std::task::Poll::Ready(#network_behaviour_action::ReportObservedAddr { address, score });
                    }
                    std::task::Poll::Ready(#network_behaviour_action::CloseConnection { peer_id, connection }) => {
                        return std::task::Poll::Ready(#network_behaviour_action::CloseConnection { peer_id, connection });
                    }
                    std::task::Poll::Pending => break,
                }
            }
        })
    });

    let out_event_reference = if out_event_definition.is_some() {
        quote! { #out_event_name #ty_generics }
    } else {
        quote! { #out_event_name }
    };

    // Now the magic happens.
    let final_quote = quote! {
        #out_event_definition

        impl #impl_generics #trait_to_impl for #name #ty_generics
        #where_clause
        {
            type ConnectionHandler = #connection_handler_ty;
            type OutEvent = #out_event_reference;

            fn new_handler(&mut self, peer: &#peer_id, connected_point: &#connected_point) -> Self::ConnectionHandler {
                use #connection_handler;
                #new_handler
            }

            fn addresses_of_peer(&mut self, peer_id: &#peer_id) -> Vec<#multiaddr> {
                let mut out = Vec::new();
                #(#addresses_of_peer_stmts);*
                out
            }

            fn inject_connection_established(&mut self, peer_id: &#peer_id, connection_id: &#connection_id, endpoint: &#connected_point, errors: #dial_errors, other_established: usize) {
                #(#inject_connection_established_stmts);*
            }

            fn inject_address_change(&mut self, peer_id: &#peer_id, connection_id: &#connection_id, old: &#connected_point, new: &#connected_point) {
                #(#inject_address_change_stmts);*
            }

            fn inject_connection_closed(&mut self, peer_id: &#peer_id, connection_id: &#connection_id, endpoint: &#connected_point, handlers: Self::ConnectionHandler, remaining_established: usize) {
                #(#inject_connection_closed_stmts);*
            }

            fn inject_dial_failure(&mut self, peer_id: Option<#peer_id>, error: &#dial_error) {
                #(#inject_dial_failure_stmts);*
            }

            fn inject_listen_failure(&mut self, local_addr: &#multiaddr, send_back_addr: &#multiaddr) {
                #(#inject_listen_failure_stmts);*
            }

            fn inject_new_listener(&mut self, id: #listener_id) {
                #(#inject_new_listener_stmts);*
            }

            fn inject_new_listen_addr(&mut self, id: #listener_id, addr: &#multiaddr) {
                #(#inject_new_listen_addr_stmts);*
            }

            fn inject_expired_listen_addr(&mut self, id: #listener_id, addr: &#multiaddr) {
                #(#inject_expired_listen_addr_stmts);*
            }

            fn inject_new_external_addr(&mut self, addr: &#multiaddr) {
                #(#inject_new_external_addr_stmts);*
            }

            fn inject_expired_external_addr(&mut self, addr: &#multiaddr) {
                #(#inject_expired_external_addr_stmts);*
            }

            fn inject_listener_error(&mut self, id: #listener_id, err: &(dyn std::error::Error + 'static)) {
                #(#inject_listener_error_stmts);*
            }

            fn inject_listener_closed(&mut self, id: #listener_id, reason: std::result::Result<(), &std::io::Error>) {
                #(#inject_listener_closed_stmts);*
            }

            fn inject_event(
                &mut self,
                peer_id: #peer_id,
                connection_id: #connection_id,
                event: <Self::ConnectionHandler as #connection_handler>::OutEvent
            ) {
                match event {
                    #(#inject_node_event_stmts),*
                }
            }

<<<<<<< HEAD
            fn poll(&mut self, cx: &mut std::task::Context, poll_params: &mut impl #poll_parameters) -> std::task::Poll<#network_behaviour_action<Self::OutEvent, <Self::ConnectionHandler as #connection_handler>::InEvent>> {
                use libp2p::futures::prelude::*;
=======
            fn poll(&mut self, cx: &mut std::task::Context, poll_params: &mut impl #poll_parameters) -> std::task::Poll<#network_behaviour_action<Self::OutEvent, Self::ConnectionHandler>> {
                use #prelude_path::futures::*;
>>>>>>> 368705a1
                #(#poll_stmts)*
                std::task::Poll::Pending
            }
        }
    };

    final_quote.into()
}

/// Parses the `value` of a key=value pair in the `#[behaviour]` attribute into the requested type.
///
/// Only `String` values are supported, e.g. `#[behaviour(foo="bar")]`.
fn parse_attribute_value_by_key<T>(ast: &DeriveInput, key: &str) -> Option<T>
where
    T: Parse,
{
    ast.attrs
        .iter()
        .filter_map(get_meta_items)
        .flatten()
        .filter_map(|meta_item| {
            if let syn::NestedMeta::Meta(syn::Meta::NameValue(ref m)) = meta_item {
                if m.path.is_ident(key) {
                    if let syn::Lit::Str(ref s) = m.lit {
                        return Some(syn::parse_str(&s.value()).unwrap());
                    }
                }
            }
            None
        })
        .next()
}

fn get_meta_items(attr: &syn::Attribute) -> Option<Vec<syn::NestedMeta>> {
    if attr.path.segments.len() == 1 && attr.path.segments[0].ident == "behaviour" {
        match attr.parse_meta() {
            Ok(syn::Meta::List(ref meta)) => Some(meta.nested.iter().cloned().collect()),
            Ok(_) => None,
            Err(e) => {
                eprintln!("error parsing attribute metadata: {}", e);
                None
            }
        }
    } else {
        None
    }
}<|MERGE_RESOLUTION|>--- conflicted
+++ resolved
@@ -48,22 +48,6 @@
 fn build_struct(ast: &DeriveInput, data_struct: &DataStruct) -> TokenStream {
     let name = &ast.ident;
     let (_, ty_generics, where_clause) = ast.generics.split_for_impl();
-<<<<<<< HEAD
-    let multiaddr = quote! {::libp2p::core::Multiaddr};
-    let trait_to_impl = quote! {::libp2p::swarm::NetworkBehaviour};
-    let either_ident = quote! {::libp2p::core::either::EitherOutput};
-    let network_behaviour_action = quote! {::libp2p::swarm::NetworkBehaviourAction};
-    let connection_handler = quote! {::libp2p::swarm::ConnectionHandler};
-    let proto_select_ident = quote! {::libp2p::swarm::ConnectionHandlerSelect};
-    let peer_id = quote! {::libp2p::core::PeerId};
-    let connection_id = quote! {::libp2p::core::connection::ConnectionId};
-    let dial_errors = quote! {Option<&Vec<::libp2p::core::Multiaddr>>};
-    let connected_point = quote! {::libp2p::core::ConnectedPoint};
-    let listener_id = quote! {::libp2p::core::transport::ListenerId};
-    let dial_error = quote! {::libp2p::swarm::DialError};
-
-    let poll_parameters = quote! {::libp2p::swarm::PollParameters};
-=======
 
     let prelude_path = parse_attribute_value_by_key::<syn::Path>(ast, "prelude")
         .unwrap_or_else(|| syn::parse_quote! { ::libp2p::swarm::derive_prelude });
@@ -72,9 +56,8 @@
     let trait_to_impl = quote! { #prelude_path::NetworkBehaviour };
     let either_ident = quote! { #prelude_path::EitherOutput };
     let network_behaviour_action = quote! { #prelude_path::NetworkBehaviourAction };
-    let into_connection_handler = quote! { #prelude_path::IntoConnectionHandler };
     let connection_handler = quote! { #prelude_path::ConnectionHandler };
-    let into_proto_select_ident = quote! { #prelude_path::IntoConnectionHandlerSelect };
+    let proto_select_ident = quote! { #prelude_path::ConnectionHandlerSelect };
     let peer_id = quote! { #prelude_path::PeerId };
     let connection_id = quote! { #prelude_path::ConnectionId };
     let dial_errors = quote! {Option<&Vec<#prelude_path::Multiaddr>> };
@@ -82,7 +65,6 @@
     let listener_id = quote! { #prelude_path::ListenerId };
     let dial_error = quote! { #prelude_path::DialError };
     let poll_parameters = quote! { #prelude_path::PollParameters };
->>>>>>> 368705a1
 
     // Build the generics.
     let impl_generics = {
@@ -560,13 +542,8 @@
                 }
             }
 
-<<<<<<< HEAD
             fn poll(&mut self, cx: &mut std::task::Context, poll_params: &mut impl #poll_parameters) -> std::task::Poll<#network_behaviour_action<Self::OutEvent, <Self::ConnectionHandler as #connection_handler>::InEvent>> {
-                use libp2p::futures::prelude::*;
-=======
-            fn poll(&mut self, cx: &mut std::task::Context, poll_params: &mut impl #poll_parameters) -> std::task::Poll<#network_behaviour_action<Self::OutEvent, Self::ConnectionHandler>> {
                 use #prelude_path::futures::*;
->>>>>>> 368705a1
                 #(#poll_stmts)*
                 std::task::Poll::Pending
             }
