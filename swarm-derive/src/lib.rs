--- conflicted
+++ resolved
@@ -285,27 +285,19 @@
             .map(|(enum_n, field)| {
                 let inject = match field.ident {
                     Some(ref i) => quote! {
-<<<<<<< HEAD
-                    #[allow(deprecated)]
-                    self.#i.inject_dial_failure(peer_id, error, id);},
-                    None => quote! {
-                    #[allow(deprecated)]
-                    self.#enum_n.inject_dial_failure(peer_id, error, id);},
-=======
                     self.#i.on_swarm_event(#from_swarm::DialFailure(#dial_failure {
                             peer_id,
-                            handler,
+                            id,
                             error,
                         }));
                     },
                     None => quote! {
                     self.#enum_n.on_swarm_event(#from_swarm::DialFailure(#dial_failure {
                             peer_id,
-                            handler,
+                            id,
                             error,
                         }));
                     },
->>>>>>> e3c70233
                 };
                 quote! {
                     #inject;
@@ -315,56 +307,27 @@
 
     // Build the list of statements to put in the body of `on_swarm_event()`
     // for the `FromSwarm::ListenFailure` variant.
-<<<<<<< HEAD
     let on_listen_failure_stmts = {
         data_struct
             .fields
             .iter()
             .rev()
             .enumerate()
-            .map(|(enum_n, field)| {
-                let inject = match field.ident {
-                    Some(ref i) => quote! {
-                    #[allow(deprecated)]
-                    self.#i.inject_listen_failure(local_addr, send_back_addr, id);},
-                    None => quote! {
-                    #[allow(deprecated)]
-                    self.#enum_n.inject_listen_failure(local_addr, send_back_addr, id);},
-                };
-=======
-    let on_listen_failure_stmts =
-        {
-            data_struct.fields.iter().enumerate().rev().enumerate().map(
-                |(enum_n, (field_n, field))| {
-                    let handler = if field_n == 0 {
-                        quote! { let handler = handlers }
-                    } else {
-                        quote! {
-                            let (handlers, handler) = handlers.into_inner()
-                        }
-                    };
-
-                    let inject = match field.ident {
-                        Some(ref i) => quote! {
-                        self.#i.on_swarm_event(#from_swarm::ListenFailure(#listen_failure {
-                                local_addr,
-                                send_back_addr,
-                                handler,
-                            }));
-                        },
-                        None => quote! {
-                        self.#enum_n.on_swarm_event(#from_swarm::ListenFailure(#listen_failure {
-                                local_addr,
-                                send_back_addr,
-                                handler,
-                            }));
-                        },
-                    };
->>>>>>> e3c70233
-
-                quote! {
-                    #inject;
-                }
+            .map(|(enum_n, field)| match field.ident {
+                Some(ref i) => quote! {
+                    self.#i.on_swarm_event(#from_swarm::ListenFailure(#listen_failure {
+                        local_addr,
+                        send_back_addr,
+                        id,
+                    }));
+                },
+                None => quote! {
+                    self.#enum_n.on_swarm_event(#from_swarm::ListenFailure(#listen_failure {
+                        local_addr,
+                        send_back_addr,
+                        id
+                    }));
+                },
             })
     };
 
