--- conflicted
+++ resolved
@@ -413,62 +413,6 @@
 }
 
 #[test]
-<<<<<<< HEAD
-fn event_process() {
-    #[allow(dead_code)]
-    #[derive(NetworkBehaviour)]
-    #[behaviour(event_process = true)]
-    struct Foo {
-        ping: libp2p::ping::Ping,
-        identify: libp2p::identify::Identify,
-    }
-
-    impl libp2p::swarm::NetworkBehaviourEventProcess<libp2p::identify::IdentifyEvent> for Foo {
-        fn inject_event(&mut self, _: libp2p::identify::IdentifyEvent) {}
-    }
-
-    impl libp2p::swarm::NetworkBehaviourEventProcess<libp2p::ping::PingEvent> for Foo {
-        fn inject_event(&mut self, _: libp2p::ping::PingEvent) {}
-    }
-
-    #[allow(dead_code, unreachable_code)]
-    fn bar() {
-        require_net_behaviour::<Foo>();
-
-        let mut _swarm: libp2p::Swarm<Foo> = unimplemented!();
-
-        let _ = async {
-            loop {
-                match _swarm.select_next_some().await {
-                    SwarmEvent::Behaviour(()) => break,
-                    _ => {}
-                }
-            }
-        };
-=======
-fn mixed_field_order() {
-    struct Foo {}
-
-    #[derive(NetworkBehaviour)]
-    pub struct Behaviour {
-        #[behaviour(ignore)]
-        _foo: Foo,
-        _ping: libp2p::ping::Ping,
-        #[behaviour(ignore)]
-        _foo2: Foo,
-        _identify: libp2p::identify::Identify,
-        #[behaviour(ignore)]
-        _foo3: Foo,
-    }
-
-    #[allow(dead_code)]
-    fn behaviour() {
-        require_net_behaviour::<Behaviour>();
->>>>>>> ca07ce4d
-    }
-}
-
-#[test]
 fn generated_out_event_derive_debug() {
     #[allow(dead_code)]
     #[derive(NetworkBehaviour)]
