// Copyright 2018 Parity Technologies (UK) Ltd.
//
// Permission is hereby granted, free of charge, to any person obtaining a
// copy of this software and associated documentation files (the "Software"),
// to deal in the Software without restriction, including without limitation
// the rights to use, copy, modify, merge, publish, distribute, sublicense,
// and/or sell copies of the Software, and to permit persons to whom the
// Software is furnished to do so, subject to the following conditions:
//
// The above copyright notice and this permission notice shall be included in
// all copies or substantial portions of the Software.
//
// THE SOFTWARE IS PROVIDED "AS IS", WITHOUT WARRANTY OF ANY KIND, EXPRESS
// OR IMPLIED, INCLUDING BUT NOT LIMITED TO THE WARRANTIES OF MERCHANTABILITY,
// FITNESS FOR A PARTICULAR PURPOSE AND NONINFRINGEMENT. IN NO EVENT SHALL THE
// AUTHORS OR COPYRIGHT HOLDERS BE LIABLE FOR ANY CLAIM, DAMAGES OR OTHER
// LIABILITY, WHETHER IN AN ACTION OF CONTRACT, TORT OR OTHERWISE, ARISING
// FROM, OUT OF OR IN CONNECTION WITH THE SOFTWARE OR THE USE OR OTHER
// DEALINGS IN THE SOFTWARE.

use futures::prelude::*;
use libp2p::swarm::{NetworkBehaviour, SwarmEvent};
use libp2p_swarm_derive::*;
use std::fmt::Debug;

/// Small utility to check that a type implements `NetworkBehaviour`.
#[allow(dead_code)]
fn require_net_behaviour<T: libp2p::swarm::NetworkBehaviour>() {}

// TODO: doesn't compile
/*#[test]
fn empty() {
    #[allow(dead_code)]
    #[derive(NetworkBehaviour)]
    struct Foo {}
}*/

#[test]
fn one_field() {
    #[allow(dead_code)]
    #[derive(NetworkBehaviour)]
    struct Foo {
        ping: libp2p::ping::Ping,
    }

    #[allow(dead_code)]
    #[allow(unreachable_code)]
    fn foo() {
        let _out_event: <Foo as NetworkBehaviour>::OutEvent = unimplemented!();
        match _out_event {
            FooEvent::Ping(libp2p::ping::Event { .. }) => {}
        }
    }
}

#[test]
fn two_fields() {
    #[allow(dead_code)]
    #[derive(NetworkBehaviour)]
    struct Foo {
        ping: libp2p::ping::Ping,
        identify: libp2p::identify::Identify,
    }

    #[allow(dead_code)]
    #[allow(unreachable_code)]
    fn foo() {
        let _out_event: <Foo as NetworkBehaviour>::OutEvent = unimplemented!();
        match _out_event {
            FooEvent::Ping(libp2p::ping::Event { .. }) => {}
            FooEvent::Identify(event) => {
                let _: libp2p::identify::IdentifyEvent = event;
            }
        }
    }
}

#[test]
fn three_fields() {
    #[allow(dead_code)]
    #[derive(NetworkBehaviour)]
    struct Foo {
        ping: libp2p::ping::Ping,
        identify: libp2p::identify::Identify,
        kad: libp2p::kad::Kademlia<libp2p::kad::record::store::MemoryStore>,
        #[behaviour(ignore)]
        foo: String,
    }

    #[allow(dead_code)]
    #[allow(unreachable_code)]
    fn foo() {
        let _out_event: <Foo as NetworkBehaviour>::OutEvent = unimplemented!();
        match _out_event {
            FooEvent::Ping(libp2p::ping::Event { .. }) => {}
            FooEvent::Identify(event) => {
                let _: libp2p::identify::IdentifyEvent = event;
            }
            FooEvent::Kad(event) => {
                let _: libp2p::kad::KademliaEvent = event;
            }
        }
    }
}

#[test]
fn three_fields_non_last_ignored() {
    #[allow(dead_code)]
    #[derive(NetworkBehaviour)]
    struct Foo {
        ping: libp2p::ping::Ping,
        #[behaviour(ignore)]
        identify: String,
        kad: libp2p::kad::Kademlia<libp2p::kad::record::store::MemoryStore>,
    }

    #[allow(dead_code)]
    #[allow(unreachable_code)]
    fn foo() {
        let _out_event: <Foo as NetworkBehaviour>::OutEvent = unimplemented!();
        match _out_event {
            FooEvent::Ping(libp2p::ping::Event { .. }) => {}
            FooEvent::Kad(event) => {
                let _: libp2p::kad::KademliaEvent = event;
            }
        }
    }
}

#[test]
fn custom_polling() {
    #[allow(dead_code)]
    #[derive(NetworkBehaviour)]
    #[behaviour(poll_method = "foo")]
    struct Foo {
        ping: libp2p::ping::Ping,
        identify: libp2p::identify::Identify,
    }

    impl Foo {
        fn foo(
            &mut self,
            _: &mut std::task::Context,
            _: &mut impl libp2p::swarm::PollParameters,
        ) -> std::task::Poll<
            libp2p::swarm::NetworkBehaviourAction<
                <Self as NetworkBehaviour>::OutEvent,
                <Self as NetworkBehaviour>::ConnectionHandler,
            >,
        > {
            std::task::Poll::Pending
        }
    }

    #[allow(dead_code)]
    fn foo() {
        require_net_behaviour::<Foo>();
    }
}

#[test]
fn custom_event_no_polling() {
    #[allow(dead_code)]
    #[derive(NetworkBehaviour)]
    #[behaviour(out_event = "MyEvent")]
    struct Foo {
        ping: libp2p::ping::Ping,
        identify: libp2p::identify::Identify,
    }

    enum MyEvent {
        Ping(libp2p::ping::PingEvent),
        Identify(libp2p::identify::IdentifyEvent),
    }

    impl From<libp2p::ping::PingEvent> for MyEvent {
        fn from(event: libp2p::ping::PingEvent) -> Self {
            MyEvent::Ping(event)
        }
    }

    impl From<libp2p::identify::IdentifyEvent> for MyEvent {
        fn from(event: libp2p::identify::IdentifyEvent) -> Self {
            MyEvent::Identify(event)
        }
    }

    #[allow(dead_code)]
    fn foo() {
        require_net_behaviour::<Foo>();
    }
}

#[test]
fn custom_event_and_polling() {
    #[allow(dead_code)]
    #[derive(NetworkBehaviour)]
    #[behaviour(poll_method = "foo", out_event = "MyEvent")]
    struct Foo {
        ping: libp2p::ping::Ping,
        identify: libp2p::identify::Identify,
    }

    enum MyEvent {
        Ping(libp2p::ping::PingEvent),
        Identify(libp2p::identify::IdentifyEvent),
    }

    impl From<libp2p::ping::PingEvent> for MyEvent {
        fn from(event: libp2p::ping::PingEvent) -> Self {
            MyEvent::Ping(event)
        }
    }

    impl From<libp2p::identify::IdentifyEvent> for MyEvent {
        fn from(event: libp2p::identify::IdentifyEvent) -> Self {
            MyEvent::Identify(event)
        }
    }

    impl Foo {
        fn foo(
            &mut self,
            _: &mut std::task::Context,
            _: &mut impl libp2p::swarm::PollParameters,
        ) -> std::task::Poll<
            libp2p::swarm::NetworkBehaviourAction<
                <Self as NetworkBehaviour>::OutEvent,
                <Self as NetworkBehaviour>::ConnectionHandler,
            >,
        > {
            std::task::Poll::Pending
        }
    }

    #[allow(dead_code)]
    fn foo() {
        require_net_behaviour::<Foo>();
    }
}

#[test]
fn custom_event_mismatching_field_names() {
    #[allow(dead_code)]
    #[derive(NetworkBehaviour)]
    #[behaviour(out_event = "MyEvent")]
    struct Foo {
        a: libp2p::ping::Ping,
        b: libp2p::identify::Identify,
    }

    enum MyEvent {
        Ping(libp2p::ping::PingEvent),
        Identify(libp2p::identify::IdentifyEvent),
    }

    impl From<libp2p::ping::PingEvent> for MyEvent {
        fn from(event: libp2p::ping::PingEvent) -> Self {
            MyEvent::Ping(event)
        }
    }

    impl From<libp2p::identify::IdentifyEvent> for MyEvent {
        fn from(event: libp2p::identify::IdentifyEvent) -> Self {
            MyEvent::Identify(event)
        }
    }

    #[allow(dead_code)]
    fn foo() {
        require_net_behaviour::<Foo>();
    }
}

#[test]
fn bound() {
<<<<<<< HEAD
=======
    #[allow(dead_code)]
    #[derive(NetworkBehaviour)]
    struct Foo<T: Copy + NetworkBehaviour>
    where
        <T as NetworkBehaviour>::OutEvent: Debug,
    {
        ping: libp2p::ping::Ping,
        bar: T,
    }
}

#[test]
fn where_clause() {
>>>>>>> 475289c1
    #[allow(dead_code)]
    #[derive(NetworkBehaviour)]
    struct Foo<T>
    where
        T: Copy + NetworkBehaviour,
        <T as NetworkBehaviour>::OutEvent: Debug,
    {
        ping: libp2p::ping::Ping,
        bar: T,
    }
}

#[test]
fn where_clause() {
    #[allow(dead_code)]
    #[derive(NetworkBehaviour)]
    struct Foo<T>
    where
        T: Copy + NetworkBehaviour,
    {
        ping: libp2p::ping::Ping,
        bar: T,
    }
}

#[test]
fn nested_derives_with_import() {
    #[allow(dead_code)]
    #[derive(NetworkBehaviour)]
    struct Foo {
        ping: libp2p::ping::Ping,
    }

    #[allow(dead_code)]
    #[derive(NetworkBehaviour)]
    struct Bar {
        foo: Foo,
    }

    #[allow(dead_code)]
    #[allow(unreachable_code)]
    fn foo() {
        let _out_event: <Bar as NetworkBehaviour>::OutEvent = unimplemented!();
        match _out_event {
            BarEvent::Foo(FooEvent::Ping(libp2p::ping::Event { .. })) => {}
        }
    }
}

#[test]
fn custom_event_emit_event_through_poll() {
    enum BehaviourOutEvent {
        Ping(libp2p::ping::PingEvent),
        Identify(libp2p::identify::IdentifyEvent),
    }

    impl From<libp2p::ping::PingEvent> for BehaviourOutEvent {
        fn from(event: libp2p::ping::PingEvent) -> Self {
            BehaviourOutEvent::Ping(event)
        }
    }

    impl From<libp2p::identify::IdentifyEvent> for BehaviourOutEvent {
        fn from(event: libp2p::identify::IdentifyEvent) -> Self {
            BehaviourOutEvent::Identify(event)
        }
    }

    #[allow(dead_code)]
    #[derive(NetworkBehaviour)]
    #[behaviour(out_event = "BehaviourOutEvent")]
    struct Foo {
        ping: libp2p::ping::Ping,
        identify: libp2p::identify::Identify,
    }

    #[allow(dead_code, unreachable_code)]
    fn bar() {
        require_net_behaviour::<Foo>();

        let mut _swarm: libp2p::Swarm<Foo> = unimplemented!();

        // check that the event is bubbled up all the way to swarm
        let _ = async {
            loop {
                match _swarm.select_next_some().await {
                    SwarmEvent::Behaviour(BehaviourOutEvent::Ping(_)) => break,
                    SwarmEvent::Behaviour(BehaviourOutEvent::Identify(_)) => break,
                    _ => {}
                }
            }
        };
    }
}

#[test]
fn with_toggle() {
    use libp2p::swarm::behaviour::toggle::Toggle;

    #[allow(dead_code)]
    #[derive(NetworkBehaviour)]
    struct Foo {
        identify: libp2p::identify::Identify,
        ping: Toggle<libp2p::ping::Ping>,
    }

    #[allow(dead_code)]
    fn foo() {
        require_net_behaviour::<Foo>();
    }
}

#[test]
fn with_either() {
    use either::Either;

    #[allow(dead_code)]
    #[derive(NetworkBehaviour)]
    struct Foo {
        kad: libp2p::kad::Kademlia<libp2p::kad::record::store::MemoryStore>,
        ping_or_identify: Either<libp2p::ping::Ping, libp2p::identify::Identify>,
    }

    #[allow(dead_code)]
    fn foo() {
        require_net_behaviour::<Foo>();
    }
}

#[test]
fn custom_event_with_either() {
    use either::Either;

    enum BehaviourOutEvent {
        Kad(libp2p::kad::KademliaEvent),
        PingOrIdentify(Either<libp2p::ping::PingEvent, libp2p::identify::IdentifyEvent>),
    }

    impl From<libp2p::kad::KademliaEvent> for BehaviourOutEvent {
        fn from(event: libp2p::kad::KademliaEvent) -> Self {
            BehaviourOutEvent::Kad(event)
        }
    }

    impl From<Either<libp2p::ping::PingEvent, libp2p::identify::IdentifyEvent>> for BehaviourOutEvent {
        fn from(event: Either<libp2p::ping::PingEvent, libp2p::identify::IdentifyEvent>) -> Self {
            BehaviourOutEvent::PingOrIdentify(event)
        }
    }

    #[allow(dead_code)]
    #[derive(NetworkBehaviour)]
    #[behaviour(out_event = "BehaviourOutEvent")]
    struct Foo {
        kad: libp2p::kad::Kademlia<libp2p::kad::record::store::MemoryStore>,
        ping_or_identify: Either<libp2p::ping::Ping, libp2p::identify::Identify>,
    }

    #[allow(dead_code)]
    fn foo() {
        require_net_behaviour::<Foo>();
    }
}

#[test]
fn mixed_field_order() {
    struct Foo {}

    #[derive(NetworkBehaviour)]
    pub struct Behaviour {
        #[behaviour(ignore)]
        _foo: Foo,
        _ping: libp2p::ping::Ping,
        #[behaviour(ignore)]
        _foo2: Foo,
        _identify: libp2p::identify::Identify,
        #[behaviour(ignore)]
        _foo3: Foo,
    }

    #[allow(dead_code)]
    fn behaviour() {
        require_net_behaviour::<Behaviour>();
    }
}

#[test]
fn event_process() {
    #[allow(dead_code)]
    #[derive(NetworkBehaviour)]
    #[behaviour(event_process = true)]
    struct Foo {
        ping: libp2p::ping::Ping,
        identify: libp2p::identify::Identify,
    }

    impl libp2p::swarm::NetworkBehaviourEventProcess<libp2p::identify::IdentifyEvent> for Foo {
        fn inject_event(&mut self, _: libp2p::identify::IdentifyEvent) {}
    }

    impl libp2p::swarm::NetworkBehaviourEventProcess<libp2p::ping::PingEvent> for Foo {
        fn inject_event(&mut self, _: libp2p::ping::PingEvent) {}
    }

    #[allow(dead_code, unreachable_code)]
    fn bar() {
        require_net_behaviour::<Foo>();

        let mut _swarm: libp2p::Swarm<Foo> = unimplemented!();

        let _ = async {
            loop {
                match _swarm.select_next_some().await {
                    SwarmEvent::Behaviour(()) => break,
                    _ => {}
                }
            }
        };
    }
}

#[test]
fn generated_out_event_derive_debug() {
    #[allow(dead_code)]
    #[derive(NetworkBehaviour)]
    struct Foo {
        ping: libp2p::ping::Ping,
    }

    fn require_debug<T>()
    where
        T: NetworkBehaviour,
        <T as NetworkBehaviour>::OutEvent: Debug,
    {
    }

    require_debug::<Foo>();
}<|MERGE_RESOLUTION|>--- conflicted
+++ resolved
@@ -274,8 +274,6 @@
 
 #[test]
 fn bound() {
-<<<<<<< HEAD
-=======
     #[allow(dead_code)]
     #[derive(NetworkBehaviour)]
     struct Foo<T: Copy + NetworkBehaviour>
@@ -289,7 +287,6 @@
 
 #[test]
 fn where_clause() {
->>>>>>> 475289c1
     #[allow(dead_code)]
     #[derive(NetworkBehaviour)]
     struct Foo<T>
