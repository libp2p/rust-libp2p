[package]
name = "libp2p"
edition = "2018"
description = "Peer-to-peer networking library"
version = "0.34.0"
authors = ["Parity Technologies <admin@parity.io>"]
license = "MIT"
repository = "https://github.com/libp2p/rust-libp2p"
keywords = ["peer-to-peer", "libp2p", "networking"]
categories = ["network-programming", "asynchronous"]

[features]
default = [
    "deflate",
    "dns",
    "floodsub",
    "identify",
    "kad",
    "gossipsub",
    "mdns",
    "mplex",
    "noise",
    "ping",
    "plaintext",
    "pnet",
    "relay",
    "request-response",
    "secp256k1",
    "tcp-async-std",
    "uds",
    "wasm-ext",
    "websocket",
    "yamux",
]
deflate = ["libp2p-deflate"]
dns = ["libp2p-dns"]
floodsub = ["libp2p-floodsub"]
identify = ["libp2p-identify"]
kad = ["libp2p-kad"]
gossipsub = ["libp2p-gossipsub"]
mdns = ["libp2p-mdns"]
mplex = ["libp2p-mplex"]
noise = ["libp2p-noise"]
ping = ["libp2p-ping"]
plaintext = ["libp2p-plaintext"]
pnet = ["libp2p-pnet"]
relay = ["libp2p-relay"]
request-response = ["libp2p-request-response"]
tcp-async-std = ["libp2p-tcp", "libp2p-tcp/async-std"]
tcp-tokio = ["libp2p-tcp", "libp2p-tcp/tokio"]
uds = ["libp2p-uds"]
wasm-ext = ["libp2p-wasm-ext"]
wasm-ext-websocket = ["wasm-ext", "libp2p-wasm-ext/websocket"]
websocket = ["libp2p-websocket"]
yamux = ["libp2p-yamux"]
secp256k1 = ["libp2p-core/secp256k1"]

[package.metadata.docs.rs]
all-features = true

[dependencies]
atomic = "0.5.0"
bytes = "0.5"
futures = "0.3.1"
lazy_static = "1.2"
libp2p-core = { version = "0.26.0", path = "core" }
libp2p-core-derive = { version = "0.21.0", path = "misc/core-derive" }
<<<<<<< HEAD
libp2p-floodsub = { version = "0.25.0", path = "protocols/floodsub", optional = true }
libp2p-gossipsub = { version = "0.25.0", path = "./protocols/gossipsub", optional = true }
libp2p-identify = { version = "0.25.0", path = "protocols/identify", optional = true }
libp2p-kad = { version = "0.26.0", path = "protocols/kad", optional = true }
libp2p-mplex = { version = "0.25.0", path = "muxers/mplex", optional = true }
libp2p-noise = { version = "0.27.0", path = "protocols/noise", optional = true }
libp2p-ping = { version = "0.25.0", path = "protocols/ping", optional = true }
libp2p-plaintext = { version = "0.25.0", path = "protocols/plaintext", optional = true }
libp2p-pnet = { version = "0.19.2", path = "protocols/pnet", optional = true }
libp2p-relay = { version = "0.1.0", path = "protocols/relay", optional = true }
libp2p-request-response = { version = "0.7.0", path = "protocols/request-response", optional = true }
libp2p-swarm = { version = "0.25.0", path = "swarm" }
libp2p-uds = { version = "0.25.0", path = "transports/uds", optional = true }
libp2p-wasm-ext = { version = "0.25.0", path = "transports/wasm-ext", optional = true }
libp2p-yamux = { version = "0.28.0", path = "muxers/yamux", optional = true }
=======
libp2p-floodsub = { version = "0.26.0", path = "protocols/floodsub", optional = true }
libp2p-gossipsub = { version = "0.26.0", path = "./protocols/gossipsub", optional = true }
libp2p-identify = { version = "0.26.0", path = "protocols/identify", optional = true }
libp2p-kad = { version = "0.27.0", path = "protocols/kad", optional = true }
libp2p-mplex = { version = "0.26.0", path = "muxers/mplex", optional = true }
libp2p-noise = { version = "0.28.0", path = "protocols/noise", optional = true }
libp2p-ping = { version = "0.26.0", path = "protocols/ping", optional = true }
libp2p-plaintext = { version = "0.26.0", path = "protocols/plaintext", optional = true }
libp2p-pnet = { version = "0.20.0", path = "protocols/pnet", optional = true }
libp2p-request-response = { version = "0.9.0", path = "protocols/request-response", optional = true }
libp2p-swarm = { version = "0.26.0", path = "swarm" }
libp2p-uds = { version = "0.26.0", path = "transports/uds", optional = true }
libp2p-wasm-ext = { version = "0.26.0", path = "transports/wasm-ext", optional = true }
libp2p-yamux = { version = "0.29.0", path = "muxers/yamux", optional = true }
>>>>>>> df7e73ec
multiaddr = { package = "parity-multiaddr", version = "0.10.0", path = "misc/multiaddr" }
parking_lot = "0.11.0"
pin-project = "1.0.0"
smallvec = "1.0"
wasm-timer = "0.2.4"

[target.'cfg(not(any(target_os = "emscripten", target_os = "wasi", target_os = "unknown")))'.dependencies]
libp2p-deflate = { version = "0.26.0", path = "protocols/deflate", optional = true }
libp2p-dns = { version = "0.26.0", path = "transports/dns", optional = true }
libp2p-mdns = { version = "0.27.0", path = "protocols/mdns", optional = true }
libp2p-tcp = { version = "0.26.0", path = "transports/tcp", optional = true }
libp2p-websocket = { version = "0.27.0", path = "transports/websocket", optional = true }

[dev-dependencies]
async-std = "1.6.2"
env_logger = "0.8.1"
tokio = { version = "0.3", features = ["io-util", "io-std", "stream", "macros", "rt", "rt-multi-thread"] }

[workspace]
members = [
    "core",
    "misc/core-derive",
    "misc/multiaddr",
    "misc/multistream-select",
    "misc/peer-id-generator",
    "muxers/mplex",
    "muxers/yamux",
    "protocols/deflate",
    "protocols/floodsub",
    "protocols/gossipsub",
    "protocols/identify",
    "protocols/kad",
    "protocols/mdns",
    "protocols/noise",
    "protocols/ping",
    "protocols/plaintext",
<<<<<<< HEAD
    "protocols/relay",
=======
    "protocols/pnet",
>>>>>>> df7e73ec
    "protocols/request-response",
    "protocols/secio",
    "swarm",
    "transports/dns",
    "transports/tcp",
    "transports/uds",
    "transports/websocket",
    "transports/wasm-ext"
]

[[example]]
name = "chat-tokio"
required-features = ["tcp-tokio", "mdns"]<|MERGE_RESOLUTION|>--- conflicted
+++ resolved
@@ -65,23 +65,6 @@
 lazy_static = "1.2"
 libp2p-core = { version = "0.26.0", path = "core" }
 libp2p-core-derive = { version = "0.21.0", path = "misc/core-derive" }
-<<<<<<< HEAD
-libp2p-floodsub = { version = "0.25.0", path = "protocols/floodsub", optional = true }
-libp2p-gossipsub = { version = "0.25.0", path = "./protocols/gossipsub", optional = true }
-libp2p-identify = { version = "0.25.0", path = "protocols/identify", optional = true }
-libp2p-kad = { version = "0.26.0", path = "protocols/kad", optional = true }
-libp2p-mplex = { version = "0.25.0", path = "muxers/mplex", optional = true }
-libp2p-noise = { version = "0.27.0", path = "protocols/noise", optional = true }
-libp2p-ping = { version = "0.25.0", path = "protocols/ping", optional = true }
-libp2p-plaintext = { version = "0.25.0", path = "protocols/plaintext", optional = true }
-libp2p-pnet = { version = "0.19.2", path = "protocols/pnet", optional = true }
-libp2p-relay = { version = "0.1.0", path = "protocols/relay", optional = true }
-libp2p-request-response = { version = "0.7.0", path = "protocols/request-response", optional = true }
-libp2p-swarm = { version = "0.25.0", path = "swarm" }
-libp2p-uds = { version = "0.25.0", path = "transports/uds", optional = true }
-libp2p-wasm-ext = { version = "0.25.0", path = "transports/wasm-ext", optional = true }
-libp2p-yamux = { version = "0.28.0", path = "muxers/yamux", optional = true }
-=======
 libp2p-floodsub = { version = "0.26.0", path = "protocols/floodsub", optional = true }
 libp2p-gossipsub = { version = "0.26.0", path = "./protocols/gossipsub", optional = true }
 libp2p-identify = { version = "0.26.0", path = "protocols/identify", optional = true }
@@ -91,12 +74,12 @@
 libp2p-ping = { version = "0.26.0", path = "protocols/ping", optional = true }
 libp2p-plaintext = { version = "0.26.0", path = "protocols/plaintext", optional = true }
 libp2p-pnet = { version = "0.20.0", path = "protocols/pnet", optional = true }
+libp2p-relay = { version = "0.1.0", path = "protocols/relay", optional = true }
 libp2p-request-response = { version = "0.9.0", path = "protocols/request-response", optional = true }
 libp2p-swarm = { version = "0.26.0", path = "swarm" }
 libp2p-uds = { version = "0.26.0", path = "transports/uds", optional = true }
 libp2p-wasm-ext = { version = "0.26.0", path = "transports/wasm-ext", optional = true }
 libp2p-yamux = { version = "0.29.0", path = "muxers/yamux", optional = true }
->>>>>>> df7e73ec
 multiaddr = { package = "parity-multiaddr", version = "0.10.0", path = "misc/multiaddr" }
 parking_lot = "0.11.0"
 pin-project = "1.0.0"
@@ -133,11 +116,8 @@
     "protocols/noise",
     "protocols/ping",
     "protocols/plaintext",
-<<<<<<< HEAD
+    "protocols/pnet",
     "protocols/relay",
-=======
-    "protocols/pnet",
->>>>>>> df7e73ec
     "protocols/request-response",
     "protocols/secio",
     "swarm",
