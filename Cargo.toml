--- conflicted
+++ resolved
@@ -83,13 +83,8 @@
 libp2p-dcutr = { version = "0.12.0", path = "protocols/dcutr" }
 libp2p-dns = { version = "0.42.0", path = "transports/dns" }
 libp2p-floodsub = { version = "0.45.0", path = "protocols/floodsub" }
-<<<<<<< HEAD
-libp2p-gossipsub = { version = "0.47.0", path = "protocols/gossipsub" }
+libp2p-gossipsub = { version = "0.47.1", path = "protocols/gossipsub" }
 libp2p-identify = { version = "0.45.1", path = "protocols/identify" }
-=======
-libp2p-gossipsub = { version = "0.47.1", path = "protocols/gossipsub" }
-libp2p-identify = { version = "0.45.0", path = "protocols/identify" }
->>>>>>> 5137e4e4
 libp2p-identity = { version = "0.2.9" }
 libp2p-kad = { version = "0.47.0", path = "protocols/kad" }
 libp2p-mdns = { version = "0.46.0", path = "protocols/mdns" }
