[workspace]
members = [
    "core",
    "examples/autonat",
    "examples/autonatv2",
    "examples/browser-webrtc",
    "examples/chat",
    "examples/dcutr",
    "examples/distributed-key-value-store",
    "examples/file-sharing",
    "examples/identify",
    "examples/ipfs-kad",
    "examples/ipfs-private",
    "examples/metrics",
    "examples/ping",
    "examples/relay-server",
    "examples/rendezvous",
    "examples/stream",
    "examples/upnp",
    "hole-punching-tests",
    "identity",
    "interop-tests",
    "misc/allow-block-list",
    "misc/connection-limits",
    "misc/keygen",
    "misc/memory-connection-limits",
    "misc/metrics",
    "misc/multistream-select",
    "misc/peer-store",
    "misc/quick-protobuf-codec",
    "misc/quickcheck-ext",
    "misc/rw-stream-sink",
    "misc/server",
    "misc/webrtc-utils",
    "muxers/mplex",
    "muxers/test-harness",
    "muxers/yamux",
    "protocols/autonat",
    "protocols/dcutr",
    "protocols/floodsub",
    "protocols/gossipsub",
    "protocols/identify",
    "protocols/kad",
    "protocols/mdns",
    "protocols/perf",
    "protocols/ping",
    "protocols/relay",
    "protocols/rendezvous",
    "protocols/request-response",
    "protocols/stream",
    "protocols/upnp",
    "swarm-derive",
    "swarm-test",
    "swarm",
    "transports/dns",
    "transports/noise",
    "transports/plaintext",
    "transports/pnet",
    "transports/quic",
    "transports/tcp",
    "transports/tls",
    "transports/uds",
    "transports/webrtc-websys",
    "transports/webrtc",
    "transports/websocket-websys",
    "transports/websocket",
    "transports/webtransport-websys",
    "wasm-tests/webtransport-tests",
]
resolver = "2"

[workspace.package]
rust-version = "1.83.0"
edition = "2021"

[workspace.dependencies]
libp2p = { version = "0.56.0", path = "libp2p" }
libp2p-allow-block-list = { version = "0.6.0", path = "misc/allow-block-list" }
libp2p-autonat = { version = "0.15.0", path = "protocols/autonat" }
libp2p-connection-limits = { version = "0.6.0", path = "misc/connection-limits" }
libp2p-core = { version = "0.43.1", path = "core" }
libp2p-dcutr = { version = "0.14.0", path = "protocols/dcutr" }
libp2p-dns = { version = "0.44.0", path = "transports/dns" }
<<<<<<< HEAD
libp2p-floodsub = { version = "0.46.1", path = "protocols/floodsub" }
libp2p-gossipsub = { version = "0.50.0", path = "protocols/gossipsub" }
=======
libp2p-floodsub = { version = "0.47.0", path = "protocols/floodsub" }
libp2p-gossipsub = { version = "0.49.0", path = "protocols/gossipsub" }
>>>>>>> 1aa43375
libp2p-identify = { version = "0.47.0", path = "protocols/identify" }
libp2p-identity = { version = "0.2.12" }
libp2p-kad = { version = "0.48.1", path = "protocols/kad" }
libp2p-mdns = { version = "0.48.0", path = "protocols/mdns" }
libp2p-memory-connection-limits = { version = "0.5.0", path = "misc/memory-connection-limits" }
libp2p-metrics = { version = "0.17.0", path = "misc/metrics" }
libp2p-mplex = { version = "0.43.1", path = "muxers/mplex" }
libp2p-noise = { version = "0.46.1", path = "transports/noise" }
libp2p-peer-store = { version = "0.1.0", path = "misc/peer-store" }
libp2p-perf = { version = "0.4.0", path = "protocols/perf" }
libp2p-ping = { version = "0.47.0", path = "protocols/ping" }
libp2p-plaintext = { version = "0.43.0", path = "transports/plaintext" }
libp2p-pnet = { version = "0.26.0", path = "transports/pnet" }
libp2p-quic = { version = "0.13.0", path = "transports/quic" }
libp2p-relay = { version = "0.21.0", path = "protocols/relay" }
libp2p-rendezvous = { version = "0.17.0", path = "protocols/rendezvous" }
libp2p-request-response = { version = "0.29.0", path = "protocols/request-response" }
libp2p-server = { version = "0.12.7", path = "misc/server" }
libp2p-stream = { version = "0.4.0-alpha", path = "protocols/stream" }
libp2p-swarm = { version = "0.47.0", path = "swarm" }
libp2p-swarm-derive = { version = "=0.35.1", path = "swarm-derive" } # `libp2p-swarm-derive` may not be compatible with different `libp2p-swarm` non-breaking releases. E.g. `libp2p-swarm` might introduce a new enum variant `FromSwarm` (which is `#[non-exhaustive]`) in a non-breaking release. Older versions of `libp2p-swarm-derive` would not forward this enum variant within the `NetworkBehaviour` hierarchy. Thus the version pinning is required.
libp2p-swarm-test = { version = "0.6.0", path = "swarm-test" }
libp2p-tcp = { version = "0.44.0", path = "transports/tcp" }
libp2p-tls = { version = "0.6.2", path = "transports/tls" }
libp2p-uds = { version = "0.43.0", path = "transports/uds" }
libp2p-upnp = { version = "0.5.0", path = "protocols/upnp" }
libp2p-webrtc = { version = "0.9.0-alpha.1", path = "transports/webrtc" }
libp2p-webrtc-utils = { version = "0.4.0", path = "misc/webrtc-utils" }
libp2p-webrtc-websys = { version = "0.4.0", path = "transports/webrtc-websys" }
libp2p-websocket = { version = "0.45.1", path = "transports/websocket" }
libp2p-websocket-websys = { version = "0.5.0", path = "transports/websocket-websys" }
libp2p-webtransport-websys = { version = "0.5.1", path = "transports/webtransport-websys" }
libp2p-yamux = { version = "0.47.0", path = "muxers/yamux" }

# External dependencies
asynchronous-codec = { version = "0.7.0" }
env_logger = "0.11"
futures = "0.3.30"
futures-bounded = { version = "0.2.4" }
futures-rustls = { version = "0.26.0", default-features = false }
getrandom = "0.2"
if-watch = "3.2.1"
hickory-proto = { version = "0.25.2", default-features = false }
hickory-resolver = { version = "0.25.2", default-features = false }
multiaddr = "0.18.1"
multihash = "0.19.1"
multistream-select = { version = "0.13.0", path = "misc/multistream-select" }
prometheus-client = "0.23"
quick-protobuf-codec = { version = "0.3.1", path = "misc/quick-protobuf-codec" }
quickcheck = { package = "quickcheck-ext", path = "misc/quickcheck-ext" }
rcgen = "0.13"
ring = "0.17.12"
rw-stream-sink = { version = "0.4.0", path = "misc/rw-stream-sink" }
thiserror = "2"
tokio = { version = "1.38", default-features = false }
tracing = "0.1.41"
tracing-subscriber = "0.3.19"
unsigned-varint = { version = "0.8.0" }
web-time = "1.1.0"
hashlink = "0.9.0"

[patch.crates-io]

# Patch away `libp2p-identity` in our dependency tree with the workspace version.
# `libp2p-identity` is a leaf dependency and used within `rust-multiaddr` which is **not** part of the workspace.
# As a result, we cannot just reference the workspace version in our crates because the types would mismatch with what
# we import via `rust-multiaddr`.
# This is expected to stay here until we move `libp2p-identity` to a separate repository which makes the dependency relationship more obvious.
libp2p-identity = { path = "identity" }

[workspace.lints]
rust.unreachable_pub = "warn"
clippy.used_underscore_binding = "warn"
clippy.pedantic = { level = "allow", priority = -1 }
clippy.type_complexity = "allow"
clippy.unnecessary_wraps = "warn"
clippy.manual_let_else = "warn"
clippy.dbg_macro = "warn"

[workspace.metadata.release]
pre-release-hook = [
    "/bin/sh",
    '-c',
    '/bin/sh $WORKSPACE_ROOT/scripts/add-changelog-header.sh',
] # Nested use of shell to expand variables.<|MERGE_RESOLUTION|>--- conflicted
+++ resolved
@@ -81,13 +81,8 @@
 libp2p-core = { version = "0.43.1", path = "core" }
 libp2p-dcutr = { version = "0.14.0", path = "protocols/dcutr" }
 libp2p-dns = { version = "0.44.0", path = "transports/dns" }
-<<<<<<< HEAD
-libp2p-floodsub = { version = "0.46.1", path = "protocols/floodsub" }
+libp2p-floodsub = { version = "0.47.0", path = "protocols/floodsub" }
 libp2p-gossipsub = { version = "0.50.0", path = "protocols/gossipsub" }
-=======
-libp2p-floodsub = { version = "0.47.0", path = "protocols/floodsub" }
-libp2p-gossipsub = { version = "0.49.0", path = "protocols/gossipsub" }
->>>>>>> 1aa43375
 libp2p-identify = { version = "0.47.0", path = "protocols/identify" }
 libp2p-identity = { version = "0.2.12" }
 libp2p-kad = { version = "0.48.1", path = "protocols/kad" }
