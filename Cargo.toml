--- conflicted
+++ resolved
@@ -85,19 +85,14 @@
 libp2p-noise = { version = "0.43.1", path = "transports/noise" }
 libp2p-perf = { version = "0.2.0", path = "protocols/perf" }
 libp2p-ping = { version = "0.43.1", path = "protocols/ping" }
-libp2p-plaintext = { version = "0.40.0", path = "transports/plaintext" }
+libp2p-plaintext = { version = , path = "transports/plaintext" }
 libp2p-pnet = { version = "0.23.0", path = "transports/pnet" }
 libp2p-quic = { version = "0.9.2", path = "transports/quic" }
 libp2p-relay = { version = "0.16.1", path = "protocols/relay" }
 libp2p-rendezvous = { version = "0.13.0", path = "protocols/rendezvous" }
 libp2p-request-response = { version = "0.25.1", path = "protocols/request-response" }
-<<<<<<< HEAD
 libp2p-server = { version = "0.12.3", path = "misc/server" }
-libp2p-swarm = { version = "0.43.3", path = "swarm" }
-=======
-libp2p-server = { version = "0.12.2", path = "misc/server" }
 libp2p-swarm = { version = "0.43.4", path = "swarm" }
->>>>>>> c5dc6d38
 libp2p-swarm-derive = { version = "0.33.0", path = "swarm-derive" }
 libp2p-swarm-test = { version = "0.2.0", path = "swarm-test" }
 libp2p-tcp = { version = "0.40.0", path = "transports/tcp" }
