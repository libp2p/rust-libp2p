[package]
name = "libp2p"
edition = "2021"
rust-version = "1.60.0"
description = "Peer-to-peer networking library"
version = "0.49.0"
authors = ["Parity Technologies <admin@parity.io>"]
license = "MIT"
repository = "https://github.com/libp2p/rust-libp2p"
keywords = ["peer-to-peer", "libp2p", "networking"]
categories = ["network-programming", "asynchronous"]

[features]
default = [
    "autonat",
    "deflate",
    "dns-async-std",
    "floodsub",
    "identify",
    "kad",
    "gossipsub",
    "mdns-async-io",
    "mplex",
    "noise",
    "ping",
    "plaintext",
    "pnet",
    "relay",
    "request-response",
    "rendezvous",
    "rsa",
    "secp256k1",
    "tcp-async-io",
    "uds",
    "wasm-ext",
    "websocket",
    "yamux",
]

autonat = ["dep:libp2p-autonat"]
dcutr = ["dep:libp2p-dcutr", "libp2p-metrics?/dcutr"]
deflate = ["dep:libp2p-deflate"]
dns-async-std = ["dep:libp2p-dns", "libp2p-dns?/async-std"]
dns-tokio = ["dep:libp2p-dns", "libp2p-dns?/tokio"]
floodsub = ["dep:libp2p-floodsub"]
identify = ["dep:libp2p-identify", "libp2p-metrics?/identify"]
kad = ["dep:libp2p-kad", "libp2p-metrics?/kad"]
gossipsub = ["dep:libp2p-gossipsub", "libp2p-metrics?/gossipsub"]
metrics = ["dep:libp2p-metrics"]
mdns-async-io = ["dep:libp2p-mdns", "libp2p-mdns?/async-io"]
mdns-tokio = ["dep:libp2p-mdns", "libp2p-mdns?/tokio"]
mplex = ["dep:libp2p-mplex"]
noise = ["dep:libp2p-noise"]
ping = ["dep:libp2p-ping", "libp2p-metrics?/ping"]
plaintext = ["dep:libp2p-plaintext"]
pnet = ["dep:libp2p-pnet"]
relay = ["dep:libp2p-relay", "libp2p-metrics?/relay"]
request-response = ["dep:libp2p-request-response"]
rendezvous = ["dep:libp2p-rendezvous"]
tcp-async-io = ["dep:libp2p-tcp", "libp2p-tcp?/async-io"]
tcp-tokio = ["dep:libp2p-tcp", "libp2p-tcp?/tokio"]
uds = ["dep:libp2p-uds"]
wasm-bindgen = ["futures-timer/wasm-bindgen", "instant/wasm-bindgen", "getrandom/js"]
wasm-ext = ["dep:libp2p-wasm-ext"]
wasm-ext-websocket = ["wasm-ext", "libp2p-wasm-ext?/websocket"]
websocket = ["dep:libp2p-websocket"]
yamux = ["dep:libp2p-yamux"]
secp256k1 = ["libp2p-core/secp256k1"]
rsa = ["libp2p-core/rsa"]
serde = ["libp2p-core/serde", "libp2p-kad?/serde", "libp2p-gossipsub?/serde"]

[package.metadata.docs.rs]
all-features = true

[dependencies]
bytes = "1"
futures = "0.3.1"
futures-timer = "3.0.2" # Explicit dependency to be used in `wasm-bindgen` feature
getrandom = "0.2.3" # Explicit dependency to be used in `wasm-bindgen` feature
instant = "0.1.11" # Explicit dependency to be used in `wasm-bindgen` feature
lazy_static = "1.2"

libp2p-autonat = { version = "0.7.0", path = "protocols/autonat", optional = true }
libp2p-core = { version = "0.36.1", path = "core",  default-features = false }
libp2p-dcutr = { version = "0.6.0", path = "protocols/dcutr",  optional = true }
libp2p-floodsub = { version = "0.39.1", path = "protocols/floodsub", optional = true }
libp2p-identify = { version = "0.39.0", path = "protocols/identify", optional = true }
libp2p-kad = { version = "0.41.0", path = "protocols/kad", optional = true }
libp2p-metrics = { version = "0.10.0", path = "misc/metrics", optional = true }
<<<<<<< HEAD
libp2p-mplex = { version = "0.36.0", path = "muxers/mplex", optional = true }
libp2p-noise = { version = "0.40.0", path = "transports/noise", optional = true }
libp2p-ping = { version = "0.39.0", path = "protocols/ping", optional = true }
=======
libp2p-mplex = { version = "0.36.1", path = "muxers/mplex", optional = true }
libp2p-noise = { version = "0.39.1", path = "transports/noise", optional = true }
libp2p-ping = { version = "0.39.1", path = "protocols/ping", optional = true }
>>>>>>> d7475379
libp2p-plaintext = { version = "0.36.0", path = "transports/plaintext", optional = true }
libp2p-pnet = { version = "0.22.1", path = "transports/pnet", optional = true }
libp2p-relay = { version = "0.12.0", path = "protocols/relay", optional = true }
libp2p-rendezvous = { version = "0.9.0", path = "protocols/rendezvous", optional = true }
libp2p-request-response = { version = "0.21.1", path = "protocols/request-response", optional = true }
libp2p-swarm = { version = "0.39.1", path = "swarm" }
libp2p-swarm-derive = { version = "0.30.1", path = "swarm-derive" }
libp2p-uds = { version = "0.35.0", path = "transports/uds", optional = true }
libp2p-wasm-ext = { version = "0.36.0", path = "transports/wasm-ext", default-features = false, optional = true }
libp2p-yamux = { version = "0.40.0", path = "muxers/yamux", optional = true }
multiaddr = { version = "0.14.0" }
parking_lot = "0.12.0"
pin-project = "1.0.0"
smallvec = "1.6.1"

[target.'cfg(not(any(target_os = "emscripten", target_os = "wasi", target_os = "unknown")))'.dependencies]
libp2p-deflate = { version = "0.36.0", path = "transports/deflate", optional = true }
libp2p-dns = { version = "0.36.0", path = "transports/dns", optional = true, default-features = false }
libp2p-mdns = { version = "0.40.0", path = "protocols/mdns", optional = true, default-features = false }
libp2p-tcp = { version = "0.37.0", path = "transports/tcp", default-features = false, optional = true }
libp2p-websocket = { version = "0.38.0", path = "transports/websocket", optional = true }

[target.'cfg(not(target_os = "unknown"))'.dependencies]
libp2p-gossipsub = { version = "0.41.1", path = "protocols/gossipsub", optional = true }

[dev-dependencies]
async-std = { version = "1.6.2", features = ["attributes"] }
async-trait = "0.1"
env_logger = "0.9.0"
clap = {version = "3.1.6", features = ["derive"]}
tokio = { version = "1.15", features = ["io-util", "io-std", "macros", "rt", "rt-multi-thread"] }

[workspace]
members = [
    "core",
    "misc/metrics",
    "misc/multistream-select",
    "misc/rw-stream-sink",
    "misc/keygen",
    "misc/prost-codec",
    "misc/quickcheck-ext",
    "muxers/mplex",
    "muxers/yamux",
    "protocols/dcutr",
    "protocols/autonat",
    "protocols/floodsub",
    "protocols/gossipsub",
    "protocols/rendezvous",
    "protocols/identify",
    "protocols/kad",
    "protocols/mdns",
    "protocols/ping",
    "protocols/relay",
    "protocols/request-response",
    "swarm",
    "swarm-derive",
    "transports/deflate",
    "transports/dns",
    "transports/noise",
    "transports/plaintext",
    "transports/pnet",
    "transports/tcp",
    "transports/uds",
    "transports/websocket",
    "transports/wasm-ext"
]

[[example]]
name = "chat"
required-features = ["floodsub"]

[[example]]
name = "chat-tokio"
required-features = ["tcp-tokio", "mdns-tokio"]

[[example]]
name = "file-sharing"
required-features = ["request-response"]

[[example]]
name = "gossipsub-chat"
required-features = ["gossipsub"]

[[example]]
name = "ipfs-private"
required-features = ["gossipsub", "pnet", "yamux", "ping", "noise", "tcp-async-io", "identify"]<|MERGE_RESOLUTION|>--- conflicted
+++ resolved
@@ -87,15 +87,9 @@
 libp2p-identify = { version = "0.39.0", path = "protocols/identify", optional = true }
 libp2p-kad = { version = "0.41.0", path = "protocols/kad", optional = true }
 libp2p-metrics = { version = "0.10.0", path = "misc/metrics", optional = true }
-<<<<<<< HEAD
-libp2p-mplex = { version = "0.36.0", path = "muxers/mplex", optional = true }
+libp2p-mplex = { version = "0.36.1", path = "muxers/mplex", optional = true }
 libp2p-noise = { version = "0.40.0", path = "transports/noise", optional = true }
-libp2p-ping = { version = "0.39.0", path = "protocols/ping", optional = true }
-=======
-libp2p-mplex = { version = "0.36.1", path = "muxers/mplex", optional = true }
-libp2p-noise = { version = "0.39.1", path = "transports/noise", optional = true }
 libp2p-ping = { version = "0.39.1", path = "protocols/ping", optional = true }
->>>>>>> d7475379
 libp2p-plaintext = { version = "0.36.0", path = "transports/plaintext", optional = true }
 libp2p-pnet = { version = "0.22.1", path = "transports/pnet", optional = true }
 libp2p-relay = { version = "0.12.0", path = "protocols/relay", optional = true }
