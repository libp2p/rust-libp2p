[package]
name = "libp2p"
version = "0.1.0"
authors = ["Parity Technologies <admin@parity.io>"]
license = "MIT"

[features]
default = ["secio-rsa", "secio-secp256k1"]
secio-rsa = ["libp2p-secio/rsa"]
secio-secp256k1 = ["libp2p-secio/secp256k1"]

[dependencies]
bytes = "0.4"
futures = "0.1"
multiaddr = { path = "./misc/multiaddr" }
multihash = { path = "./misc/multihash" }
libp2p-mplex = { path = "./muxers/mplex" }
libp2p-identify = { path = "./protocols/identify" }
libp2p-kad = { path = "./protocols/kad" }
libp2p-floodsub = { path = "./protocols/floodsub" }
libp2p-peerstore = { path = "./stores/peerstore" }
libp2p-ping = { path = "./protocols/ping" }
libp2p-ratelimit = { path = "./transports/ratelimit" }
libp2p-relay = { path = "./transports/relay" }
libp2p-core = { path = "./core" }
libp2p-secio = { path = "./protocols/secio", default-features = false }
libp2p-transport-timeout = { path = "./transports/timeout" }
libp2p-uds = { path = "./transports/uds" }
libp2p-websocket = { path = "./transports/websocket" }
libp2p-yamux = { path = "./muxers/yamux" }
tokio-codec = "0.1"
tokio-executor = "0.1"
tokio-io = "0.1"

[target.'cfg(not(target_os = "emscripten"))'.dependencies]
libp2p-dns = { path = "./transports/dns" }
libp2p-tcp-transport = { path = "./transports/tcp" }
tokio-current-thread = "0.1"

[target.'cfg(target_os = "emscripten")'.dependencies]
stdweb = { version = "0.1.3", default-features = false }

[dev-dependencies]
bigint = "4.2"
env_logger = "0.5.4"
rand = "0.4"
structopt =  "0.2"
tokio = "0.1"
tokio-io = "0.1"
tokio-stdin = "0.1"

[workspace]
members = [
    "core",
    "misc/multiaddr",
    "misc/multihash",
    "misc/multistream-select",
<<<<<<< HEAD
    "misc/net-test",
=======
    "misc/peer-id-generator",
>>>>>>> 44055180
    "misc/rw-stream-sink",
    "transports/dns",
    "protocols/floodsub",
    "protocols/identify",
    "protocols/kad",
    "protocols/ping",
    "protocols/observed",
    "transports/relay",
    "protocols/secio",
    "muxers/mplex",
    "muxers/yamux",
    "stores/peerstore",
    "stores/datastore",
    "transports/tcp",
    "transports/uds",
    "transports/websocket",
    "transports/timeout",
    "transports/ratelimit",
]<|MERGE_RESOLUTION|>--- conflicted
+++ resolved
@@ -55,11 +55,8 @@
     "misc/multiaddr",
     "misc/multihash",
     "misc/multistream-select",
-<<<<<<< HEAD
     "misc/net-test",
-=======
     "misc/peer-id-generator",
->>>>>>> 44055180
     "misc/rw-stream-sink",
     "transports/dns",
     "protocols/floodsub",
