[workspace]
members = [
    "core",
    "examples/autonat",
    "examples/browser-webrtc",
    "examples/chat",
    "examples/dcutr",
    "examples/distributed-key-value-store",
    "examples/file-sharing",
    "examples/identify",
    "examples/ipfs-kad",
    "examples/ipfs-private",
    "examples/metrics",
    "examples/ping",
    "examples/relay-server",
    "examples/rendezvous",
    "examples/upnp",
    "hole-punching-tests",
    "identity",
    "interop-tests",
    "misc/allow-block-list",
    "misc/connection-limits",
    "misc/futures-bounded",
    "misc/keygen",
    "misc/memory-connection-limits",
    "misc/metrics",
    "misc/multistream-select",
    "misc/quick-protobuf-codec",
    "misc/quickcheck-ext",
    "misc/rw-stream-sink",
    "misc/server",
    "misc/webrtc-utils",
    "muxers/mplex",
    "muxers/test-harness",
    "muxers/yamux",
    "protocols/autonat",
    "protocols/dcutr",
    "protocols/floodsub",
    "protocols/gossipsub",
    "protocols/identify",
    "protocols/kad",
    "protocols/mdns",
    "protocols/perf",
    "protocols/ping",
    "protocols/relay",
    "protocols/rendezvous",
    "protocols/request-response",
    "protocols/upnp",
    "swarm",
    "swarm-derive",
    "swarm-test",
    "transports/dns",
    "transports/noise",
    "transports/plaintext",
    "transports/pnet",
    "transports/quic",
    "transports/tcp",
    "transports/tls",
    "transports/uds",
    "transports/webrtc",
    "transports/webrtc-websys",
    "transports/websocket",
    "transports/webtransport-websys",
    "transports/websocket-websys",
    "wasm-tests/webtransport-tests",
]
resolver = "2"

[workspace.package]
rust-version = "1.73.0"

[workspace.dependencies]
futures-bounded = { version = "0.2.1", path = "misc/futures-bounded" }
libp2p = { version = "0.53.0", path = "libp2p" }
libp2p-allow-block-list = { version = "0.3.0", path = "misc/allow-block-list" }
libp2p-autonat = { version = "0.12.0", path = "protocols/autonat" }
libp2p-connection-limits = { version = "0.3.0", path = "misc/connection-limits" }
libp2p-core = { version = "0.41.1", path = "core" }
libp2p-dcutr = { version = "0.11.0", path = "protocols/dcutr" }
libp2p-dns = { version = "0.41.1", path = "transports/dns" }
libp2p-floodsub = { version = "0.44.0", path = "protocols/floodsub" }
<<<<<<< HEAD
libp2p-gossipsub = { version = "0.46.0", path = "protocols/gossipsub" }
libp2p-identify = { version = "0.44.1", path = "protocols/identify" }
=======
libp2p-gossipsub = { version = "0.46.1", path = "protocols/gossipsub" }
libp2p-identify = { version = "0.44.0", path = "protocols/identify" }
>>>>>>> 33f1765d
libp2p-identity = { version = "0.2.8" }
libp2p-kad = { version = "0.45.2", path = "protocols/kad" }
libp2p-mdns = { version = "0.45.1", path = "protocols/mdns" }
libp2p-memory-connection-limits = { version = "0.2.0", path = "misc/memory-connection-limits" }
libp2p-metrics = { version = "0.14.1", path = "misc/metrics" }
libp2p-mplex = { version = "0.41.0", path = "muxers/mplex" }
libp2p-muxer-test-harness = { path = "muxers/test-harness" }
libp2p-noise = { version = "0.44.0", path = "transports/noise" }
libp2p-perf = { version = "0.3.0", path = "protocols/perf" }
libp2p-ping = { version = "0.44.0", path = "protocols/ping" }
libp2p-plaintext = { version = "0.41.0", path = "transports/plaintext" }
libp2p-pnet = { version = "0.24.0", path = "transports/pnet" }
libp2p-quic = { version = "0.10.1", path = "transports/quic" }
libp2p-relay = { version = "0.17.0", path = "protocols/relay" }
libp2p-rendezvous = { version = "0.14.0", path = "protocols/rendezvous" }
libp2p-request-response = { version = "0.26.0", path = "protocols/request-response" }
libp2p-server = { version = "0.12.4", path = "misc/server" }
libp2p-swarm = { version = "0.44.0", path = "swarm" }
libp2p-swarm-derive = { version = "=0.34.0", path = "swarm-derive" } # `libp2p-swarm-derive` may not be compatible with different `libp2p-swarm` non-breaking releases. E.g. `libp2p-swarm` might introduce a new enum variant `FromSwarm` (which is `#[non-exhaustive]`) in a non-breaking release. Older versions of `libp2p-swarm-derive` would not forward this enum variant within the `NetworkBehaviour` hierarchy. Thus the version pinning is required.
libp2p-swarm-test = { version = "0.3.0", path = "swarm-test" }
libp2p-tcp = { version = "0.41.0", path = "transports/tcp" }
libp2p-tls = { version = "0.3.0", path = "transports/tls" }
libp2p-uds = { version = "0.40.0", path = "transports/uds" }
libp2p-upnp = { version = "0.2.0", path = "protocols/upnp" }
libp2p-webrtc = { version = "0.6.1-alpha", path = "transports/webrtc" }
libp2p-webrtc-utils = { version = "0.1.0", path = "misc/webrtc-utils" }
libp2p-webrtc-websys = { version = "0.2.0-alpha", path = "transports/webrtc-websys" }
libp2p-websocket = { version = "0.43.0", path = "transports/websocket" }
libp2p-websocket-websys = { version = "0.3.0", path = "transports/websocket-websys" }
libp2p-webtransport-websys = { version = "0.2.0", path = "transports/webtransport-websys" }
libp2p-yamux = { version = "0.45.0", path = "muxers/yamux" }
multiaddr = "0.18.1"
multihash = "0.19.1"
multistream-select = { version = "0.13.0", path = "misc/multistream-select" }
prometheus-client = "0.22.0"
quick-protobuf-codec = { version = "0.2.0", path = "misc/quick-protobuf-codec" }
quickcheck = { package = "quickcheck-ext", path = "misc/quickcheck-ext" }
rw-stream-sink = { version = "0.4.0", path = "misc/rw-stream-sink" }

[patch.crates-io]

# Patch away `libp2p-identity` in our dependency tree with the workspace version.
# `libp2p-identity` is a leaf dependency and used within `rust-multiaddr` which is **not** part of the workspace.
# As a result, we cannot just reference the workspace version in our crates because the types would mismatch with what
# we import via `rust-multiaddr`.
# This is expected to stay here until we move `libp2p-identity` to a separate repository which makes the dependency relationship more obvious.
libp2p-identity = { path = "identity" }

[workspace.lints]
rust.unreachable_pub = "warn"
clippy.used_underscore_binding = "warn"
clippy.pedantic = "allow"
clippy.type_complexity = "allow"
clippy.unnecessary_wraps = "warn"
clippy.dbg_macro = "warn"

[workspace.metadata.release]
pre-release-hook = ["/bin/sh", '-c', '/bin/sh $WORKSPACE_ROOT/scripts/add-changelog-header.sh'] # Nested use of shell to expand variables.<|MERGE_RESOLUTION|>--- conflicted
+++ resolved
@@ -79,13 +79,8 @@
 libp2p-dcutr = { version = "0.11.0", path = "protocols/dcutr" }
 libp2p-dns = { version = "0.41.1", path = "transports/dns" }
 libp2p-floodsub = { version = "0.44.0", path = "protocols/floodsub" }
-<<<<<<< HEAD
-libp2p-gossipsub = { version = "0.46.0", path = "protocols/gossipsub" }
 libp2p-identify = { version = "0.44.1", path = "protocols/identify" }
-=======
 libp2p-gossipsub = { version = "0.46.1", path = "protocols/gossipsub" }
-libp2p-identify = { version = "0.44.0", path = "protocols/identify" }
->>>>>>> 33f1765d
 libp2p-identity = { version = "0.2.8" }
 libp2p-kad = { version = "0.45.2", path = "protocols/kad" }
 libp2p-mdns = { version = "0.45.1", path = "protocols/mdns" }
