--- conflicted
+++ resolved
@@ -128,9 +128,7 @@
 # we import via `rust-multiaddr`.
 # This is expected to stay here until we move `libp2p-identity` to a separate repository which makes the dependency relationship more obvious.
 libp2p-identity = { path = "identity" }
-<<<<<<< HEAD
 prometheus-client = { git = 'https://github.com/mxinden/client_rust.git', branch = "refactor-collector" }
-=======
 
 [workspace.lints]
 rust.unreachable_pub = "warn"
@@ -140,5 +138,4 @@
 clippy.unnecessary_wraps = "warn"
 
 [workspace.metadata.release]
-pre-release-hook = ["/bin/sh", '-c', '/bin/sh $WORKSPACE_ROOT/scripts/add-changelog-header.sh'] # Nested use of shell to expand variables.
->>>>>>> 85e61059
+pre-release-hook = ["/bin/sh", '-c', '/bin/sh $WORKSPACE_ROOT/scripts/add-changelog-header.sh'] # Nested use of shell to expand variables.