--- conflicted
+++ resolved
@@ -29,11 +29,8 @@
     "ping",
     "plaintext",
     "pnet",
-<<<<<<< HEAD
     "quic",
-=======
     "macros",
->>>>>>> 8b378d56
     "relay",
     "rendezvous",
     "request-response",
@@ -50,7 +47,7 @@
     "websocket",
     "yamux",
 ]
-async-std = ["libp2p-mdns?/async-io", "libp2p-tcp?/async-io", "libp2p-dns?/async-std"]
+async-std = ["libp2p-mdns?/async-io", "libp2p-tcp?/async-io", "libp2p-dns?/async-std", "libp2p-quic?/async-std"]
 autonat = ["dep:libp2p-autonat"]
 dcutr = ["dep:libp2p-dcutr", "libp2p-metrics?/dcutr"]
 deflate = ["dep:libp2p-deflate"]
@@ -77,22 +74,13 @@
 secp256k1 = ["libp2p-core/secp256k1"]
 serde = ["libp2p-core/serde", "libp2p-kad?/serde", "libp2p-gossipsub?/serde"]
 tcp = ["dep:libp2p-tcp"]
-tokio = ["libp2p-mdns?/tokio", "libp2p-tcp?/tokio", "libp2p-dns?/tokio"]
+tokio = ["libp2p-mdns?/tokio", "libp2p-tcp?/tokio", "libp2p-dns?/tokio", "libp2p-quic?/tokio"]
 uds = ["dep:libp2p-uds"]
 wasm-bindgen = ["futures-timer/wasm-bindgen", "instant/wasm-bindgen", "getrandom/js"]
 wasm-ext = ["dep:libp2p-wasm-ext"]
 wasm-ext-websocket = ["wasm-ext", "libp2p-wasm-ext?/websocket"]
 websocket = ["dep:libp2p-websocket"]
 yamux = ["dep:libp2p-yamux"]
-<<<<<<< HEAD
-secp256k1 = ["libp2p-core/secp256k1"]
-rsa = ["libp2p-core/rsa"]
-ecdsa = ["libp2p-core/ecdsa"]
-serde = ["libp2p-core/serde", "libp2p-kad?/serde", "libp2p-gossipsub?/serde"]
-tokio = ["libp2p-mdns?/tokio", "libp2p-tcp?/tokio", "libp2p-dns?/tokio", "libp2p-quic?/tokio"]
-async-std = ["libp2p-mdns?/async-io", "libp2p-tcp?/async-io", "libp2p-dns?/async-std", "libp2p-quic?/async-std"]
-=======
->>>>>>> 8b378d56
 
 [dependencies]
 bytes = "1"
