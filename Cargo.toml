[workspace]
members = [
    "core",
    "examples/autonat",
    "examples/browser-webrtc",
    "examples/chat",
    "examples/dcutr",
    "examples/distributed-key-value-store",
    "examples/file-sharing",
    "examples/identify",
    "examples/ipfs-kad",
    "examples/ipfs-private",
    "examples/metrics",
    "examples/ping",
    "examples/relay-server",
    "examples/rendezvous",
    "examples/upnp",
    "hole-punching-tests",
    "identity",
    "interop-tests",
    "misc/allow-block-list",
    "misc/connection-limits",
    "misc/futures-bounded",
    "misc/keygen",
    "misc/memory-connection-limits",
    "misc/metrics",
    "misc/multistream-select",
    "misc/quick-protobuf-codec",
    "misc/quickcheck-ext",
    "misc/rw-stream-sink",
    "misc/server",
    "misc/webrtc-utils",
    "muxers/mplex",
    "muxers/test-harness",
    "muxers/yamux",
    "protocols/autonat",
    "protocols/dcutr",
    "protocols/floodsub",
    "protocols/gossipsub",
    "protocols/identify",
    "protocols/kad",
    "protocols/mdns",
    "protocols/perf",
    "protocols/ping",
    "protocols/relay",
    "protocols/rendezvous",
    "protocols/request-response",
    "protocols/upnp",
    "swarm",
    "swarm-derive",
    "swarm-test",
    "transports/dns",
    "transports/noise",
    "transports/plaintext",
    "transports/pnet",
    "transports/quic",
    "transports/tcp",
    "transports/tls",
    "transports/uds",
    "transports/webrtc",
    "transports/webrtc-websys",
    "transports/websocket",
    "transports/webtransport-websys",
    "transports/websocket-websys",
    "wasm-tests/webtransport-tests",
]
resolver = "2"

[workspace.package]
rust-version = "1.73.0"

[workspace.dependencies]
futures-bounded = { version = "0.2.2", path = "misc/futures-bounded" }
libp2p = { version = "0.53.0", path = "libp2p" }
libp2p-allow-block-list = { version = "0.3.0", path = "misc/allow-block-list" }
libp2p-autonat = { version = "0.12.0", path = "protocols/autonat" }
libp2p-connection-limits = { version = "0.3.0", path = "misc/connection-limits" }
libp2p-core = { version = "0.41.1", path = "core" }
libp2p-dcutr = { version = "0.11.0", path = "protocols/dcutr" }
libp2p-dns = { version = "0.41.1", path = "transports/dns" }
libp2p-floodsub = { version = "0.44.0", path = "protocols/floodsub" }
libp2p-gossipsub = { version = "0.46.1", path = "protocols/gossipsub" }
libp2p-identify = { version = "0.44.0", path = "protocols/identify" }
libp2p-identity = { version = "0.2.8" }
libp2p-kad = { version = "0.45.1", path = "protocols/kad" }
libp2p-mdns = { version = "0.45.0", path = "protocols/mdns" }
libp2p-memory-connection-limits = { version = "0.2.0", path = "misc/memory-connection-limits" }
libp2p-metrics = { version = "0.14.1", path = "misc/metrics" }
libp2p-mplex = { version = "0.41.0", path = "muxers/mplex" }
libp2p-muxer-test-harness = { path = "muxers/test-harness" }
libp2p-noise = { version = "0.44.0", path = "transports/noise" }
libp2p-perf = { version = "0.3.0", path = "protocols/perf" }
libp2p-ping = { version = "0.44.0", path = "protocols/ping" }
libp2p-plaintext = { version = "0.41.0", path = "transports/plaintext" }
libp2p-pnet = { version = "0.24.0", path = "transports/pnet" }
libp2p-relay = { version = "0.17.1", path = "protocols/relay" }
libp2p-quic = { version = "0.10.1", path = "transports/quic" }
<<<<<<< HEAD
=======
libp2p-relay = { version = "0.17.1", path = "protocols/relay" }
>>>>>>> cf8a24d9
libp2p-rendezvous = { version = "0.14.0", path = "protocols/rendezvous" }
libp2p-request-response = { version = "0.26.0", path = "protocols/request-response" }
libp2p-server = { version = "0.12.4", path = "misc/server" }
libp2p-swarm = { version = "0.44.0", path = "swarm" }
libp2p-swarm-derive = { version = "=0.34.0", path = "swarm-derive" } # `libp2p-swarm-derive` may not be compatible with different `libp2p-swarm` non-breaking releases. E.g. `libp2p-swarm` might introduce a new enum variant `FromSwarm` (which is `#[non-exhaustive]`) in a non-breaking release. Older versions of `libp2p-swarm-derive` would not forward this enum variant within the `NetworkBehaviour` hierarchy. Thus the version pinning is required.
libp2p-swarm-test = { version = "0.3.0", path = "swarm-test" }
libp2p-tcp = { version = "0.41.0", path = "transports/tcp" }
libp2p-tls = { version = "0.3.0", path = "transports/tls" }
libp2p-uds = { version = "0.40.0", path = "transports/uds" }
libp2p-upnp = { version = "0.2.0", path = "protocols/upnp" }
libp2p-webrtc = { version = "0.6.1-alpha", path = "transports/webrtc" }
libp2p-webrtc-utils = { version = "0.1.0", path = "misc/webrtc-utils" }
libp2p-webrtc-websys = { version = "0.2.0-alpha", path = "transports/webrtc-websys" }
libp2p-websocket = { version = "0.43.0", path = "transports/websocket" }
libp2p-websocket-websys = { version = "0.3.0", path = "transports/websocket-websys" }
libp2p-webtransport-websys = { version = "0.2.0", path = "transports/webtransport-websys" }
libp2p-yamux = { version = "0.45.0", path = "muxers/yamux" }
multiaddr = "0.18.1"
multihash = "0.19.1"
multistream-select = { version = "0.13.0", path = "misc/multistream-select" }
prometheus-client = "0.22.0"
quick-protobuf-codec = { version = "0.2.0", path = "misc/quick-protobuf-codec" }
quickcheck = { package = "quickcheck-ext", path = "misc/quickcheck-ext" }
rw-stream-sink = { version = "0.4.0", path = "misc/rw-stream-sink" }

[patch.crates-io]

# Patch away `libp2p-idnentity` in our dependency tree with the workspace version.
# `libp2p-identity` is a leaf dependency and used within `rust-multiaddr` which is **not** part of the workspace.
# As a result, we cannot just reference the workspace version in our crates because the types would mismatch with what
# we import via `rust-multiaddr`.
# This is expected to stay here until we move `libp2p-identity` to a separate repository which makes the dependency relationship more obvious.
libp2p-identity = { path = "identity" }

[workspace.lints]
rust.unreachable_pub = "warn"
clippy.used_underscore_binding = "warn"
clippy.pedantic = "allow"
clippy.type_complexity = "allow"
clippy.unnecessary_wraps = "warn"
clippy.dbg_macro = "warn"

[workspace.metadata.release]
pre-release-hook = ["/bin/sh", '-c', '/bin/sh $WORKSPACE_ROOT/scripts/add-changelog-header.sh'] # Nested use of shell to expand variables.<|MERGE_RESOLUTION|>--- conflicted
+++ resolved
@@ -95,10 +95,6 @@
 libp2p-pnet = { version = "0.24.0", path = "transports/pnet" }
 libp2p-relay = { version = "0.17.1", path = "protocols/relay" }
 libp2p-quic = { version = "0.10.1", path = "transports/quic" }
-<<<<<<< HEAD
-=======
-libp2p-relay = { version = "0.17.1", path = "protocols/relay" }
->>>>>>> cf8a24d9
 libp2p-rendezvous = { version = "0.14.0", path = "protocols/rendezvous" }
 libp2p-request-response = { version = "0.26.0", path = "protocols/request-response" }
 libp2p-server = { version = "0.12.4", path = "misc/server" }
