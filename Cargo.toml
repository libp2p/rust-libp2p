--- conflicted
+++ resolved
@@ -1,10 +1,7 @@
 [workspace]
-<<<<<<< HEAD
 members = [
     "libp2p-host",
     "libp2p-transport",
     "libp2p-tcp-transport",
-]
-=======
-members = ["libp2p-transport", "libp2p-host", "libp2p-tcp-transport", "varint-rs"]
->>>>>>> a781a3d3
+    "varint-rs",
+]