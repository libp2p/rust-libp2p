[workspace]
members = [
    "multistream-select",
    "libp2p-host",
<<<<<<< HEAD
    "libp2p-swarm",
=======
    "libp2p-secio",
    "libp2p-transport",
>>>>>>> 615fe7b2
    "libp2p-tcp-transport",
]

[replace]
# Ring has a feature merged in master that hasn't been published yet ; remove this after 0.12.2
"ring:0.12.1" = { git = "https://github.com/briansmith/ring" }<|MERGE_RESOLUTION|>--- conflicted
+++ resolved
@@ -2,12 +2,8 @@
 members = [
     "multistream-select",
     "libp2p-host",
-<<<<<<< HEAD
     "libp2p-swarm",
-=======
     "libp2p-secio",
-    "libp2p-transport",
->>>>>>> 615fe7b2
     "libp2p-tcp-transport",
 ]
 
