[package]
name = "libp2p"
edition = "2021"
rust-version = "1.60.0"
description = "Peer-to-peer networking library"
version = "0.49.0"
authors = ["Parity Technologies <admin@parity.io>"]
license = "MIT"
repository = "https://github.com/libp2p/rust-libp2p"
keywords = ["peer-to-peer", "libp2p", "networking"]
categories = ["network-programming", "asynchronous"]

[features]
default = [
    "autonat",
    "deflate",
    "dns-async-std",
    "floodsub",
    "identify",
    "kad",
    "gossipsub",
    "mdns-async-io",
    "mplex",
    "noise",
    "ping",
    "plaintext",
    "pnet",
    "relay",
    "request-response",
    "rendezvous",
    "rsa",
    "secp256k1",
    "tcp-async-io",
    "uds",
    "wasm-ext",
    "websocket",
    "yamux",
]

autonat = ["dep:libp2p-autonat"]
dcutr = ["dep:libp2p-dcutr", "libp2p-metrics?/dcutr"]
deflate = ["dep:libp2p-deflate"]
dns-async-std = ["dep:libp2p-dns", "libp2p-dns?/async-std"]
dns-tokio = ["dep:libp2p-dns", "libp2p-dns?/tokio"]
floodsub = ["dep:libp2p-floodsub"]
identify = ["dep:libp2p-identify", "libp2p-metrics?/identify"]
kad = ["dep:libp2p-kad", "libp2p-metrics?/kad"]
gossipsub = ["dep:libp2p-gossipsub", "libp2p-metrics?/gossipsub"]
metrics = ["dep:libp2p-metrics"]
mdns-async-io = ["dep:libp2p-mdns", "libp2p-mdns?/async-io"]
mdns-tokio = ["dep:libp2p-mdns", "libp2p-mdns?/tokio"]
mplex = ["dep:libp2p-mplex"]
noise = ["dep:libp2p-noise"]
ping = ["dep:libp2p-ping", "libp2p-metrics?/ping"]
plaintext = ["dep:libp2p-plaintext"]
pnet = ["dep:libp2p-pnet"]
relay = ["dep:libp2p-relay", "libp2p-metrics?/relay"]
request-response = ["dep:libp2p-request-response"]
rendezvous = ["dep:libp2p-rendezvous"]
tcp-async-io = ["dep:libp2p-tcp", "libp2p-tcp?/async-io"]
tcp-tokio = ["dep:libp2p-tcp", "libp2p-tcp?/tokio"]
uds = ["dep:libp2p-uds"]
wasm-bindgen = ["futures-timer/wasm-bindgen", "instant/wasm-bindgen", "getrandom/js"]
wasm-ext = ["dep:libp2p-wasm-ext"]
wasm-ext-websocket = ["wasm-ext", "libp2p-wasm-ext?/websocket"]
websocket = ["dep:libp2p-websocket"]
yamux = ["dep:libp2p-yamux"]
secp256k1 = ["libp2p-core/secp256k1"]
rsa = ["libp2p-core/rsa"]
serde = ["libp2p-core/serde", "libp2p-kad?/serde", "libp2p-gossipsub?/serde"]

[package.metadata.docs.rs]
all-features = true

[dependencies]
bytes = "1"
futures = "0.3.1"
futures-timer = "3.0.2" # Explicit dependency to be used in `wasm-bindgen` feature
getrandom = "0.2.3" # Explicit dependency to be used in `wasm-bindgen` feature
instant = "0.1.11" # Explicit dependency to be used in `wasm-bindgen` feature
lazy_static = "1.2"

libp2p-autonat = { version = "0.8.0", path = "protocols/autonat", optional = true }
libp2p-core = { version = "0.36.0", path = "core",  default-features = false }
<<<<<<< HEAD
libp2p-dcutr = { version = "0.7.0", path = "protocols/dcutr",  optional = true }
libp2p-floodsub = { version = "0.40.0", path = "protocols/floodsub", optional = true }
libp2p-identify = { version = "0.40.0", path = "protocols/identify", optional = true }
=======
libp2p-dcutr = { version = "0.6.0", path = "protocols/dcutr",  optional = true }
libp2p-floodsub = { version = "0.39.1", path = "protocols/floodsub", optional = true }
libp2p-identify = { version = "0.39.0", path = "protocols/identify", optional = true }
>>>>>>> e530118f
libp2p-kad = { version = "0.41.0", path = "protocols/kad", optional = true }
libp2p-metrics = { version = "0.10.0", path = "misc/metrics", optional = true }
libp2p-mplex = { version = "0.36.1", path = "muxers/mplex", optional = true }
libp2p-noise = { version = "0.39.1", path = "transports/noise", optional = true }
<<<<<<< HEAD
libp2p-ping = { version = "0.40.0", path = "protocols/ping", optional = true }
libp2p-plaintext = { version = "0.36.0", path = "transports/plaintext", optional = true }
libp2p-pnet = { version = "0.22.0", path = "transports/pnet", optional = true }
libp2p-relay = { version = "0.13.0", path = "protocols/relay", optional = true }
libp2p-rendezvous = { version = "0.10.0", path = "protocols/rendezvous", optional = true }
libp2p-request-response = { version = "0.22.0", path = "protocols/request-response", optional = true }
libp2p-swarm = { version = "0.40.0", path = "swarm" }
=======
libp2p-ping = { version = "0.39.1", path = "protocols/ping", optional = true }
libp2p-plaintext = { version = "0.36.0", path = "transports/plaintext", optional = true }
libp2p-pnet = { version = "0.22.1", path = "transports/pnet", optional = true }
libp2p-relay = { version = "0.12.0", path = "protocols/relay", optional = true }
libp2p-rendezvous = { version = "0.9.0", path = "protocols/rendezvous", optional = true }
libp2p-request-response = { version = "0.21.1", path = "protocols/request-response", optional = true }
libp2p-swarm = { version = "0.39.1", path = "swarm" }
>>>>>>> e530118f
libp2p-swarm-derive = { version = "0.30.1", path = "swarm-derive" }
libp2p-uds = { version = "0.35.0", path = "transports/uds", optional = true }
libp2p-wasm-ext = { version = "0.36.0", path = "transports/wasm-ext", default-features = false, optional = true }
libp2p-yamux = { version = "0.40.0", path = "muxers/yamux", optional = true }
multiaddr = { version = "0.14.0" }
parking_lot = "0.12.0"
pin-project = "1.0.0"
smallvec = "1.6.1"

[target.'cfg(not(any(target_os = "emscripten", target_os = "wasi", target_os = "unknown")))'.dependencies]
libp2p-deflate = { version = "0.36.0", path = "transports/deflate", optional = true }
libp2p-dns = { version = "0.36.0", path = "transports/dns", optional = true, default-features = false }
libp2p-mdns = { version = "0.41.0", path = "protocols/mdns", optional = true, default-features = false }
libp2p-tcp = { version = "0.37.0", path = "transports/tcp", default-features = false, optional = true }
libp2p-websocket = { version = "0.38.0", path = "transports/websocket", optional = true }

[target.'cfg(not(target_os = "unknown"))'.dependencies]
<<<<<<< HEAD
libp2p-gossipsub = { version = "0.42.0", path = "protocols/gossipsub", optional = true }
=======
libp2p-gossipsub = { version = "0.41.1", path = "protocols/gossipsub", optional = true }
>>>>>>> e530118f

[dev-dependencies]
async-std = { version = "1.6.2", features = ["attributes"] }
async-trait = "0.1"
env_logger = "0.9.0"
clap = {version = "3.1.6", features = ["derive"]}
tokio = { version = "1.15", features = ["io-util", "io-std", "macros", "rt", "rt-multi-thread"] }

[workspace]
members = [
    "core",
    "misc/metrics",
    "misc/multistream-select",
    "misc/rw-stream-sink",
    "misc/keygen",
    "misc/prost-codec",
    "misc/quickcheck-ext",
    "muxers/mplex",
    "muxers/yamux",
    "protocols/dcutr",
    "protocols/autonat",
    "protocols/floodsub",
    "protocols/gossipsub",
    "protocols/rendezvous",
    "protocols/identify",
    "protocols/kad",
    "protocols/mdns",
    "protocols/ping",
    "protocols/relay",
    "protocols/request-response",
    "swarm",
    "swarm-derive",
    "transports/deflate",
    "transports/dns",
    "transports/noise",
    "transports/plaintext",
    "transports/pnet",
    "transports/tcp",
    "transports/uds",
    "transports/websocket",
    "transports/wasm-ext"
]

[[example]]
name = "chat"
required-features = ["floodsub"]

[[example]]
name = "chat-tokio"
required-features = ["tcp-tokio", "mdns-tokio"]

[[example]]
name = "file-sharing"
required-features = ["request-response"]

[[example]]
name = "gossipsub-chat"
required-features = ["gossipsub"]

[[example]]
name = "ipfs-private"
required-features = ["gossipsub", "pnet", "yamux", "ping", "noise", "tcp-async-io", "identify"]<|MERGE_RESOLUTION|>--- conflicted
+++ resolved
@@ -82,36 +82,20 @@
 
 libp2p-autonat = { version = "0.8.0", path = "protocols/autonat", optional = true }
 libp2p-core = { version = "0.36.0", path = "core",  default-features = false }
-<<<<<<< HEAD
 libp2p-dcutr = { version = "0.7.0", path = "protocols/dcutr",  optional = true }
-libp2p-floodsub = { version = "0.40.0", path = "protocols/floodsub", optional = true }
+libp2p-floodsub = { version = "0.40.1", path = "protocols/floodsub", optional = true }
 libp2p-identify = { version = "0.40.0", path = "protocols/identify", optional = true }
-=======
-libp2p-dcutr = { version = "0.6.0", path = "protocols/dcutr",  optional = true }
-libp2p-floodsub = { version = "0.39.1", path = "protocols/floodsub", optional = true }
-libp2p-identify = { version = "0.39.0", path = "protocols/identify", optional = true }
->>>>>>> e530118f
 libp2p-kad = { version = "0.41.0", path = "protocols/kad", optional = true }
 libp2p-metrics = { version = "0.10.0", path = "misc/metrics", optional = true }
 libp2p-mplex = { version = "0.36.1", path = "muxers/mplex", optional = true }
 libp2p-noise = { version = "0.39.1", path = "transports/noise", optional = true }
-<<<<<<< HEAD
-libp2p-ping = { version = "0.40.0", path = "protocols/ping", optional = true }
+libp2p-ping = { version = "0.40.1", path = "protocols/ping", optional = true }
 libp2p-plaintext = { version = "0.36.0", path = "transports/plaintext", optional = true }
-libp2p-pnet = { version = "0.22.0", path = "transports/pnet", optional = true }
+libp2p-pnet = { version = "0.22.1", path = "transports/pnet", optional = true }
 libp2p-relay = { version = "0.13.0", path = "protocols/relay", optional = true }
 libp2p-rendezvous = { version = "0.10.0", path = "protocols/rendezvous", optional = true }
-libp2p-request-response = { version = "0.22.0", path = "protocols/request-response", optional = true }
-libp2p-swarm = { version = "0.40.0", path = "swarm" }
-=======
-libp2p-ping = { version = "0.39.1", path = "protocols/ping", optional = true }
-libp2p-plaintext = { version = "0.36.0", path = "transports/plaintext", optional = true }
-libp2p-pnet = { version = "0.22.1", path = "transports/pnet", optional = true }
-libp2p-relay = { version = "0.12.0", path = "protocols/relay", optional = true }
-libp2p-rendezvous = { version = "0.9.0", path = "protocols/rendezvous", optional = true }
-libp2p-request-response = { version = "0.21.1", path = "protocols/request-response", optional = true }
-libp2p-swarm = { version = "0.39.1", path = "swarm" }
->>>>>>> e530118f
+libp2p-request-response = { version = "0.22.1", path = "protocols/request-response", optional = true }
+libp2p-swarm = { version = "0.40.1", path = "swarm" }
 libp2p-swarm-derive = { version = "0.30.1", path = "swarm-derive" }
 libp2p-uds = { version = "0.35.0", path = "transports/uds", optional = true }
 libp2p-wasm-ext = { version = "0.36.0", path = "transports/wasm-ext", default-features = false, optional = true }
@@ -129,11 +113,7 @@
 libp2p-websocket = { version = "0.38.0", path = "transports/websocket", optional = true }
 
 [target.'cfg(not(target_os = "unknown"))'.dependencies]
-<<<<<<< HEAD
-libp2p-gossipsub = { version = "0.42.0", path = "protocols/gossipsub", optional = true }
-=======
-libp2p-gossipsub = { version = "0.41.1", path = "protocols/gossipsub", optional = true }
->>>>>>> e530118f
+libp2p-gossipsub = { version = "0.42.1", path = "protocols/gossipsub", optional = true }
 
 [dev-dependencies]
 async-std = { version = "1.6.2", features = ["attributes"] }
