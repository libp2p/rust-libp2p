--- conflicted
+++ resolved
@@ -119,12 +119,7 @@
 quick-protobuf-codec = { version = "0.2.0", path = "misc/quick-protobuf-codec" }
 quickcheck = { package = "quickcheck-ext", path = "misc/quickcheck-ext" }
 rw-stream-sink = { version = "0.4.0", path = "misc/rw-stream-sink" }
-<<<<<<< HEAD
-multiaddr = "0.18.0"
-multihash = "0.19.1"
 unsigned-varint = { version = "0.8.0" }
-=======
->>>>>>> 321f614c
 
 [patch.crates-io]
 
