[workspace]
members = [
    "core",
    "examples/autonat",
    "examples/browser-webrtc",
    "examples/chat",
    "examples/dcutr",
    "examples/distributed-key-value-store",
    "examples/file-sharing",
    "examples/identify",
    "examples/ipfs-kad",
    "examples/ipfs-private",
    "examples/metrics",
    "examples/ping",
    "examples/relay-server",
    "examples/rendezvous",
    "examples/upnp",
    "identity",
    "interop-tests",
    "misc/allow-block-list",
    "misc/connection-limits",
    "misc/futures-bounded",
    "misc/keygen",
    "misc/memory-connection-limits",
    "misc/metrics",
    "misc/multistream-select",
    "misc/quick-protobuf-codec",
    "misc/quickcheck-ext",
    "misc/rw-stream-sink",
    "misc/server",
    "misc/webrtc-utils",
    "muxers/mplex",
    "muxers/test-harness",
    "muxers/yamux",
    "protocols/autonat",
    "protocols/dcutr",
    "protocols/floodsub",
    "protocols/gossipsub",
    "protocols/identify",
    "protocols/kad",
    "protocols/mdns",
    "protocols/perf",
    "protocols/ping",
    "protocols/relay",
    "protocols/rendezvous",
    "protocols/request-response",
    "protocols/upnp",
    "swarm",
    "swarm-derive",
    "swarm-test",
    "transports/deflate",
    "transports/dns",
    "transports/noise",
    "transports/plaintext",
    "transports/pnet",
    "transports/quic",
    "transports/tcp",
    "transports/tls",
    "transports/uds",
    "transports/wasm-ext",
    "transports/webrtc",
    "transports/webrtc-websys",
    "transports/websocket",
    "transports/webtransport-websys",
    "transports/websocket-websys",
    "wasm-tests/webtransport-tests",
]
resolver = "2"

[workspace.package]
rust-version = "1.65.0"

[workspace.dependencies]
futures-bounded = { version = "0.1.0", path = "misc/futures-bounded" }
libp2p = { version = "0.52.4", path = "libp2p" }
libp2p-allow-block-list = { version = "0.2.0", path = "misc/allow-block-list" }
libp2p-autonat = { version = "0.11.0", path = "protocols/autonat" }
libp2p-connection-limits = { version = "0.2.1", path = "misc/connection-limits" }
libp2p-core = { version = "0.40.1", path = "core" }
libp2p-dcutr = { version = "0.10.0", path = "protocols/dcutr" }
libp2p-deflate = { version = "0.40.1", path = "transports/deflate" }
libp2p-dns = { version = "0.40.1", path = "transports/dns" }
libp2p-floodsub = { version = "0.43.0", path = "protocols/floodsub" }
libp2p-gossipsub = { version = "0.45.1", path = "protocols/gossipsub" }
libp2p-identify = { version = "0.43.1", path = "protocols/identify" }
libp2p-identity = { version = "0.2.5" }
libp2p-kad = { version = "0.44.6", path = "protocols/kad" }
libp2p-mdns = { version = "0.44.0", path = "protocols/mdns" }
libp2p-memory-connection-limits = { version = "0.1.0", path = "misc/memory-connection-limits" }
libp2p-metrics = { version = "0.13.1", path = "misc/metrics" }
libp2p-mplex = { version = "0.40.0", path = "muxers/mplex" }
libp2p-muxer-test-harness = { path = "muxers/test-harness" }
libp2p-noise = { version = "0.43.1", path = "transports/noise" }
libp2p-perf = { version = "0.2.0", path = "protocols/perf" }
libp2p-ping = { version = "0.43.1", path = "protocols/ping" }
libp2p-plaintext = { version = "0.40.1", path = "transports/plaintext" }
libp2p-pnet = { version = "0.23.0", path = "transports/pnet" }
libp2p-quic = { version = "0.9.2", path = "transports/quic" }
libp2p-relay = { version = "0.16.1", path = "protocols/relay" }
libp2p-rendezvous = { version = "0.13.0", path = "protocols/rendezvous" }
libp2p-upnp = { version = "0.1.1", path = "protocols/upnp" }
libp2p-request-response = { version = "0.25.1", path = "protocols/request-response" }
libp2p-server = { version = "0.12.3", path = "misc/server" }
<<<<<<< HEAD
libp2p-swarm = { version = "0.44.0", path = "swarm" }
libp2p-swarm-derive = { version = "0.34.0", path = "swarm-derive" }
=======
libp2p-swarm = { version = "0.43.6", path = "swarm" }
libp2p-swarm-derive = { version = "0.33.0", path = "swarm-derive" }
>>>>>>> d605255f
libp2p-swarm-test = { version = "0.2.0", path = "swarm-test" }
libp2p-tcp = { version = "0.40.0", path = "transports/tcp" }
libp2p-tls = { version = "0.2.1", path = "transports/tls" }
libp2p-uds = { version = "0.39.0", path = "transports/uds" }
libp2p-wasm-ext = { version = "0.40.0", path = "transports/wasm-ext" }
libp2p-webrtc = { version = "0.6.1-alpha", path = "transports/webrtc" }
libp2p-webrtc-utils = { version = "0.1.0", path = "misc/webrtc-utils" }
libp2p-webrtc-websys = { version = "0.1.0-alpha", path = "transports/webrtc-websys" }
libp2p-websocket = { version = "0.42.1", path = "transports/websocket" }
libp2p-websocket-websys = { version = "0.2.0", path = "transports/websocket-websys" }
libp2p-webtransport-websys = { version = "0.1.0", path = "transports/webtransport-websys" }
libp2p-yamux = { version = "0.44.1", path = "muxers/yamux" }
multistream-select = { version = "0.13.0", path = "misc/multistream-select" }
quick-protobuf-codec = { version = "0.2.0", path = "misc/quick-protobuf-codec" }
quickcheck = { package = "quickcheck-ext", path = "misc/quickcheck-ext" }
rw-stream-sink = { version = "0.4.0", path = "misc/rw-stream-sink" }
multiaddr = "0.18.0"
multihash = "0.19.1"

[patch.crates-io]

# Patch away `libp2p-idnentity` in our dependency tree with the workspace version.
# `libp2p-identity` is a leaf dependency and used within `rust-multiaddr` which is **not** part of the workspace.
# As a result, we cannot just reference the workspace version in our crates because the types would mismatch with what
# we import via `rust-multiaddr`.
# This is expected to stay here until we move `libp2p-identity` to a separate repository which makes the dependency relationship more obvious.
libp2p-identity = { path = "identity" }

[workspace.lints]
rust.unreachable_pub = "warn"
clippy.used_underscore_binding = "warn"
clippy.pedantic = "allow"
clippy.type_complexity = "allow"<|MERGE_RESOLUTION|>--- conflicted
+++ resolved
@@ -101,13 +101,8 @@
 libp2p-upnp = { version = "0.1.1", path = "protocols/upnp" }
 libp2p-request-response = { version = "0.25.1", path = "protocols/request-response" }
 libp2p-server = { version = "0.12.3", path = "misc/server" }
-<<<<<<< HEAD
 libp2p-swarm = { version = "0.44.0", path = "swarm" }
 libp2p-swarm-derive = { version = "0.34.0", path = "swarm-derive" }
-=======
-libp2p-swarm = { version = "0.43.6", path = "swarm" }
-libp2p-swarm-derive = { version = "0.33.0", path = "swarm-derive" }
->>>>>>> d605255f
 libp2p-swarm-test = { version = "0.2.0", path = "swarm-test" }
 libp2p-tcp = { version = "0.40.0", path = "transports/tcp" }
 libp2p-tls = { version = "0.2.1", path = "transports/tls" }
