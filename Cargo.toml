[workspace]
members = [
    "circular-buffer",
    "datastore",
    "dns",
    "example",
    "floodsub",
    "identify",
    "kad",
    "mplex",
    "multistream-select",
    "peerstore",
    "ping",
    "ratelimit",
    "relay",
    "rw-stream-sink",
    "secio",
    "core",
    "tcp-transport",
    "varint-rs",
<<<<<<< HEAD
    "mplex",
    "example",
    "ratelimit",
    "libp2p",
=======
    "websocket"
>>>>>>> d394ea0e
]

[patch.crates-io]
# TODO: Update ring and solve conflicts
"ring" = { git = "https://github.com/briansmith/ring", rev = "3a14ef619559f7d4b69e2286d49c833409eef34a" }
# Using a version of rust-multihash that compiles on emscripten
# TODO: remove once merged upstream
"multihash" = { git = "https://github.com/tomaka/rust-multihash", branch = "emscripten-hack" }<|MERGE_RESOLUTION|>--- conflicted
+++ resolved
@@ -7,6 +7,7 @@
     "floodsub",
     "identify",
     "kad",
+    "libp2p",
     "mplex",
     "multistream-select",
     "peerstore",
@@ -18,14 +19,7 @@
     "core",
     "tcp-transport",
     "varint-rs",
-<<<<<<< HEAD
-    "mplex",
-    "example",
-    "ratelimit",
-    "libp2p",
-=======
-    "websocket"
->>>>>>> d394ea0e
+    "websocket",
 ]
 
 [patch.crates-io]
