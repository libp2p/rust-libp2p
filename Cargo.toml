[workspace]
members = [
    "core",
    "examples/autonat",
    "examples/browser-webrtc",
    "examples/chat",
    "examples/dcutr",
    "examples/distributed-key-value-store",
    "examples/file-sharing",
    "examples/identify",
    "examples/ipfs-kad",
    "examples/ipfs-private",
    "examples/metrics",
    "examples/ping",
    "examples/relay-server",
    "examples/rendezvous",
    "examples/upnp",
    "identity",
    "interop-tests",
    "misc/allow-block-list",
    "misc/connection-limits",
    "misc/futures-bounded",
    "misc/keygen",
    "misc/memory-connection-limits",
    "misc/metrics",
    "misc/multistream-select",
    "misc/quick-protobuf-codec",
    "misc/quickcheck-ext",
    "misc/rw-stream-sink",
    "misc/server",
    "misc/webrtc-utils",
    "muxers/mplex",
    "muxers/test-harness",
    "muxers/yamux",
    "protocols/autonat",
    "protocols/dcutr",
    "protocols/floodsub",
    "protocols/gossipsub",
    "protocols/identify",
    "protocols/kad",
    "protocols/mdns",
    "protocols/perf",
    "protocols/ping",
    "protocols/relay",
    "protocols/rendezvous",
    "protocols/request-response",
    "protocols/upnp",
    "swarm",
    "swarm-derive",
    "swarm-test",
    "transports/deflate",
    "transports/dns",
    "transports/noise",
    "transports/plaintext",
    "transports/pnet",
    "transports/quic",
    "transports/tcp",
    "transports/tls",
    "transports/uds",
    "transports/wasm-ext",
    "transports/webrtc",
    "transports/webrtc-websys",
    "transports/websocket",
    "transports/webtransport-websys",
    "transports/websocket-websys",
    "wasm-tests/webtransport-tests",
]
resolver = "2"

[workspace.package]
rust-version = "1.65.0"

[workspace.dependencies]
futures-bounded = { version = "0.1.0", path = "misc/futures-bounded" }
libp2p = { version = "0.53.0", path = "libp2p" }
libp2p-allow-block-list = { version = "0.3.0", path = "misc/allow-block-list" }
libp2p-autonat = { version = "0.12.0", path = "protocols/autonat" }
libp2p-connection-limits = { version = "0.3.0", path = "misc/connection-limits" }
libp2p-core = { version = "0.41.0", path = "core" }
libp2p-dcutr = { version = "0.11.0", path = "protocols/dcutr" }
libp2p-deflate = { version = "0.41.0", path = "transports/deflate" }
libp2p-dns = { version = "0.41.0", path = "transports/dns" }
libp2p-floodsub = { version = "0.44.0", path = "protocols/floodsub" }
libp2p-gossipsub = { version = "0.46.0", path = "protocols/gossipsub" }
libp2p-identify = { version = "0.44.0", path = "protocols/identify" }
libp2p-identity = { version = "0.2.7" }
libp2p-kad = { version = "0.45.0", path = "protocols/kad" }
libp2p-mdns = { version = "0.45.0", path = "protocols/mdns" }
libp2p-memory-connection-limits = { version = "0.2.0", path = "misc/memory-connection-limits" }
libp2p-metrics = { version = "0.14.0", path = "misc/metrics" }
libp2p-mplex = { version = "0.41.0", path = "muxers/mplex" }
libp2p-muxer-test-harness = { path = "muxers/test-harness" }
libp2p-noise = { version = "0.44.0", path = "transports/noise" }
libp2p-perf = { version = "0.2.0", path = "protocols/perf" }
libp2p-ping = { version = "0.44.0", path = "protocols/ping" }
libp2p-plaintext = { version = "0.41.0", path = "transports/plaintext" }
libp2p-pnet = { version = "0.24.0", path = "transports/pnet" }
libp2p-quic = { version = "0.10.0", path = "transports/quic" }
libp2p-relay = { version = "0.17.0", path = "protocols/relay" }
libp2p-rendezvous = { version = "0.14.0", path = "protocols/rendezvous" }
libp2p-upnp = { version = "0.2.0", path = "protocols/upnp" }
libp2p-request-response = { version = "0.26.0", path = "protocols/request-response" }
libp2p-server = { version = "0.12.3", path = "misc/server" }
libp2p-swarm = { version = "0.44.0", path = "swarm" }
<<<<<<< HEAD
libp2p-swarm-derive = { version = "0.33.0", path = "swarm-derive" }
libp2p-swarm-test = { version = "0.2.0", path = "swarm-test" }
libp2p-tcp = { version = "0.40.0", path = "transports/tcp" }
libp2p-tls = { version = "0.2.1", path = "transports/tls" }
libp2p-uds = { version = "0.39.0", path = "transports/uds" }
=======
libp2p-swarm-derive = { version = "0.34.0", path = "swarm-derive" }
libp2p-swarm-test = { version = "0.3.0", path = "swarm-test" }
libp2p-tcp = { version = "0.41.0", path = "transports/tcp" }
libp2p-tls = { version = "0.3.0", path = "transports/tls" }
libp2p-uds = { version = "0.40.0", path = "transports/uds" }
>>>>>>> a73b5d91
libp2p-wasm-ext = { version = "0.40.0", path = "transports/wasm-ext" }
libp2p-webrtc = { version = "0.6.1-alpha", path = "transports/webrtc" }
libp2p-webrtc-utils = { version = "0.1.0", path = "misc/webrtc-utils" }
libp2p-webrtc-websys = { version = "0.2.0-alpha", path = "transports/webrtc-websys" }
libp2p-websocket = { version = "0.43.0", path = "transports/websocket" }
libp2p-websocket-websys = { version = "0.3.0", path = "transports/websocket-websys" }
libp2p-webtransport-websys = { version = "0.2.0", path = "transports/webtransport-websys" }
libp2p-yamux = { version = "0.45.0", path = "muxers/yamux" }
multistream-select = { version = "0.13.0", path = "misc/multistream-select" }
quick-protobuf-codec = { version = "0.2.0", path = "misc/quick-protobuf-codec" }
quickcheck = { package = "quickcheck-ext", path = "misc/quickcheck-ext" }
rw-stream-sink = { version = "0.4.0", path = "misc/rw-stream-sink" }
multiaddr = "0.18.0"
multihash = "0.19.1"

[patch.crates-io]

# Patch away `libp2p-idnentity` in our dependency tree with the workspace version.
# `libp2p-identity` is a leaf dependency and used within `rust-multiaddr` which is **not** part of the workspace.
# As a result, we cannot just reference the workspace version in our crates because the types would mismatch with what
# we import via `rust-multiaddr`.
# This is expected to stay here until we move `libp2p-identity` to a separate repository which makes the dependency relationship more obvious.
libp2p-identity = { path = "identity" }

[workspace.lints]
rust.unreachable_pub = "warn"
clippy.used_underscore_binding = "warn"
clippy.pedantic = "allow"
clippy.type_complexity = "allow"
clippy.unnecessary_wraps = "warn"

[workspace.metadata.release]
pre-release-hook = ["/bin/sh", '-c', '/bin/sh $WORKSPACE_ROOT/scripts/add-changelog-header.sh'] # Nested use of shell to expand variables.<|MERGE_RESOLUTION|>--- conflicted
+++ resolved
@@ -102,19 +102,11 @@
 libp2p-request-response = { version = "0.26.0", path = "protocols/request-response" }
 libp2p-server = { version = "0.12.3", path = "misc/server" }
 libp2p-swarm = { version = "0.44.0", path = "swarm" }
-<<<<<<< HEAD
-libp2p-swarm-derive = { version = "0.33.0", path = "swarm-derive" }
-libp2p-swarm-test = { version = "0.2.0", path = "swarm-test" }
-libp2p-tcp = { version = "0.40.0", path = "transports/tcp" }
-libp2p-tls = { version = "0.2.1", path = "transports/tls" }
-libp2p-uds = { version = "0.39.0", path = "transports/uds" }
-=======
 libp2p-swarm-derive = { version = "0.34.0", path = "swarm-derive" }
 libp2p-swarm-test = { version = "0.3.0", path = "swarm-test" }
 libp2p-tcp = { version = "0.41.0", path = "transports/tcp" }
 libp2p-tls = { version = "0.3.0", path = "transports/tls" }
 libp2p-uds = { version = "0.40.0", path = "transports/uds" }
->>>>>>> a73b5d91
 libp2p-wasm-ext = { version = "0.40.0", path = "transports/wasm-ext" }
 libp2p-webrtc = { version = "0.6.1-alpha", path = "transports/webrtc" }
 libp2p-webrtc-utils = { version = "0.1.0", path = "misc/webrtc-utils" }
