[workspace]
members = [
    "core",
    "examples/autonat",
    "examples/chat-example",
    "examples/dcutr",
    "examples/distributed-key-value-store",
    "examples/file-sharing",
    "examples/identify",
    "examples/ipfs-kad",
    "examples/ipfs-private",
    "examples/metrics",
    "examples/ping-example",
    "examples/relay-server",
    "examples/rendezvous",
    "identity",
    "interop-tests",
    "misc/allow-block-list",
    "misc/connection-limits",
    "misc/keygen",
    "misc/metrics",
    "misc/multistream-select",
    "misc/quick-protobuf-codec",
    "misc/quickcheck-ext",
    "misc/rw-stream-sink",
    "muxers/mplex",
    "muxers/test-harness",
    "muxers/yamux",
    "protocols/autonat",
    "protocols/dcutr",
    "protocols/floodsub",
    "protocols/gossipsub",
    "protocols/identify",
    "protocols/kad",
    "protocols/mdns",
    "protocols/perf",
    "protocols/ping",
    "protocols/relay",
    "protocols/rendezvous",
    "protocols/request-response",
    "swarm",
    "swarm-derive",
    "swarm-test",
    "transports/deflate",
    "transports/dns",
    "transports/noise",
    "transports/plaintext",
    "transports/pnet",
    "transports/quic",
    "transports/tcp",
    "transports/tls",
    "transports/uds",
    "transports/wasm-ext",
    "transports/webrtc",
    "transports/websocket",
    "transports/webtransport-websys",
    "wasm-tests/webtransport-tests",
]
resolver = "2"

[workspace.package]
rust-version = "1.65.0"

[workspace.dependencies]
libp2p-allow-block-list = { version = "0.2.0", path = "misc/allow-block-list" }
libp2p-autonat = { version = "0.11.0", path = "protocols/autonat" }
libp2p-connection-limits = { version = "0.2.0", path = "misc/connection-limits" }
libp2p-core = { version = "0.40.0", path = "core" }
libp2p-dcutr = { version = "0.10.0", path = "protocols/dcutr" }
libp2p-deflate = { version = "0.40.0", path = "transports/deflate" }
libp2p-dns = { version = "0.40.0", path = "transports/dns" }
libp2p-floodsub = { version = "0.43.0", path = "protocols/floodsub" }
libp2p-gossipsub = { version = "0.45.0", path = "protocols/gossipsub" }
libp2p-identify = { version = "0.43.0", path = "protocols/identify" }
<<<<<<< HEAD
libp2p-identity = { version = "0.2.1" }
libp2p-kad = { version = "0.44.0", path = "protocols/kad" }
=======
libp2p-identity = { version = "0.2.0" }
libp2p-kad = { version = "0.44.1", path = "protocols/kad" }
>>>>>>> 93aa21ab
libp2p-mdns = { version = "0.44.0", path = "protocols/mdns" }
libp2p-metrics = { version = "0.13.0", path = "misc/metrics" }
libp2p-mplex = { version = "0.40.0", path = "muxers/mplex" }
libp2p-muxer-test-harness = { path = "muxers/test-harness" }
libp2p-noise = { version = "0.43.0", path = "transports/noise" }
libp2p-perf = { version = "0.2.0", path = "protocols/perf" }
libp2p-ping = { version = "0.43.0", path = "protocols/ping" }
libp2p-plaintext = { version = "0.40.0", path = "transports/plaintext" }
libp2p-pnet = { version = "0.23.0", path = "transports/pnet" }
libp2p-quic = { version = "0.8.0-alpha", path = "transports/quic" }
libp2p-relay = { version = "0.16.0", path = "protocols/relay" }
libp2p-rendezvous = { version = "0.13.0", path = "protocols/rendezvous" }
libp2p-request-response = { version = "0.25.0", path = "protocols/request-response" }
libp2p-swarm = { version = "0.43.0", path = "swarm" }
libp2p-swarm-derive = { version = "0.33.0", path = "swarm-derive" }
libp2p-swarm-test = { version = "0.2.0", path = "swarm-test" }
libp2p-tcp = { version = "0.40.0", path = "transports/tcp" }
libp2p-tls = { version = "0.2.0", path = "transports/tls" }
libp2p-uds = { version = "0.39.0", path = "transports/uds" }
libp2p-wasm-ext = { version = "0.40.0", path = "transports/wasm-ext" }
libp2p-webrtc = { version = "0.6.0-alpha", path = "transports/webrtc" }
libp2p-websocket = { version = "0.42.0", path = "transports/websocket" }
libp2p-webtransport-websys = { version = "0.1.0", path = "transports/webtransport-websys" }
libp2p-yamux = { version = "0.44.0", path = "muxers/yamux" }
multistream-select = { version = "0.13.0", path = "misc/multistream-select" }
quick-protobuf-codec = { version = "0.2.0", path = "misc/quick-protobuf-codec" }
quickcheck = { package = "quickcheck-ext", path = "misc/quickcheck-ext" }
rw-stream-sink = { version = "0.4.0", path = "misc/rw-stream-sink" }
multiaddr = "0.18.0"
multihash = "0.19.0"


[patch.crates-io]

# Patch away `libp2p-idnentity` in our dependency tree with the workspace version.
# `libp2p-identity` is a leaf dependency and used within `rust-multiaddr` which is **not** part of the workspace.
# As a result, we cannot just reference the workspace version in our crates because the types would mismatch with what
# we import via `rust-multiaddr`.
# This is expected to stay here until we move `libp2p-identity` to a separate repository which makes the dependency relationship more obvious.
libp2p-identity = { path = "identity" }<|MERGE_RESOLUTION|>--- conflicted
+++ resolved
@@ -72,13 +72,8 @@
 libp2p-floodsub = { version = "0.43.0", path = "protocols/floodsub" }
 libp2p-gossipsub = { version = "0.45.0", path = "protocols/gossipsub" }
 libp2p-identify = { version = "0.43.0", path = "protocols/identify" }
-<<<<<<< HEAD
 libp2p-identity = { version = "0.2.1" }
-libp2p-kad = { version = "0.44.0", path = "protocols/kad" }
-=======
-libp2p-identity = { version = "0.2.0" }
 libp2p-kad = { version = "0.44.1", path = "protocols/kad" }
->>>>>>> 93aa21ab
 libp2p-mdns = { version = "0.44.0", path = "protocols/mdns" }
 libp2p-metrics = { version = "0.13.0", path = "misc/metrics" }
 libp2p-mplex = { version = "0.40.0", path = "muxers/mplex" }
