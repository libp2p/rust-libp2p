[workspace]
members = [
    "core",
    "examples/autonat",
    "examples/autonatv2",
    "examples/browser-webrtc",
    "examples/chat",
    "examples/dcutr",
    "examples/distributed-key-value-store",
    "examples/file-sharing",
    "examples/identify",
    "examples/ipfs-kad",
    "examples/ipfs-private",
    "examples/metrics",
    "examples/ping",
    "examples/relay-server",
    "examples/rendezvous",
    "examples/stream",
    "examples/upnp",
    "hole-punching-tests",
    "identity",
    "interop-tests",
    "misc/allow-block-list",
    "misc/connection-limits",
    "misc/keygen",
    "misc/memory-connection-limits",
    "misc/metrics",
    "misc/multistream-select",
    "misc/peer-store",
    "misc/quick-protobuf-codec",
    "misc/quickcheck-ext",
    "misc/rw-stream-sink",
    "misc/server",
    "misc/webrtc-utils",
    "muxers/mplex",
    "muxers/test-harness",
    "muxers/yamux",
    "protocols/autonat",
    "protocols/dcutr",
    "protocols/floodsub",
    "protocols/gossipsub",
    "protocols/identify",
    "protocols/kad",
    "protocols/mdns",
    "protocols/perf",
    "protocols/ping",
    "protocols/relay",
    "protocols/rendezvous",
    "protocols/request-response",
    "protocols/stream",
    "protocols/upnp",
    "swarm-derive",
    "swarm-test",
    "swarm",
    "transports/dns",
    "transports/noise",
    "transports/plaintext",
    "transports/pnet",
    "transports/quic",
    "transports/tcp",
    "transports/tls",
    "transports/uds",
    "transports/webrtc-websys",
    "transports/webrtc",
    "transports/websocket-websys",
    "transports/websocket",
    "transports/webtransport-websys",
    "wasm-tests/webtransport-tests",
]
resolver = "2"

[workspace.package]
rust-version = "1.83.0"
edition = "2021"

[workspace.dependencies]
libp2p = { version = "0.56.0", path = "libp2p" }
libp2p-allow-block-list = { version = "0.5.0", path = "misc/allow-block-list" }
libp2p-autonat = { version = "0.14.1", path = "protocols/autonat" }
libp2p-connection-limits = { version = "0.5.1", path = "misc/connection-limits" }
libp2p-core = { version = "0.43.1", path = "core" }
libp2p-dcutr = { version = "0.13.0", path = "protocols/dcutr" }
<<<<<<< HEAD
libp2p-dns = { version = "0.43.1", path = "transports/dns" }
libp2p-floodsub = { version = "0.46.1", path = "protocols/floodsub" }
libp2p-gossipsub = { version = "0.49.0", path = "protocols/gossipsub" }
libp2p-identify = { version = "0.47.0", path = "protocols/identify" }
libp2p-identity = { version = "0.2.10" }
libp2p-kad = { version = "0.47.0", path = "protocols/kad" }
libp2p-mdns = { version = "0.47.1", path = "protocols/mdns" }
=======
libp2p-dns = { version = "0.44.0", path = "transports/dns" }
libp2p-floodsub = { version = "0.46.1", path = "protocols/floodsub" }
libp2p-gossipsub = { version = "0.49.0", path = "protocols/gossipsub" }
libp2p-identify = { version = "0.47.0", path = "protocols/identify" }
libp2p-identity = { version = "0.2.11" }
libp2p-kad = { version = "0.47.1", path = "protocols/kad" }
libp2p-mdns = { version = "0.48.0", path = "protocols/mdns" }
>>>>>>> 4dc9431d
libp2p-memory-connection-limits = { version = "0.4.0", path = "misc/memory-connection-limits" }
libp2p-metrics = { version = "0.17.0", path = "misc/metrics" }
libp2p-mplex = { version = "0.43.1", path = "muxers/mplex" }
libp2p-noise = { version = "0.46.1", path = "transports/noise" }
libp2p-peer-store = { version = "0.1.0", path = "misc/peer-store" }
libp2p-perf = { version = "0.4.0", path = "protocols/perf" }
libp2p-ping = { version = "0.46.0", path = "protocols/ping" }
libp2p-plaintext = { version = "0.43.0", path = "transports/plaintext" }
libp2p-pnet = { version = "0.26.0", path = "transports/pnet" }
libp2p-quic = { version = "0.13.0", path = "transports/quic" }
libp2p-relay = { version = "0.20.0", path = "protocols/relay" }
libp2p-rendezvous = { version = "0.16.1", path = "protocols/rendezvous" }
libp2p-request-response = { version = "0.28.1", path = "protocols/request-response" }
libp2p-server = { version = "0.12.7", path = "misc/server" }
libp2p-stream = { version = "0.3.0-alpha.1", path = "protocols/stream" }
libp2p-swarm = { version = "0.47.0", path = "swarm" }
libp2p-swarm-derive = { version = "=0.35.1", path = "swarm-derive" } # `libp2p-swarm-derive` may not be compatible with different `libp2p-swarm` non-breaking releases. E.g. `libp2p-swarm` might introduce a new enum variant `FromSwarm` (which is `#[non-exhaustive]`) in a non-breaking release. Older versions of `libp2p-swarm-derive` would not forward this enum variant within the `NetworkBehaviour` hierarchy. Thus the version pinning is required.
libp2p-swarm-test = { version = "0.6.0", path = "swarm-test" }
libp2p-tcp = { version = "0.43.0", path = "transports/tcp" }
libp2p-tls = { version = "0.6.2", path = "transports/tls" }
libp2p-uds = { version = "0.42.0", path = "transports/uds" }
libp2p-upnp = { version = "0.4.1", path = "protocols/upnp" }
libp2p-webrtc = { version = "0.9.0-alpha", path = "transports/webrtc" }
libp2p-webrtc-utils = { version = "0.4.0", path = "misc/webrtc-utils" }
libp2p-webrtc-websys = { version = "0.4.0", path = "transports/webrtc-websys" }
libp2p-websocket = { version = "0.45.1", path = "transports/websocket" }
libp2p-websocket-websys = { version = "0.5.0", path = "transports/websocket-websys" }
libp2p-webtransport-websys = { version = "0.5.1", path = "transports/webtransport-websys" }
libp2p-yamux = { version = "0.47.0", path = "muxers/yamux" }

# External dependencies
async-std-resolver = { version = "0.24.4", default-features = false }
asynchronous-codec = { version = "0.7.0" }
env_logger = "0.11"
futures = "0.3.30"
futures-bounded = { version = "0.2.4" }
futures-rustls = { version = "0.26.0", default-features = false }
getrandom = "0.2"
if-watch = "3.2.1"
hickory-proto = { version = "0.24.4", default-features = false }
hickory-resolver = { version = "0.24.4", default-features = false }
multiaddr = "0.18.1"
multihash = "0.19.1"
multistream-select = { version = "0.13.0", path = "misc/multistream-select" }
prometheus-client = "0.23"
quick-protobuf-codec = { version = "0.3.1", path = "misc/quick-protobuf-codec" }
quickcheck = { package = "quickcheck-ext", path = "misc/quickcheck-ext" }
rcgen = "0.13"
ring = "0.17.12"
rw-stream-sink = { version = "0.4.0", path = "misc/rw-stream-sink" }
thiserror = "2"
tokio = { version = "1.38", default-features = false }
tracing = "0.1.41"
tracing-subscriber = "0.3.19"
unsigned-varint = { version = "0.8.0" }
web-time = "1.1.0"
hashlink = "0.9.0"

[patch.crates-io]

# Patch away `libp2p-identity` in our dependency tree with the workspace version.
# `libp2p-identity` is a leaf dependency and used within `rust-multiaddr` which is **not** part of the workspace.
# As a result, we cannot just reference the workspace version in our crates because the types would mismatch with what
# we import via `rust-multiaddr`.
# This is expected to stay here until we move `libp2p-identity` to a separate repository which makes the dependency relationship more obvious.
libp2p-identity = { path = "identity" }

[workspace.lints]
rust.unreachable_pub = "warn"
clippy.used_underscore_binding = "warn"
clippy.pedantic = { level = "allow", priority = -1 }
clippy.type_complexity = "allow"
clippy.unnecessary_wraps = "warn"
clippy.manual_let_else = "warn"
clippy.dbg_macro = "warn"

[workspace.metadata.release]
pre-release-hook = [
    "/bin/sh",
    '-c',
    '/bin/sh $WORKSPACE_ROOT/scripts/add-changelog-header.sh',
] # Nested use of shell to expand variables.<|MERGE_RESOLUTION|>--- conflicted
+++ resolved
@@ -80,15 +80,6 @@
 libp2p-connection-limits = { version = "0.5.1", path = "misc/connection-limits" }
 libp2p-core = { version = "0.43.1", path = "core" }
 libp2p-dcutr = { version = "0.13.0", path = "protocols/dcutr" }
-<<<<<<< HEAD
-libp2p-dns = { version = "0.43.1", path = "transports/dns" }
-libp2p-floodsub = { version = "0.46.1", path = "protocols/floodsub" }
-libp2p-gossipsub = { version = "0.49.0", path = "protocols/gossipsub" }
-libp2p-identify = { version = "0.47.0", path = "protocols/identify" }
-libp2p-identity = { version = "0.2.10" }
-libp2p-kad = { version = "0.47.0", path = "protocols/kad" }
-libp2p-mdns = { version = "0.47.1", path = "protocols/mdns" }
-=======
 libp2p-dns = { version = "0.44.0", path = "transports/dns" }
 libp2p-floodsub = { version = "0.46.1", path = "protocols/floodsub" }
 libp2p-gossipsub = { version = "0.49.0", path = "protocols/gossipsub" }
@@ -96,7 +87,6 @@
 libp2p-identity = { version = "0.2.11" }
 libp2p-kad = { version = "0.47.1", path = "protocols/kad" }
 libp2p-mdns = { version = "0.48.0", path = "protocols/mdns" }
->>>>>>> 4dc9431d
 libp2p-memory-connection-limits = { version = "0.4.0", path = "misc/memory-connection-limits" }
 libp2p-metrics = { version = "0.17.0", path = "misc/metrics" }
 libp2p-mplex = { version = "0.43.1", path = "muxers/mplex" }
@@ -128,7 +118,6 @@
 libp2p-yamux = { version = "0.47.0", path = "muxers/yamux" }
 
 # External dependencies
-async-std-resolver = { version = "0.24.4", default-features = false }
 asynchronous-codec = { version = "0.7.0" }
 env_logger = "0.11"
 futures = "0.3.30"
@@ -136,8 +125,8 @@
 futures-rustls = { version = "0.26.0", default-features = false }
 getrandom = "0.2"
 if-watch = "3.2.1"
-hickory-proto = { version = "0.24.4", default-features = false }
-hickory-resolver = { version = "0.24.4", default-features = false }
+hickory-proto = { version = "0.25.2", default-features = false }
+hickory-resolver = { version = "0.25.2", default-features = false }
 multiaddr = "0.18.1"
 multihash = "0.19.1"
 multistream-select = { version = "0.13.0", path = "misc/multistream-select" }
