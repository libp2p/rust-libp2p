[package]
name = "libp2p"
edition = "2018"
description = "Peer-to-peer networking library"
version = "0.4.1"
authors = ["Parity Technologies <admin@parity.io>"]
license = "MIT"
repository = "https://github.com/libp2p/rust-libp2p"
keywords = ["peer-to-peer", "libp2p", "networking"]
categories = ["network-programming", "asynchronous"]

[features]
default = ["secio-secp256k1", "libp2p-websocket"]
secio-secp256k1 = ["libp2p-secio/secp256k1"]

[dependencies]
bytes = "0.4"
futures = "0.1"
multiaddr = { package = "parity-multiaddr", version = "0.2.0", path = "./misc/multiaddr" }
multihash = { package = "parity-multihash", version = "0.1.0", path = "./misc/multihash" }
<<<<<<< HEAD
libp2p-mplex = { version = "0.3.0", path = "./muxers/mplex" }
libp2p-identify = { version = "0.3.0", path = "./protocols/identify" }
libp2p-kad = { version = "0.3.0", path = "./protocols/kad" }
libp2p-floodsub = { version = "0.3.0", path = "./protocols/floodsub" }
libp2p-gossipsub = { version = "0.1.0", path = "./protocols/gossipsub" }
libp2p-ping = { version = "0.3.0", path = "./protocols/ping" }
libp2p-plaintext = { version = "0.3.0", path = "./protocols/plaintext" }
libp2p-ratelimit = { version = "0.3.0", path = "./transports/ratelimit" }
libp2p-core = { version = "0.3.0", path = "./core" }
libp2p-core-derive = { version = "0.3.0", path = "./misc/core-derive" }
libp2p-secio = { version = "0.3.0", path = "./protocols/secio", default-features = false }
libp2p-uds = { version = "0.3.0", path = "./transports/uds" }
libp2p-websocket = { version = "0.3.0", path = "./transports/websocket", optional = true }
libp2p-yamux = { version = "0.3.0", path = "./muxers/yamux" }
=======
lazy_static = "1.2"
libp2p-mplex = { version = "0.4.0", path = "./muxers/mplex" }
libp2p-identify = { version = "0.4.0", path = "./protocols/identify" }
libp2p-kad = { version = "0.4.0", path = "./protocols/kad" }
libp2p-floodsub = { version = "0.4.0", path = "./protocols/floodsub" }
libp2p-ping = { version = "0.4.0", path = "./protocols/ping" }
libp2p-plaintext = { version = "0.4.0", path = "./protocols/plaintext" }
libp2p-ratelimit = { version = "0.4.0", path = "./transports/ratelimit" }
libp2p-core = { version = "0.4.0", path = "./core" }
libp2p-core-derive = { version = "0.4.0", path = "./misc/core-derive" }
libp2p-secio = { version = "0.4.0", path = "./protocols/secio", default-features = false }
libp2p-uds = { version = "0.4.0", path = "./transports/uds" }
libp2p-websocket = { version = "0.4.0", path = "./transports/websocket", optional = true }
libp2p-yamux = { version = "0.4.0", path = "./muxers/yamux" }
parking_lot = "0.7"
smallvec = "0.6"
>>>>>>> 56a027cd
tokio-codec = "0.1"
tokio-executor = "0.1"
tokio-io = "0.1"

[target.'cfg(not(any(target_os = "emscripten", target_os = "unknown")))'.dependencies]
libp2p-dns = { version = "0.4.0", path = "./transports/dns" }
libp2p-mdns = { version = "0.4.0", path = "./misc/mdns" }
libp2p-noise = { version = "0.2.0", path = "./protocols/noise" }
libp2p-tcp = { version = "0.4.0", path = "./transports/tcp" }

[target.'cfg(any(target_os = "emscripten", target_os = "unknown"))'.dependencies]
stdweb = { version = "0.4", default-features = false }

[dev-dependencies]
env_logger = "0.6.0"
rand = "0.6"
tokio = "0.1"
tokio-stdin-stdout = "0.1"
void = "1.0"

[workspace]
members = [
    "core",
    "misc/core-derive",
    "misc/mdns",
    "misc/multiaddr",
    "misc/multihash",
    "misc/multistream-select",
    "misc/peer-id-generator",
    "misc/rw-stream-sink",
    "muxers/mplex",
    "muxers/yamux",
    "protocols/floodsub",
    "protocols/gossipsub",
    "protocols/identify",
    "protocols/kad",
    "protocols/noise",
    "protocols/observed",
    "protocols/ping",
    "protocols/plaintext",
    "protocols/secio",
    "transports/dns",
    "transports/ratelimit",
    "transports/tcp",
    "transports/uds",
    "transports/websocket"
]<|MERGE_RESOLUTION|>--- conflicted
+++ resolved
@@ -18,27 +18,12 @@
 futures = "0.1"
 multiaddr = { package = "parity-multiaddr", version = "0.2.0", path = "./misc/multiaddr" }
 multihash = { package = "parity-multihash", version = "0.1.0", path = "./misc/multihash" }
-<<<<<<< HEAD
-libp2p-mplex = { version = "0.3.0", path = "./muxers/mplex" }
-libp2p-identify = { version = "0.3.0", path = "./protocols/identify" }
-libp2p-kad = { version = "0.3.0", path = "./protocols/kad" }
-libp2p-floodsub = { version = "0.3.0", path = "./protocols/floodsub" }
-libp2p-gossipsub = { version = "0.1.0", path = "./protocols/gossipsub" }
-libp2p-ping = { version = "0.3.0", path = "./protocols/ping" }
-libp2p-plaintext = { version = "0.3.0", path = "./protocols/plaintext" }
-libp2p-ratelimit = { version = "0.3.0", path = "./transports/ratelimit" }
-libp2p-core = { version = "0.3.0", path = "./core" }
-libp2p-core-derive = { version = "0.3.0", path = "./misc/core-derive" }
-libp2p-secio = { version = "0.3.0", path = "./protocols/secio", default-features = false }
-libp2p-uds = { version = "0.3.0", path = "./transports/uds" }
-libp2p-websocket = { version = "0.3.0", path = "./transports/websocket", optional = true }
-libp2p-yamux = { version = "0.3.0", path = "./muxers/yamux" }
-=======
 lazy_static = "1.2"
 libp2p-mplex = { version = "0.4.0", path = "./muxers/mplex" }
 libp2p-identify = { version = "0.4.0", path = "./protocols/identify" }
 libp2p-kad = { version = "0.4.0", path = "./protocols/kad" }
 libp2p-floodsub = { version = "0.4.0", path = "./protocols/floodsub" }
+libp2p-gossipsub = { version = "0.1.0", path = "./protocols/gossipsub" }
 libp2p-ping = { version = "0.4.0", path = "./protocols/ping" }
 libp2p-plaintext = { version = "0.4.0", path = "./protocols/plaintext" }
 libp2p-ratelimit = { version = "0.4.0", path = "./transports/ratelimit" }
@@ -50,7 +35,6 @@
 libp2p-yamux = { version = "0.4.0", path = "./muxers/yamux" }
 parking_lot = "0.7"
 smallvec = "0.6"
->>>>>>> 56a027cd
 tokio-codec = "0.1"
 tokio-executor = "0.1"
 tokio-io = "0.1"
