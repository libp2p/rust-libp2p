--- conflicted
+++ resolved
@@ -7,7 +7,7 @@
 authors = ["Parity Technologies <admin@parity.io>"]
 license = "MIT"
 repository = "https://github.com/libp2p/rust-libp2p"
-keywords = ["peer-to-peer", "libp2p", "networking", "p2p"]
+keywords = ["peer-to-peer", "libp2p", "networking"]
 categories = ["network-programming", "asynchronous"]
 
 [features]
@@ -57,12 +57,7 @@
 tcp-async-io = ["libp2p-tcp", "libp2p-tcp/async-io"]
 tcp-tokio = ["libp2p-tcp", "libp2p-tcp/tokio"]
 uds = ["libp2p-uds"]
-wasm-bindgen = [
-    "futures-timer/wasm-bindgen",
-    "instant/wasm-bindgen",
-    "getrandom/js",
-    "rand/wasm-bindgen",
-]
+wasm-bindgen = ["futures-timer/wasm-bindgen", "instant/wasm-bindgen", "getrandom/js", "rand/wasm-bindgen"]
 wasm-ext = ["libp2p-wasm-ext"]
 wasm-ext-websocket = ["wasm-ext", "libp2p-wasm-ext/websocket"]
 websocket = ["libp2p-websocket"]
@@ -78,13 +73,13 @@
 bytes = "1"
 futures = "0.3.1"
 futures-timer = "3.0.2" # Explicit dependency to be used in `wasm-bindgen` feature
-getrandom = "0.2.3"     # Explicit dependency to be used in `wasm-bindgen` feature
-instant = "0.1.11"      # Explicit dependency to be used in `wasm-bindgen` feature
+getrandom = "0.2.3" # Explicit dependency to be used in `wasm-bindgen` feature
+instant = "0.1.11" # Explicit dependency to be used in `wasm-bindgen` feature
 lazy_static = "1.2"
 
 libp2p-autonat = { version = "0.3.0", path = "protocols/autonat", optional = true }
-libp2p-core = { version = "0.32.1", path = "core", default-features = false }
-libp2p-dcutr = { version = "0.2.0", path = "protocols/dcutr", optional = true }
+libp2p-core = { version = "0.32.1", path = "core",  default-features = false }
+libp2p-dcutr = { version = "0.2.0", path = "protocols/dcutr",  optional = true }
 libp2p-floodsub = { version = "0.35.0", path = "protocols/floodsub", optional = true }
 libp2p-identify = { version = "0.35.0", path = "protocols/identify", optional = true }
 libp2p-kad = { version = "0.36.0", path = "protocols/kad", optional = true }
@@ -105,7 +100,7 @@
 multiaddr = { version = "0.14.0" }
 parking_lot = "0.12.0"
 pin-project = "1.0.0"
-rand = "0.7.3"                                                                                                    # Explicit dependency to be used in `wasm-bindgen` feature
+rand = "0.7.3" # Explicit dependency to be used in `wasm-bindgen` feature
 smallvec = "1.6.1"
 
 [target.'cfg(not(any(target_os = "emscripten", target_os = "wasi", target_os = "unknown")))'.dependencies]
@@ -123,15 +118,7 @@
 async-trait = "0.1"
 env_logger = "0.9.0"
 structopt = "0.3.21"
-tokio = { version = "1.15", features = [
-    "io-util",
-    "io-std",
-    "macros",
-    "rt",
-    "rt-multi-thread",
-    "sync",
-] }
-tokio-stream = { version = "0.1", features = ["io-util"] }
+tokio = { version = "1.15", features = ["io-util", "io-std", "macros", "rt", "rt-multi-thread"] }
 
 [workspace]
 members = [
@@ -139,11 +126,30 @@
     "misc/metrics",
     "misc/multistream-select",
     "misc/keygen",
-    "muxers/*",
-    "protocols/*",
+    "muxers/mplex",
+    "muxers/yamux",
+    "protocols/dcutr",
+    "protocols/autonat",
+    "protocols/floodsub",
+    "protocols/gossipsub",
+    "protocols/rendezvous",
+    "protocols/identify",
+    "protocols/kad",
+    "protocols/mdns",
+    "protocols/ping",
+    "protocols/relay",
+    "protocols/request-response",
     "swarm",
     "swarm-derive",
-    "transports/*",
+    "transports/deflate",
+    "transports/dns",
+    "transports/noise",
+    "transports/plaintext",
+    "transports/pnet",
+    "transports/tcp",
+    "transports/uds",
+    "transports/websocket",
+    "transports/wasm-ext"
 ]
 
 [[example]]
@@ -155,19 +161,13 @@
 required-features = ["tcp-tokio", "mdns"]
 
 [[example]]
-<<<<<<< HEAD
-name = "gossipsub-chat"
-edition = "2021"
-required-features = ["tcp-tokio", "mdns"]
-=======
 name = "file-sharing"
 required-features = ["request-response"]
 
 [[example]]
 name = "gossipsub-chat"
-required-features = ["gossipsub"]
+required-features = ["gossipsub", "tcp-tokio", "mdns"]
 
 [[example]]
 name = "ipfs-private"
-required-features = ["gossipsub"]
->>>>>>> 6cc3b4ec
+required-features = ["gossipsub"]