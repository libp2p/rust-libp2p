--- conflicted
+++ resolved
@@ -145,9 +145,6 @@
 [workspace]
 members = [
     "core",
-<<<<<<< HEAD
-    "identity",
-=======
     "examples/chat-example",
     "examples/dcutr",
     "examples/distributed-key-value-store",
@@ -157,7 +154,7 @@
     "examples/ipfs-private",
     "examples/ping-example",
     "examples/rendezvous",
->>>>>>> 7069d78e
+    "identity",
     "misc/metrics",
     "misc/multistream-select",
     "misc/rw-stream-sink",
