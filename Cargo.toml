[workspace]
members = [
    "core",
    "examples/autonat",
    "examples/browser-webrtc",
    "examples/chat",
    "examples/dcutr",
    "examples/distributed-key-value-store",
    "examples/file-sharing",
    "examples/identify",
    "examples/ipfs-kad",
    "examples/ipfs-private",
    "examples/metrics",
    "examples/ping",
    "examples/relay-server",
    "examples/rendezvous",
    "examples/upnp",
    "identity",
    "interop-tests",
    "misc/allow-block-list",
    "misc/connection-limits",
    "misc/futures-bounded",
    "misc/keygen",
    "misc/memory-connection-limits",
    "misc/metrics",
    "misc/multistream-select",
    "misc/quick-protobuf-codec",
    "misc/quickcheck-ext",
    "misc/rw-stream-sink",
    "misc/server",
    "misc/webrtc-utils",
    "muxers/mplex",
    "muxers/test-harness",
    "muxers/yamux",
    "protocols/autonat",
    "protocols/dcutr",
    "protocols/floodsub",
    "protocols/gossipsub",
    "protocols/identify",
    "protocols/kad",
    "protocols/mdns",
    "protocols/perf",
    "protocols/ping",
    "protocols/relay",
    "protocols/rendezvous",
    "protocols/request-response",
    "protocols/upnp",
    "swarm",
    "swarm-derive",
    "swarm-test",
    "transports/deflate",
    "transports/dns",
    "transports/noise",
    "transports/plaintext",
    "transports/pnet",
    "transports/quic",
    "transports/tcp",
    "transports/tls",
    "transports/uds",
    "transports/wasm-ext",
    "transports/webrtc",
    "transports/webrtc-websys",
    "transports/websocket",
    "transports/webtransport-websys",
    "transports/websocket-websys",
    "wasm-tests/webtransport-tests",
]
resolver = "2"

[workspace.package]
rust-version = "1.65.0"

[workspace.dependencies]
futures-bounded = { version = "0.1.0", path = "misc/futures-bounded" }
libp2p = { version = "0.53.0", path = "libp2p" }
libp2p-allow-block-list = { version = "0.3.0", path = "misc/allow-block-list" }
libp2p-autonat = { version = "0.12.0", path = "protocols/autonat" }
libp2p-connection-limits = { version = "0.3.0", path = "misc/connection-limits" }
libp2p-core = { version = "0.41.0", path = "core" }
libp2p-dcutr = { version = "0.11.0", path = "protocols/dcutr" }
libp2p-deflate = { version = "0.41.0", path = "transports/deflate" }
libp2p-dns = { version = "0.41.0", path = "transports/dns" }
libp2p-floodsub = { version = "0.44.0", path = "protocols/floodsub" }
libp2p-gossipsub = { version = "0.46.0", path = "protocols/gossipsub" }
libp2p-identify = { version = "0.44.0", path = "protocols/identify" }
libp2p-identity = { version = "0.2.7" }
libp2p-kad = { version = "0.45.0", path = "protocols/kad" }
libp2p-mdns = { version = "0.45.0", path = "protocols/mdns" }
libp2p-memory-connection-limits = { version = "0.2.0", path = "misc/memory-connection-limits" }
libp2p-metrics = { version = "0.14.0", path = "misc/metrics" }
libp2p-mplex = { version = "0.41.0", path = "muxers/mplex" }
libp2p-muxer-test-harness = { path = "muxers/test-harness" }
libp2p-noise = { version = "0.44.0", path = "transports/noise" }
libp2p-perf = { version = "0.2.0", path = "protocols/perf" }
<<<<<<< HEAD
libp2p-ping = { version = "0.43.2", path = "protocols/ping" }
libp2p-plaintext = { version = "0.40.1", path = "transports/plaintext" }
libp2p-pnet = { version = "0.23.1", path = "transports/pnet" }
libp2p-quic = { version = "0.9.3", path = "transports/quic" }
libp2p-relay = { version = "0.16.2", path = "protocols/relay" }
libp2p-rendezvous = { version = "0.13.1", path = "protocols/rendezvous" }
libp2p-upnp = { version = "0.1.1", path = "protocols/upnp" }
libp2p-request-response = { version = "0.25.2", path = "protocols/request-response" }
libp2p-server = { version = "0.12.3", path = "misc/server" }
libp2p-swarm = { version = "0.43.7", path = "swarm" }
libp2p-swarm-derive = { version = "0.33.0", path = "swarm-derive" }
libp2p-swarm-test = { version = "0.2.0", path = "swarm-test" }
libp2p-tcp = { version = "0.40.0", path = "transports/tcp" }
libp2p-tls = { version = "0.2.1", path = "transports/tls" }
libp2p-uds = { version = "0.39.0", path = "transports/uds" }
=======
libp2p-ping = { version = "0.44.0", path = "protocols/ping" }
libp2p-plaintext = { version = "0.41.0", path = "transports/plaintext" }
libp2p-pnet = { version = "0.24.0", path = "transports/pnet" }
libp2p-quic = { version = "0.10.0", path = "transports/quic" }
libp2p-relay = { version = "0.17.0", path = "protocols/relay" }
libp2p-rendezvous = { version = "0.14.0", path = "protocols/rendezvous" }
libp2p-upnp = { version = "0.2.0", path = "protocols/upnp" }
libp2p-request-response = { version = "0.26.0", path = "protocols/request-response" }
libp2p-server = { version = "0.12.3", path = "misc/server" }
libp2p-swarm = { version = "0.44.0", path = "swarm" }
libp2p-swarm-derive = { version = "0.34.0", path = "swarm-derive" }
libp2p-swarm-test = { version = "0.3.0", path = "swarm-test" }
libp2p-tcp = { version = "0.41.0", path = "transports/tcp" }
libp2p-tls = { version = "0.3.0", path = "transports/tls" }
libp2p-uds = { version = "0.40.0", path = "transports/uds" }
>>>>>>> 2a7291ac
libp2p-wasm-ext = { version = "0.40.0", path = "transports/wasm-ext" }
libp2p-webrtc = { version = "0.6.1-alpha", path = "transports/webrtc" }
libp2p-webrtc-utils = { version = "0.1.0", path = "misc/webrtc-utils" }
libp2p-webrtc-websys = { version = "0.2.0-alpha", path = "transports/webrtc-websys" }
libp2p-websocket = { version = "0.43.0", path = "transports/websocket" }
libp2p-websocket-websys = { version = "0.3.0", path = "transports/websocket-websys" }
libp2p-webtransport-websys = { version = "0.2.0", path = "transports/webtransport-websys" }
libp2p-yamux = { version = "0.45.0", path = "muxers/yamux" }
multistream-select = { version = "0.13.0", path = "misc/multistream-select" }
quick-protobuf-codec = { version = "0.2.0", path = "misc/quick-protobuf-codec" }
quickcheck = { package = "quickcheck-ext", path = "misc/quickcheck-ext" }
rw-stream-sink = { version = "0.4.0", path = "misc/rw-stream-sink" }
multiaddr = "0.18.0"
multihash = "0.19.1"

[patch.crates-io]

# Patch away `libp2p-idnentity` in our dependency tree with the workspace version.
# `libp2p-identity` is a leaf dependency and used within `rust-multiaddr` which is **not** part of the workspace.
# As a result, we cannot just reference the workspace version in our crates because the types would mismatch with what
# we import via `rust-multiaddr`.
# This is expected to stay here until we move `libp2p-identity` to a separate repository which makes the dependency relationship more obvious.
libp2p-identity = { path = "identity" }

[workspace.lints]
rust.unreachable_pub = "warn"
clippy.used_underscore_binding = "warn"
clippy.pedantic = "allow"
clippy.type_complexity = "allow"
clippy.unnecessary_wraps = "warn"

[workspace.metadata.release]
pre-release-hook = ["/bin/sh", '-c', '/bin/sh $WORKSPACE_ROOT/scripts/add-changelog-header.sh'] # Nested use of shell to expand variables.<|MERGE_RESOLUTION|>--- conflicted
+++ resolved
@@ -92,23 +92,6 @@
 libp2p-muxer-test-harness = { path = "muxers/test-harness" }
 libp2p-noise = { version = "0.44.0", path = "transports/noise" }
 libp2p-perf = { version = "0.2.0", path = "protocols/perf" }
-<<<<<<< HEAD
-libp2p-ping = { version = "0.43.2", path = "protocols/ping" }
-libp2p-plaintext = { version = "0.40.1", path = "transports/plaintext" }
-libp2p-pnet = { version = "0.23.1", path = "transports/pnet" }
-libp2p-quic = { version = "0.9.3", path = "transports/quic" }
-libp2p-relay = { version = "0.16.2", path = "protocols/relay" }
-libp2p-rendezvous = { version = "0.13.1", path = "protocols/rendezvous" }
-libp2p-upnp = { version = "0.1.1", path = "protocols/upnp" }
-libp2p-request-response = { version = "0.25.2", path = "protocols/request-response" }
-libp2p-server = { version = "0.12.3", path = "misc/server" }
-libp2p-swarm = { version = "0.43.7", path = "swarm" }
-libp2p-swarm-derive = { version = "0.33.0", path = "swarm-derive" }
-libp2p-swarm-test = { version = "0.2.0", path = "swarm-test" }
-libp2p-tcp = { version = "0.40.0", path = "transports/tcp" }
-libp2p-tls = { version = "0.2.1", path = "transports/tls" }
-libp2p-uds = { version = "0.39.0", path = "transports/uds" }
-=======
 libp2p-ping = { version = "0.44.0", path = "protocols/ping" }
 libp2p-plaintext = { version = "0.41.0", path = "transports/plaintext" }
 libp2p-pnet = { version = "0.24.0", path = "transports/pnet" }
@@ -124,7 +107,6 @@
 libp2p-tcp = { version = "0.41.0", path = "transports/tcp" }
 libp2p-tls = { version = "0.3.0", path = "transports/tls" }
 libp2p-uds = { version = "0.40.0", path = "transports/uds" }
->>>>>>> 2a7291ac
 libp2p-wasm-ext = { version = "0.40.0", path = "transports/wasm-ext" }
 libp2p-webrtc = { version = "0.6.1-alpha", path = "transports/webrtc" }
 libp2p-webrtc-utils = { version = "0.1.0", path = "misc/webrtc-utils" }
