[package]
name = "libp2p"
edition = "2018"
description = "Peer-to-peer networking library"
version = "0.31.0"
authors = ["Parity Technologies <admin@parity.io>"]
license = "MIT"
repository = "https://github.com/libp2p/rust-libp2p"
keywords = ["peer-to-peer", "libp2p", "networking"]
categories = ["network-programming", "asynchronous"]

[features]
default = [
    "deflate",
    "dns",
    "floodsub",
    "identify",
    "kad",
    "gossipsub",
    "mdns-async-std",
    "mplex",
    "noise",
    "ping",
    "plaintext",
    "pnet",
    "relay",
    "request-response",
    "secp256k1",
    "tcp-async-std",
    "uds",
    "wasm-ext",
    "websocket",
    "yamux",
]
deflate = ["libp2p-deflate"]
dns = ["libp2p-dns"]
floodsub = ["libp2p-floodsub"]
identify = ["libp2p-identify"]
kad = ["libp2p-kad"]
gossipsub = ["libp2p-gossipsub"]
mdns-async-std = ["libp2p-mdns", "libp2p-mdns/async-std"]
mdns-tokio = ["libp2p-mdns", "libp2p-mdns/tokio"]
mplex = ["libp2p-mplex"]
noise = ["libp2p-noise"]
ping = ["libp2p-ping"]
plaintext = ["libp2p-plaintext"]
pnet = ["libp2p-pnet"]
relay = ["libp2p-relay"]
request-response = ["libp2p-request-response"]
tcp-async-std = ["libp2p-tcp", "libp2p-tcp/async-std"]
tcp-tokio = ["libp2p-tcp", "libp2p-tcp/tokio"]
uds = ["libp2p-uds"]
wasm-ext = ["libp2p-wasm-ext"]
wasm-ext-websocket = ["wasm-ext", "libp2p-wasm-ext/websocket"]
websocket = ["libp2p-websocket"]
yamux = ["libp2p-yamux"]
secp256k1 = ["libp2p-core/secp256k1"]

[package.metadata.docs.rs]
all-features = true

[dependencies]
atomic = "0.5.0"
bytes = "0.5"
futures = "0.3.1"
lazy_static = "1.2"
libp2p-core = { version = "0.25.0", path = "core" }
libp2p-core-derive = { version = "0.20.2", path = "misc/core-derive" }
libp2p-floodsub = { version = "0.25.0", path = "protocols/floodsub", optional = true }
libp2p-gossipsub = { version = "0.25.0", path = "./protocols/gossipsub", optional = true }
libp2p-identify = { version = "0.25.0", path = "protocols/identify", optional = true }
libp2p-kad = { version = "0.26.0", path = "protocols/kad", optional = true }
libp2p-mplex = { version = "0.25.0", path = "muxers/mplex", optional = true }
libp2p-noise = { version = "0.27.0", path = "protocols/noise", optional = true }
libp2p-ping = { version = "0.25.0", path = "protocols/ping", optional = true }
libp2p-plaintext = { version = "0.25.0", path = "protocols/plaintext", optional = true }
libp2p-pnet = { version = "0.19.2", path = "protocols/pnet", optional = true }
<<<<<<< HEAD
libp2p-relay = { version = "0.1.0", path = "protocols/relay", optional = true }
libp2p-request-response = { version = "0.5.0", path = "protocols/request-response", optional = true }
libp2p-swarm = { version = "0.24.0", path = "swarm" }
libp2p-uds = { version = "0.24.0", path = "transports/uds", optional = true }
libp2p-wasm-ext = { version = "0.24.0", path = "transports/wasm-ext", optional = true }
libp2p-yamux = { version = "0.27.0", path = "muxers/yamux", optional = true }
=======
libp2p-request-response = { version = "0.6.0", path = "protocols/request-response", optional = true }
libp2p-swarm = { version = "0.25.0", path = "swarm" }
libp2p-uds = { version = "0.25.0", path = "transports/uds", optional = true }
libp2p-wasm-ext = { version = "0.25.0", path = "transports/wasm-ext", optional = true }
libp2p-yamux = { version = "0.28.0", path = "muxers/yamux", optional = true }
>>>>>>> cef75ab7
multiaddr = { package = "parity-multiaddr", version = "0.9.4", path = "misc/multiaddr" }
parking_lot = "0.11.0"
pin-project = "1.0.0"
smallvec = "1.0"
wasm-timer = "0.2.4"

[target.'cfg(not(any(target_os = "emscripten", target_os = "wasi", target_os = "unknown")))'.dependencies]
libp2p-deflate = { version = "0.25.0", path = "protocols/deflate", optional = true }
libp2p-dns = { version = "0.25.0", path = "transports/dns", optional = true }
libp2p-mdns = { version = "0.25.0", path = "protocols/mdns", optional = true }
libp2p-tcp = { version = "0.25.0", path = "transports/tcp", optional = true }
libp2p-websocket = { version = "0.26.0", path = "transports/websocket", optional = true }

[dev-dependencies]
async-std = "1.6.2"
env_logger = "0.8.1"
tokio = { version = "0.3", features = ["io-util", "io-std", "stream", "macros", "rt", "rt-multi-thread"] }

[workspace]
members = [
    "core",
    "misc/core-derive",
    "misc/multiaddr",
    "misc/multistream-select",
    "misc/peer-id-generator",
    "muxers/mplex",
    "muxers/yamux",
    "protocols/floodsub",
    "protocols/gossipsub",
    "protocols/identify",
    "protocols/kad",
    "protocols/mdns",
    "protocols/noise",
    "protocols/ping",
    "protocols/plaintext",
    "protocols/relay",
    "protocols/request-response",
    "protocols/secio",
    "swarm",
    "transports/dns",
    "transports/tcp",
    "transports/uds",
    "transports/websocket",
    "transports/wasm-ext"
]

[[example]]
name = "chat-tokio"
required-features = ["tcp-tokio", "mdns-tokio"]<|MERGE_RESOLUTION|>--- conflicted
+++ resolved
@@ -75,20 +75,12 @@
 libp2p-ping = { version = "0.25.0", path = "protocols/ping", optional = true }
 libp2p-plaintext = { version = "0.25.0", path = "protocols/plaintext", optional = true }
 libp2p-pnet = { version = "0.19.2", path = "protocols/pnet", optional = true }
-<<<<<<< HEAD
 libp2p-relay = { version = "0.1.0", path = "protocols/relay", optional = true }
-libp2p-request-response = { version = "0.5.0", path = "protocols/request-response", optional = true }
-libp2p-swarm = { version = "0.24.0", path = "swarm" }
-libp2p-uds = { version = "0.24.0", path = "transports/uds", optional = true }
-libp2p-wasm-ext = { version = "0.24.0", path = "transports/wasm-ext", optional = true }
-libp2p-yamux = { version = "0.27.0", path = "muxers/yamux", optional = true }
-=======
 libp2p-request-response = { version = "0.6.0", path = "protocols/request-response", optional = true }
 libp2p-swarm = { version = "0.25.0", path = "swarm" }
 libp2p-uds = { version = "0.25.0", path = "transports/uds", optional = true }
 libp2p-wasm-ext = { version = "0.25.0", path = "transports/wasm-ext", optional = true }
 libp2p-yamux = { version = "0.28.0", path = "muxers/yamux", optional = true }
->>>>>>> cef75ab7
 multiaddr = { package = "parity-multiaddr", version = "0.9.4", path = "misc/multiaddr" }
 parking_lot = "0.11.0"
 pin-project = "1.0.0"
