--- conflicted
+++ resolved
@@ -53,7 +53,7 @@
 tcp-async-io = ["libp2p-tcp", "libp2p-tcp/async-io"]
 tcp-tokio = ["libp2p-tcp", "libp2p-tcp/tokio"]
 uds = ["libp2p-uds"]
-wasm-bindgen = ["futures-timer/wasm-bindgen", "instant/wasm-bindgen", "parking_lot/wasm-bindgen", "getrandom/js", "rand/wasm-bindgen" ]
+wasm-bindgen = ["futures-timer/wasm-bindgen", "instant/wasm-bindgen", "parking_lot/wasm-bindgen", "getrandom/js", "rand/wasm-bindgen"]
 wasm-ext = ["libp2p-wasm-ext"]
 wasm-ext-websocket = ["wasm-ext", "libp2p-wasm-ext/websocket"]
 websocket = ["libp2p-websocket"]
@@ -65,43 +65,14 @@
 
 [dependencies]
 atomic = "0.5.0"
-<<<<<<< HEAD
-bytes = "1.1.0"
-futures = "0.3.17"
+bytes = "1"
+futures = "0.3.1"
 # Explicit dependency to be used in `wasm-bindgen` feature
 futures-timer = "3.0.2"
 # Explicit dependency to be used in `wasm-bindgen` feature
 getrandom = "0.2.3"
 # Explicit dependency to be used in `wasm-bindgen` feature
 instant = "0.1.11"
-lazy_static = "1.4.0"
-libp2p-core = { version = "0.30.0", path = "core",  default-features = false }
-libp2p-floodsub = { version = "0.31.0", path = "protocols/floodsub", optional = true }
-libp2p-gossipsub = { version = "0.33.0", path = "./protocols/gossipsub", optional = true }
-libp2p-identify = { version = "0.31.0", path = "protocols/identify", optional = true }
-libp2p-kad = { version = "0.32.0", path = "protocols/kad", optional = true }
-libp2p-metrics = { version = "0.1.0", path = "misc/metrics", optional = true }
-libp2p-mplex = { version = "0.30.0", path = "muxers/mplex", optional = true }
-libp2p-noise = { version = "0.33.0", path = "transports/noise", optional = true }
-libp2p-ping = { version = "0.31.0", path = "protocols/ping", optional = true }
-libp2p-plaintext = { version = "0.30.0", path = "transports/plaintext", optional = true }
-libp2p-pnet = { version = "0.22.0", path = "transports/pnet", optional = true }
-libp2p-relay = { version = "0.4.0", path = "protocols/relay", optional = true }
-libp2p-rendezvous = { version = "0.1.0", path = "protocols/rendezvous", optional = true }
-libp2p-request-response = { version = "0.13.0", path = "protocols/request-response", optional = true }
-libp2p-swarm = { version = "0.31.0", path = "swarm" }
-libp2p-swarm-derive = { version = "0.25.0", path = "swarm-derive" }
-libp2p-uds = { version = "0.30.0", path = "transports/uds", optional = true }
-libp2p-wasm-ext = { version = "0.30.0", path = "transports/wasm-ext", default-features = false, optional = true }
-libp2p-yamux = { version = "0.34.0", path = "muxers/yamux", optional = true }
-multiaddr = "0.13.0"
-# Explicit dependency to be used in `wasm-bindgen` feature
-parking_lot = "0.11.2"
-pin-project = "1.0.8"
-rand = "0.7.3"
-=======
-bytes = "1"
-futures = "0.3.1"
 lazy_static = "1.2"
 libp2p-core = { version = "0.30.0-rc.1", path = "core",  default-features = false }
 libp2p-floodsub = { version = "0.31.0-rc.1", path = "protocols/floodsub", optional = true }
@@ -123,9 +94,11 @@
 libp2p-wasm-ext = { version = "0.30.0-rc.1", path = "transports/wasm-ext", default-features = false, optional = true }
 libp2p-yamux = { version = "0.34.0-rc.1", path = "muxers/yamux", optional = true }
 multiaddr = { version = "0.13.0-rc.1" }
-parking_lot = "0.11.0"
+# Explicit dependency to be used in `wasm-bindgen` feature
+parking_lot = "0.11.2"
 pin-project = "1.0.0"
->>>>>>> a430e6bf
+# Explicit dependency to be used in `wasm-bindgen` feature
+rand = "0.7.3"
 smallvec = "1.6.1"
 
 [target.'cfg(not(any(target_os = "emscripten", target_os = "wasi", target_os = "unknown")))'.dependencies]
@@ -136,11 +109,11 @@
 libp2p-websocket = { version = "0.31.0-rc.1", path = "transports/websocket", optional = true }
 
 [dev-dependencies]
-async-std = { version = "1.10.0", features = ["attributes"] }
-async-trait = "0.1.51"
+async-std = { version = "1.6.2", features = ["attributes"] }
+async-trait = "0.1"
 env_logger = "0.9.0"
-structopt = "0.3.23"
-tokio = { version = "1.12.0", features = ["io-util", "io-std", "macros", "rt", "rt-multi-thread"] }
+structopt = "0.3.21"
+tokio = { version = "1.0.1", features = ["io-util", "io-std", "macros", "rt", "rt-multi-thread"] }
 
 [workspace]
 resolver = "2"
