--- conflicted
+++ resolved
@@ -93,13 +93,8 @@
 libp2p-ping = { version = "0.44.0", path = "protocols/ping" }
 libp2p-plaintext = { version = "0.41.0", path = "transports/plaintext" }
 libp2p-pnet = { version = "0.24.0", path = "transports/pnet" }
-<<<<<<< HEAD
-libp2p-quic = { version = "0.10.0", path = "transports/quic" }
 libp2p-relay = { version = "0.17.1", path = "protocols/relay" }
-=======
 libp2p-quic = { version = "0.10.1", path = "transports/quic" }
-libp2p-relay = { version = "0.17.0", path = "protocols/relay" }
->>>>>>> 7d982f73
 libp2p-rendezvous = { version = "0.14.0", path = "protocols/rendezvous" }
 libp2p-request-response = { version = "0.26.0", path = "protocols/request-response" }
 libp2p-server = { version = "0.12.4", path = "misc/server" }
