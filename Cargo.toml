[workspace]
members = [
    "core",
    "examples/autonat",
    "examples/browser-webrtc",
    "examples/chat",
    "examples/dcutr",
    "examples/distributed-key-value-store",
    "examples/file-sharing",
    "examples/identify",
    "examples/ipfs-kad",
    "examples/ipfs-private",
    "examples/metrics",
    "examples/ping",
    "examples/relay-server",
    "examples/rendezvous",
    "examples/stream",
    "examples/upnp",
    "hole-punching-tests",
    "identity",
    "interop-tests",
    "misc/allow-block-list",
    "misc/connection-limits",
    "misc/keygen",
    "misc/memory-connection-limits",
    "misc/metrics",
    "misc/multistream-select",
    "misc/quick-protobuf-codec",
    "misc/quickcheck-ext",
    "misc/rw-stream-sink",
    "misc/server",
    "misc/webrtc-utils",
    "muxers/mplex",
    "muxers/test-harness",
    "muxers/yamux",
    "protocols/autonat",
    "protocols/dcutr",
    "protocols/floodsub",
    "protocols/gossipsub",
    "protocols/identify",
    "protocols/kad",
    "protocols/mdns",
    "protocols/perf",
    "protocols/ping",
    "protocols/relay",
    "protocols/rendezvous",
    "protocols/request-response",
    "protocols/stream",
    "protocols/upnp",
    "swarm-derive",
    "swarm-test",
    "swarm",
    "transports/dns",
    "transports/noise",
    "transports/plaintext",
    "transports/pnet",
    "transports/quic",
    "transports/tcp",
    "transports/tls",
    "transports/uds",
    "transports/webrtc-websys",
    "transports/webrtc",
    "transports/websocket-websys",
    "transports/websocket",
    "transports/webtransport-websys",
    "wasm-tests/webtransport-tests",
]
resolver = "2"

[workspace.package]
rust-version = "1.75.0"

[workspace.dependencies]
asynchronous-codec = { version = "0.7.0" }
futures-bounded = { version = "0.2.3" }
libp2p = { version = "0.54.0", path = "libp2p" }
libp2p-allow-block-list = { version = "0.3.0", path = "misc/allow-block-list" }
libp2p-autonat = { version = "0.12.1", path = "protocols/autonat" }
libp2p-connection-limits = { version = "0.3.1", path = "misc/connection-limits" }
libp2p-core = { version = "0.41.3", path = "core" }
libp2p-dcutr = { version = "0.11.1", path = "protocols/dcutr" }
libp2p-dns = { version = "0.41.1", path = "transports/dns" }
libp2p-floodsub = { version = "0.44.0", path = "protocols/floodsub" }
libp2p-gossipsub = { version = "0.46.2", path = "protocols/gossipsub" }
libp2p-identify = { version = "0.44.2", path = "protocols/identify" }
libp2p-identity = { version = "0.2.8" }
libp2p-kad = { version = "0.46.0", path = "protocols/kad" }
libp2p-mdns = { version = "0.45.1", path = "protocols/mdns" }
libp2p-memory-connection-limits = { version = "0.2.0", path = "misc/memory-connection-limits" }
libp2p-metrics = { version = "0.14.2", path = "misc/metrics" }
libp2p-mplex = { version = "0.41.0", path = "muxers/mplex" }
libp2p-muxer-test-harness = { path = "muxers/test-harness" }
libp2p-noise = { version = "0.44.0", path = "transports/noise" }
libp2p-perf = { version = "0.3.1", path = "protocols/perf" }
libp2p-ping = { version = "0.44.1", path = "protocols/ping" }
libp2p-plaintext = { version = "0.41.0", path = "transports/plaintext" }
libp2p-pnet = { version = "0.24.0", path = "transports/pnet" }
<<<<<<< HEAD
libp2p-quic = { version = "0.10.2", path = "transports/quic" }
libp2p-relay = { version = "0.17.3", path = "protocols/relay" }
libp2p-rendezvous = { version = "0.14.1", path = "protocols/rendezvous" }
=======
libp2p-quic = { version = "0.10.3", path = "transports/quic" }
libp2p-relay = { version = "0.17.2", path = "protocols/relay" }
libp2p-rendezvous = { version = "0.14.0", path = "protocols/rendezvous" }
>>>>>>> 1aa016e1
libp2p-request-response = { version = "0.26.2", path = "protocols/request-response" }
libp2p-server = { version = "0.12.7", path = "misc/server" }
libp2p-stream = { version = "0.1.0-alpha.1", path = "protocols/stream" }
libp2p-swarm = { version = "0.44.2", path = "swarm" }
libp2p-swarm-derive = { version = "=0.34.2", path = "swarm-derive" } # `libp2p-swarm-derive` may not be compatible with different `libp2p-swarm` non-breaking releases. E.g. `libp2p-swarm` might introduce a new enum variant `FromSwarm` (which is `#[non-exhaustive]`) in a non-breaking release. Older versions of `libp2p-swarm-derive` would not forward this enum variant within the `NetworkBehaviour` hierarchy. Thus the version pinning is required.
libp2p-swarm-test = { version = "0.3.0", path = "swarm-test" }
libp2p-tcp = { version = "0.41.0", path = "transports/tcp" }
libp2p-tls = { version = "0.3.0", path = "transports/tls" }
libp2p-uds = { version = "0.40.0", path = "transports/uds" }
libp2p-upnp = { version = "0.2.2", path = "protocols/upnp" }
libp2p-webrtc = { version = "0.7.1-alpha", path = "transports/webrtc" }
libp2p-webrtc-utils = { version = "0.2.0", path = "misc/webrtc-utils" }
libp2p-webrtc-websys = { version = "0.3.0-alpha", path = "transports/webrtc-websys" }
libp2p-websocket = { version = "0.43.0", path = "transports/websocket" }
libp2p-websocket-websys = { version = "0.3.2", path = "transports/websocket-websys" }
libp2p-webtransport-websys = { version = "0.2.0", path = "transports/webtransport-websys" }
libp2p-yamux = { version = "0.45.1", path = "muxers/yamux" }
multiaddr = "0.18.1"
multihash = "0.19.1"
multistream-select = { version = "0.13.0", path = "misc/multistream-select" }
prometheus-client = "0.22.2"
quick-protobuf-codec = { version = "0.3.1", path = "misc/quick-protobuf-codec" }
quickcheck = { package = "quickcheck-ext", path = "misc/quickcheck-ext" }
rw-stream-sink = { version = "0.4.0", path = "misc/rw-stream-sink" }
unsigned-varint = { version = "0.8.0" }
tokio = { version = "1.37", default-features = false }
tracing = "0.1.37"
futures = "0.3.30"
<<<<<<< HEAD
web-time = "1.1.0"
=======
ring = "0.17.8"
>>>>>>> 1aa016e1

[patch.crates-io]

# Patch away `libp2p-identity` in our dependency tree with the workspace version.
# `libp2p-identity` is a leaf dependency and used within `rust-multiaddr` which is **not** part of the workspace.
# As a result, we cannot just reference the workspace version in our crates because the types would mismatch with what
# we import via `rust-multiaddr`.
# This is expected to stay here until we move `libp2p-identity` to a separate repository which makes the dependency relationship more obvious.
libp2p-identity = { path = "identity" }

[workspace.lints]
rust.unreachable_pub = "warn"
clippy.used_underscore_binding = "warn"
clippy.pedantic = "allow"
clippy.type_complexity = "allow"
clippy.unnecessary_wraps = "warn"
clippy.manual_let_else = "warn"
clippy.dbg_macro = "warn"

[workspace.metadata.release]
pre-release-hook = ["/bin/sh", '-c', '/bin/sh $WORKSPACE_ROOT/scripts/add-changelog-header.sh'] # Nested use of shell to expand variables.<|MERGE_RESOLUTION|>--- conflicted
+++ resolved
@@ -95,15 +95,9 @@
 libp2p-ping = { version = "0.44.1", path = "protocols/ping" }
 libp2p-plaintext = { version = "0.41.0", path = "transports/plaintext" }
 libp2p-pnet = { version = "0.24.0", path = "transports/pnet" }
-<<<<<<< HEAD
-libp2p-quic = { version = "0.10.2", path = "transports/quic" }
+libp2p-quic = { version = "0.10.3", path = "transports/quic" }
 libp2p-relay = { version = "0.17.3", path = "protocols/relay" }
 libp2p-rendezvous = { version = "0.14.1", path = "protocols/rendezvous" }
-=======
-libp2p-quic = { version = "0.10.3", path = "transports/quic" }
-libp2p-relay = { version = "0.17.2", path = "protocols/relay" }
-libp2p-rendezvous = { version = "0.14.0", path = "protocols/rendezvous" }
->>>>>>> 1aa016e1
 libp2p-request-response = { version = "0.26.2", path = "protocols/request-response" }
 libp2p-server = { version = "0.12.7", path = "misc/server" }
 libp2p-stream = { version = "0.1.0-alpha.1", path = "protocols/stream" }
@@ -132,11 +126,8 @@
 tokio = { version = "1.37", default-features = false }
 tracing = "0.1.37"
 futures = "0.3.30"
-<<<<<<< HEAD
 web-time = "1.1.0"
-=======
 ring = "0.17.8"
->>>>>>> 1aa016e1
 
 [patch.crates-io]
 
