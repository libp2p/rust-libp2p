--- conflicted
+++ resolved
@@ -132,12 +132,8 @@
 [dev-dependencies]
 async-std = { version = "1.6.2", features = ["attributes"] }
 async-trait = "0.1"
-<<<<<<< HEAD
-=======
 env_logger = "0.10.0"
->>>>>>> 5755942d
 clap = { version = "4.0.13", features = ["derive"] }
-env_logger = "0.9.0"
 tokio = { version = "1.15", features = ["io-util", "io-std", "macros", "rt", "rt-multi-thread"] }
 
 [workspace]
