--- conflicted
+++ resolved
@@ -100,13 +100,8 @@
 lazy_static = "1.2"
 
 libp2p-autonat = { version = "0.8.0", path = "protocols/autonat", optional = true }
-<<<<<<< HEAD
-libp2p-core = { version = "0.37.1", path = "core" }
+libp2p-core = { version = "0.37.0", path = "core" }
 libp2p-dcutr = { version = "0.7.0", path = "protocols/dcutr", optional = true }
-=======
-libp2p-core = { version = "0.37.0", path = "core" }
-libp2p-dcutr = { version = "0.7.0", path = "protocols/dcutr",  optional = true }
->>>>>>> ece25973
 libp2p-floodsub = { version = "0.40.1", path = "protocols/floodsub", optional = true }
 libp2p-identify = { version = "0.40.0", path = "protocols/identify", optional = true }
 libp2p-kad = { version = "0.41.0", path = "protocols/kad", optional = true }
