--- conflicted
+++ resolved
@@ -117,11 +117,7 @@
 multihash = "0.19.1"
 multistream-select = { version = "0.13.0", path = "misc/multistream-select" }
 prometheus-client = "0.22.0"
-<<<<<<< HEAD
-quick-protobuf-codec = { version = "0.2.1", path = "misc/quick-protobuf-codec" }
-=======
-quick-protobuf-codec = { version = "0.3.0", path = "misc/quick-protobuf-codec" }
->>>>>>> 0ceb6580
+quick-protobuf-codec = { version = "0.3.1", path = "misc/quick-protobuf-codec" }
 quickcheck = { package = "quickcheck-ext", path = "misc/quickcheck-ext" }
 rw-stream-sink = { version = "0.4.0", path = "misc/rw-stream-sink" }
 unsigned-varint = { version = "0.8.0" }
