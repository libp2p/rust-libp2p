[workspace]
members = [
    "core",
    "examples/autonat",
    "examples/autonatv2",
    "examples/browser-webrtc",
    "examples/chat",
    "examples/dcutr",
    "examples/distributed-key-value-store",
    "examples/file-sharing",
    "examples/identify",
    "examples/ipfs-kad",
    "examples/ipfs-private",
    "examples/metrics",
    "examples/ping",
    "examples/relay-server",
    "examples/rendezvous",
    "examples/stream",
    "examples/upnp",
    "hole-punching-tests",
    "identity",
    "interop-tests",
    "misc/allow-block-list",
    "misc/connection-limits",
    "misc/keygen",
    "misc/memory-connection-limits",
    "misc/metrics",
    "misc/multistream-select",
    "misc/peer-store",
    "misc/quick-protobuf-codec",
    "misc/quickcheck-ext",
    "misc/rw-stream-sink",
    "misc/server",
    "misc/webrtc-utils",
    "muxers/mplex",
    "muxers/test-harness",
    "muxers/yamux",
    "protocols/autonat",
    "protocols/dcutr",
    "protocols/floodsub",
    "protocols/gossipsub",
    "protocols/identify",
    "protocols/kad",
    "protocols/mdns",
    "protocols/perf",
    "protocols/ping",
    "protocols/relay",
    "protocols/rendezvous",
    "protocols/request-response",
    "protocols/stream",
    "protocols/upnp",
    "swarm-derive",
    "swarm-test",
    "swarm",
    "transports/dns",
    "transports/noise",
    "transports/plaintext",
    "transports/pnet",
    "transports/quic",
    "transports/tcp",
    "transports/tls",
    "transports/uds",
    "transports/webrtc-websys",
    "transports/webrtc",
    "transports/websocket-websys",
    "transports/websocket",
    "transports/webtransport-websys",
    "wasm-tests/webtransport-tests",
]
resolver = "2"

[workspace.package]
rust-version = "1.85.0"
<<<<<<< HEAD
=======
edition = "2024"
>>>>>>> aa9841de

[workspace.dependencies]
libp2p = { version = "0.55.1", path = "libp2p" }
libp2p-allow-block-list = { version = "0.5.0", path = "misc/allow-block-list" }
libp2p-autonat = { version = "0.14.1", path = "protocols/autonat" }
libp2p-connection-limits = { version = "0.5.1", path = "misc/connection-limits" }
libp2p-core = { version = "0.43.1", path = "core" }
libp2p-dcutr = { version = "0.13.0", path = "protocols/dcutr" }
libp2p-dns = { version = "0.43.0", path = "transports/dns" }
libp2p-floodsub = { version = "0.46.1", path = "protocols/floodsub" }
libp2p-gossipsub = { version = "0.49.0", path = "protocols/gossipsub" }
libp2p-identify = { version = "0.47.0", path = "protocols/identify" }
libp2p-identity = { version = "0.2.10" }
libp2p-kad = { version = "0.47.0", path = "protocols/kad" }
libp2p-mdns = { version = "0.47.0", path = "protocols/mdns" }
libp2p-memory-connection-limits = { version = "0.4.0", path = "misc/memory-connection-limits" }
libp2p-metrics = { version = "0.16.1", path = "misc/metrics" }
libp2p-mplex = { version = "0.43.1", path = "muxers/mplex" }
libp2p-noise = { version = "0.46.1", path = "transports/noise" }
libp2p-peer-store = { version = "0.1.0", path = "misc/peer-store" }
libp2p-perf = { version = "0.4.0", path = "protocols/perf" }
libp2p-ping = { version = "0.46.0", path = "protocols/ping" }
libp2p-plaintext = { version = "0.43.0", path = "transports/plaintext" }
libp2p-pnet = { version = "0.26.0", path = "transports/pnet" }
libp2p-quic = { version = "0.12.1", path = "transports/quic" }
libp2p-relay = { version = "0.20.0", path = "protocols/relay" }
libp2p-rendezvous = { version = "0.16.1", path = "protocols/rendezvous" }
libp2p-request-response = { version = "0.28.1", path = "protocols/request-response" }
libp2p-server = { version = "0.12.7", path = "misc/server" }
libp2p-stream = { version = "0.3.0-alpha", path = "protocols/stream" }
libp2p-swarm = { version = "0.47.0", path = "swarm" }
libp2p-swarm-derive = { version = "=0.35.1", path = "swarm-derive" } # `libp2p-swarm-derive` may not be compatible with different `libp2p-swarm` non-breaking releases. E.g. `libp2p-swarm` might introduce a new enum variant `FromSwarm` (which is `#[non-exhaustive]`) in a non-breaking release. Older versions of `libp2p-swarm-derive` would not forward this enum variant within the `NetworkBehaviour` hierarchy. Thus the version pinning is required.
libp2p-swarm-test = { version = "0.5.0", path = "swarm-test" }
libp2p-tcp = { version = "0.43.0", path = "transports/tcp" }
libp2p-tls = { version = "0.6.1", path = "transports/tls" }
libp2p-uds = { version = "0.42.0", path = "transports/uds" }
libp2p-upnp = { version = "0.4.0", path = "protocols/upnp" }
libp2p-webrtc = { version = "0.9.0-alpha", path = "transports/webrtc" }
libp2p-webrtc-utils = { version = "0.4.0", path = "misc/webrtc-utils" }
libp2p-webrtc-websys = { version = "0.4.0", path = "transports/webrtc-websys" }
libp2p-websocket = { version = "0.45.1", path = "transports/websocket" }
libp2p-websocket-websys = { version = "0.5.0", path = "transports/websocket-websys" }
libp2p-webtransport-websys = { version = "0.5.1", path = "transports/webtransport-websys" }
libp2p-yamux = { version = "0.47.0", path = "muxers/yamux" }

# External dependencies
async-std-resolver = { version = "0.25.0-alpha.4", default-features = false }
asynchronous-codec = { version = "0.7.0" }
env_logger = "0.11"
futures = "0.3.30"
futures-bounded = { version = "0.2.4" }
futures-rustls = { version = "0.26.0", default-features = false }
getrandom = "0.2"
if-watch = "3.2.1"
hickory-proto = { version = "0.25.0-alpha.4", default-features = false }
hickory-resolver = { version = "0.25.0-alpha.4", default-features = false }
multiaddr = "0.18.1"
multihash = "0.19.1"
multistream-select = { version = "0.13.0", path = "misc/multistream-select" }
prometheus-client = "0.22.2"
quick-protobuf-codec = { version = "0.3.1", path = "misc/quick-protobuf-codec" }
quickcheck = { package = "quickcheck-ext", path = "misc/quickcheck-ext" }
rcgen = "0.13"
ring = "0.17.12"
rw-stream-sink = { version = "0.4.0", path = "misc/rw-stream-sink" }
thiserror = "2"
tokio = { version = "1.38", default-features = false }
tracing = "0.1.41"
tracing-subscriber = "0.3.19"
unsigned-varint = { version = "0.8.0" }
web-time = "1.1.0"
hashlink = "0.9.0"

[patch.crates-io]

# Patch away `libp2p-identity` in our dependency tree with the workspace version.
# `libp2p-identity` is a leaf dependency and used within `rust-multiaddr` which is **not** part of the workspace.
# As a result, we cannot just reference the workspace version in our crates because the types would mismatch with what
# we import via `rust-multiaddr`.
# This is expected to stay here until we move `libp2p-identity` to a separate repository which makes the dependency relationship more obvious.
libp2p-identity = { path = "identity" }

[workspace.lints]
rust.unreachable_pub = "warn"
clippy.used_underscore_binding = "warn"
clippy.pedantic = { level = "allow", priority = -1 }
clippy.type_complexity = "allow"
clippy.unnecessary_wraps = "warn"
clippy.manual_let_else = "warn"
clippy.dbg_macro = "warn"

[workspace.metadata.release]
pre-release-hook = [
    "/bin/sh",
    '-c',
    '/bin/sh $WORKSPACE_ROOT/scripts/add-changelog-header.sh',
] # Nested use of shell to expand variables.<|MERGE_RESOLUTION|>--- conflicted
+++ resolved
@@ -71,10 +71,7 @@
 
 [workspace.package]
 rust-version = "1.85.0"
-<<<<<<< HEAD
-=======
 edition = "2024"
->>>>>>> aa9841de
 
 [workspace.dependencies]
 libp2p = { version = "0.55.1", path = "libp2p" }
