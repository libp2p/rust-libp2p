[package]
name = "libp2p"
edition = "2018"
description = "Peer-to-peer networking library"
version = "0.19.0"
authors = ["Parity Technologies <admin@parity.io>"]
license = "MIT"
repository = "https://github.com/libp2p/rust-libp2p"
keywords = ["peer-to-peer", "libp2p", "networking"]
categories = ["network-programming", "asynchronous"]

[features]
default = [
    "deflate",
    "dns",
    "floodsub",
    "identify",
    "kad",
    "gossipsub",
    "mdns",
    "mplex",
    "noise",
    "ping",
    "plaintext",
    "pnet",
    "secio",
    "secp256k1",
    "tcp-async-std",
    "uds",
    "wasm-ext",
    "websocket",
    "yamux",
]
deflate = ["libp2p-deflate"]
dns = ["libp2p-dns"]
floodsub = ["libp2p-floodsub"]
identify = ["libp2p-identify"]
kad = ["libp2p-kad"]
gossipsub = ["libp2p-gossipsub"]
mdns = ["libp2p-mdns"]
mplex = ["libp2p-mplex"]
noise = ["libp2p-noise"]
ping = ["libp2p-ping"]
plaintext = ["libp2p-plaintext"]
pnet = ["libp2p-pnet"]
secio = ["libp2p-secio"]
tcp-async-std = ["libp2p-tcp", "libp2p-tcp/async-std"]
tcp-tokio = ["libp2p-tcp", "libp2p-tcp/tokio"]
uds = ["libp2p-uds"]
wasm-ext = ["libp2p-wasm-ext"]
websocket = ["libp2p-websocket"]
yamux = ["libp2p-yamux"]
secp256k1 = ["libp2p-core/secp256k1", "libp2p-secio/secp256k1"]
tracing = ["libp2p-quic/tracing"]

[dependencies]
bytes = "0.5"
futures = "0.3.1"
multiaddr = { package = "parity-multiaddr", version = "0.9.0", path = "misc/multiaddr" }
multihash = "0.11.0"
lazy_static = "1.2"
libp2p-mplex = { version = "0.19.0", path = "muxers/mplex", optional = true }
libp2p-identify = { version = "0.19.0", path = "protocols/identify", optional = true }
libp2p-kad = { version = "0.19.0", path = "protocols/kad", optional = true }
libp2p-floodsub = { version = "0.19.0", path = "protocols/floodsub", optional = true }
libp2p-gossipsub = { version = "0.19.0", path = "./protocols/gossipsub", optional = true }
libp2p-ping = { version = "0.19.0", path = "protocols/ping", optional = true }
libp2p-plaintext = { version = "0.19.0", path = "protocols/plaintext", optional = true }
libp2p-pnet = { version = "0.19.0", path = "protocols/pnet", optional = true }
libp2p-core = { version = "0.19.0", path = "core" }
libp2p-core-derive = { version = "0.19.0", path = "misc/core-derive" }
libp2p-secio = { version = "0.19.0", path = "protocols/secio", default-features = false, optional = true }
libp2p-swarm = { version = "0.19.0", path = "swarm" }
libp2p-uds = { version = "0.19.0", path = "transports/uds", optional = true }
libp2p-wasm-ext = { version = "0.19.0", path = "transports/wasm-ext", optional = true }
libp2p-yamux = { version = "0.19.0", path = "muxers/yamux", optional = true }
libp2p-noise = { version = "0.19.0", path = "protocols/noise", optional = true }
parking_lot = "0.10.0"
pin-project = "0.4.6"
smallvec = "1.0"
wasm-timer = "0.2.4"

[target.'cfg(not(any(target_os = "emscripten", target_os = "unknown")))'.dependencies]
<<<<<<< HEAD
libp2p-deflate = { version = "0.18.0", path = "protocols/deflate", optional = true }
libp2p-dns = { version = "0.18.0", path = "transports/dns", optional = true }
libp2p-mdns = { version = "0.18.0", path = "protocols/mdns", optional = true }
libp2p-quic = { version = "0.18.0", path = "transports/quic", optional = true }
libp2p-tcp = { version = "0.18.0", path = "transports/tcp", optional = true }
libp2p-websocket = { version = "0.18.0", path = "transports/websocket", optional = true }
=======
libp2p-deflate = { version = "0.19.0", path = "protocols/deflate", optional = true }
libp2p-dns = { version = "0.19.0", path = "transports/dns", optional = true }
libp2p-mdns = { version = "0.19.0", path = "protocols/mdns", optional = true }
libp2p-tcp = { version = "0.19.0", path = "transports/tcp", optional = true }
libp2p-websocket = { version = "0.19.0", path = "transports/websocket", optional = true }
>>>>>>> 34faf945

[dev-dependencies]
async-std = "1.0"
env_logger = "0.7.1"

[workspace]
members = [
    "core",
    "misc/core-derive",
    "misc/multiaddr",
    "misc/multistream-select",
    "misc/peer-id-generator",
    "misc/x509",
    "muxers/mplex",
    "muxers/yamux",
    "protocols/floodsub",
    "protocols/gossipsub",
    "protocols/identify",
    "protocols/kad",
    "protocols/mdns",
    "protocols/noise",
    "protocols/ping",
    "protocols/plaintext",
    "protocols/secio",
    "swarm",
    "transports/dns",
    "transports/quic",
    "transports/tcp",
    "transports/uds",
    "transports/wasm-ext",
    "transports/websocket",
]

[patch.crates-io]
rustls = { git = "https://github.com/ctz/rustls" }
quinn-proto = { git = "https://github.com/djc/quinn" }<|MERGE_RESOLUTION|>--- conflicted
+++ resolved
@@ -81,20 +81,12 @@
 wasm-timer = "0.2.4"
 
 [target.'cfg(not(any(target_os = "emscripten", target_os = "unknown")))'.dependencies]
-<<<<<<< HEAD
-libp2p-deflate = { version = "0.18.0", path = "protocols/deflate", optional = true }
-libp2p-dns = { version = "0.18.0", path = "transports/dns", optional = true }
-libp2p-mdns = { version = "0.18.0", path = "protocols/mdns", optional = true }
-libp2p-quic = { version = "0.18.0", path = "transports/quic", optional = true }
-libp2p-tcp = { version = "0.18.0", path = "transports/tcp", optional = true }
-libp2p-websocket = { version = "0.18.0", path = "transports/websocket", optional = true }
-=======
 libp2p-deflate = { version = "0.19.0", path = "protocols/deflate", optional = true }
 libp2p-dns = { version = "0.19.0", path = "transports/dns", optional = true }
 libp2p-mdns = { version = "0.19.0", path = "protocols/mdns", optional = true }
+libp2p-quic = { version = "0.19.0", path = "transports/quic", optional = true }
 libp2p-tcp = { version = "0.19.0", path = "transports/tcp", optional = true }
 libp2p-websocket = { version = "0.19.0", path = "transports/websocket", optional = true }
->>>>>>> 34faf945
 
 [dev-dependencies]
 async-std = "1.0"
