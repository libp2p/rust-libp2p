[package]
name = "libp2p"
edition = "2021"
rust-version = "1.60.0"
description = "Peer-to-peer networking library"
version = "0.49.0"
authors = ["Parity Technologies <admin@parity.io>"]
license = "MIT"
repository = "https://github.com/libp2p/rust-libp2p"
keywords = ["peer-to-peer", "libp2p", "networking"]
categories = ["network-programming", "asynchronous"]

[features]
default = [
    "autonat",
    "deflate",
    "dns-async-std",
    "floodsub",
    "identify",
    "kad",
    "gossipsub",
    "mdns-async-io",
    "mplex",
    "noise",
    "ping",
    "plaintext",
    "pnet",
    "relay",
    "request-response",
    "rendezvous",
    "rsa",
    "secp256k1",
    "tcp-async-io",
    "uds",
    "wasm-ext",
    "websocket",
    "yamux",
]

autonat = ["dep:libp2p-autonat"]
dcutr = ["dep:libp2p-dcutr", "libp2p-metrics?/dcutr"]
deflate = ["dep:libp2p-deflate"]
dns-async-std = ["dep:libp2p-dns", "libp2p-dns?/async-std"]
dns-tokio = ["dep:libp2p-dns", "libp2p-dns?/tokio"]
floodsub = ["dep:libp2p-floodsub"]
identify = ["dep:libp2p-identify", "libp2p-metrics?/identify"]
kad = ["dep:libp2p-kad", "libp2p-metrics?/kad"]
gossipsub = ["dep:libp2p-gossipsub", "libp2p-metrics?/gossipsub"]
metrics = ["dep:libp2p-metrics"]
mdns-async-io = ["dep:libp2p-mdns", "libp2p-mdns?/async-io"]
mdns-tokio = ["dep:libp2p-mdns", "libp2p-mdns?/tokio"]
mplex = ["dep:libp2p-mplex"]
noise = ["dep:libp2p-noise"]
ping = ["dep:libp2p-ping", "libp2p-metrics?/ping"]
plaintext = ["dep:libp2p-plaintext"]
pnet = ["dep:libp2p-pnet"]
relay = ["dep:libp2p-relay", "libp2p-metrics?/relay"]
request-response = ["dep:libp2p-request-response"]
rendezvous = ["dep:libp2p-rendezvous"]
tcp-async-io = ["dep:libp2p-tcp", "libp2p-tcp?/async-io"]
tcp-tokio = ["dep:libp2p-tcp", "libp2p-tcp?/tokio"]
uds = ["dep:libp2p-uds"]
wasm-bindgen = ["futures-timer/wasm-bindgen", "instant/wasm-bindgen", "getrandom/js", "rand/wasm-bindgen"]
wasm-ext = ["dep:libp2p-wasm-ext"]
wasm-ext-websocket = ["wasm-ext", "libp2p-wasm-ext?/websocket"]
websocket = ["dep:libp2p-websocket"]
yamux = ["dep:libp2p-yamux"]
secp256k1 = ["libp2p-core/secp256k1"]
rsa = ["libp2p-core/rsa"]
serde = ["libp2p-core/serde", "libp2p-kad?/serde", "libp2p-gossipsub?/serde"]

[package.metadata.docs.rs]
all-features = true

[dependencies]
bytes = "1"
futures = "0.3.1"
futures-timer = "3.0.2" # Explicit dependency to be used in `wasm-bindgen` feature
getrandom = "0.2.3" # Explicit dependency to be used in `wasm-bindgen` feature
instant = "0.1.11" # Explicit dependency to be used in `wasm-bindgen` feature
lazy_static = "1.2"

libp2p-autonat = { version = "0.7.0", path = "protocols/autonat", optional = true }
libp2p-core = { version = "0.36.0", path = "core",  default-features = false }
libp2p-dcutr = { version = "0.6.0", path = "protocols/dcutr",  optional = true }
libp2p-floodsub = { version = "0.39.0", path = "protocols/floodsub", optional = true }
libp2p-identify = { version = "0.39.0", path = "protocols/identify", optional = true }
libp2p-kad = { version = "0.41.0", path = "protocols/kad", optional = true }
libp2p-metrics = { version = "0.10.0", path = "misc/metrics", optional = true }
libp2p-mplex = { version = "0.36.0", path = "muxers/mplex", optional = true }
libp2p-noise = { version = "0.39.1", path = "transports/noise", optional = true }
libp2p-ping = { version = "0.39.0", path = "protocols/ping", optional = true }
libp2p-plaintext = { version = "0.36.0", path = "transports/plaintext", optional = true }
libp2p-pnet = { version = "0.22.0", path = "transports/pnet", optional = true }
libp2p-relay = { version = "0.12.0", path = "protocols/relay", optional = true }
libp2p-rendezvous = { version = "0.9.0", path = "protocols/rendezvous", optional = true }
libp2p-request-response = { version = "0.21.0", path = "protocols/request-response", optional = true }
libp2p-swarm = { version = "0.39.0", path = "swarm" }
<<<<<<< HEAD
libp2p-swarm-derive = { version = "0.30.0", path = "swarm-derive" }
libp2p-uds = { version = "0.34.0", path = "transports/uds", optional = true }
libp2p-wasm-ext = { version = "0.35.0", path = "transports/wasm-ext", default-features = false, optional = true }
libp2p-yamux = { version = "0.39.1", path = "muxers/yamux", optional = true }
=======
libp2p-swarm-derive = { version = "0.30.1", path = "swarm-derive" }
libp2p-uds = { version = "0.35.0", path = "transports/uds", optional = true }
libp2p-wasm-ext = { version = "0.36.0", path = "transports/wasm-ext", default-features = false, optional = true }
libp2p-yamux = { version = "0.40.0", path = "muxers/yamux", optional = true }
>>>>>>> 2025de3e
multiaddr = { version = "0.14.0" }
parking_lot = "0.12.0"
pin-project = "1.0.0"
rand = "0.7.3" # Explicit dependency to be used in `wasm-bindgen` feature
smallvec = "1.6.1"

[target.'cfg(not(any(target_os = "emscripten", target_os = "wasi", target_os = "unknown")))'.dependencies]
libp2p-deflate = { version = "0.36.0", path = "transports/deflate", optional = true }
libp2p-dns = { version = "0.36.0", path = "transports/dns", optional = true, default-features = false }
libp2p-mdns = { version = "0.40.0", path = "protocols/mdns", optional = true, default-features = false }
libp2p-tcp = { version = "0.37.0", path = "transports/tcp", default-features = false, optional = true }
libp2p-websocket = { version = "0.38.0", path = "transports/websocket", optional = true }

[target.'cfg(not(target_os = "unknown"))'.dependencies]
libp2p-gossipsub = { version = "0.41.0", path = "protocols/gossipsub", optional = true }

[dev-dependencies]
async-std = { version = "1.6.2", features = ["attributes"] }
async-trait = "0.1"
env_logger = "0.9.0"
clap = {version = "3.1.6", features = ["derive"]}
tokio = { version = "1.15", features = ["io-util", "io-std", "macros", "rt", "rt-multi-thread"] }

[workspace]
members = [
    "core",
    "misc/metrics",
    "misc/multistream-select",
    "misc/rw-stream-sink",
    "misc/keygen",
    "misc/prost-codec",
    "muxers/mplex",
    "muxers/yamux",
    "protocols/dcutr",
    "protocols/autonat",
    "protocols/floodsub",
    "protocols/gossipsub",
    "protocols/rendezvous",
    "protocols/identify",
    "protocols/kad",
    "protocols/mdns",
    "protocols/ping",
    "protocols/relay",
    "protocols/request-response",
    "swarm",
    "swarm-derive",
    "transports/deflate",
    "transports/dns",
    "transports/noise",
    "transports/plaintext",
    "transports/pnet",
    "transports/tcp",
    "transports/uds",
    "transports/websocket",
    "transports/wasm-ext"
]

[[example]]
name = "chat"
required-features = ["floodsub"]

[[example]]
name = "chat-tokio"
required-features = ["tcp-tokio", "mdns-tokio"]

[[example]]
name = "file-sharing"
required-features = ["request-response"]

[[example]]
name = "gossipsub-chat"
required-features = ["gossipsub"]

[[example]]
name = "ipfs-private"
required-features = ["gossipsub"]<|MERGE_RESOLUTION|>--- conflicted
+++ resolved
@@ -96,17 +96,10 @@
 libp2p-rendezvous = { version = "0.9.0", path = "protocols/rendezvous", optional = true }
 libp2p-request-response = { version = "0.21.0", path = "protocols/request-response", optional = true }
 libp2p-swarm = { version = "0.39.0", path = "swarm" }
-<<<<<<< HEAD
-libp2p-swarm-derive = { version = "0.30.0", path = "swarm-derive" }
-libp2p-uds = { version = "0.34.0", path = "transports/uds", optional = true }
-libp2p-wasm-ext = { version = "0.35.0", path = "transports/wasm-ext", default-features = false, optional = true }
-libp2p-yamux = { version = "0.39.1", path = "muxers/yamux", optional = true }
-=======
 libp2p-swarm-derive = { version = "0.30.1", path = "swarm-derive" }
 libp2p-uds = { version = "0.35.0", path = "transports/uds", optional = true }
 libp2p-wasm-ext = { version = "0.36.0", path = "transports/wasm-ext", default-features = false, optional = true }
-libp2p-yamux = { version = "0.40.0", path = "muxers/yamux", optional = true }
->>>>>>> 2025de3e
+libp2p-yamux = { version = "0.40.1", path = "muxers/yamux", optional = true }
 multiaddr = { version = "0.14.0" }
 parking_lot = "0.12.0"
 pin-project = "1.0.0"
