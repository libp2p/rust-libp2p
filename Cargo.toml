--- conflicted
+++ resolved
@@ -75,13 +75,8 @@
 libp2p = { version = "0.53.2", path = "libp2p" }
 libp2p-allow-block-list = { version = "0.3.0", path = "misc/allow-block-list" }
 libp2p-autonat = { version = "0.12.0", path = "protocols/autonat" }
-<<<<<<< HEAD
 libp2p-connection-limits = { version = "0.3.1", path = "misc/connection-limits" }
 libp2p-core = { version = "0.41.1", path = "core" }
-=======
-libp2p-connection-limits = { version = "0.3.0", path = "misc/connection-limits" }
-libp2p-core = { version = "0.41.2", path = "core" }
->>>>>>> 4f0013cc
 libp2p-dcutr = { version = "0.11.0", path = "protocols/dcutr" }
 libp2p-dns = { version = "0.41.1", path = "transports/dns" }
 libp2p-floodsub = { version = "0.44.0", path = "protocols/floodsub" }
