--- conflicted
+++ resolved
@@ -72,31 +72,17 @@
 
 [workspace.dependencies]
 futures-bounded = { version = "0.1.0", path = "misc/futures-bounded" }
-<<<<<<< HEAD
-libp2p = { version = "0.52.4", path = "libp2p" }
-libp2p-allow-block-list = { version = "0.2.0", path = "misc/allow-block-list" }
-libp2p-autonat = { version = "0.11.0", path = "protocols/autonat" }
-libp2p-connection-limits = { version = "0.2.1", path = "misc/connection-limits" }
-libp2p-core = { version = "0.40.1", path = "core" }
-libp2p-dcutr = { version = "0.10.1", path = "protocols/dcutr" }
-libp2p-deflate = { version = "0.40.1", path = "transports/deflate" }
-libp2p-dns = { version = "0.40.1", path = "transports/dns" }
-libp2p-floodsub = { version = "0.43.0", path = "protocols/floodsub" }
-libp2p-gossipsub = { version = "0.45.2", path = "protocols/gossipsub" }
-libp2p-identify = { version = "0.43.1", path = "protocols/identify" }
-=======
 libp2p = { version = "0.53.0", path = "libp2p" }
 libp2p-allow-block-list = { version = "0.3.0", path = "misc/allow-block-list" }
 libp2p-autonat = { version = "0.12.0", path = "protocols/autonat" }
 libp2p-connection-limits = { version = "0.3.0", path = "misc/connection-limits" }
 libp2p-core = { version = "0.41.0", path = "core" }
-libp2p-dcutr = { version = "0.11.0", path = "protocols/dcutr" }
+libp2p-dcutr = { version = "0.11.1", path = "protocols/dcutr" }
 libp2p-deflate = { version = "0.41.0", path = "transports/deflate" }
 libp2p-dns = { version = "0.41.0", path = "transports/dns" }
 libp2p-floodsub = { version = "0.44.0", path = "protocols/floodsub" }
 libp2p-gossipsub = { version = "0.46.0", path = "protocols/gossipsub" }
 libp2p-identify = { version = "0.44.0", path = "protocols/identify" }
->>>>>>> d4d5629b
 libp2p-identity = { version = "0.2.7" }
 libp2p-kad = { version = "0.45.0", path = "protocols/kad" }
 libp2p-mdns = { version = "0.45.0", path = "protocols/mdns" }
