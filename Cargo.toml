--- conflicted
+++ resolved
@@ -3,11 +3,7 @@
 edition = "2021"
 rust-version = "1.60.0"
 description = "Peer-to-peer networking library"
-<<<<<<< HEAD
 version = "0.46.0"
-=======
-version = "0.45.1"
->>>>>>> 802d00e6
 authors = ["Parity Technologies <admin@parity.io>"]
 license = "MIT"
 repository = "https://github.com/libp2p/rust-libp2p"
