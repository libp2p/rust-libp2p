--- conflicted
+++ resolved
@@ -53,7 +53,6 @@
 websocket = ["libp2p-websocket"]
 yamux = ["libp2p-yamux"]
 secp256k1 = ["libp2p-core/secp256k1", "libp2p-secio/secp256k1"]
-tracing = ["libp2p-quic/tracing"]
 
 [dependencies]
 bytes = "0.5"
@@ -86,7 +85,6 @@
 libp2p-deflate = { version = "0.19.2", path = "protocols/deflate", optional = true }
 libp2p-dns = { version = "0.19.0", path = "transports/dns", optional = true }
 libp2p-mdns = { version = "0.19.2", path = "protocols/mdns", optional = true }
-libp2p-quic = { version = "0.19.2", path = "transports/quic", optional = true }
 libp2p-tcp = { version = "0.19.2", path = "transports/tcp", optional = true }
 libp2p-quic = { version = "0.19.0", path = "transports/quic", optional = true }
 libp2p-websocket = { version = "0.20.0", path = "transports/websocket", optional = true }
@@ -102,7 +100,6 @@
     "misc/multiaddr",
     "misc/multistream-select",
     "misc/peer-id-generator",
-    "misc/x509",
     "muxers/mplex",
     "muxers/yamux",
     "protocols/floodsub",
@@ -124,13 +121,8 @@
 ]
 
 [patch.crates-io]
-<<<<<<< HEAD
-rustls = { git = "https://github.com/ctz/rustls" }
-quinn-proto = { git = "https://github.com/djc/quinn" }
-=======
 # TODO: waiting for a release
 rustls = { git = "https://github.com/ctz/rustls", rev = "cac66a8c184f3ef8510bb62b390f241c2760f51d" }
 # TODO: overwrite necessary because quinn-proto 0.6.1 is incompatible with the rustls overwrite above
 # TODO: UUUUUUUGHHHHHH
-quinn-proto = { git = "https://github.com/djc/quinn", rev = "6e9f7e8063926f8bdab56bbc1615277ff0bdece5" }
->>>>>>> 63ea6461
+quinn-proto = { git = "https://github.com/djc/quinn", rev = "6e9f7e8063926f8bdab56bbc1615277ff0bdece5" }