[package]
name = "libp2p"
edition = "2021"
rust-version = "1.60.0"
description = "Peer-to-peer networking library"
version = "0.49.0"
authors = ["Parity Technologies <admin@parity.io>"]
license = "MIT"
repository = "https://github.com/libp2p/rust-libp2p"
keywords = ["peer-to-peer", "libp2p", "networking"]
categories = ["network-programming", "asynchronous"]

[features]
default = [
    "autonat",
    "deflate",
    "dns-async-std",
    "floodsub",
    "identify",
    "kad",
    "gossipsub",
    "mdns-async-io",
    "mplex",
    "noise",
    "ping",
    "plaintext",
    "pnet",
    "relay",
    "request-response",
    "rendezvous",
    "rsa",
    "secp256k1",
    "tcp-async-io",
    "uds",
    "wasm-ext",
    "websocket",
    "yamux",
]

autonat = ["dep:libp2p-autonat"]
dcutr = ["dep:libp2p-dcutr", "libp2p-metrics?/dcutr"]
deflate = ["dep:libp2p-deflate"]
dns-async-std = ["dep:libp2p-dns", "libp2p-dns?/async-std"]
dns-tokio = ["dep:libp2p-dns", "libp2p-dns?/tokio"]
floodsub = ["dep:libp2p-floodsub"]
identify = ["dep:libp2p-identify", "libp2p-metrics?/identify"]
kad = ["dep:libp2p-kad", "libp2p-metrics?/kad"]
gossipsub = ["dep:libp2p-gossipsub", "libp2p-metrics?/gossipsub"]
metrics = ["dep:libp2p-metrics"]
mdns-async-io = ["dep:libp2p-mdns", "libp2p-mdns?/async-io"]
mdns-tokio = ["dep:libp2p-mdns", "libp2p-mdns?/tokio"]
mplex = ["dep:libp2p-mplex"]
noise = ["dep:libp2p-noise"]
ping = ["dep:libp2p-ping", "libp2p-metrics?/ping"]
plaintext = ["dep:libp2p-plaintext"]
pnet = ["dep:libp2p-pnet"]
relay = ["dep:libp2p-relay", "libp2p-metrics?/relay"]
request-response = ["dep:libp2p-request-response"]
rendezvous = ["dep:libp2p-rendezvous"]
tcp-async-io = ["dep:libp2p-tcp", "libp2p-tcp?/async-io"]
tcp-tokio = ["dep:libp2p-tcp", "libp2p-tcp?/tokio"]
uds = ["dep:libp2p-uds"]
wasm-bindgen = ["futures-timer/wasm-bindgen", "instant/wasm-bindgen", "getrandom/js"]
wasm-ext = ["dep:libp2p-wasm-ext"]
wasm-ext-websocket = ["wasm-ext", "libp2p-wasm-ext?/websocket"]
websocket = ["dep:libp2p-websocket"]
yamux = ["dep:libp2p-yamux"]
secp256k1 = ["libp2p-core/secp256k1"]
rsa = ["libp2p-core/rsa"]
serde = ["libp2p-core/serde", "libp2p-kad?/serde", "libp2p-gossipsub?/serde"]

[package.metadata.docs.rs]
all-features = true

[dependencies]
bytes = "1"
futures = "0.3.1"
futures-timer = "3.0.2" # Explicit dependency to be used in `wasm-bindgen` feature
getrandom = "0.2.3" # Explicit dependency to be used in `wasm-bindgen` feature
instant = "0.1.11" # Explicit dependency to be used in `wasm-bindgen` feature
lazy_static = "1.2"

libp2p-autonat = { version = "0.7.0", path = "protocols/autonat", optional = true }
libp2p-core = { version = "0.36.0", path = "core",  default-features = false }
libp2p-dcutr = { version = "0.6.0", path = "protocols/dcutr",  optional = true }
libp2p-floodsub = { version = "0.39.1", path = "protocols/floodsub", optional = true }
libp2p-identify = { version = "0.39.0", path = "protocols/identify", optional = true }
<<<<<<< HEAD
libp2p-kad = { version = "0.40.1", path = "protocols/kad", optional = true }
libp2p-metrics = { version = "0.9.0", path = "misc/metrics", optional = true }
libp2p-mplex = { version = "0.36.1", path = "muxers/mplex", optional = true }
=======
libp2p-kad = { version = "0.41.0", path = "protocols/kad", optional = true }
libp2p-metrics = { version = "0.10.0", path = "misc/metrics", optional = true }
libp2p-mplex = { version = "0.36.0", path = "muxers/mplex", optional = true }
>>>>>>> 5906140d
libp2p-noise = { version = "0.39.0", path = "transports/noise", optional = true }
libp2p-ping = { version = "0.39.1", path = "protocols/ping", optional = true }
libp2p-plaintext = { version = "0.36.0", path = "transports/plaintext", optional = true }
libp2p-pnet = { version = "0.22.1", path = "transports/pnet", optional = true }
libp2p-relay = { version = "0.12.0", path = "protocols/relay", optional = true }
libp2p-rendezvous = { version = "0.9.0", path = "protocols/rendezvous", optional = true }
libp2p-request-response = { version = "0.21.1", path = "protocols/request-response", optional = true }
libp2p-swarm = { version = "0.39.1", path = "swarm" }
libp2p-swarm-derive = { version = "0.30.0", path = "swarm-derive" }
libp2p-uds = { version = "0.35.0", path = "transports/uds", optional = true }
libp2p-wasm-ext = { version = "0.36.0", path = "transports/wasm-ext", default-features = false, optional = true }
libp2p-yamux = { version = "0.40.0", path = "muxers/yamux", optional = true }
multiaddr = { version = "0.14.0" }
parking_lot = "0.12.0"
pin-project = "1.0.0"
smallvec = "1.6.1"

[target.'cfg(not(any(target_os = "emscripten", target_os = "wasi", target_os = "unknown")))'.dependencies]
libp2p-deflate = { version = "0.36.0", path = "transports/deflate", optional = true }
libp2p-dns = { version = "0.36.0", path = "transports/dns", optional = true, default-features = false }
libp2p-mdns = { version = "0.40.0", path = "protocols/mdns", optional = true, default-features = false }
libp2p-tcp = { version = "0.37.0", path = "transports/tcp", default-features = false, optional = true }
libp2p-websocket = { version = "0.38.0", path = "transports/websocket", optional = true }

[target.'cfg(not(target_os = "unknown"))'.dependencies]
libp2p-gossipsub = { version = "0.41.1", path = "protocols/gossipsub", optional = true }

[dev-dependencies]
async-std = { version = "1.6.2", features = ["attributes"] }
async-trait = "0.1"
env_logger = "0.9.0"
clap = {version = "3.1.6", features = ["derive"]}
tokio = { version = "1.15", features = ["io-util", "io-std", "macros", "rt", "rt-multi-thread"] }

[workspace]
members = [
    "core",
    "misc/metrics",
    "misc/multistream-select",
    "misc/rw-stream-sink",
    "misc/keygen",
    "misc/prost-codec",
    "misc/quickcheck-ext",
    "muxers/mplex",
    "muxers/yamux",
    "protocols/dcutr",
    "protocols/autonat",
    "protocols/floodsub",
    "protocols/gossipsub",
    "protocols/rendezvous",
    "protocols/identify",
    "protocols/kad",
    "protocols/mdns",
    "protocols/ping",
    "protocols/relay",
    "protocols/request-response",
    "swarm",
    "swarm-derive",
    "transports/deflate",
    "transports/dns",
    "transports/noise",
    "transports/plaintext",
    "transports/pnet",
    "transports/tcp",
    "transports/uds",
    "transports/websocket",
    "transports/wasm-ext"
]

[[example]]
name = "chat"
required-features = ["floodsub"]

[[example]]
name = "chat-tokio"
required-features = ["tcp-tokio", "mdns-tokio"]

[[example]]
name = "file-sharing"
required-features = ["request-response"]

[[example]]
name = "gossipsub-chat"
required-features = ["gossipsub"]

[[example]]
name = "ipfs-private"
required-features = ["gossipsub"]<|MERGE_RESOLUTION|>--- conflicted
+++ resolved
@@ -85,15 +85,9 @@
 libp2p-dcutr = { version = "0.6.0", path = "protocols/dcutr",  optional = true }
 libp2p-floodsub = { version = "0.39.1", path = "protocols/floodsub", optional = true }
 libp2p-identify = { version = "0.39.0", path = "protocols/identify", optional = true }
-<<<<<<< HEAD
-libp2p-kad = { version = "0.40.1", path = "protocols/kad", optional = true }
-libp2p-metrics = { version = "0.9.0", path = "misc/metrics", optional = true }
-libp2p-mplex = { version = "0.36.1", path = "muxers/mplex", optional = true }
-=======
 libp2p-kad = { version = "0.41.0", path = "protocols/kad", optional = true }
 libp2p-metrics = { version = "0.10.0", path = "misc/metrics", optional = true }
-libp2p-mplex = { version = "0.36.0", path = "muxers/mplex", optional = true }
->>>>>>> 5906140d
+libp2p-mplex = { version = "0.36.1", path = "muxers/mplex", optional = true }
 libp2p-noise = { version = "0.39.0", path = "transports/noise", optional = true }
 libp2p-ping = { version = "0.39.1", path = "protocols/ping", optional = true }
 libp2p-plaintext = { version = "0.36.0", path = "transports/plaintext", optional = true }
