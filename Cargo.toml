[workspace]
members = [
    "core",
    "examples/autonat",
    "examples/autonatv2",
    "examples/browser-webrtc",
    "examples/chat",
    "examples/dcutr",
    "examples/distributed-key-value-store",
    "examples/file-sharing",
    "examples/identify",
    "examples/ipfs-kad",
    "examples/ipfs-private",
    "examples/metrics",
    "examples/ping",
    "examples/relay-server",
    "examples/rendezvous",
    "examples/stream",
    "examples/upnp",
    "hole-punching-tests",
    "identity",
    "interop-tests",
    "misc/allow-block-list",
    "misc/connection-limits",
    "misc/keygen",
    "misc/memory-connection-limits",
    "misc/metrics",
    "misc/multistream-select",
    "misc/peer-store",
    "misc/quick-protobuf-codec",
    "misc/quickcheck-ext",
    "misc/rw-stream-sink",
    "misc/server",
    "misc/webrtc-utils",
    "muxers/mplex",
    "muxers/test-harness",
    "muxers/yamux",
    "protocols/autonat",
    "protocols/dcutr",
    "protocols/floodsub",
    "protocols/gossipsub",
    "protocols/identify",
    "protocols/kad",
    "protocols/mdns",
    "protocols/perf",
    "protocols/ping",
    "protocols/relay",
    "protocols/rendezvous",
    "protocols/request-response",
    "protocols/stream",
    "protocols/upnp",
    "swarm-derive",
    "swarm-test",
    "swarm",
    "transports/dns",
    "transports/noise",
    "transports/plaintext",
    "transports/pnet",
    "transports/quic",
    "transports/tcp",
    "transports/tls",
    "transports/uds",
    "transports/webrtc-websys",
    "transports/webrtc",
    "transports/websocket-websys",
    "transports/websocket",
    "transports/webtransport-websys",
    "wasm-tests/webtransport-tests",
]
resolver = "2"

[workspace.package]
rust-version = "1.83.0"

[workspace.dependencies]
libp2p = { version = "0.55.1", path = "libp2p" }
libp2p-allow-block-list = { version = "0.5.0", path = "misc/allow-block-list" }
libp2p-autonat = { version = "0.14.1", path = "protocols/autonat" }
libp2p-connection-limits = { version = "0.5.1", path = "misc/connection-limits" }
libp2p-core = { version = "0.43.0", path = "core" }
libp2p-dcutr = { version = "0.13.0", path = "protocols/dcutr" }
libp2p-dns = { version = "0.43.0", path = "transports/dns" }
libp2p-floodsub = { version = "0.46.0", path = "protocols/floodsub" }
libp2p-gossipsub = { version = "0.48.1", path = "protocols/gossipsub" }
libp2p-identify = { version = "0.46.0", path = "protocols/identify" }
libp2p-identity = { version = "0.2.10" }
<<<<<<< HEAD
libp2p-kad = { version = "0.47.1", path = "protocols/kad" }
libp2p-mdns = { version = "0.46.1", path = "protocols/mdns" }
libp2p-memory-connection-limits = { version = "0.3.1", path = "misc/memory-connection-limits" }
libp2p-metrics = { version = "0.15.0", path = "misc/metrics" }
libp2p-mplex = { version = "0.42.0", path = "muxers/mplex" }
libp2p-noise = { version = "0.45.1", path = "transports/noise" }
libp2p-peer-store = { version = "0.1.0", path = "misc/peer-store" }
=======
libp2p-kad = { version = "0.47.0", path = "protocols/kad" }
libp2p-mdns = { version = "0.47.0", path = "protocols/mdns" }
libp2p-memory-connection-limits = { version = "0.4.0", path = "misc/memory-connection-limits" }
libp2p-metrics = { version = "0.16.0", path = "misc/metrics" }
libp2p-mplex = { version = "0.43.0", path = "muxers/mplex" }
libp2p-noise = { version = "0.46.0", path = "transports/noise" }
>>>>>>> 5f0d3f2e
libp2p-perf = { version = "0.4.0", path = "protocols/perf" }
libp2p-ping = { version = "0.46.0", path = "protocols/ping" }
libp2p-plaintext = { version = "0.43.0", path = "transports/plaintext" }
libp2p-pnet = { version = "0.26.0", path = "transports/pnet" }
libp2p-quic = { version = "0.12.0", path = "transports/quic" }
libp2p-relay = { version = "0.19.1", path = "protocols/relay" }
libp2p-rendezvous = { version = "0.16.0", path = "protocols/rendezvous" }
libp2p-request-response = { version = "0.28.1", path = "protocols/request-response" }
libp2p-server = { version = "0.12.6", path = "misc/server" }
libp2p-stream = { version = "0.3.0-alpha", path = "protocols/stream" }
libp2p-swarm = { version = "0.46.0", path = "swarm" }
libp2p-swarm-derive = { version = "=0.35.1", path = "swarm-derive" } # `libp2p-swarm-derive` may not be compatible with different `libp2p-swarm` non-breaking releases. E.g. `libp2p-swarm` might introduce a new enum variant `FromSwarm` (which is `#[non-exhaustive]`) in a non-breaking release. Older versions of `libp2p-swarm-derive` would not forward this enum variant within the `NetworkBehaviour` hierarchy. Thus the version pinning is required.
libp2p-swarm-test = { version = "0.5.0", path = "swarm-test" }
libp2p-tcp = { version = "0.43.0", path = "transports/tcp" }
libp2p-tls = { version = "0.6.0", path = "transports/tls" }
libp2p-uds = { version = "0.42.0", path = "transports/uds" }
libp2p-upnp = { version = "0.4.0", path = "protocols/upnp" }
libp2p-webrtc = { version = "0.9.0-alpha", path = "transports/webrtc" }
libp2p-webrtc-utils = { version = "0.4.0", path = "misc/webrtc-utils" }
libp2p-webrtc-websys = { version = "0.4.0", path = "transports/webrtc-websys" }
libp2p-websocket = { version = "0.45.0", path = "transports/websocket" }
libp2p-websocket-websys = { version = "0.5.0", path = "transports/websocket-websys" }
libp2p-webtransport-websys = { version = "0.5.0", path = "transports/webtransport-websys" }
libp2p-yamux = { version = "0.47.0", path = "muxers/yamux" }

# External dependencies
async-std-resolver = { version = "0.25.0-alpha.4", default-features = false }
asynchronous-codec = { version = "0.7.0" }
env_logger = "0.11"
futures = "0.3.30"
futures-bounded = { version = "0.2.4" }
futures-rustls = { version = "0.26.0", default-features = false }
getrandom = "0.2"
if-watch = "3.2.1"
hickory-proto = { version = "0.25.0-alpha.4", default-features = false }
hickory-resolver = { version = "0.25.0-alpha.4", default-features = false }
multiaddr = "0.18.1"
multihash = "0.19.1"
multistream-select = { version = "0.13.0", path = "misc/multistream-select" }
prometheus-client = "0.22.2"
quick-protobuf-codec = { version = "0.3.1", path = "misc/quick-protobuf-codec" }
quickcheck = { package = "quickcheck-ext", path = "misc/quickcheck-ext" }
rcgen = "0.11.3"
ring = "0.17.8"
rw-stream-sink = { version = "0.4.0", path = "misc/rw-stream-sink" }
thiserror = "2"
tokio = { version = "1.38", default-features = false }
tracing = "0.1.41"
tracing-subscriber = "0.3.19"
unsigned-varint = { version = "0.8.0" }
web-time = "1.1.0"
hashlink = "0.9.0"

[patch.crates-io]

# Patch away `libp2p-identity` in our dependency tree with the workspace version.
# `libp2p-identity` is a leaf dependency and used within `rust-multiaddr` which is **not** part of the workspace.
# As a result, we cannot just reference the workspace version in our crates because the types would mismatch with what
# we import via `rust-multiaddr`.
# This is expected to stay here until we move `libp2p-identity` to a separate repository which makes the dependency relationship more obvious.
libp2p-identity = { path = "identity" }

[workspace.lints]
rust.unreachable_pub = "warn"
clippy.used_underscore_binding = "warn"
clippy.pedantic = { level = "allow", priority = -1 }
clippy.type_complexity = "allow"
clippy.unnecessary_wraps = "warn"
clippy.manual_let_else = "warn"
clippy.dbg_macro = "warn"

[workspace.metadata.release]
pre-release-hook = [
    "/bin/sh",
    '-c',
    '/bin/sh $WORKSPACE_ROOT/scripts/add-changelog-header.sh',
] # Nested use of shell to expand variables.<|MERGE_RESOLUTION|>--- conflicted
+++ resolved
@@ -84,22 +84,13 @@
 libp2p-gossipsub = { version = "0.48.1", path = "protocols/gossipsub" }
 libp2p-identify = { version = "0.46.0", path = "protocols/identify" }
 libp2p-identity = { version = "0.2.10" }
-<<<<<<< HEAD
-libp2p-kad = { version = "0.47.1", path = "protocols/kad" }
-libp2p-mdns = { version = "0.46.1", path = "protocols/mdns" }
-libp2p-memory-connection-limits = { version = "0.3.1", path = "misc/memory-connection-limits" }
-libp2p-metrics = { version = "0.15.0", path = "misc/metrics" }
-libp2p-mplex = { version = "0.42.0", path = "muxers/mplex" }
-libp2p-noise = { version = "0.45.1", path = "transports/noise" }
-libp2p-peer-store = { version = "0.1.0", path = "misc/peer-store" }
-=======
 libp2p-kad = { version = "0.47.0", path = "protocols/kad" }
 libp2p-mdns = { version = "0.47.0", path = "protocols/mdns" }
 libp2p-memory-connection-limits = { version = "0.4.0", path = "misc/memory-connection-limits" }
 libp2p-metrics = { version = "0.16.0", path = "misc/metrics" }
 libp2p-mplex = { version = "0.43.0", path = "muxers/mplex" }
 libp2p-noise = { version = "0.46.0", path = "transports/noise" }
->>>>>>> 5f0d3f2e
+libp2p-peer-store = { version = "0.1.0", path = "misc/peer-store" }
 libp2p-perf = { version = "0.4.0", path = "protocols/perf" }
 libp2p-ping = { version = "0.46.0", path = "protocols/ping" }
 libp2p-plaintext = { version = "0.43.0", path = "transports/plaintext" }
