[package]
name = "libp2p"
edition = "2021"
rust-version = "1.60.0"
description = "Peer-to-peer networking library"
version = "0.49.0"
authors = ["Parity Technologies <admin@parity.io>"]
license = "MIT"
repository = "https://github.com/libp2p/rust-libp2p"
keywords = ["peer-to-peer", "libp2p", "networking"]
categories = ["network-programming", "asynchronous"]

[features]
full = [
    "async-std",
    "autonat",
    "dcutr",
    "deflate",
    "dns",
    "dns-async-std",
    "dns-tokio",
    "ecdsa",
    "floodsub",
    "gossipsub",
    "identify",
    "kad",
    "mdns",
    "mdns-async-io",
    "mdns-tokio",
    "metrics",
    "mplex",
    "noise",
    "ping",
    "plaintext",
    "pnet",
    "relay",
    "rendezvous",
    "request-response",
    "rsa",
    "secp256k1",
    "serde",
    "tcp",
    "tcp-async-io",
    "tcp-tokio",
<<<<<<< HEAD
    "tls",
=======
    "tokio",
>>>>>>> 31a45f2d
    "uds",
    "wasm-bindgen",
    "wasm-ext",
    "wasm-ext-websocket",
    "websocket",
    "yamux",
]
autonat = ["dep:libp2p-autonat"]
dcutr = ["dep:libp2p-dcutr", "libp2p-metrics?/dcutr"]
deflate = ["dep:libp2p-deflate"]
dns = ["dep:libp2p-dns"]
dns-async-std = ["dep:libp2p-dns", "libp2p-dns?/async-std"]
dns-tokio = ["dep:libp2p-dns", "libp2p-dns?/tokio"]
floodsub = ["dep:libp2p-floodsub"]
identify = ["dep:libp2p-identify", "libp2p-metrics?/identify"]
kad = ["dep:libp2p-kad", "libp2p-metrics?/kad"]
gossipsub = ["dep:libp2p-gossipsub", "libp2p-metrics?/gossipsub"]
tls = ["dep:libp2p-tls"]
metrics = ["dep:libp2p-metrics"]
mdns = ["dep:libp2p-mdns"]
mdns-async-io = ["dep:libp2p-mdns", "libp2p-mdns?/async-io"]
mdns-tokio = ["dep:libp2p-mdns", "libp2p-mdns?/tokio"]
mplex = ["dep:libp2p-mplex"]
noise = ["dep:libp2p-noise"]
ping = ["dep:libp2p-ping", "libp2p-metrics?/ping"]
plaintext = ["dep:libp2p-plaintext"]
pnet = ["dep:libp2p-pnet"]
relay = ["dep:libp2p-relay", "libp2p-metrics?/relay"]
request-response = ["dep:libp2p-request-response"]
rendezvous = ["dep:libp2p-rendezvous"]
tcp = ["dep:libp2p-tcp"]
tcp-async-io = ["dep:libp2p-tcp", "libp2p-tcp?/async-io"]
tcp-tokio = ["dep:libp2p-tcp", "libp2p-tcp?/tokio"]
uds = ["dep:libp2p-uds"]
wasm-bindgen = ["futures-timer/wasm-bindgen", "instant/wasm-bindgen", "getrandom/js"]
wasm-ext = ["dep:libp2p-wasm-ext"]
wasm-ext-websocket = ["wasm-ext", "libp2p-wasm-ext?/websocket"]
websocket = ["dep:libp2p-websocket"]
yamux = ["dep:libp2p-yamux"]
secp256k1 = ["libp2p-core/secp256k1"]
rsa = ["libp2p-core/rsa"]
ecdsa = ["libp2p-core/ecdsa"]
serde = ["libp2p-core/serde", "libp2p-kad?/serde", "libp2p-gossipsub?/serde"]
tokio = ["libp2p-mdns?/tokio", "libp2p-tcp?/tokio", "libp2p-dns?/tokio"]
async-std = ["libp2p-mdns?/async-io", "libp2p-tcp?/async-io", "libp2p-dns?/async-std"]

[package.metadata.docs.rs]
all-features = true

[dependencies]
bytes = "1"
futures = "0.3.1"
futures-timer = "3.0.2" # Explicit dependency to be used in `wasm-bindgen` feature
getrandom = "0.2.3" # Explicit dependency to be used in `wasm-bindgen` feature
instant = "0.1.11" # Explicit dependency to be used in `wasm-bindgen` feature
lazy_static = "1.2"

libp2p-autonat = { version = "0.8.0", path = "protocols/autonat", optional = true }
libp2p-core = { version = "0.37.0", path = "core" }
libp2p-dcutr = { version = "0.7.0", path = "protocols/dcutr", optional = true }
libp2p-floodsub = { version = "0.40.1", path = "protocols/floodsub", optional = true }
libp2p-identify = { version = "0.40.0", path = "protocols/identify", optional = true }
libp2p-kad = { version = "0.41.0", path = "protocols/kad", optional = true }
libp2p-metrics = { version = "0.10.0", path = "misc/metrics", optional = true }
libp2p-mplex = { version = "0.37.0", path = "muxers/mplex", optional = true }
libp2p-noise = { version = "0.40.0", path = "transports/noise", optional = true }
libp2p-ping = { version = "0.40.1", path = "protocols/ping", optional = true }
libp2p-plaintext = { version = "0.37.0", path = "transports/plaintext", optional = true }
libp2p-pnet = { version = "0.22.1", path = "transports/pnet", optional = true }
libp2p-relay = { version = "0.13.0", path = "protocols/relay", optional = true }
libp2p-rendezvous = { version = "0.10.0", path = "protocols/rendezvous", optional = true }
libp2p-request-response = { version = "0.22.1", path = "protocols/request-response", optional = true }
libp2p-swarm = { version = "0.40.1", path = "swarm" }
libp2p-swarm-derive = { version = "0.30.1", path = "swarm-derive" }
libp2p-uds = { version = "0.36.0", path = "transports/uds", optional = true }
libp2p-wasm-ext = { version = "0.37.0", path = "transports/wasm-ext", optional = true }
libp2p-yamux = { version = "0.41.0", path = "muxers/yamux", optional = true }
multiaddr = { version = "0.14.0" }
parking_lot = "0.12.0"
pin-project = "1.0.0"
smallvec = "1.6.1"

[target.'cfg(not(any(target_os = "emscripten", target_os = "wasi", target_os = "unknown")))'.dependencies]
libp2p-deflate = { version = "0.37.0", path = "transports/deflate", optional = true }
libp2p-dns = { version = "0.37.0", path = "transports/dns", optional = true }
libp2p-mdns = { version = "0.41.0", path = "protocols/mdns", optional = true }
libp2p-tcp = { version = "0.37.0", path = "transports/tcp", optional = true }
libp2p-websocket = { version = "0.39.0", path = "transports/websocket", optional = true }
libp2p-tls = { version = "0.1.0", path = "transports/tls", optional = true }

[target.'cfg(not(target_os = "unknown"))'.dependencies]
libp2p-gossipsub = { version = "0.42.1", path = "protocols/gossipsub", optional = true }

[dev-dependencies]
async-std = { version = "1.6.2", features = ["attributes"] }
async-trait = "0.1"
env_logger = "0.9.0"
clap = { version = "3.1.6", features = ["derive"] }
tokio = { version = "1.15", features = ["io-util", "io-std", "macros", "rt", "rt-multi-thread"] }

[workspace]
members = [
    "core",
    "misc/metrics",
    "misc/multistream-select",
    "misc/rw-stream-sink",
    "misc/keygen",
    "misc/prost-codec",
    "misc/quickcheck-ext",
    "muxers/mplex",
    "muxers/yamux",
    "protocols/dcutr",
    "protocols/autonat",
    "protocols/floodsub",
    "protocols/gossipsub",
    "protocols/rendezvous",
    "protocols/identify",
    "protocols/kad",
    "protocols/mdns",
    "protocols/ping",
    "protocols/relay",
    "protocols/request-response",
    "swarm",
    "swarm-derive",
    "transports/deflate",
    "transports/dns",
    "transports/noise",
    "transports/tls",
    "transports/plaintext",
    "transports/pnet",
    "transports/tcp",
    "transports/uds",
    "transports/websocket",
    "transports/wasm-ext"
]

[[example]]
name = "chat"
required-features = ["full"]

[[example]]
name = "chat-tokio"
required-features = ["full"]

[[example]]
name = "file-sharing"
required-features = ["full"]

[[example]]
name = "gossipsub-chat"
required-features = ["full"]

[[example]]
name = "ipfs-private"
required-features = ["full"]

[[example]]
name = "ipfs-kad"
required-features = ["full"]

[[example]]
name = "ping"
required-features = ["full"]

[[example]]
name = "mdns-passive-discovery"
required-features = ["full"]

[[example]]
name = "distributed-key-value-store"
required-features = ["full"]<|MERGE_RESOLUTION|>--- conflicted
+++ resolved
@@ -42,11 +42,8 @@
     "tcp",
     "tcp-async-io",
     "tcp-tokio",
-<<<<<<< HEAD
+    "tokio",
     "tls",
-=======
-    "tokio",
->>>>>>> 31a45f2d
     "uds",
     "wasm-bindgen",
     "wasm-ext",
