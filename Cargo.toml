--- conflicted
+++ resolved
@@ -76,15 +76,9 @@
 futures-bounded = { version = "0.2.4" }
 futures-rustls = { version = "0.26.0", default-features = false }
 libp2p = { version = "0.54.1", path = "libp2p" }
-<<<<<<< HEAD
-libp2p-allow-block-list = { version = "0.3.0", path = "misc/allow-block-list" }
-libp2p-autonat = { version = "0.13.0", path = "protocols/autonat" }
-libp2p-connection-limits = { version = "0.3.1", path = "misc/connection-limits" }
-=======
 libp2p-allow-block-list = { version = "0.4.1", path = "misc/allow-block-list" }
 libp2p-autonat = { version = "0.13.1", path = "protocols/autonat" }
 libp2p-connection-limits = { version = "0.4.0", path = "misc/connection-limits" }
->>>>>>> f3e0e554
 libp2p-core = { version = "0.42.0", path = "core" }
 libp2p-dcutr = { version = "0.12.0", path = "protocols/dcutr" }
 libp2p-dns = { version = "0.42.0", path = "transports/dns" }
@@ -107,17 +101,10 @@
 libp2p-rendezvous = { version = "0.15.0", path = "protocols/rendezvous" }
 libp2p-request-response = { version = "0.27.0", path = "protocols/request-response" }
 libp2p-server = { version = "0.12.7", path = "misc/server" }
-<<<<<<< HEAD
-libp2p-stream = { version = "0.2.0-alpha.1", path = "protocols/stream" }
-libp2p-swarm = { version = "0.45.1", path = "swarm" }
-libp2p-swarm-derive = { version = "=0.34.3", path = "swarm-derive" } # `libp2p-swarm-derive` may not be compatible with different `libp2p-swarm` non-breaking releases. E.g. `libp2p-swarm` might introduce a new enum variant `FromSwarm` (which is `#[non-exhaustive]`) in a non-breaking release. Older versions of `libp2p-swarm-derive` would not forward this enum variant within the `NetworkBehaviour` hierarchy. Thus the version pinning is required.
-libp2p-swarm-test = { version = "0.3.0", path = "swarm-test" }
-=======
 libp2p-stream = { version = "0.2.0-alpha", path = "protocols/stream" }
 libp2p-swarm = { version = "0.45.1", path = "swarm" }
 libp2p-swarm-derive = { version = "=0.35.0", path = "swarm-derive" } # `libp2p-swarm-derive` may not be compatible with different `libp2p-swarm` non-breaking releases. E.g. `libp2p-swarm` might introduce a new enum variant `FromSwarm` (which is `#[non-exhaustive]`) in a non-breaking release. Older versions of `libp2p-swarm-derive` would not forward this enum variant within the `NetworkBehaviour` hierarchy. Thus the version pinning is required.
 libp2p-swarm-test = { version = "0.4.0", path = "swarm-test" }
->>>>>>> f3e0e554
 libp2p-tcp = { version = "0.42.0", path = "transports/tcp" }
 libp2p-tls = { version = "0.5.0", path = "transports/tls" }
 libp2p-uds = { version = "0.41.0", path = "transports/uds" }
