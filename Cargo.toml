--- conflicted
+++ resolved
@@ -93,11 +93,7 @@
 libp2p-websocket = { version = "0.20.0", path = "transports/websocket", optional = true }
 
 [dev-dependencies]
-<<<<<<< HEAD
-async-std = "~1.5.0"
-=======
 async-std = "1.6.2"
->>>>>>> 5e0bb103
 env_logger = "0.7.1"
 
 [workspace]
@@ -125,7 +121,6 @@
     "transports/uds",
     "transports/websocket",
     "transports/wasm-ext"
-<<<<<<< HEAD
 ]
 
 [patch.'https://github.com/fluencelabs/rust-libp2p']
@@ -136,7 +131,4 @@
 #       visible via dependency mechanics (i.e., not visible HERE)
 [patch.crates-io]
 libp2p-core = { path = "core" }
-wasm-timer = { git = "https://github.com/fluencelabs/wasm-timer", branch = "saturating_duration_since" }
-=======
-]
->>>>>>> 5e0bb103
+wasm-timer = { git = "https://github.com/fluencelabs/wasm-timer", branch = "saturating_duration_since" }