[workspace]
members = [
    "core",
    "examples/autonat",
    "examples/chat-example",
    "examples/dcutr",
    "examples/distributed-key-value-store",
    "examples/file-sharing",
    "examples/identify",
    "examples/ipfs-kad",
    "examples/ipfs-private",
    "examples/metrics",
    "examples/ping-example",
    "examples/relay-server",
    "examples/rendezvous",
    "identity",
    "interop-tests",
    "misc/allow-block-list",
    "misc/connection-limits",
    "misc/keygen",
    "misc/metrics",
    "misc/multistream-select",
    "misc/quick-protobuf-codec",
    "misc/quickcheck-ext",
    "misc/rw-stream-sink",
    "muxers/mplex",
    "muxers/test-harness",
    "muxers/yamux",
    "protocols/autonat",
    "protocols/dcutr",
    "protocols/floodsub",
    "protocols/gossipsub",
    "protocols/identify",
    "protocols/kad",
    "protocols/mdns",
    "protocols/perf",
    "protocols/ping",
    "protocols/relay",
    "protocols/rendezvous",
    "protocols/request-response",
    "swarm",
    "swarm-derive",
    "swarm-test",
    "transports/deflate",
    "transports/dns",
    "transports/noise",
    "transports/plaintext",
    "transports/pnet",
    "transports/quic",
    "transports/tcp",
    "transports/tls",
    "transports/uds",
    "transports/wasm-ext",
    "transports/webrtc",
    "transports/websocket",
    "transports/webtransport-websys",
    "wasm-tests/webtransport-tests",
]
resolver = "2"

[workspace.package]
rust-version = "1.65.0"

[workspace.dependencies]
libp2p-allow-block-list = { version = "0.2.0", path = "misc/allow-block-list" }
libp2p-autonat = { version = "0.11.0", path = "protocols/autonat" }
libp2p-connection-limits = { version = "0.2.0", path = "misc/connection-limits" }
libp2p-core = { version = "0.40.0", path = "core" }
libp2p-dcutr = { version = "0.10.0", path = "protocols/dcutr" }
libp2p-deflate = { version = "0.40.0", path = "transports/deflate" }
libp2p-dns = { version = "0.40.0", path = "transports/dns" }
libp2p-floodsub = { version = "0.43.0", path = "protocols/floodsub" }
libp2p-gossipsub = { version = "0.45.0", path = "protocols/gossipsub" }
libp2p-identify = { version = "0.43.0", path = "protocols/identify" }
<<<<<<< HEAD
libp2p-identity = { version = "0.2.2" }
libp2p-kad = { version = "0.44.2", path = "protocols/kad" }
=======
libp2p-identity = { version = "0.2.1" }
libp2p-kad = { version = "0.44.3", path = "protocols/kad" }
>>>>>>> cf3cff14
libp2p-mdns = { version = "0.44.0", path = "protocols/mdns" }
libp2p-metrics = { version = "0.13.1", path = "misc/metrics" }
libp2p-mplex = { version = "0.40.0", path = "muxers/mplex" }
libp2p-muxer-test-harness = { path = "muxers/test-harness" }
libp2p-noise = { version = "0.43.0", path = "transports/noise" }
libp2p-perf = { version = "0.2.0", path = "protocols/perf" }
libp2p-ping = { version = "0.43.0", path = "protocols/ping" }
libp2p-plaintext = { version = "0.40.0", path = "transports/plaintext" }
libp2p-pnet = { version = "0.23.0", path = "transports/pnet" }
libp2p-quic = { version = "0.8.0-alpha", path = "transports/quic" }
libp2p-relay = { version = "0.16.1", path = "protocols/relay" }
libp2p-rendezvous = { version = "0.13.0", path = "protocols/rendezvous" }
libp2p-request-response = { version = "0.25.1", path = "protocols/request-response" }
libp2p-swarm = { version = "0.43.1", path = "swarm" }
libp2p-swarm-derive = { version = "0.33.0", path = "swarm-derive" }
libp2p-swarm-test = { version = "0.2.0", path = "swarm-test" }
libp2p-tcp = { version = "0.40.0", path = "transports/tcp" }
libp2p-tls = { version = "0.2.0", path = "transports/tls" }
libp2p-uds = { version = "0.39.0", path = "transports/uds" }
libp2p-wasm-ext = { version = "0.40.0", path = "transports/wasm-ext" }
libp2p-webrtc = { version = "0.6.0-alpha", path = "transports/webrtc" }
libp2p-websocket = { version = "0.42.0", path = "transports/websocket" }
libp2p-webtransport-websys = { version = "0.1.0", path = "transports/webtransport-websys" }
libp2p-yamux = { version = "0.44.0", path = "muxers/yamux" }
multistream-select = { version = "0.13.0", path = "misc/multistream-select" }
quick-protobuf-codec = { version = "0.2.0", path = "misc/quick-protobuf-codec" }
quickcheck = { package = "quickcheck-ext", path = "misc/quickcheck-ext" }
rw-stream-sink = { version = "0.4.0", path = "misc/rw-stream-sink" }
multiaddr = "0.18.0"
multihash = "0.19.0"


[patch.crates-io]

# Patch away `libp2p-idnentity` in our dependency tree with the workspace version.
# `libp2p-identity` is a leaf dependency and used within `rust-multiaddr` which is **not** part of the workspace.
# As a result, we cannot just reference the workspace version in our crates because the types would mismatch with what
# we import via `rust-multiaddr`.
# This is expected to stay here until we move `libp2p-identity` to a separate repository which makes the dependency relationship more obvious.
libp2p-identity = { path = "identity" }<|MERGE_RESOLUTION|>--- conflicted
+++ resolved
@@ -72,13 +72,8 @@
 libp2p-floodsub = { version = "0.43.0", path = "protocols/floodsub" }
 libp2p-gossipsub = { version = "0.45.0", path = "protocols/gossipsub" }
 libp2p-identify = { version = "0.43.0", path = "protocols/identify" }
-<<<<<<< HEAD
-libp2p-identity = { version = "0.2.2" }
-libp2p-kad = { version = "0.44.2", path = "protocols/kad" }
-=======
 libp2p-identity = { version = "0.2.1" }
 libp2p-kad = { version = "0.44.3", path = "protocols/kad" }
->>>>>>> cf3cff14
 libp2p-mdns = { version = "0.44.0", path = "protocols/mdns" }
 libp2p-metrics = { version = "0.13.1", path = "misc/metrics" }
 libp2p-mplex = { version = "0.40.0", path = "muxers/mplex" }
