--- conflicted
+++ resolved
@@ -106,13 +106,8 @@
 libp2p-pnet = { version = "0.22.2", path = "transports/pnet", optional = true }
 libp2p-relay = { version = "0.14.0", path = "protocols/relay", optional = true }
 libp2p-rendezvous = { version = "0.11.0", path = "protocols/rendezvous", optional = true }
-<<<<<<< HEAD
 libp2p-request-response = { version = "0.23.1", path = "protocols/request-response", optional = true }
-libp2p-swarm = { version = "0.41.0", path = "swarm" }
-=======
-libp2p-request-response = { version = "0.23.0", path = "protocols/request-response", optional = true }
 libp2p-swarm = { version = "0.42.0", path = "swarm" }
->>>>>>> 8cb79f4c
 libp2p-uds = { version = "0.37.0", path = "transports/uds", optional = true }
 libp2p-wasm-ext = { version = "0.38.0", path = "transports/wasm-ext", optional = true }
 libp2p-yamux = { version = "0.42.0", path = "muxers/yamux", optional = true }
