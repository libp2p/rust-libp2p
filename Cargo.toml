--- conflicted
+++ resolved
@@ -70,10 +70,7 @@
 rust-version = "1.73.0"
 
 [workspace.dependencies]
-<<<<<<< HEAD
-=======
 asynchronous-codec = { version = "0.7.0" }
->>>>>>> e3db5a57
 futures-bounded = { version = "0.2.2", path = "misc/futures-bounded" }
 libp2p = { version = "0.53.0", path = "libp2p" }
 libp2p-allow-block-list = { version = "0.3.0", path = "misc/allow-block-list" }
@@ -97,11 +94,7 @@
 libp2p-ping = { version = "0.44.0", path = "protocols/ping" }
 libp2p-plaintext = { version = "0.41.0", path = "transports/plaintext" }
 libp2p-pnet = { version = "0.24.0", path = "transports/pnet" }
-<<<<<<< HEAD
-libp2p-quic = { version = "0.10.0", path = "transports/quic" }
-=======
 libp2p-quic = { version = "0.10.1", path = "transports/quic" }
->>>>>>> e3db5a57
 libp2p-relay = { version = "0.17.1", path = "protocols/relay" }
 libp2p-rendezvous = { version = "0.14.0", path = "protocols/rendezvous" }
 libp2p-request-response = { version = "0.26.0", path = "protocols/request-response" }
