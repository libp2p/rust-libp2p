--- conflicted
+++ resolved
@@ -94,13 +94,8 @@
 
 [dev-dependencies]
 async-std = "1.6.2"
-<<<<<<< HEAD
-env_logger = "0.7.1"
+env_logger = "0.8.1"
 tokio = { version = "0.3", features = ["io-util", "io-std", "stream", "macros"] }
-=======
-env_logger = "0.8.1"
-tokio = { version = "0.2", features = ["io-util", "io-std", "stream", "macros"] }
->>>>>>> a3d6c814
 
 [workspace]
 members = [
