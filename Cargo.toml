--- conflicted
+++ resolved
@@ -74,13 +74,8 @@
 
 [workspace.dependencies]
 libp2p = { version = "0.54.2", path = "libp2p" }
-<<<<<<< HEAD
 libp2p-allow-block-list = { version = "0.4.1", path = "misc/allow-block-list" }
-libp2p-autonat = { version = "0.13.2", path = "protocols/autonat" }
-=======
-libp2p-allow-block-list = { version = "0.4.2", path = "misc/allow-block-list" }
 libp2p-autonat = { version = "0.13.1", path = "protocols/autonat" }
->>>>>>> fd3f7c40
 libp2p-connection-limits = { version = "0.4.1", path = "misc/connection-limits" }
 libp2p-core = { version = "0.42.1", path = "core" }
 libp2p-dcutr = { version = "0.12.1", path = "protocols/dcutr" }
