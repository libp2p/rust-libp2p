--- conflicted
+++ resolved
@@ -19,22 +19,6 @@
 multiaddr = { package = "parity-multiaddr", version = "0.7.0", path = "misc/multiaddr" }
 multihash = { package = "parity-multihash", version = "0.2.1", path = "misc/multihash" }
 lazy_static = "1.2"
-<<<<<<< HEAD
-libp2p-mplex = { version = "0.13.0", path = "muxers/mplex" }
-libp2p-identify = { version = "0.13.2", path = "protocols/identify" }
-libp2p-kad = { version = "0.13.2", path = "protocols/kad" }
-libp2p-floodsub = { version = "0.13.1", path = "protocols/floodsub" }
-libp2p-ping = { version = "0.13.1", path = "protocols/ping" }
-libp2p-plaintext = { version = "0.13.1", path = "protocols/plaintext" }
-libp2p-core = { version = "0.13.2", path = "core" }
-libp2p-core-derive = { version = "0.13.0", path = "misc/core-derive" }
-libp2p-secio = { version = "0.13.1", path = "protocols/secio", default-features = false }
-libp2p-swarm = { version = "0.3.0", path = "swarm" }
-libp2p-uds = { version = "0.13.0", path = "transports/uds" }
-libp2p-wasm-ext = { version = "0.6.0", path = "transports/wasm-ext" }
-libp2p-yamux = { version = "0.13.0", path = "muxers/yamux" }
-parking_lot = "0.10.0"
-=======
 libp2p-mplex = { version = "0.14.0-alpha.1", path = "muxers/mplex" }
 libp2p-identify = { version = "0.14.0-alpha.1", path = "protocols/identify" }
 libp2p-kad = { version = "0.14.0-alpha.1", path = "protocols/kad" }
@@ -48,28 +32,18 @@
 libp2p-uds = { version = "0.14.0-alpha.1", path = "transports/uds" }
 libp2p-wasm-ext = { version = "0.7.0-alpha.1", path = "transports/wasm-ext" }
 libp2p-yamux = { version = "0.14.0-alpha.1", path = "muxers/yamux" }
-parking_lot = "0.9.0"
->>>>>>> 84487cf9
+parking_lot = "0.10.0"
 smallvec = "1.0"
 wasm-timer = "0.2.4"
 
 [target.'cfg(not(any(target_os = "emscripten", target_os = "unknown")))'.dependencies]
-<<<<<<< HEAD
-libp2p-deflate = { version = "0.5.0", path = "protocols/deflate" }
-libp2p-dns = { version = "0.13.0", path = "transports/dns" }
-libp2p-mdns = { version = "0.13.1", path = "misc/mdns" }
-libp2p-noise = { version = "0.11.1", path = "protocols/noise" }
-libp2p-tcp = { version = "0.13.0", path = "transports/tcp" }
-libp2p-websocket = { version = "0.13.0", path = "transports/websocket", optional = true }
-libp2p-quic = { version = "0.13.0", path = "transports/quic" }
-=======
 libp2p-deflate = { version = "0.6.0-alpha.1", path = "protocols/deflate" }
 libp2p-dns = { version = "0.14.0-alpha.1", path = "transports/dns" }
 libp2p-mdns = { version = "0.14.0-alpha.1", path = "misc/mdns" }
 libp2p-noise = { version = "0.12.0-alpha.1", path = "protocols/noise" }
+libp2p-quic = { version = "0.14.0-alpha.1", path = "transports/quic" }
 libp2p-tcp = { version = "0.14.0-alpha.1", path = "transports/tcp" }
 libp2p-websocket = { version = "0.14.0-alpha.1", path = "transports/websocket", optional = true }
->>>>>>> 84487cf9
 
 [dev-dependencies]
 async-std = { git = "https://github.com/paritytech/async-std", branch = "poll-recv-send-udp" }
