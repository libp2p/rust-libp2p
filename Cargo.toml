[package]
name = "libp2p"
edition = "2018"
description = "Peer-to-peer networking library"
version = "0.16.2"
authors = ["Parity Technologies <admin@parity.io>"]
license = "MIT"
repository = "https://github.com/libp2p/rust-libp2p"
keywords = ["peer-to-peer", "libp2p", "networking"]
categories = ["network-programming", "asynchronous"]

[features]
default = [
    "deflate",
    "dns",
    "floodsub",
    "identify",
    "kad",
    "gossipsub",
    "mdns",
    "mplex",
    "noise",
    "ping",
    "plaintext",
    "pnet",
    "secio",
    "secp256k1",
    "tcp",
    "uds",
    "wasm-ext",
    "websocket",
    "yamux",
]
deflate = ["libp2p-deflate"]
dns = ["libp2p-dns"]
floodsub = ["libp2p-floodsub"]
identify = ["libp2p-identify"]
kad = ["libp2p-kad"]
gossipsub = ["libp2p-gossipsub"]
mdns = ["libp2p-mdns"]
mplex = ["libp2p-mplex"]
noise = ["libp2p-noise"]
ping = ["libp2p-ping"]
plaintext = ["libp2p-plaintext"]
pnet = ["libp2p-pnet"]
secio = ["libp2p-secio"]
tcp = ["libp2p-tcp"]
uds = ["libp2p-uds"]
wasm-ext = ["libp2p-wasm-ext"]
websocket = ["libp2p-websocket"]
yamux = ["libp2p-yamux"]
secp256k1 = ["libp2p-core/secp256k1", "libp2p-secio/secp256k1"]

[dependencies]
bytes = "0.5"
futures = "0.3.1"
multiaddr = { package = "parity-multiaddr", version = "0.7.2", path = "misc/multiaddr" }
multihash = "0.10"
lazy_static = "1.2"
<<<<<<< HEAD
libp2p-mplex = { version = "0.16.0", path = "muxers/mplex", optional = true }
libp2p-identify = { version = "0.16.0", path = "protocols/identify", optional = true }
libp2p-kad = { version = "0.16.1", path = "protocols/kad", optional = true }
libp2p-floodsub = { version = "0.16.0", path = "protocols/floodsub", optional = true }
libp2p-gossipsub = { version = "0.16.0", path = "./protocols/gossipsub", optional = true }
libp2p-ping = { version = "0.16.0", path = "protocols/ping", optional = true }
libp2p-plaintext = { version = "0.16.0", path = "protocols/plaintext", optional = true }
libp2p-pnet = { version = "0.16.0", path = "protocols/pnet", optional = true }
=======
libp2p-mplex = { version = "0.16.0", path = "muxers/mplex" }
libp2p-identify = { version = "0.16.0", path = "protocols/identify" }
libp2p-kad = { version = "0.16.2", path = "protocols/kad" }
libp2p-floodsub = { version = "0.16.0", path = "protocols/floodsub" }
libp2p-gossipsub = { version = "0.16.0", path = "./protocols/gossipsub" }
libp2p-ping = { version = "0.16.0", path = "protocols/ping" }
libp2p-plaintext = { version = "0.16.0", path = "protocols/plaintext" }
libp2p-pnet = { version = "0.16.0", path = "protocols/pnet" }
>>>>>>> 10089c5f
libp2p-core = { version = "0.16.0", path = "core" }
libp2p-core-derive = { version = "0.16.0", path = "misc/core-derive" }
libp2p-secio = { version = "0.16.1", path = "protocols/secio", default-features = false, optional = true }
libp2p-swarm = { version = "0.16.1", path = "swarm" }
<<<<<<< HEAD
libp2p-uds = { version = "0.16.0", path = "transports/uds", optional = true }
libp2p-wasm-ext = { version = "0.16.1", path = "transports/wasm-ext", optional = true }
libp2p-yamux = { version = "0.16.0", path = "muxers/yamux", optional = true }
libp2p-noise = { version = "0.16.0", path = "protocols/noise", optional = true }
=======
libp2p-uds = { version = "0.16.0", path = "transports/uds" }
libp2p-wasm-ext = { version = "0.16.2", path = "transports/wasm-ext" }
libp2p-yamux = { version = "0.16.2", path = "muxers/yamux" }
libp2p-noise = { version = "0.16.2", path = "protocols/noise" }
>>>>>>> 10089c5f
parking_lot = "0.10.0"
pin-project = "0.4.6"
smallvec = "1.0"
wasm-timer = "0.2.4"

[target.'cfg(not(any(target_os = "emscripten", target_os = "unknown")))'.dependencies]
libp2p-deflate = { version = "0.16.0", path = "protocols/deflate", optional = true }
libp2p-dns = { version = "0.16.0", path = "transports/dns", optional = true }
libp2p-mdns = { version = "0.16.0", path = "protocols/mdns", optional = true }
libp2p-tcp = { version = "0.16.0", path = "transports/tcp", optional = true }
libp2p-websocket = { version = "0.16.0", path = "transports/websocket", optional = true }

[dev-dependencies]
async-std = "1.0"
env_logger = "0.7.1"

[workspace]
members = [
    "core",
    "misc/core-derive",
    "misc/multiaddr",
    "misc/multistream-select",
    "misc/peer-id-generator",
    "muxers/mplex",
    "muxers/yamux",
    "protocols/floodsub",
    "protocols/gossipsub",
    "protocols/identify",
    "protocols/kad",
    "protocols/mdns",
    "protocols/noise",
    "protocols/ping",
    "protocols/plaintext",
    "protocols/secio",
    "swarm",
    "transports/dns",
    "transports/tcp",
    "transports/uds",
    "transports/websocket",
    "transports/wasm-ext"
]
<|MERGE_RESOLUTION|>--- conflicted
+++ resolved
@@ -57,40 +57,22 @@
 multiaddr = { package = "parity-multiaddr", version = "0.7.2", path = "misc/multiaddr" }
 multihash = "0.10"
 lazy_static = "1.2"
-<<<<<<< HEAD
 libp2p-mplex = { version = "0.16.0", path = "muxers/mplex", optional = true }
 libp2p-identify = { version = "0.16.0", path = "protocols/identify", optional = true }
-libp2p-kad = { version = "0.16.1", path = "protocols/kad", optional = true }
+libp2p-kad = { version = "0.16.2", path = "protocols/kad", optional = true }
 libp2p-floodsub = { version = "0.16.0", path = "protocols/floodsub", optional = true }
 libp2p-gossipsub = { version = "0.16.0", path = "./protocols/gossipsub", optional = true }
 libp2p-ping = { version = "0.16.0", path = "protocols/ping", optional = true }
 libp2p-plaintext = { version = "0.16.0", path = "protocols/plaintext", optional = true }
 libp2p-pnet = { version = "0.16.0", path = "protocols/pnet", optional = true }
-=======
-libp2p-mplex = { version = "0.16.0", path = "muxers/mplex" }
-libp2p-identify = { version = "0.16.0", path = "protocols/identify" }
-libp2p-kad = { version = "0.16.2", path = "protocols/kad" }
-libp2p-floodsub = { version = "0.16.0", path = "protocols/floodsub" }
-libp2p-gossipsub = { version = "0.16.0", path = "./protocols/gossipsub" }
-libp2p-ping = { version = "0.16.0", path = "protocols/ping" }
-libp2p-plaintext = { version = "0.16.0", path = "protocols/plaintext" }
-libp2p-pnet = { version = "0.16.0", path = "protocols/pnet" }
->>>>>>> 10089c5f
 libp2p-core = { version = "0.16.0", path = "core" }
 libp2p-core-derive = { version = "0.16.0", path = "misc/core-derive" }
 libp2p-secio = { version = "0.16.1", path = "protocols/secio", default-features = false, optional = true }
 libp2p-swarm = { version = "0.16.1", path = "swarm" }
-<<<<<<< HEAD
 libp2p-uds = { version = "0.16.0", path = "transports/uds", optional = true }
-libp2p-wasm-ext = { version = "0.16.1", path = "transports/wasm-ext", optional = true }
-libp2p-yamux = { version = "0.16.0", path = "muxers/yamux", optional = true }
-libp2p-noise = { version = "0.16.0", path = "protocols/noise", optional = true }
-=======
-libp2p-uds = { version = "0.16.0", path = "transports/uds" }
-libp2p-wasm-ext = { version = "0.16.2", path = "transports/wasm-ext" }
-libp2p-yamux = { version = "0.16.2", path = "muxers/yamux" }
-libp2p-noise = { version = "0.16.2", path = "protocols/noise" }
->>>>>>> 10089c5f
+libp2p-wasm-ext = { version = "0.16.2", path = "transports/wasm-ext", optional = true }
+libp2p-yamux = { version = "0.16.2", path = "muxers/yamux", optional = true }
+libp2p-noise = { version = "0.16.2", path = "protocols/noise", optional = true }
 parking_lot = "0.10.0"
 pin-project = "0.4.6"
 smallvec = "1.0"
