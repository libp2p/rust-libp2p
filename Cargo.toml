--- conflicted
+++ resolved
@@ -72,13 +72,6 @@
 rust-version = "1.75.0"
 
 [workspace.dependencies]
-<<<<<<< HEAD
-asynchronous-codec = { version = "0.7.0" }
-futures-bounded = { version = "0.2.4" }
-futures-rustls = { version = "0.26.0", default-features = false }
-hashlink = "0.9.0"
-=======
->>>>>>> 0d890fdc
 libp2p = { version = "0.54.2", path = "libp2p" }
 libp2p-allow-block-list = { version = "0.4.2", path = "misc/allow-block-list" }
 libp2p-autonat = { version = "0.13.1", path = "protocols/autonat" }
@@ -141,7 +134,7 @@
 tracing-subscriber = "0.3"
 unsigned-varint = { version = "0.8.0" }
 web-time = "1.1.0"
-
+hashlink = "0.9.0"
 
 [patch.crates-io]
 
