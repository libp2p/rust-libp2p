--- conflicted
+++ resolved
@@ -3,11 +3,7 @@
 edition = "2021"
 rust-version = "1.62.0"
 description = "Peer-to-peer networking library"
-<<<<<<< HEAD
-version = "0.50.1"
-=======
 version = "0.51.0"
->>>>>>> 4fe518de
 authors = ["Parity Technologies <admin@parity.io>"]
 license = "MIT"
 repository = "https://github.com/libp2p/rust-libp2p"
