[package]
name = "libp2p"
edition = "2021"
rust-version = "1.60.0"
description = "Peer-to-peer networking library"
version = "0.49.0"
authors = ["Parity Technologies <admin@parity.io>"]
license = "MIT"
repository = "https://github.com/libp2p/rust-libp2p"
keywords = ["peer-to-peer", "libp2p", "networking"]
categories = ["network-programming", "asynchronous"]

[features]
full = [
    "async-std",
    "autonat",
    "dcutr",
    "deflate",
    "dns",
<<<<<<< HEAD
=======
    "dns-async-std",
    "dns-tokio",
>>>>>>> d9a2e6c1
    "ecdsa",
    "floodsub",
    "gossipsub",
    "identify",
    "kad",
    "mdns",
<<<<<<< HEAD
=======
    "mdns-async-io",
    "mdns-tokio",
>>>>>>> d9a2e6c1
    "metrics",
    "mplex",
    "noise",
    "ping",
    "plaintext",
    "pnet",
    "relay",
    "rendezvous",
    "request-response",
    "rsa",
    "secp256k1",
    "serde",
    "tcp",
<<<<<<< HEAD
=======
    "tcp-async-io",
    "tcp-tokio",
>>>>>>> d9a2e6c1
    "tokio",
    "uds",
    "wasm-bindgen",
    "wasm-ext",
    "wasm-ext-websocket",
    "websocket",
    "yamux",
]
autonat = ["dep:libp2p-autonat"]
dcutr = ["dep:libp2p-dcutr", "libp2p-metrics?/dcutr"]
deflate = ["dep:libp2p-deflate"]
dns = ["dep:libp2p-dns"]
<<<<<<< HEAD
=======
dns-async-std = ["dep:libp2p-dns", "libp2p-dns?/async-std"]
dns-tokio = ["dep:libp2p-dns", "libp2p-dns?/tokio"]
>>>>>>> d9a2e6c1
floodsub = ["dep:libp2p-floodsub"]
identify = ["dep:libp2p-identify", "libp2p-metrics?/identify"]
kad = ["dep:libp2p-kad", "libp2p-metrics?/kad"]
gossipsub = ["dep:libp2p-gossipsub", "libp2p-metrics?/gossipsub"]
metrics = ["dep:libp2p-metrics"]
mdns = ["dep:libp2p-mdns"]
<<<<<<< HEAD
=======
mdns-async-io = ["dep:libp2p-mdns", "libp2p-mdns?/async-io"]
mdns-tokio = ["dep:libp2p-mdns", "libp2p-mdns?/tokio"]
>>>>>>> d9a2e6c1
mplex = ["dep:libp2p-mplex"]
noise = ["dep:libp2p-noise"]
ping = ["dep:libp2p-ping", "libp2p-metrics?/ping"]
plaintext = ["dep:libp2p-plaintext"]
pnet = ["dep:libp2p-pnet"]
relay = ["dep:libp2p-relay", "libp2p-metrics?/relay"]
request-response = ["dep:libp2p-request-response"]
rendezvous = ["dep:libp2p-rendezvous"]
tcp = ["dep:libp2p-tcp"]
<<<<<<< HEAD
=======
tcp-async-io = ["dep:libp2p-tcp", "libp2p-tcp?/async-io"]
tcp-tokio = ["dep:libp2p-tcp", "libp2p-tcp?/tokio"]
>>>>>>> d9a2e6c1
uds = ["dep:libp2p-uds"]
wasm-bindgen = ["futures-timer/wasm-bindgen", "instant/wasm-bindgen", "getrandom/js"]
wasm-ext = ["dep:libp2p-wasm-ext"]
wasm-ext-websocket = ["wasm-ext", "libp2p-wasm-ext?/websocket"]
websocket = ["dep:libp2p-websocket"]
yamux = ["dep:libp2p-yamux"]
secp256k1 = ["libp2p-core/secp256k1"]
rsa = ["libp2p-core/rsa"]
ecdsa = ["libp2p-core/ecdsa"]
serde = ["libp2p-core/serde", "libp2p-kad?/serde", "libp2p-gossipsub?/serde"]
tokio = ["libp2p-mdns?/tokio", "libp2p-tcp?/tokio", "libp2p-dns?/tokio"]
async-std = ["libp2p-mdns?/async-io", "libp2p-tcp?/async-io", "libp2p-dns?/async-std"]

[package.metadata.docs.rs]
all-features = true

[dependencies]
bytes = "1"
futures = "0.3.1"
futures-timer = "3.0.2" # Explicit dependency to be used in `wasm-bindgen` feature
getrandom = "0.2.3" # Explicit dependency to be used in `wasm-bindgen` feature
instant = "0.1.11" # Explicit dependency to be used in `wasm-bindgen` feature
lazy_static = "1.2"

libp2p-autonat = { version = "0.8.0", path = "protocols/autonat", optional = true }
libp2p-core = { version = "0.37.0", path = "core" }
libp2p-dcutr = { version = "0.7.0", path = "protocols/dcutr", optional = true }
libp2p-floodsub = { version = "0.40.1", path = "protocols/floodsub", optional = true }
libp2p-identify = { version = "0.40.0", path = "protocols/identify", optional = true }
libp2p-kad = { version = "0.41.0", path = "protocols/kad", optional = true }
libp2p-metrics = { version = "0.10.0", path = "misc/metrics", optional = true }
libp2p-mplex = { version = "0.37.0", path = "muxers/mplex", optional = true }
libp2p-noise = { version = "0.40.0", path = "transports/noise", optional = true }
libp2p-ping = { version = "0.40.1", path = "protocols/ping", optional = true }
libp2p-plaintext = { version = "0.37.0", path = "transports/plaintext", optional = true }
libp2p-pnet = { version = "0.22.1", path = "transports/pnet", optional = true }
libp2p-relay = { version = "0.13.0", path = "protocols/relay", optional = true }
libp2p-rendezvous = { version = "0.10.0", path = "protocols/rendezvous", optional = true }
libp2p-request-response = { version = "0.22.1", path = "protocols/request-response", optional = true }
libp2p-swarm = { version = "0.40.1", path = "swarm" }
libp2p-swarm-derive = { version = "0.30.1", path = "swarm-derive" }
libp2p-uds = { version = "0.36.0", path = "transports/uds", optional = true }
libp2p-wasm-ext = { version = "0.37.0", path = "transports/wasm-ext", optional = true }
libp2p-yamux = { version = "0.41.0", path = "muxers/yamux", optional = true }
multiaddr = { version = "0.14.0" }
parking_lot = "0.12.0"
pin-project = "1.0.0"
smallvec = "1.6.1"

[target.'cfg(not(any(target_os = "emscripten", target_os = "wasi", target_os = "unknown")))'.dependencies]
libp2p-deflate = { version = "0.37.0", path = "transports/deflate", optional = true }
libp2p-dns = { version = "0.37.0", path = "transports/dns", optional = true }
libp2p-mdns = { version = "0.41.0", path = "protocols/mdns", optional = true }
libp2p-tcp = { version = "0.37.0", path = "transports/tcp", optional = true }
libp2p-websocket = { version = "0.39.0", path = "transports/websocket", optional = true }

[target.'cfg(not(target_os = "unknown"))'.dependencies]
libp2p-gossipsub = { version = "0.42.1", path = "protocols/gossipsub", optional = true }

[dev-dependencies]
async-std = { version = "1.6.2", features = ["attributes"] }
async-trait = "0.1"
env_logger = "0.9.0"
<<<<<<< HEAD
clap = { version = "3.1.6", features = ["derive"] }
=======
clap = { version = "4.0.13", features = ["derive"] }
>>>>>>> d9a2e6c1
tokio = { version = "1.15", features = ["io-util", "io-std", "macros", "rt", "rt-multi-thread"] }

[workspace]
members = [
    "core",
    "misc/metrics",
    "misc/multistream-select",
    "misc/rw-stream-sink",
    "misc/keygen",
    "misc/prost-codec",
    "misc/quickcheck-ext",
    "muxers/mplex",
    "muxers/yamux",
    "protocols/dcutr",
    "protocols/autonat",
    "protocols/floodsub",
    "protocols/gossipsub",
    "protocols/rendezvous",
    "protocols/identify",
    "protocols/kad",
    "protocols/mdns",
    "protocols/ping",
    "protocols/relay",
    "protocols/request-response",
    "swarm",
    "swarm-derive",
    "transports/deflate",
    "transports/dns",
    "transports/noise",
    "transports/plaintext",
    "transports/pnet",
    "transports/tcp",
    "transports/uds",
    "transports/websocket",
    "transports/wasm-ext"
]

[[example]]
name = "chat"
required-features = ["full"]

[[example]]
name = "chat-tokio"
required-features = ["full"]

[[example]]
name = "file-sharing"
required-features = ["full"]

[[example]]
name = "gossipsub-chat"
required-features = ["full"]

[[example]]
name = "ipfs-private"
required-features = ["full"]

[[example]]
name = "ipfs-kad"
required-features = ["full"]

[[example]]
name = "ping"
required-features = ["full"]

[[example]]
name = "mdns-passive-discovery"
required-features = ["full"]

[[example]]
name = "distributed-key-value-store"
required-features = ["full"]<|MERGE_RESOLUTION|>--- conflicted
+++ resolved
@@ -17,22 +17,12 @@
     "dcutr",
     "deflate",
     "dns",
-<<<<<<< HEAD
-=======
-    "dns-async-std",
-    "dns-tokio",
->>>>>>> d9a2e6c1
     "ecdsa",
     "floodsub",
     "gossipsub",
     "identify",
     "kad",
     "mdns",
-<<<<<<< HEAD
-=======
-    "mdns-async-io",
-    "mdns-tokio",
->>>>>>> d9a2e6c1
     "metrics",
     "mplex",
     "noise",
@@ -46,11 +36,6 @@
     "secp256k1",
     "serde",
     "tcp",
-<<<<<<< HEAD
-=======
-    "tcp-async-io",
-    "tcp-tokio",
->>>>>>> d9a2e6c1
     "tokio",
     "uds",
     "wasm-bindgen",
@@ -63,22 +48,12 @@
 dcutr = ["dep:libp2p-dcutr", "libp2p-metrics?/dcutr"]
 deflate = ["dep:libp2p-deflate"]
 dns = ["dep:libp2p-dns"]
-<<<<<<< HEAD
-=======
-dns-async-std = ["dep:libp2p-dns", "libp2p-dns?/async-std"]
-dns-tokio = ["dep:libp2p-dns", "libp2p-dns?/tokio"]
->>>>>>> d9a2e6c1
 floodsub = ["dep:libp2p-floodsub"]
 identify = ["dep:libp2p-identify", "libp2p-metrics?/identify"]
 kad = ["dep:libp2p-kad", "libp2p-metrics?/kad"]
 gossipsub = ["dep:libp2p-gossipsub", "libp2p-metrics?/gossipsub"]
 metrics = ["dep:libp2p-metrics"]
 mdns = ["dep:libp2p-mdns"]
-<<<<<<< HEAD
-=======
-mdns-async-io = ["dep:libp2p-mdns", "libp2p-mdns?/async-io"]
-mdns-tokio = ["dep:libp2p-mdns", "libp2p-mdns?/tokio"]
->>>>>>> d9a2e6c1
 mplex = ["dep:libp2p-mplex"]
 noise = ["dep:libp2p-noise"]
 ping = ["dep:libp2p-ping", "libp2p-metrics?/ping"]
@@ -88,11 +63,6 @@
 request-response = ["dep:libp2p-request-response"]
 rendezvous = ["dep:libp2p-rendezvous"]
 tcp = ["dep:libp2p-tcp"]
-<<<<<<< HEAD
-=======
-tcp-async-io = ["dep:libp2p-tcp", "libp2p-tcp?/async-io"]
-tcp-tokio = ["dep:libp2p-tcp", "libp2p-tcp?/tokio"]
->>>>>>> d9a2e6c1
 uds = ["dep:libp2p-uds"]
 wasm-bindgen = ["futures-timer/wasm-bindgen", "instant/wasm-bindgen", "getrandom/js"]
 wasm-ext = ["dep:libp2p-wasm-ext"]
@@ -156,11 +126,7 @@
 async-std = { version = "1.6.2", features = ["attributes"] }
 async-trait = "0.1"
 env_logger = "0.9.0"
-<<<<<<< HEAD
-clap = { version = "3.1.6", features = ["derive"] }
-=======
 clap = { version = "4.0.13", features = ["derive"] }
->>>>>>> d9a2e6c1
 tokio = { version = "1.15", features = ["io-util", "io-std", "macros", "rt", "rt-multi-thread"] }
 
 [workspace]
