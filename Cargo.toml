--- conflicted
+++ resolved
@@ -74,13 +74,8 @@
 [workspace.dependencies]
 libp2p = { version = "0.55.1", path = "libp2p" }
 libp2p-allow-block-list = { version = "0.5.0", path = "misc/allow-block-list" }
-<<<<<<< HEAD
-libp2p-autonat = { version = "0.14.0", path = "protocols/autonat" }
+libp2p-autonat = { version = "0.14.1", path = "protocols/autonat" }
 libp2p-connection-limits = { version = "0.5.1", path = "misc/connection-limits" }
-=======
-libp2p-autonat = { version = "0.14.1", path = "protocols/autonat" }
-libp2p-connection-limits = { version = "0.5.0", path = "misc/connection-limits" }
->>>>>>> da8763c3
 libp2p-core = { version = "0.43.0", path = "core" }
 libp2p-dcutr = { version = "0.13.0", path = "protocols/dcutr" }
 libp2p-dns = { version = "0.43.0", path = "transports/dns" }
