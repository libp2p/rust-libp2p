--- conflicted
+++ resolved
@@ -70,12 +70,8 @@
 rust-version = "1.73.0"
 
 [workspace.dependencies]
-<<<<<<< HEAD
+asynchronous-codec = { version = "0.7.0" }
 futures-bounded = { version = "0.2.2", path = "misc/futures-bounded" }
-=======
-asynchronous-codec = { version = "0.7.0" }
-futures-bounded = { version = "0.2.1", path = "misc/futures-bounded" }
->>>>>>> b6eb2bf9
 libp2p = { version = "0.53.0", path = "libp2p" }
 libp2p-allow-block-list = { version = "0.3.0", path = "misc/allow-block-list" }
 libp2p-autonat = { version = "0.12.0", path = "protocols/autonat" }
