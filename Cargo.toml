[package]
name = "libp2p"
edition = "2021"
rust-version = "1.60.0"
description = "Peer-to-peer networking library"
version = "0.46.0"
authors = ["Parity Technologies <admin@parity.io>"]
license = "MIT"
repository = "https://github.com/libp2p/rust-libp2p"
keywords = ["peer-to-peer", "libp2p", "networking"]
categories = ["network-programming", "asynchronous"]

[features]
default = [
    "autonat",
    "deflate",
    "dns-async-std",
    "floodsub",
    "identify",
    "kad",
    "gossipsub",
    "mdns",
    "mplex",
    "noise",
    "ping",
    "plaintext",
    "pnet",
    # "relay",
    "request-response",
    "rendezvous",
    "secp256k1",
    "tcp-async-io",
    "uds",
    # "wasm-ext",
    "websocket",
    "yamux",
]
<<<<<<< HEAD
autonat = ["libp2p-autonat"]
# dcutr = ["libp2p-dcutr", "libp2p-metrics/dcutr"]
deflate = ["libp2p-deflate"]
dns-async-std = ["libp2p-dns", "libp2p-dns/async-std"]
dns-tokio = ["libp2p-dns", "libp2p-dns/tokio"]
floodsub = ["libp2p-floodsub"]
identify = ["libp2p-identify", "libp2p-metrics/identify"]
kad = ["libp2p-kad", "libp2p-metrics/kad"]
gossipsub = ["libp2p-gossipsub", "libp2p-metrics/gossipsub"]
metrics = ["libp2p-metrics"]
mdns = ["libp2p-mdns"]
mplex = ["libp2p-mplex"]
noise = ["libp2p-noise"]
ping = ["libp2p-ping", "libp2p-metrics/ping"]
plaintext = ["libp2p-plaintext"]
pnet = ["libp2p-pnet"]
# relay = ["libp2p-relay", "libp2p-metrics/relay"]
request-response = ["libp2p-request-response"]
rendezvous = ["libp2p-rendezvous"]
tcp-async-io = ["libp2p-tcp", "libp2p-tcp/async-io"]
tcp-tokio = ["libp2p-tcp", "libp2p-tcp/tokio"]
uds = ["libp2p-uds"]
wasm-bindgen = ["futures-timer/wasm-bindgen", "instant/wasm-bindgen", "getrandom/js", "rand/wasm-bindgen"]
# wasm-ext = ["libp2p-wasm-ext"]
# wasm-ext-websocket = ["wasm-ext", "libp2p-wasm-ext/websocket"]
websocket = ["libp2p-websocket"]
yamux = ["libp2p-yamux"]
=======
autonat = ["dep:libp2p-autonat"]
dcutr = ["dep:libp2p-dcutr", "libp2p-metrics?/dcutr"]
deflate = ["dep:libp2p-deflate"]
dns-async-std = ["dep:libp2p-dns", "libp2p-dns?/async-std"]
dns-tokio = ["dep:libp2p-dns", "libp2p-dns?/tokio"]
floodsub = ["dep:libp2p-floodsub"]
identify = ["dep:libp2p-identify", "libp2p-metrics?/identify"]
kad = ["dep:libp2p-kad", "libp2p-metrics?/kad"]
gossipsub = ["dep:libp2p-gossipsub", "libp2p-metrics?/gossipsub"]
metrics = ["dep:libp2p-metrics"]
mdns = ["dep:libp2p-mdns"]
mplex = ["dep:libp2p-mplex"]
noise = ["dep:libp2p-noise"]
ping = ["dep:libp2p-ping", "libp2p-metrics?/ping"]
plaintext = ["dep:libp2p-plaintext"]
pnet = ["dep:libp2p-pnet"]
relay = ["dep:libp2p-relay", "libp2p-metrics?/relay"]
request-response = ["dep:libp2p-request-response"]
rendezvous = ["dep:libp2p-rendezvous"]
tcp-async-io = ["dep:libp2p-tcp", "libp2p-tcp?/async-io"]
tcp-tokio = ["dep:libp2p-tcp", "libp2p-tcp?/tokio"]
uds = ["dep:libp2p-uds"]
wasm-bindgen = ["futures-timer/wasm-bindgen", "instant/wasm-bindgen", "getrandom/js", "rand/wasm-bindgen"]
wasm-ext = ["dep:libp2p-wasm-ext"]
wasm-ext-websocket = ["wasm-ext", "libp2p-wasm-ext?/websocket"]
websocket = ["dep:libp2p-websocket"]
yamux = ["dep:libp2p-yamux"]
>>>>>>> 2fd49989
secp256k1 = ["libp2p-core/secp256k1"]
serde = ["libp2p-core/serde", "libp2p-kad?/serde", "libp2p-gossipsub?/serde"]

[package.metadata.docs.rs]
all-features = true

[dependencies]
bytes = "1"
futures = "0.3.1"
futures-timer = "3.0.2" # Explicit dependency to be used in `wasm-bindgen` feature
getrandom = "0.2.3" # Explicit dependency to be used in `wasm-bindgen` feature
instant = "0.1.11" # Explicit dependency to be used in `wasm-bindgen` feature
lazy_static = "1.2"

libp2p-autonat = { version = "0.4.0", path = "protocols/autonat", optional = true }
libp2p-core = { version = "0.33.0", path = "core",  default-features = false }
<<<<<<< HEAD
# libp2p-dcutr = { version = "0.3.0", path = "protocols/dcutr",  optional = true }
=======
libp2p-dcutr = { version = "0.3.1", path = "protocols/dcutr",  optional = true }
>>>>>>> 2fd49989
libp2p-floodsub = { version = "0.36.0", path = "protocols/floodsub", optional = true }
libp2p-identify = { version = "0.36.1", path = "protocols/identify", optional = true }
libp2p-kad = { version = "0.37.1", path = "protocols/kad", optional = true }
libp2p-metrics = { version = "0.6.0", path = "misc/metrics", optional = true }
libp2p-mplex = { version = "0.33.0", path = "muxers/mplex", optional = true }
libp2p-noise = { version = "0.36.0", path = "transports/noise", optional = true }
libp2p-ping = { version = "0.36.0", path = "protocols/ping", optional = true }
libp2p-plaintext = { version = "0.33.0", path = "transports/plaintext", optional = true }
libp2p-pnet = { version = "0.22.0", path = "transports/pnet", optional = true }
<<<<<<< HEAD
# libp2p-relay = { version = "0.9.0", path = "protocols/relay", optional = true }
=======
libp2p-relay = { version = "0.9.1", path = "protocols/relay", optional = true }
>>>>>>> 2fd49989
libp2p-rendezvous = { version = "0.6.0", path = "protocols/rendezvous", optional = true }
libp2p-request-response = { version = "0.18.0", path = "protocols/request-response", optional = true }
libp2p-swarm = { version = "0.36.1", path = "swarm" }
libp2p-swarm-derive = { version = "0.27.0", path = "swarm-derive" }
libp2p-uds = { version = "0.32.0", path = "transports/uds", optional = true }
# libp2p-wasm-ext = { version = "0.33.0", path = "transports/wasm-ext", default-features = false, optional = true }
libp2p-yamux = { version = "0.37.0", path = "muxers/yamux", optional = true }
multiaddr = { version = "0.14.0" }
parking_lot = "0.12.0"
pin-project = "1.0.0"
rand = "0.7.3" # Explicit dependency to be used in `wasm-bindgen` feature
smallvec = "1.6.1"

[target.'cfg(not(any(target_os = "emscripten", target_os = "wasi", target_os = "unknown")))'.dependencies]
libp2p-deflate = { version = "0.33.0", path = "transports/deflate", optional = true }
libp2p-dns = { version = "0.33.0", path = "transports/dns", optional = true, default-features = false }
libp2p-mdns = { version = "0.37.0", path = "protocols/mdns", optional = true }
libp2p-tcp = { version = "0.33.0", path = "transports/tcp", default-features = false, optional = true }
libp2p-websocket = { version = "0.35.0", path = "transports/websocket", optional = true }

[target.'cfg(not(target_os = "unknown"))'.dependencies]
libp2p-gossipsub = { version = "0.38.0", path = "protocols/gossipsub", optional = true }

[dev-dependencies]
async-std = { version = "1.6.2", features = ["attributes"] }
async-trait = "0.1"
env_logger = "0.9.0"
clap = {version = "3.1.6", features = ["derive"]}
tokio = { version = "1.15", features = ["io-util", "io-std", "macros", "rt", "rt-multi-thread"] }

[workspace]
members = [
    "core",
    "misc/metrics",
    "misc/multistream-select",
    "misc/rw-stream-sink",
    "misc/keygen",
    "misc/prost-codec",
    "muxers/mplex",
    "muxers/yamux",
    # "protocols/dcutr",
    "protocols/autonat",
    "protocols/floodsub",
    "protocols/gossipsub",
    "protocols/rendezvous",
    "protocols/identify",
    "protocols/kad",
    "protocols/mdns",
    "protocols/ping",
    # "protocols/relay",
    "protocols/request-response",
    "swarm",
    "swarm-derive",
    "transports/deflate",
    "transports/dns",
    "transports/noise",
    "transports/plaintext",
    "transports/pnet",
    "transports/tcp",
    "transports/uds",
    "transports/websocket",
    # "transports/wasm-ext"
]

[[example]]
name = "chat"
required-features = ["floodsub"]

[[example]]
name = "chat-tokio"
required-features = ["tcp-tokio", "mdns"]

[[example]]
name = "file-sharing"
required-features = ["request-response"]

[[example]]
name = "gossipsub-chat"
required-features = ["gossipsub"]

[[example]]
name = "ipfs-private"
required-features = ["gossipsub"]<|MERGE_RESOLUTION|>--- conflicted
+++ resolved
@@ -35,37 +35,9 @@
     "websocket",
     "yamux",
 ]
-<<<<<<< HEAD
-autonat = ["libp2p-autonat"]
-# dcutr = ["libp2p-dcutr", "libp2p-metrics/dcutr"]
-deflate = ["libp2p-deflate"]
-dns-async-std = ["libp2p-dns", "libp2p-dns/async-std"]
-dns-tokio = ["libp2p-dns", "libp2p-dns/tokio"]
-floodsub = ["libp2p-floodsub"]
-identify = ["libp2p-identify", "libp2p-metrics/identify"]
-kad = ["libp2p-kad", "libp2p-metrics/kad"]
-gossipsub = ["libp2p-gossipsub", "libp2p-metrics/gossipsub"]
-metrics = ["libp2p-metrics"]
-mdns = ["libp2p-mdns"]
-mplex = ["libp2p-mplex"]
-noise = ["libp2p-noise"]
-ping = ["libp2p-ping", "libp2p-metrics/ping"]
-plaintext = ["libp2p-plaintext"]
-pnet = ["libp2p-pnet"]
-# relay = ["libp2p-relay", "libp2p-metrics/relay"]
-request-response = ["libp2p-request-response"]
-rendezvous = ["libp2p-rendezvous"]
-tcp-async-io = ["libp2p-tcp", "libp2p-tcp/async-io"]
-tcp-tokio = ["libp2p-tcp", "libp2p-tcp/tokio"]
-uds = ["libp2p-uds"]
-wasm-bindgen = ["futures-timer/wasm-bindgen", "instant/wasm-bindgen", "getrandom/js", "rand/wasm-bindgen"]
-# wasm-ext = ["libp2p-wasm-ext"]
-# wasm-ext-websocket = ["wasm-ext", "libp2p-wasm-ext/websocket"]
-websocket = ["libp2p-websocket"]
-yamux = ["libp2p-yamux"]
-=======
+
 autonat = ["dep:libp2p-autonat"]
-dcutr = ["dep:libp2p-dcutr", "libp2p-metrics?/dcutr"]
+# dcutr = ["dep:libp2p-dcutr", "libp2p-metrics?/dcutr"]
 deflate = ["dep:libp2p-deflate"]
 dns-async-std = ["dep:libp2p-dns", "libp2p-dns?/async-std"]
 dns-tokio = ["dep:libp2p-dns", "libp2p-dns?/tokio"]
@@ -80,18 +52,17 @@
 ping = ["dep:libp2p-ping", "libp2p-metrics?/ping"]
 plaintext = ["dep:libp2p-plaintext"]
 pnet = ["dep:libp2p-pnet"]
-relay = ["dep:libp2p-relay", "libp2p-metrics?/relay"]
+# relay = ["dep:libp2p-relay", "libp2p-metrics?/relay"]
 request-response = ["dep:libp2p-request-response"]
 rendezvous = ["dep:libp2p-rendezvous"]
 tcp-async-io = ["dep:libp2p-tcp", "libp2p-tcp?/async-io"]
 tcp-tokio = ["dep:libp2p-tcp", "libp2p-tcp?/tokio"]
 uds = ["dep:libp2p-uds"]
 wasm-bindgen = ["futures-timer/wasm-bindgen", "instant/wasm-bindgen", "getrandom/js", "rand/wasm-bindgen"]
-wasm-ext = ["dep:libp2p-wasm-ext"]
-wasm-ext-websocket = ["wasm-ext", "libp2p-wasm-ext?/websocket"]
+# wasm-ext = ["dep:libp2p-wasm-ext"]
+# wasm-ext-websocket = ["wasm-ext", "libp2p-wasm-ext?/websocket"]
 websocket = ["dep:libp2p-websocket"]
 yamux = ["dep:libp2p-yamux"]
->>>>>>> 2fd49989
 secp256k1 = ["libp2p-core/secp256k1"]
 serde = ["libp2p-core/serde", "libp2p-kad?/serde", "libp2p-gossipsub?/serde"]
 
@@ -108,11 +79,7 @@
 
 libp2p-autonat = { version = "0.4.0", path = "protocols/autonat", optional = true }
 libp2p-core = { version = "0.33.0", path = "core",  default-features = false }
-<<<<<<< HEAD
-# libp2p-dcutr = { version = "0.3.0", path = "protocols/dcutr",  optional = true }
-=======
-libp2p-dcutr = { version = "0.3.1", path = "protocols/dcutr",  optional = true }
->>>>>>> 2fd49989
+# libp2p-dcutr = { version = "0.3.1", path = "protocols/dcutr",  optional = true }
 libp2p-floodsub = { version = "0.36.0", path = "protocols/floodsub", optional = true }
 libp2p-identify = { version = "0.36.1", path = "protocols/identify", optional = true }
 libp2p-kad = { version = "0.37.1", path = "protocols/kad", optional = true }
@@ -122,11 +89,7 @@
 libp2p-ping = { version = "0.36.0", path = "protocols/ping", optional = true }
 libp2p-plaintext = { version = "0.33.0", path = "transports/plaintext", optional = true }
 libp2p-pnet = { version = "0.22.0", path = "transports/pnet", optional = true }
-<<<<<<< HEAD
-# libp2p-relay = { version = "0.9.0", path = "protocols/relay", optional = true }
-=======
-libp2p-relay = { version = "0.9.1", path = "protocols/relay", optional = true }
->>>>>>> 2fd49989
+# libp2p-relay = { version = "0.9.1", path = "protocols/relay", optional = true }
 libp2p-rendezvous = { version = "0.6.0", path = "protocols/rendezvous", optional = true }
 libp2p-request-response = { version = "0.18.0", path = "protocols/request-response", optional = true }
 libp2p-swarm = { version = "0.36.1", path = "swarm" }
