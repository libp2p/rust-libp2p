--- conflicted
+++ resolved
@@ -63,12 +63,6 @@
         self.bytes.to_owned()
     }
 
-<<<<<<< HEAD
-    /// Returns the raw bytes representation of the multiaddr.
-    #[inline]
-    pub fn into_bytes(self) -> Vec<u8> {
-        self.bytes
-=======
     /// Produces a `Multiaddr` from its bytes representation.
     pub fn from_bytes(bytes: Vec<u8>) -> Result<Multiaddr> {
         {
@@ -80,7 +74,6 @@
         }
 
         Ok(Multiaddr { bytes })
->>>>>>> eca12523
     }
 
     /// Extracts a slice containing the entire underlying vector.
