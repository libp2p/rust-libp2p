--- conflicted
+++ resolved
@@ -165,14 +165,10 @@
 pub mod simple;
 
 pub use self::core::{
-    Transport, PeerId,
+    Transport, PeerId, Swarm,
     upgrade::{InboundUpgrade, InboundUpgradeExt, OutboundUpgrade, OutboundUpgradeExt}
 };
 pub use libp2p_core_derive::NetworkBehaviour;
-<<<<<<< HEAD
-pub use self::core::{Transport, ConnectionUpgrade, PeerId, Swarm};
-=======
->>>>>>> 2c1807b6
 pub use self::multiaddr::Multiaddr;
 pub use self::simple::SimpleProtocol;
 pub use self::transport_ext::TransportExt;
