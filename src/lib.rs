// Copyright 2018 Parity Technologies (UK) Ltd.
//
// Permission is hereby granted, free of charge, to any person obtaining a
// copy of this software and associated documentation files (the "Software"),
// to deal in the Software without restriction, including without limitation
// the rights to use, copy, modify, merge, publish, distribute, sublicense,
// and/or sell copies of the Software, and to permit persons to whom the
// Software is furnished to do so, subject to the following conditions:
//
// The above copyright notice and this permission notice shall be included in
// all copies or substantial portions of the Software.
//
// THE SOFTWARE IS PROVIDED "AS IS", WITHOUT WARRANTY OF ANY KIND, EXPRESS
// OR IMPLIED, INCLUDING BUT NOT LIMITED TO THE WARRANTIES OF MERCHANTABILITY,
// FITNESS FOR A PARTICULAR PURPOSE AND NONINFRINGEMENT. IN NO EVENT SHALL THE
// AUTHORS OR COPYRIGHT HOLDERS BE LIABLE FOR ANY CLAIM, DAMAGES OR OTHER
// LIABILITY, WHETHER IN AN ACTION OF CONTRACT, TORT OR OTHERWISE, ARISING
// FROM, OUT OF OR IN CONNECTION WITH THE SOFTWARE OR THE USE OR OTHER
// DEALINGS IN THE SOFTWARE.

//! libp2p is a modular peer-to-peer networking framework.
//!
//! To learn more about the general libp2p multi-language framework visit
//! [libp2p.io](https://libp2p.io/).
//!
//! To get started with this libp2p implementation in Rust, please take a look
//! at the [`tutorials`](crate::tutorials). Further examples can be found in the
//! [examples] directory.
//!
//! [examples]: https://github.com/libp2p/rust-libp2p/tree/master/examples

#![doc(html_logo_url = "https://libp2p.io/img/logo_small.png")]
#![doc(html_favicon_url = "https://libp2p.io/img/favicon.png")]

pub use bytes;
pub use futures;
#[doc(inline)]
pub use libp2p_core::multihash;
#[doc(inline)]
pub use multiaddr;

#[cfg(feature = "autonat")]
#[cfg_attr(docsrs, doc(cfg(feature = "autonat")))]
#[doc(inline)]
pub use libp2p_autonat as autonat;
#[doc(inline)]
pub use libp2p_core as core;
#[cfg(feature = "dcutr")]
#[cfg_attr(docsrs, doc(cfg(feature = "dcutr")))]
#[doc(inline)]
pub use libp2p_dcutr as dcutr;
#[cfg(feature = "deflate")]
#[cfg_attr(docsrs, doc(cfg(feature = "deflate")))]
#[cfg(not(any(target_os = "emscripten", target_os = "wasi", target_os = "unknown")))]
#[doc(inline)]
pub use libp2p_deflate as deflate;
#[cfg(feature = "dns")]
#[cfg_attr(docsrs, doc(cfg(feature = "dns")))]
#[cfg(not(any(target_os = "emscripten", target_os = "wasi", target_os = "unknown")))]
#[doc(inline)]
pub use libp2p_dns as dns;
#[cfg(feature = "floodsub")]
#[cfg_attr(docsrs, doc(cfg(feature = "floodsub")))]
#[doc(inline)]
pub use libp2p_floodsub as floodsub;
#[cfg(feature = "gossipsub")]
#[cfg_attr(docsrs, doc(cfg(feature = "gossipsub")))]
#[cfg(not(target_os = "unknown"))]
#[doc(inline)]
pub use libp2p_gossipsub as gossipsub;
#[cfg(feature = "identify")]
#[cfg_attr(docsrs, doc(cfg(feature = "identify")))]
#[doc(inline)]
pub use libp2p_identify as identify;
#[cfg(feature = "kad")]
#[cfg_attr(docsrs, doc(cfg(feature = "kad")))]
#[doc(inline)]
pub use libp2p_kad as kad;
#[cfg(feature = "mdns")]
#[cfg(not(any(target_os = "emscripten", target_os = "wasi", target_os = "unknown")))]
#[cfg_attr(docsrs, doc(cfg(feature = "mdns")))]
#[doc(inline)]
pub use libp2p_mdns as mdns;
#[cfg(feature = "metrics")]
#[cfg_attr(docsrs, doc(cfg(feature = "metrics")))]
#[doc(inline)]
pub use libp2p_metrics as metrics;
#[cfg(feature = "mplex")]
#[cfg_attr(docsrs, doc(cfg(feature = "mplex")))]
#[doc(inline)]
pub use libp2p_mplex as mplex;
#[cfg(feature = "noise")]
#[cfg_attr(docsrs, doc(cfg(feature = "noise")))]
#[doc(inline)]
pub use libp2p_noise as noise;
#[cfg(feature = "ping")]
#[cfg_attr(docsrs, doc(cfg(feature = "ping")))]
#[doc(inline)]
pub use libp2p_ping as ping;
#[cfg(feature = "plaintext")]
#[cfg_attr(docsrs, doc(cfg(feature = "plaintext")))]
#[doc(inline)]
pub use libp2p_plaintext as plaintext;
#[cfg(feature = "pnet")]
#[cfg_attr(docsrs, doc(cfg(feature = "pnet")))]
#[doc(inline)]
pub use libp2p_pnet as pnet;
#[cfg(feature = "relay")]
#[cfg_attr(docsrs, doc(cfg(feature = "relay")))]
#[doc(inline)]
pub use libp2p_relay as relay;
#[cfg(feature = "rendezvous")]
#[cfg_attr(docsrs, doc(cfg(feature = "rendezvous")))]
#[doc(inline)]
pub use libp2p_rendezvous as rendezvous;
#[cfg(feature = "request-response")]
#[cfg_attr(docsrs, doc(cfg(feature = "request-response")))]
#[doc(inline)]
pub use libp2p_request_response as request_response;
#[doc(inline)]
pub use libp2p_swarm as swarm;
#[cfg(feature = "tcp")]
#[cfg(not(any(target_os = "emscripten", target_os = "wasi", target_os = "unknown")))]
#[cfg_attr(docsrs, doc(cfg(feature = "tcp")))]
<<<<<<< HEAD
pub mod tcp {
    #[doc(inline)]
    pub use libp2p_tcp::*;
}
#[cfg(feature = "tls")]
#[cfg_attr(docsrs, doc(cfg(feature = "tls")))]
#[doc(inline)]
pub use libp2p_tls as tls;
=======
#[doc(inline)]
pub use libp2p_tcp as tcp;
>>>>>>> 56a4a946
#[cfg(feature = "uds")]
#[cfg_attr(docsrs, doc(cfg(feature = "uds")))]
#[doc(inline)]
pub use libp2p_uds as uds;
#[cfg(feature = "wasm-ext")]
#[cfg_attr(docsrs, doc(cfg(feature = "wasm-ext")))]
#[doc(inline)]
pub use libp2p_wasm_ext as wasm_ext;
#[cfg(feature = "websocket")]
#[cfg_attr(docsrs, doc(cfg(feature = "websocket")))]
#[cfg(not(any(target_os = "emscripten", target_os = "wasi", target_os = "unknown")))]
#[doc(inline)]
pub use libp2p_websocket as websocket;
#[cfg(feature = "yamux")]
#[cfg_attr(docsrs, doc(cfg(feature = "yamux")))]
#[doc(inline)]
pub use libp2p_yamux as yamux;

mod transport_ext;

pub mod bandwidth;
pub mod simple;

#[cfg(doc)]
pub mod tutorials;

pub use self::core::{
    identity,
    transport::TransportError,
    upgrade::{InboundUpgrade, InboundUpgradeExt, OutboundUpgrade, OutboundUpgradeExt},
    PeerId, Transport,
};
pub use self::multiaddr::{multiaddr as build_multiaddr, Multiaddr};
pub use self::simple::SimpleProtocol;
pub use self::swarm::Swarm;
pub use self::transport_ext::TransportExt;
pub use libp2p_swarm_derive::NetworkBehaviour;

/// Builds a `Transport` based on TCP/IP that supports the most commonly-used features of libp2p:
///
///  * DNS resolution.
///  * Noise protocol encryption.
///  * Websockets.
///  * Both Yamux and Mplex for substream multiplexing.
///
/// All async I/O of the transport is based on `async-std`.
///
/// > **Note**: This `Transport` is not suitable for production usage, as its implementation
/// >           reserves the right to support additional protocols or remove deprecated protocols.
#[cfg(all(
    not(any(target_os = "emscripten", target_os = "wasi", target_os = "unknown")),
    any(
        all(feature = "tcp-async-io", feature = "dns-async-std"),
        all(feature = "tcp", feature = "dns", feature = "async-std")
    ),
    feature = "websocket",
    feature = "noise",
    feature = "mplex",
    feature = "yamux"
))]
#[cfg_attr(
    docsrs,
    doc(cfg(all(
        not(any(target_os = "emscripten", target_os = "wasi", target_os = "unknown")),
        any(
            all(feature = "tcp-async-io", feature = "dns-async-std"),
            all(feature = "tcp", feature = "dns", feature = "async-std")
        ),
        feature = "websocket",
        feature = "noise",
        feature = "mplex",
        feature = "yamux"
    )))
)]
#[cfg_attr(
    all(
        any(feature = "tcp-async-io", feature = "dns-async-std"),
        not(feature = "async-std")
    ),
    deprecated(
        since = "0.49.0",
        note = "The `tcp-async-io` and `dns-async-std` features are deprecated. Use the new `tcp` and `dns` features together with the `async-std` feature."
    )
)]
pub async fn development_transport(
    keypair: identity::Keypair,
) -> std::io::Result<core::transport::Boxed<(PeerId, core::muxing::StreamMuxerBox)>> {
    let transport = {
        let dns_tcp = dns::DnsConfig::system(tcp::TcpTransport::new(
            tcp::GenTcpConfig::new().nodelay(true),
        ))
        .await?;
        let ws_dns_tcp = websocket::WsConfig::new(
            dns::DnsConfig::system(tcp::TcpTransport::new(
                tcp::GenTcpConfig::new().nodelay(true),
            ))
            .await?,
        );
        dns_tcp.or_transport(ws_dns_tcp)
    };

    Ok(transport
        .upgrade(core::upgrade::Version::V1)
        .authenticate(noise::NoiseAuthenticated::xx(&keypair).unwrap())
        .multiplex(core::upgrade::SelectUpgrade::new(
            yamux::YamuxConfig::default(),
            mplex::MplexConfig::default(),
        ))
        .timeout(std::time::Duration::from_secs(20))
        .boxed())
}

/// Builds a `Transport` based on TCP/IP that supports the most commonly-used features of libp2p:
///
///  * DNS resolution.
///  * Noise protocol encryption.
///  * Websockets.
///  * Both Yamux and Mplex for substream multiplexing.
///
/// All async I/O of the transport is based on `tokio`.
///
/// > **Note**: This `Transport` is not suitable for production usage, as its implementation
/// >           reserves the right to support additional protocols or remove deprecated protocols.
#[cfg(all(
    not(any(target_os = "emscripten", target_os = "wasi", target_os = "unknown")),
    any(
        all(feature = "tcp-tokio", feature = "dns-tokio"),
        all(feature = "tcp", feature = "dns", feature = "tokio")
    ),
    feature = "websocket",
    feature = "noise",
    feature = "mplex",
    feature = "yamux"
))]
#[cfg_attr(
    docsrs,
    doc(cfg(all(
        not(any(target_os = "emscripten", target_os = "wasi", target_os = "unknown")),
        any(
            all(feature = "tcp-tokio", feature = "dns-tokio"),
            all(feature = "tcp", feature = "dns", feature = "tokio")
        ),
        feature = "websocket",
        feature = "noise",
        feature = "mplex",
        feature = "yamux"
    )))
)]
#[cfg_attr(
    all(
        any(feature = "tcp-tokio", feature = "dns-tokio"),
        not(feature = "tokio")
    ),
    deprecated(
        since = "0.49.0",
        note = "The `tcp-tokio` and `dns-tokio` features are deprecated. Use the new `tcp` and `dns` feature together with the `tokio` feature."
    )
)]
pub fn tokio_development_transport(
    keypair: identity::Keypair,
) -> std::io::Result<core::transport::Boxed<(PeerId, core::muxing::StreamMuxerBox)>> {
    let transport = {
        let dns_tcp = dns::TokioDnsConfig::system(tcp::TokioTcpTransport::new(
            tcp::GenTcpConfig::new().nodelay(true),
        ))?;
        let ws_dns_tcp = websocket::WsConfig::new(dns::TokioDnsConfig::system(
            tcp::TokioTcpTransport::new(tcp::GenTcpConfig::new().nodelay(true)),
        )?);
        dns_tcp.or_transport(ws_dns_tcp)
    };

    Ok(transport
        .upgrade(core::upgrade::Version::V1)
        .authenticate(noise::NoiseAuthenticated::xx(&keypair).unwrap())
        .multiplex(core::upgrade::SelectUpgrade::new(
            yamux::YamuxConfig::default(),
            mplex::MplexConfig::default(),
        ))
        .timeout(std::time::Duration::from_secs(20))
        .boxed())
}<|MERGE_RESOLUTION|>--- conflicted
+++ resolved
@@ -122,19 +122,12 @@
 #[cfg(feature = "tcp")]
 #[cfg(not(any(target_os = "emscripten", target_os = "wasi", target_os = "unknown")))]
 #[cfg_attr(docsrs, doc(cfg(feature = "tcp")))]
-<<<<<<< HEAD
-pub mod tcp {
-    #[doc(inline)]
-    pub use libp2p_tcp::*;
-}
+#[doc(inline)]
+pub use libp2p_tcp as tcp;
 #[cfg(feature = "tls")]
 #[cfg_attr(docsrs, doc(cfg(feature = "tls")))]
 #[doc(inline)]
 pub use libp2p_tls as tls;
-=======
-#[doc(inline)]
-pub use libp2p_tcp as tcp;
->>>>>>> 56a4a946
 #[cfg(feature = "uds")]
 #[cfg_attr(docsrs, doc(cfg(feature = "uds")))]
 #[doc(inline)]
