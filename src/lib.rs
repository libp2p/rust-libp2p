// Copyright 2018 Parity Technologies (UK) Ltd.
//
// Permission is hereby granted, free of charge, to any person obtaining a
// copy of this software and associated documentation files (the "Software"),
// to deal in the Software without restriction, including without limitation
// the rights to use, copy, modify, merge, publish, distribute, sublicense,
// and/or sell copies of the Software, and to permit persons to whom the
// Software is furnished to do so, subject to the following conditions:
//
// The above copyright notice and this permission notice shall be included in
// all copies or substantial portions of the Software.
//
// THE SOFTWARE IS PROVIDED "AS IS", WITHOUT WARRANTY OF ANY KIND, EXPRESS
// OR IMPLIED, INCLUDING BUT NOT LIMITED TO THE WARRANTIES OF MERCHANTABILITY,
// FITNESS FOR A PARTICULAR PURPOSE AND NONINFRINGEMENT. IN NO EVENT SHALL THE
// AUTHORS OR COPYRIGHT HOLDERS BE LIABLE FOR ANY CLAIM, DAMAGES OR OTHER
// LIABILITY, WHETHER IN AN ACTION OF CONTRACT, TORT OR OTHERWISE, ARISING
// FROM, OUT OF OR IN CONNECTION WITH THE SOFTWARE OR THE USE OR OTHER
// DEALINGS IN THE SOFTWARE.

//! Libp2p is a peer-to-peer framework.
//!
//! # Major libp2p concepts
//!
//! Here is a list of all the major concepts of libp2p.
//!
//! ## Multiaddr
//!
//! A [`Multiaddr`] is a self-describing network address and protocol stack
//! that is used to establish connections to peers. Some examples:
//!
//! * `/ip4/80.123.90.4/tcp/5432`
//! * `/ip6/[::1]/udp/10560/quic`
//! * `/unix//path/to/socket`
//!
//! ## Transport
//!
//! [`Transport`] is a trait for types that provide connection-oriented communication channels
//! based on dialing to or listening on a [`Multiaddr`]. To that end a transport
//! produces as output a type of data stream that varies depending on the concrete type of
//! transport.
//!
//! An implementation of transport typically supports only certain multi-addresses.
//! For example, the [`TcpConfig`] only supports multi-addresses of the format
//! `/ip4/.../tcp/...`.
//!
//! Example (Dialing a TCP/IP multi-address):
//!
//! ```rust
//! use libp2p::{Multiaddr, Transport, tcp::TcpConfig};
//! let tcp = TcpConfig::new();
//! let addr: Multiaddr = "/ip4/98.97.96.95/tcp/20500".parse().expect("invalid multiaddr");
//! let _conn = tcp.dial(addr);
//! ```
//! In the above example, `_conn` is a [`Future`] that needs to be polled in order for
//! the dialing to take place and eventually resolve to a connection. Polling
//! futures is typically done through a [tokio] runtime.
//!
//! The easiest way to create a transport is to use [`build_development_transport`].
//! This function provides support for the most common protocols but it is also
//! subject to change over time and should thus not be used in production
//! configurations.
//!
//! Example (Creating a development transport):
//!
//! ```rust
//! let keypair = libp2p::identity::Keypair::generate_ed25519();
//! let _transport = libp2p::build_development_transport(keypair);
//! // _transport.dial(...);
//! ```
//!
//! The keypair that is passed as an argument in the above example is used
//! to set up transport-layer encryption using a newly generated long-term
//! identity keypair. The public key of this keypair uniquely identifies
//! the node in the network in the form of a [`PeerId`].
//!
//! See the documentation of the [`Transport`] trait for more details.
//!
//! ### Connection Upgrades
//!
//! Once a connection has been established with a remote through a [`Transport`], it can be
//! *upgraded*. Upgrading a transport is the process of negotiating an additional protocol
//! with the remote, mediated through a negotiation protocol called [`multistream-select`].
//!
//! Example ([`noise`] + [`yamux`] Protocol Upgrade):
//!
//! ```rust
//! # #[cfg(all(not(any(target_os = "emscripten", target_os = "wasi", target_os = "unknown")), feature = "tcp-async-std", feature = "noise", feature = "yamux"))] {
//! use libp2p::{Transport, core::upgrade, tcp::TcpConfig, noise, identity::Keypair, yamux};
//! let tcp = TcpConfig::new();
//! let id_keys = Keypair::generate_ed25519();
//! let noise_keys = noise::Keypair::<noise::X25519Spec>::new().into_authentic(&id_keys).unwrap();
//! let noise = noise::NoiseConfig::xx(noise_keys).into_authenticated();
//! let yamux = yamux::Config::default();
//! let transport = tcp.upgrade(upgrade::Version::V1).authenticate(noise).multiplex(yamux);
//! # }
//! ```
//! In this example, `transport` is a new [`Transport`] that negotiates the
//! noise and yamux protocols on all connections.
//!
//! ## Network Behaviour
//!
//! The [`NetworkBehaviour`] trait is implemented on types that provide some capability to the
//! network. Examples of network behaviours include:
//!
//!   * Periodically pinging other nodes on established connections.
//!   * Periodically asking for information from other nodes.
//!   * Querying information from a DHT and propagating it to other nodes.
//!
//! ## Swarm
//!
//! A [`Swarm`] manages a pool of connections established through a [`Transport`]
//! and drives a [`NetworkBehaviour`] through emitting events triggered by activity
//! on the managed connections. Creating a [`Swarm`] thus involves combining a
//! [`Transport`] with a [`NetworkBehaviour`].
//!
//! See the documentation of the [`core`] module for more details about swarms.
//!
//! # Using libp2p
//!
//! The easiest way to get started with libp2p involves the following steps:
//!
//!   1. Creating an identity [`Keypair`] for the local node, obtaining the local
//!      [`PeerId`] from the [`PublicKey`].
//!   2. Creating an instance of a base [`Transport`], e.g. [`TcpConfig`], upgrading it with
//!      all the desired protocols, such as for transport security and multiplexing.
//!      In order to be usable with a [`Swarm`] later, the [`Output`](Transport::Output)
//!      of the final transport must be a tuple of a [`PeerId`] and a value whose type
//!      implements [`StreamMuxer`] (e.g. [`Yamux`]). The peer ID must be the
//!      identity of the remote peer of the established connection, which is
//!      usually obtained through a transport encryption protocol such as
//!      [`noise`] that authenticates the peer. See the implementation of
//!      [`build_development_transport`] for an example.
//!   3. Creating a struct that implements the [`NetworkBehaviour`] trait and combines all the
//!      desired network behaviours, implementing the event handlers as per the
//!      desired application's networking logic.
//!   4. Instantiating a [`Swarm`] with the transport, the network behaviour and the
//!      local peer ID from the previous steps.
//!
//! The swarm instance can then be polled e.g. with the [tokio] library, in order to
//! continuously drive the network activity of the program.
//!
//! [`Keypair`]: identity::Keypair
//! [`PublicKey`]: identity::PublicKey
//! [`Future`]: futures::Future
//! [`TcpConfig`]: tcp::TcpConfig
//! [`NetworkBehaviour`]: swarm::NetworkBehaviour
//! [`StreamMuxer`]: core::muxing::StreamMuxer
//! [`Yamux`]: yamux::Yamux
//!
//! [tokio]: https://tokio.rs
//! [`multistream-select`]: https://github.com/multiformats/multistream-select

#![doc(html_logo_url = "https://libp2p.io/img/logo_small.png")]
#![doc(html_favicon_url = "https://libp2p.io/img/favicon.png")]

#[cfg(feature = "pnet")]
use libp2p_pnet::{PnetConfig, PreSharedKey};

pub use bytes;
pub use futures;
#[doc(inline)]
pub use multiaddr;
#[doc(inline)]
pub use multihash;

#[doc(inline)]
pub use libp2p_core as core;
#[cfg(feature = "deflate")]
#[cfg_attr(docsrs, doc(cfg(feature = "deflate")))]
#[cfg(not(any(target_os = "emscripten", target_os = "wasi", target_os = "unknown")))]
#[doc(inline)]
pub use libp2p_deflate as deflate;
#[cfg(feature = "dns")]
#[cfg_attr(docsrs, doc(cfg(feature = "dns")))]
#[cfg(not(any(target_os = "emscripten", target_os = "wasi", target_os = "unknown")))]
#[doc(inline)]
pub use libp2p_dns as dns;
#[cfg(feature = "identify")]
#[cfg_attr(docsrs, doc(cfg(feature = "identify")))]
#[doc(inline)]
pub use libp2p_identify as identify;
#[cfg(feature = "kad")]
#[cfg_attr(docsrs, doc(cfg(feature = "kad")))]
#[doc(inline)]
pub use libp2p_kad as kad;
#[cfg(feature = "floodsub")]
#[cfg_attr(docsrs, doc(cfg(feature = "floodsub")))]
#[doc(inline)]
pub use libp2p_floodsub as floodsub;
#[cfg(feature = "gossipsub")]
#[cfg_attr(docsrs, doc(cfg(feature = "gossipsub")))]
#[doc(inline)]
pub use libp2p_gossipsub as gossipsub;
#[cfg(feature = "mplex")]
#[cfg_attr(docsrs, doc(cfg(feature = "mplex")))]
#[doc(inline)]
pub use libp2p_mplex as mplex;
#[cfg(any(feature = "mdns-async-std", feature = "mdns-tokio"))]
#[cfg_attr(docsrs, doc(cfg(any(feature = "mdns-async-std", feature = "mdns-tokio"))))]
#[cfg(not(any(target_os = "emscripten", target_os = "wasi", target_os = "unknown")))]
#[doc(inline)]
pub use libp2p_mdns as mdns;
#[cfg(feature = "noise")]
#[cfg_attr(docsrs, doc(cfg(feature = "noise")))]
#[doc(inline)]
pub use libp2p_noise as noise;
#[cfg(feature = "ping")]
#[cfg_attr(docsrs, doc(cfg(feature = "ping")))]
#[doc(inline)]
pub use libp2p_ping as ping;
#[cfg(feature = "plaintext")]
#[cfg_attr(docsrs, doc(cfg(feature = "plaintext")))]
#[doc(inline)]
pub use libp2p_plaintext as plaintext;
#[doc(inline)]
pub use libp2p_swarm as swarm;
#[cfg(any(feature = "tcp-async-std", feature = "tcp-tokio"))]
#[cfg_attr(docsrs, doc(cfg(any(feature = "tcp-async-std", feature = "tcp-tokio"))))]
#[cfg(not(any(target_os = "emscripten", target_os = "wasi", target_os = "unknown")))]
#[doc(inline)]
pub use libp2p_tcp as tcp;
#[cfg(feature = "uds")]
#[cfg_attr(docsrs, doc(cfg(feature = "uds")))]
#[doc(inline)]
pub use libp2p_uds as uds;
#[cfg(feature = "wasm-ext")]
#[cfg_attr(docsrs, doc(cfg(feature = "wasm-ext")))]
#[doc(inline)]
pub use libp2p_wasm_ext as wasm_ext;
#[cfg(feature = "websocket")]
#[cfg_attr(docsrs, doc(cfg(feature = "websocket")))]
#[cfg(not(any(target_os = "emscripten", target_os = "wasi", target_os = "unknown")))]
#[doc(inline)]
pub use libp2p_websocket as websocket;
#[cfg(feature = "yamux")]
#[cfg_attr(docsrs, doc(cfg(feature = "yamux")))]
#[doc(inline)]
pub use libp2p_yamux as yamux;
#[cfg(feature = "pnet")]
#[cfg_attr(docsrs, doc(cfg(feature = "pnet")))]
#[doc(inline)]
pub use libp2p_pnet as pnet;
#[cfg(feature = "request-response")]
#[cfg_attr(docsrs, doc(cfg(feature = "request-response")))]
#[doc(inline)]
pub use libp2p_request_response as request_response;

mod transport_ext;

pub mod bandwidth;
pub mod simple;

pub use self::core::{
    identity,
    PeerId,
    Transport,
    transport::TransportError,
    upgrade::{InboundUpgrade, InboundUpgradeExt, OutboundUpgrade, OutboundUpgradeExt}
};
pub use libp2p_core_derive::NetworkBehaviour;
pub use self::multiaddr::{Multiaddr, multiaddr as build_multiaddr};
pub use self::simple::SimpleProtocol;
pub use self::swarm::Swarm;
pub use self::transport_ext::TransportExt;

/// Builds a `Transport` that supports the most commonly-used protocols that libp2p supports.
///
/// > **Note**: This `Transport` is not suitable for production usage, as its implementation
/// >           reserves the right to support additional protocols or remove deprecated protocols.
<<<<<<< HEAD
// #[cfg(all(not(any(target_os = "emscripten", target_os = "wasi", target_os = "unknown")), any(feature = "tcp-async-std", feature = "tcp-tokio"), feature = "websocket", feature = "secio", feature = "mplex", feature = "yamux"))]
// #[cfg_attr(docsrs, doc(cfg(all(not(any(target_os = "emscripten", target_os = "wasi", target_os = "unknown")), any(feature = "tcp-async-std", feature = "tcp-tokio"), feature = "websocket", feature = "noise", feature = "mplex", feature = "yamux"))))]
=======
#[cfg(all(not(any(target_os = "emscripten", target_os = "wasi", target_os = "unknown")), any(feature = "tcp-async-std", feature = "tcp-tokio"), feature = "websocket", feature = "noise", feature = "mplex", feature = "yamux"))]
#[cfg_attr(docsrs, doc(cfg(all(not(any(target_os = "emscripten", target_os = "wasi", target_os = "unknown")), any(feature = "tcp-async-std", feature = "tcp-tokio"), feature = "websocket", feature = "noise", feature = "mplex", feature = "yamux"))))]
>>>>>>> 6be6c09c
pub fn build_development_transport(keypair: identity::Keypair)
    -> std::io::Result<impl Transport<Output = (PeerId, impl core::muxing::StreamMuxer<OutboundSubstream = impl Send, Substream = impl Send, Error = impl Into<std::io::Error>> + Send + Sync), Error = impl std::error::Error + Send, Listener = impl Send, Dial = impl Send, ListenerUpgrade = impl Send> + Clone>
{
    build_tcp_ws_noise_mplex_yamux(keypair, false, None, None)
}

/// Builds an implementation of `Transport` that is suitable for usage with the `Swarm`.
///
/// The implementation supports TCP/IP, WebSockets over TCP/IP, noise as the encryption layer,
/// and mplex or yamux as the multiplexing layer.
<<<<<<< HEAD
// #[cfg(all(not(any(target_os = "emscripten", target_os = "wasi", target_os = "unknown")), any(feature = "tcp-async-std", feature = "tcp-tokio"), feature = "websocket", feature = "secio", feature = "mplex", feature = "yamux"))]
// #[cfg_attr(docsrs, doc(cfg(all(not(any(target_os = "emscripten", target_os = "wasi", target_os = "unknown")), any(feature = "tcp-async-std", feature = "tcp-tokio"), feature = "websocket", feature = "noise", feature = "mplex", feature = "yamux"))))]
pub fn build_tcp_ws_noise_mplex_yamux(keypair: identity::Keypair, enable_ca: bool, anchors: Option<Vec<u8>>, cert: Option<Vec<u8>>)
=======
#[cfg(all(not(any(target_os = "emscripten", target_os = "wasi", target_os = "unknown")), any(feature = "tcp-async-std", feature = "tcp-tokio"), feature = "websocket", feature = "noise", feature = "mplex", feature = "yamux"))]
#[cfg_attr(docsrs, doc(cfg(all(not(any(target_os = "emscripten", target_os = "wasi", target_os = "unknown")), any(feature = "tcp-async-std", feature = "tcp-tokio"), feature = "websocket", feature = "noise", feature = "mplex", feature = "yamux"))))]
pub fn build_tcp_ws_noise_mplex_yamux(keypair: identity::Keypair)
>>>>>>> 6be6c09c
    -> std::io::Result<impl Transport<Output = (PeerId, impl core::muxing::StreamMuxer<OutboundSubstream = impl Send, Substream = impl Send, Error = impl Into<std::io::Error>> + Send + Sync), Error = impl std::error::Error + Send, Listener = impl Send, Dial = impl Send, ListenerUpgrade = impl Send> + Clone>
{
    let transport = {
        #[cfg(feature = "tcp-async-std")]
        let tcp = tcp::TcpConfig::new().nodelay(true);
        #[cfg(feature = "tcp-tokio")]
        let tcp = tcp::TokioTcpConfig::new().nodelay(true);
        let transport = dns::DnsConfig::new(tcp)?;
        let trans_clone = transport.clone();
        transport.or_transport(websocket::WsConfig::new(trans_clone))
    };

    let noise_keys = noise::Keypair::<noise::X25519Spec>::new()
        .into_authentic(&keypair)
        .expect("Signing libp2p-noise static DH keypair failed.");

    Ok(transport
        .upgrade(core::upgrade::Version::V1)
        .authenticate(noise::NoiseConfig::xx(noise_keys, enable_ca, anchors, cert).into_authenticated())
        .multiplex(core::upgrade::SelectUpgrade::new(yamux::Config::default(), mplex::MplexConfig::new()))
        .map(|(peer, muxer), _| (peer, core::muxing::StreamMuxerBox::new(muxer)))
        .timeout(std::time::Duration::from_secs(20)))
}

/// Builds an implementation of `Transport` that is suitable for usage with the `Swarm`.
///
/// The implementation supports TCP/IP, WebSockets over TCP/IP, noise as the encryption layer,
/// and mplex or yamux as the multiplexing layer.
#[cfg(all(not(any(target_os = "emscripten", target_os = "wasi", target_os = "unknown")), any(feature = "tcp-async-std", feature = "tcp-tokio"), feature = "websocket", feature = "noise", feature = "mplex", feature = "yamux", feature = "pnet"))]
#[cfg_attr(docsrs, doc(cfg(all(not(any(target_os = "emscripten", target_os = "wasi", target_os = "unknown")), any(feature = "tcp-async-std", feature = "tcp-tokio"), feature = "websocket", feature = "noise", feature = "mplex", feature = "yamux", feature = "pnet"))))]
pub fn build_tcp_ws_pnet_noise_mplex_yamux(keypair: identity::Keypair, psk: PreSharedKey)
    -> std::io::Result<impl Transport<Output = (PeerId, impl core::muxing::StreamMuxer<OutboundSubstream = impl Send, Substream = impl Send, Error = impl Into<std::io::Error>> + Send + Sync), Error = impl std::error::Error + Send, Listener = impl Send, Dial = impl Send, ListenerUpgrade = impl Send> + Clone>
{
    let transport = {
        #[cfg(feature = "tcp-async-std")]
        let tcp = tcp::TcpConfig::new().nodelay(true);
        #[cfg(feature = "tcp-tokio")]
        let tcp = tcp::TokioTcpConfig::new().nodelay(true);
        let transport = dns::DnsConfig::new(tcp)?;
        let trans_clone = transport.clone();
        transport.or_transport(websocket::WsConfig::new(trans_clone))
    };

    let noise_keys = noise::Keypair::<noise::X25519Spec>::new()
        .into_authentic(&keypair)
        .expect("Signing libp2p-noise static DH keypair failed.");

    Ok(transport
        .and_then(move |socket, _| PnetConfig::new(psk).handshake(socket))
        .upgrade(core::upgrade::Version::V1)
        .authenticate(noise::NoiseConfig::xx(noise_keys).into_authenticated())
        .multiplex(core::upgrade::SelectUpgrade::new(yamux::Config::default(), mplex::MplexConfig::new()))
        .map(|(peer, muxer), _| (peer, core::muxing::StreamMuxerBox::new(muxer)))
        .timeout(std::time::Duration::from_secs(20)))
}<|MERGE_RESOLUTION|>--- conflicted
+++ resolved
@@ -90,7 +90,7 @@
 //! let tcp = TcpConfig::new();
 //! let id_keys = Keypair::generate_ed25519();
 //! let noise_keys = noise::Keypair::<noise::X25519Spec>::new().into_authentic(&id_keys).unwrap();
-//! let noise = noise::NoiseConfig::xx(noise_keys).into_authenticated();
+//! let noise = noise::NoiseConfig::xx(noise_keys, false, None, None).into_authenticated();
 //! let yamux = yamux::Config::default();
 //! let transport = tcp.upgrade(upgrade::Version::V1).authenticate(noise).multiplex(yamux);
 //! # }
@@ -268,13 +268,8 @@
 ///
 /// > **Note**: This `Transport` is not suitable for production usage, as its implementation
 /// >           reserves the right to support additional protocols or remove deprecated protocols.
-<<<<<<< HEAD
-// #[cfg(all(not(any(target_os = "emscripten", target_os = "wasi", target_os = "unknown")), any(feature = "tcp-async-std", feature = "tcp-tokio"), feature = "websocket", feature = "secio", feature = "mplex", feature = "yamux"))]
-// #[cfg_attr(docsrs, doc(cfg(all(not(any(target_os = "emscripten", target_os = "wasi", target_os = "unknown")), any(feature = "tcp-async-std", feature = "tcp-tokio"), feature = "websocket", feature = "noise", feature = "mplex", feature = "yamux"))))]
-=======
 #[cfg(all(not(any(target_os = "emscripten", target_os = "wasi", target_os = "unknown")), any(feature = "tcp-async-std", feature = "tcp-tokio"), feature = "websocket", feature = "noise", feature = "mplex", feature = "yamux"))]
 #[cfg_attr(docsrs, doc(cfg(all(not(any(target_os = "emscripten", target_os = "wasi", target_os = "unknown")), any(feature = "tcp-async-std", feature = "tcp-tokio"), feature = "websocket", feature = "noise", feature = "mplex", feature = "yamux"))))]
->>>>>>> 6be6c09c
 pub fn build_development_transport(keypair: identity::Keypair)
     -> std::io::Result<impl Transport<Output = (PeerId, impl core::muxing::StreamMuxer<OutboundSubstream = impl Send, Substream = impl Send, Error = impl Into<std::io::Error>> + Send + Sync), Error = impl std::error::Error + Send, Listener = impl Send, Dial = impl Send, ListenerUpgrade = impl Send> + Clone>
 {
@@ -285,15 +280,9 @@
 ///
 /// The implementation supports TCP/IP, WebSockets over TCP/IP, noise as the encryption layer,
 /// and mplex or yamux as the multiplexing layer.
-<<<<<<< HEAD
-// #[cfg(all(not(any(target_os = "emscripten", target_os = "wasi", target_os = "unknown")), any(feature = "tcp-async-std", feature = "tcp-tokio"), feature = "websocket", feature = "secio", feature = "mplex", feature = "yamux"))]
-// #[cfg_attr(docsrs, doc(cfg(all(not(any(target_os = "emscripten", target_os = "wasi", target_os = "unknown")), any(feature = "tcp-async-std", feature = "tcp-tokio"), feature = "websocket", feature = "noise", feature = "mplex", feature = "yamux"))))]
-pub fn build_tcp_ws_noise_mplex_yamux(keypair: identity::Keypair, enable_ca: bool, anchors: Option<Vec<u8>>, cert: Option<Vec<u8>>)
-=======
 #[cfg(all(not(any(target_os = "emscripten", target_os = "wasi", target_os = "unknown")), any(feature = "tcp-async-std", feature = "tcp-tokio"), feature = "websocket", feature = "noise", feature = "mplex", feature = "yamux"))]
 #[cfg_attr(docsrs, doc(cfg(all(not(any(target_os = "emscripten", target_os = "wasi", target_os = "unknown")), any(feature = "tcp-async-std", feature = "tcp-tokio"), feature = "websocket", feature = "noise", feature = "mplex", feature = "yamux"))))]
-pub fn build_tcp_ws_noise_mplex_yamux(keypair: identity::Keypair)
->>>>>>> 6be6c09c
+pub fn build_tcp_ws_noise_mplex_yamux(keypair: identity::Keypair, enable_ca: bool, anchors: Option<Vec<u8>>, cert: Option<Vec<u8>>)
     -> std::io::Result<impl Transport<Output = (PeerId, impl core::muxing::StreamMuxer<OutboundSubstream = impl Send, Substream = impl Send, Error = impl Into<std::io::Error>> + Send + Sync), Error = impl std::error::Error + Send, Listener = impl Send, Dial = impl Send, ListenerUpgrade = impl Send> + Clone>
 {
     let transport = {
@@ -324,7 +313,7 @@
 /// and mplex or yamux as the multiplexing layer.
 #[cfg(all(not(any(target_os = "emscripten", target_os = "wasi", target_os = "unknown")), any(feature = "tcp-async-std", feature = "tcp-tokio"), feature = "websocket", feature = "noise", feature = "mplex", feature = "yamux", feature = "pnet"))]
 #[cfg_attr(docsrs, doc(cfg(all(not(any(target_os = "emscripten", target_os = "wasi", target_os = "unknown")), any(feature = "tcp-async-std", feature = "tcp-tokio"), feature = "websocket", feature = "noise", feature = "mplex", feature = "yamux", feature = "pnet"))))]
-pub fn build_tcp_ws_pnet_noise_mplex_yamux(keypair: identity::Keypair, psk: PreSharedKey)
+pub fn build_tcp_ws_pnet_noise_mplex_yamux(keypair: identity::Keypair, psk: PreSharedKey, enable_ca: bool, anchors: Option<Vec<u8>>, cert: Option<Vec<u8>>)
     -> std::io::Result<impl Transport<Output = (PeerId, impl core::muxing::StreamMuxer<OutboundSubstream = impl Send, Substream = impl Send, Error = impl Into<std::io::Error>> + Send + Sync), Error = impl std::error::Error + Send, Listener = impl Send, Dial = impl Send, ListenerUpgrade = impl Send> + Clone>
 {
     let transport = {
@@ -344,7 +333,7 @@
     Ok(transport
         .and_then(move |socket, _| PnetConfig::new(psk).handshake(socket))
         .upgrade(core::upgrade::Version::V1)
-        .authenticate(noise::NoiseConfig::xx(noise_keys).into_authenticated())
+        .authenticate(noise::NoiseConfig::xx(noise_keys, enable_ca, anchors, cert).into_authenticated())
         .multiplex(core::upgrade::SelectUpgrade::new(yamux::Config::default(), mplex::MplexConfig::new()))
         .map(|(peer, muxer), _| (peer, core::muxing::StreamMuxerBox::new(muxer)))
         .timeout(std::time::Duration::from_secs(20)))
