--- conflicted
+++ resolved
@@ -168,28 +168,23 @@
     not(feature = "tcp")
 ))]
 #[cfg(not(any(target_os = "emscripten", target_os = "wasi", target_os = "unknown")))]
-<<<<<<< HEAD
-#[doc(inline)]
-pub use libp2p_tcp as tcp;
+#[cfg_attr(docsrs, doc(cfg(any(feature = "tcp-tokio", feature = "tcp-async-io"))))]
+pub mod tcp {
+    #[doc(inline)]
+    pub use libp2p_tcp::*;
+}
+
+#[cfg(feature = "tcp")]
+#[cfg(not(any(target_os = "emscripten", target_os = "wasi", target_os = "unknown")))]
+#[cfg_attr(docsrs, doc(cfg(feature = "tcp")))]
+pub mod tcp {
+    #[doc(inline)]
+    pub use libp2p_tcp::*;
+}
 #[cfg(feature = "tls")]
 #[cfg_attr(docsrs, doc(cfg(feature = "tls")))]
 #[doc(inline)]
 pub use libp2p_tls as tls;
-=======
-#[cfg_attr(docsrs, doc(cfg(any(feature = "tcp-tokio", feature = "tcp-async-io"))))]
-pub mod tcp {
-    #[doc(inline)]
-    pub use libp2p_tcp::*;
-}
-
-#[cfg(feature = "tcp")]
-#[cfg(not(any(target_os = "emscripten", target_os = "wasi", target_os = "unknown")))]
-#[cfg_attr(docsrs, doc(cfg(feature = "tcp")))]
-pub mod tcp {
-    #[doc(inline)]
-    pub use libp2p_tcp::*;
-}
->>>>>>> 31a45f2d
 #[cfg(feature = "uds")]
 #[cfg_attr(docsrs, doc(cfg(feature = "uds")))]
 #[doc(inline)]
