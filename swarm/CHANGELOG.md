--- conflicted
+++ resolved
@@ -30,13 +30,18 @@
 - Flatten `ConnectionHandlerUpgrErr` and rename to `StreamUpgradeError`.
   See [PR 3882].
 
-<<<<<<< HEAD
-=======
 - Remove deprecated `ConnectionLimits`.
   Users should migrate to `libp2p::connection_limits::Behaviour`.
   See [PR 3885].
 
->>>>>>> b035fc80
+- Allow `ConnectionHandler`s to report and learn about the supported protocols on a connection.
+  The newly introduced API elements are:
+  - `ConnectionHandlerEvent::ReportRemoteProtocols`
+  - `ConnectionEvent::LocalProtocolsChange`
+  - `ConnectionEvent::RemoteProtocolsChange`
+  
+  See [PR 3651].
+
 - Allow `ConnectionHandler`s to report and learn about the supported protocols on a connection.
   The newly introduced API elements are:
   - `ConnectionHandlerEvent::ReportRemoteProtocols`
