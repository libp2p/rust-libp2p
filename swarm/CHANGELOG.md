# 0.42.0 [unreleased]

- Update to `libp2p-core` `v0.39.0`.

- Removed deprecated Swarm constructors. For transition notes see [0.41.0](#0.41.0). See [PR 3170].
- Deprecate functions on `PollParameters` in preparation for `PollParameters` to be removed entirely eventually. See [PR 3153].

- Add `estblished_in` to `SwarmEvent::ConnectionEstablished`. See [PR 3134].

<<<<<<< HEAD
- Remove deprecated `inject_*` methods from `NetworkBehaviour` and `ConnectionHandler`.
  see [PR 3260].

- Update to `libp2p-swarm-derive` `v0.32.0`.
=======
- Remove type parameter from `PendingOutboundConnectionError` and `PendingInboundConnectionError`.
  These two types are always used with `std::io::Error`. See [PR 3272].
>>>>>>> 68d0f882

[PR 3170]: https://github.com/libp2p/rust-libp2p/pull/3170
[PR 3134]: https://github.com/libp2p/rust-libp2p/pull/3134
[PR 3153]: https://github.com/libp2p/rust-libp2p/pull/3153
<<<<<<< HEAD
[PR 3260]: https://github.com/libp2p/rust-libp2p/pull/3260
=======
[PR 3272]: https://github.com/libp2p/rust-libp2p/pull/3272
>>>>>>> 68d0f882

# 0.41.1

- Update to `libp2p-swarm-derive` `v0.31.0`.

# 0.41.0

- Update to `libp2p-core` `v0.38.0`.

- Add new `on_connection_event` method to `ConnectionHandler` that accepts a `ConnectionEvent` enum and update
  `inject_*` methods to call `on_connection_event` with the respective `ConnectionEvent` variant and deprecate
  `inject_*`.
  To migrate, users should replace the `ConnectionHandler::inject_*` calls with a single
  implementation of `ConnectionHandler::on_connection_event` treating each `ConnectionEvent` variant in
  the same way its corresponding `inject_*` call was treated.
  See [PR 3085].

- Add new `on_behaviour_event` method with the same signature as `inject_event`, make the
  default implementation of `inject_event` call `on_behaviour_event` and deprecate it.
  To migrate, users should replace the `ConnectionHandler::inject_event` call
  with `ConnectionHandler::on_behaviour_event`.
  See [PR 3085].

- Add new `on_swarm_event` method to `NetworkBehaviour` that accepts a `FromSwarm` enum and update
  `inject_*` methods to call `on_swarm_event` with the respective `FromSwarm` variant and deprecate
  `inject_*`.
  To migrate, users should replace the `NetworkBehaviour::inject_*` calls with a single
  implementation of `NetworkBehaviour::on_swarm_event` treating each `FromSwarm` variant in
  the same way its corresponding `inject_*` call was treated.
  See [PR 3011].

- Add new `on_connection_handler_event` method with the same signature as `inject_event`, make the
  default implementation of `inject_event` call `on_connection_handler_event` and deprecate it.
  To migrate, users should replace the `NetworkBehaviour::inject_event` call
  with `NetworkBehaviour::on_connection_handler_event`.
  See [PR 3011].

- Export `NetworkBehaviour` derive as `libp2p_swarm::NetworkBehaviour`.
  This follows the convention of other popular libraries. `serde` for example exports the `Serialize` trait and macro as
  `serde::Serialize`. See [PR 3055].

- Feature-gate `NetworkBehaviour` macro behind `macros` feature flag. See [PR 3055].

- Make executor in Swarm constructor explicit. See [PR 3097].

  Supported executors:
  - Tokio

    Previously
    ```rust
    let swarm = SwarmBuilder::new(transport, behaviour, peer_id)
        .executor(Box::new(|fut| {
                tokio::spawn(fut);
        }))
        .build();
    ```
    Now
    ```rust
    let swarm = Swarm::with_tokio_executor(transport, behaviour, peer_id);
    ```
  - Async Std

    Previously
    ```rust
    let swarm = SwarmBuilder::new(transport, behaviour, peer_id)
        .executor(Box::new(|fut| {
                async_std::task::spawn(fut);
        }))
        .build();
    ```
    Now
    ```rust
    let swarm = Swarm::with_async_std_executor(transport, behaviour, peer_id);
    ```
  - ThreadPool (see [Issue 3107])

    In most cases ThreadPool can be replaced by executors or spawning on the local task.

    Previously
    ```rust
    let swarm = Swarm::new(transport, behaviour, peer_id);
    ```

    Now
    ```rust
    let swarm = Swarm::with_threadpool_executor(transport, behaviour, peer_id);
    ```
  - Without

    Spawns the tasks on the current task, this may result in bad performance so try to use an executor where possible. Previously this was just a fallback when no executor was specified and constructing a `ThreadPool` failed.

    New
    ```rust
    let swarm = Swarm::without_executor(transport, behaviour, peer_id);
    ```

  Deprecated APIs:
  - `Swarm::new`
  - `SwarmBuilder::new`
  - `SwarmBuilder::executor`

- Update `rust-version` to reflect the actual MSRV: 1.62.0. See [PR 3090].

[PR 3085]: https://github.com/libp2p/rust-libp2p/pull/3085
[PR 3011]: https://github.com/libp2p/rust-libp2p/pull/3011
[PR 3055]: https://github.com/libp2p/rust-libp2p/pull/3055
[PR 3097]: https://github.com/libp2p/rust-libp2p/pull/3097
[Issue 3107]: https://github.com/libp2p/rust-libp2p/issues/3107
[PR 3090]: https://github.com/libp2p/rust-libp2p/pull/3090

# 0.40.1

- Bump rand to 0.8 and quickcheck to 1. See [PR 2857].

- Update to `libp2p-core` `v0.37.0`.

- Introduce `libp2p_swarm::keep_alive::ConnectionHandler` in favor of removing `keep_alive` from
  `libp2p_swarm::dummy::ConnectionHandler`. `dummy::ConnectionHandler` now literally does not do anything. In the same
  spirit, introduce `libp2p_swarm::keep_alive::Behaviour` and `libp2p_swarm::dummy::Behaviour`. See [PR 2859].

[PR 2857]: https://github.com/libp2p/rust-libp2p/pull/2857
[PR 2859]: https://github.com/libp2p/rust-libp2p/pull/2859/

- Pass actual `PeerId` of dial to `NetworkBehaviour::inject_dial_failure` on `DialError::ConnectionLimit`. See [PR 2928].

[PR 2928]: https://github.com/libp2p/rust-libp2p/pull/2928


# 0.39.0

- Remove deprecated `NetworkBehaviourEventProcess`. See [libp2p-swarm v0.38.0 changelog entry] for
  migration path.

- Update to `libp2p-core` `v0.36.0`.

- Enforce backpressure on incoming streams via `StreamMuxer` interface. In case we hit the configured limit of maximum
  number of inbound streams, we will stop polling the `StreamMuxer` for new inbound streams. Depending on the muxer
  implementation in use, this may lead to instant dropping of inbound streams. See [PR 2861].

[libp2p-swarm v0.38.0 changelog entry]: https://github.com/libp2p/rust-libp2p/blob/master/swarm/CHANGELOG.md#0380
[PR 2861]: https://github.com/libp2p/rust-libp2p/pull/2861/

# 0.38.0

- Deprecate `NetworkBehaviourEventProcess`. When deriving `NetworkBehaviour` on a custom `struct` users
  should either bring their own `OutEvent` via `#[behaviour(out_event = "MyBehaviourEvent")]` or,
  when not specified, have the derive macro generate one for the user.

  See [`NetworkBehaviour`
  documentation](https://docs.rs/libp2p/latest/libp2p/swarm/trait.NetworkBehaviour.html) and [PR
  2784] for details.

  Previously

  ``` rust
  #[derive(NetworkBehaviour)]
  #[behaviour(event_process = true)]
  struct MyBehaviour {
      gossipsub: Gossipsub,
      mdns: Mdns,
  }

  impl NetworkBehaviourEventProcess<Gossipsub> for MyBehaviour {
      fn inject_event(&mut self, message: GossipsubEvent) {
        todo!("Handle event")
      }
  }

  impl NetworkBehaviourEventProcess<MdnsEvent> for MyBehaviour {
      fn inject_event(&mut self, message: MdnsEvent) {
        todo!("Handle event")
      }
  }
  ```

  Now

  ``` rust
  #[derive(NetworkBehaviour)]
  #[behaviour(out_event = "MyBehaviourEvent")]
  struct MyBehaviour {
      gossipsub: Gossipsub,
      mdns: Mdns,
  }

  enum MyBehaviourEvent {
      Gossipsub(GossipsubEvent),
      Mdns(MdnsEvent),
  }

  impl From<GossipsubEvent> for MyBehaviourEvent {
      fn from(event: GossipsubEvent) -> Self {
          MyBehaviourEvent::Gossipsub(event)
      }
  }

  impl From<MdnsEvent> for MyBehaviourEvent {
      fn from(event: MdnsEvent) -> Self {
          MyBehaviourEvent::Mdns(event)
      }
  }

  match swarm.next().await.unwrap() {
    SwarmEvent::Behaviour(MyBehaviourEvent::Gossipsub(event)) => {
      todo!("Handle event")
    }
    SwarmEvent::Behaviour(MyBehaviourEvent::Mdns(event)) => {
      todo!("Handle event")
    }
  }
  ```

- When deriving `NetworkBehaviour` on a custom `struct` where the user does not specify their own
  `OutEvent` via `#[behaviour(out_event = "MyBehaviourEvent")]` and where the user does not enable
  `#[behaviour(event_process = true)]`, then the derive macro generates an `OutEvent` definition for
  the user.

  See [`NetworkBehaviour`
  documentation](https://docs.rs/libp2p/latest/libp2p/swarm/trait.NetworkBehaviour.html) and [PR
  2792] for details.

- Update dial address concurrency factor to `8`, thus dialing up to 8 addresses concurrently for a single connection attempt. See `Swarm::dial_concurrency_factor` and [PR 2741].

- Update to `libp2p-core` `v0.35.0`.

[PR 2741]: https://github.com/libp2p/rust-libp2p/pull/2741/
[PR 2784]: https://github.com/libp2p/rust-libp2p/pull/2784
[PR 2792]: https://github.com/libp2p/rust-libp2p/pull/2792

# 0.37.0

- Update to `libp2p-core` `v0.34.0`.

- Extend log message when exceeding inbound negotiating streams with peer ID and limit. See [PR 2716].

- Remove `connection::ListenersStream` and poll the `Transport` directly. See [PR 2652].

[PR 2716]: https://github.com/libp2p/rust-libp2p/pull/2716/
[PR 2652]: https://github.com/libp2p/rust-libp2p/pull/2652

# 0.36.1

- Limit negotiating inbound substreams per connection. See [PR 2697].

[PR 2697]: https://github.com/libp2p/rust-libp2p/pull/2697

# 0.36.0

- Don't require `Transport` to be `Clone`. See [PR 2529].

- Update to `libp2p-core` `v0.33.0`.

- Make `behaviour::either` module private. See [PR 2610]

- Rename `IncomingInfo::to_connected_point` to `IncomingInfo::create_connected_point`. See [PR 2620].

- Rename `TProtoHandler` to `TConnectionHandler`, `ToggleProtoHandler` to `ToggleConnectionHandler`, `ToggleIntoProtoHandler` to `ToggleIntoConnectionHandler`. See [PR 2640].

[PR 2529]: https://github.com/libp2p/rust-libp2p/pull/2529
[PR 2610]: https://github.com/libp2p/rust-libp2p/pull/2610
[PR 2620]: https://github.com/libp2p/rust-libp2p/pull/2620
[PR 2640]: https://github.com/libp2p/rust-libp2p/pull/2640

# 0.35.0

- Add impl `IntoIterator` for `MultiHandler`. See [PR 2572].
- Remove `Send` bound from `NetworkBehaviour`. See [PR 2535].

[PR 2572]: https://github.com/libp2p/rust-libp2p/pull/2572/
[PR 2535]: https://github.com/libp2p/rust-libp2p/pull/2535/

# 0.34.0 [2022-02-22]

- Rename `ProtocolsHandler` to `ConnectionHandler`. Upgrade should be as simple as renaming all
  occurences of `ProtocolsHandler` to `ConnectionHandler` with your favorite text manipulation tool
  across your codebase. See [PR 2527].

- Fold `libp2p-core`'s `Network` into `Swarm`. See [PR 2492].

- Update to `libp2p-core` `v0.32.0`.

- Disconnect pending connections with `Swarm::disconnect`. See [PR 2517].

- Report aborted connections via `SwarmEvent::OutgoingConnectionError`. See [PR 2517].

[PR 2492]: https://github.com/libp2p/rust-libp2p/pull/2492
[PR 2517]: https://github.com/libp2p/rust-libp2p/pull/2517
[PR 2527]: https://github.com/libp2p/rust-libp2p/pull/2527

# 0.33.0 [2022-01-27]

- Patch reporting on banned peers and their non-banned and banned connections (see [PR 2350]).

- Update dependencies.

- Migrate to Rust edition 2021 (see [PR 2339]).

- Update `Connection::address` on `inject_address_change` (see [PR 2362]).

- Move `swarm::Toggle` to `swarm::behaviour::Toggle` (see [PR 2375]).

- Add `Swarm::connected_peers` (see [PR 2378]).

- Implement `swarm::NetworkBehaviour` on `either::Either` (see [PR 2370]).

- Allow overriding _dial concurrency factor_ per dial via
  `DialOpts::override_dial_concurrency_factor`. See [PR 2404].

- Report negotiated and expected `PeerId` as well as remote address in
  `DialError::WrongPeerId` (see [PR 2428]).

- Allow overriding role when dialing through `override_role` option on
  `DialOpts`. This option is needed for NAT and firewall hole punching. See [PR
  2363].

- Merge NetworkBehaviour's inject_\* paired methods (see PR 2445).

[PR 2339]: https://github.com/libp2p/rust-libp2p/pull/2339
[PR 2350]: https://github.com/libp2p/rust-libp2p/pull/2350
[PR 2362]: https://github.com/libp2p/rust-libp2p/pull/2362
[PR 2370]: https://github.com/libp2p/rust-libp2p/pull/2370
[PR 2375]: https://github.com/libp2p/rust-libp2p/pull/2375
[PR 2378]: https://github.com/libp2p/rust-libp2p/pull/2378
[PR 2404]: https://github.com/libp2p/rust-libp2p/pull/2404
[PR 2428]: https://github.com/libp2p/rust-libp2p/pull/2428
[PR 2363]: https://github.com/libp2p/rust-libp2p/pull/2363
[PR 2445]: https://github.com/libp2p/rust-libp2p/pull/2445

# 0.32.0 [2021-11-16]

- Use `instant` and `futures-timer` instead of `wasm-timer` (see [PR 2245]).

- Enable advanced dialing requests both on `Swarm::dial` and via
  `NetworkBehaviourAction::Dial`. Users can now trigger a dial with a specific
  set of addresses, optionally extended via
  `NetworkBehaviour::addresses_of_peer`.

   Changes required to maintain status quo:

  - Previously `swarm.dial(peer_id)`
     now `swarm.dial(DialOpts::peer_id(peer_id).build())`
     or `swarm.dial(peer_id)` given that `DialOpts` implements `From<PeerId>`.

  - Previously `swarm.dial_addr(addr)`
     now `swarm.dial(DialOpts::unknown_peer_id().address(addr).build())`
     or `swarm.dial(addr)` given that `DialOpts` implements `From<Multiaddr>`.

  - Previously `NetworkBehaviourAction::DialPeer { peer_id, condition, handler }`
     now

     ```rust
     NetworkBehaviourAction::Dial {
       opts: DialOpts::peer_id(peer_id)
         .condition(condition)
         .build(),
       handler,
     }
     ```

  - Previously `NetworkBehaviourAction::DialAddress { address, handler }`
     now

     ```rust
     NetworkBehaviourAction::Dial {
       opts: DialOpts::unknown_peer_id()
         .address(address)
         .build(),
       handler,
     }
     ```

   See [PR 2317].

[PR 2245]: https://github.com/libp2p/rust-libp2p/pull/2245
[PR 2317]: https://github.com/libp2p/rust-libp2p/pull/2317

# 0.31.0 [2021-11-01]

- Make default features of `libp2p-core` optional.
  [PR 2181](https://github.com/libp2p/rust-libp2p/pull/2181)

- Update dependencies.

- Provide default implementations for all functions of `NetworkBehaviour`,
  except for `new_handler`, `inject_event` and `poll`.
  This should make it easier to create new implementations. See [PR 2150].

- Remove `Swarm` type alias and rename `ExpandedSwarm` to `Swarm`. Reduce direct
  trait parameters on `Swarm` (previously `ExpandedSwarm`), deriving parameters
  through associated types on `TBehaviour`. See [PR 2182].

- Require `ProtocolsHandler::{InEvent,OutEvent,Error}` to implement `Debug` (see
  [PR 2183]).

- Implement `ProtocolsHandler` on `either::Either`representing either of two
  `ProtocolsHandler` implementations (see [PR 2192]).

- Require implementation to provide handler in
  `NetworkBehaviourAction::DialPeer` and `NetworkBehaviourAction::DialAddress`.
  Note that the handler is returned to the `NetworkBehaviour` on connection
  failure and connection closing. Thus it can be used to carry state, which
  otherwise would have to be tracked in the `NetworkBehaviour` itself. E.g. a
  message destined to an unconnected peer can be included in the handler, and
  thus directly send on connection success or extracted by the
  `NetworkBehaviour` on connection failure (see [PR 2191]).

- Include handler in `NetworkBehaviour::inject_dial_failure`,
  `NetworkBehaviour::inject_connection_closed`,
  `NetworkBehaviour::inject_listen_failure` (see [PR 2191]).

- Include error in `NetworkBehaviour::inject_dial_failure` and call
  `NetworkBehaviour::inject_dial_failure` on `DialPeerCondition` evaluating to
  false. To emulate the previous behaviour, return early within
  `inject_dial_failure` on `DialError::DialPeerConditionFalse`. See [PR 2191].

- Make `NetworkBehaviourAction` generic over `NetworkBehaviour::OutEvent` and
  `NetworkBehaviour::ProtocolsHandler`. In most cases, change your generic type
  parameters to `NetworkBehaviourAction<Self::OutEvent,
  Self::ProtocolsHandler>`. See [PR 2191].

- Return `bool` instead of `Result<(), ()>` for `Swarm::remove_listener`(see
  [PR 2261]).

- Concurrently dial address candidates within a single dial attempt (see [PR 2248]) configured via
  `Swarm::dial_concurrency_factor`.

  - On success of a single address, report errors of the thus far failed dials via
    `SwarmEvent::ConnectionEstablished::outgoing`.

  - On failure of all addresses, report errors via the new `SwarmEvent::OutgoingConnectionError`.

  - Remove `SwarmEvent::UnreachableAddr` and `SwarmEvent::UnknownPeerUnreachableAddr` event.

  - In `NetworkBehaviour::inject_connection_established` provide errors of all thus far failed addresses.

  - On unknown peer dial failures, call `NetworkBehaviour::inject_dial_failure` with a peer ID of `None`.

  - Remove `NetworkBehaviour::inject_addr_reach_failure`. Information is now provided via
    `NetworkBehaviour::inject_connection_established` and `NetworkBehaviour::inject_dial_failure`.

[PR 2150]: https://github.com/libp2p/rust-libp2p/pull/2150
[PR 2182]: https://github.com/libp2p/rust-libp2p/pull/2182
[PR 2183]: https://github.com/libp2p/rust-libp2p/pull/2183
[PR 2192]: https://github.com/libp2p/rust-libp2p/pull/2192
[PR 2191]: https://github.com/libp2p/rust-libp2p/pull/2191
[PR 2248]: https://github.com/libp2p/rust-libp2p/pull/2248
[PR 2261]: https://github.com/libp2p/rust-libp2p/pull/2261

# 0.30.0 [2021-07-12]

- Update dependencies.

- Drive `ExpandedSwarm` via `Stream` trait only.

  - Change `Stream` implementation of `ExpandedSwarm` to return all
    `SwarmEvents` instead of only the `NetworkBehaviour`'s events.

  - Remove `ExpandedSwarm::next_event`. Users can use `<ExpandedSwarm as
    StreamExt>::next` instead.

  - Remove `ExpandedSwarm::next`. Users can use `<ExpandedSwarm as
    StreamExt>::filter_map` instead.

  See [PR 2100] for details.

- Add `ExpandedSwarm::disconnect_peer_id` and
  `NetworkBehaviourAction::CloseConnection` to close connections to a specific
  peer via an `ExpandedSwarm` or `NetworkBehaviour`. See [PR 2110] for details.

- Expose the `ListenerId` in `SwarmEvent`s that are associated with a listener.

  See [PR 2123] for details.

[PR 2100]: https://github.com/libp2p/rust-libp2p/pull/2100
[PR 2110]: https://github.com/libp2p/rust-libp2p/pull/2110/
[PR 2123]: https://github.com/libp2p/rust-libp2p/pull/2123

# 0.29.0 [2021-04-13]

- Remove `Deref` and `DerefMut` implementations previously dereferencing to the
  `NetworkBehaviour` on `Swarm`. Instead one can access the `NetworkBehaviour`
  via `Swarm::behaviour` and `Swarm::behaviour_mut`. Methods on `Swarm` can now
  be accessed directly, e.g. via `my_swarm.local_peer_id()`. You may use the
  command below to transform fully qualified method calls on `Swarm` to simple
  method calls [PR 1995](https://github.com/libp2p/rust-libp2p/pull/1995).

  ``` bash
  # Go from e.g. `Swarm::local_peer_id(&my_swarm)` to `my_swarm.local_peer_id()`.
  grep -RiIl --include \*.rs --exclude-dir target . --exclude-dir .git | xargs sed -i "s/\(libp2p::\)*Swarm::\([a-z_]*\)(&mut \([a-z_0-9]*\), /\3.\2(/g"
  ```

- Extend `NetworkBehaviour` callbacks, more concretely introducing new `fn
  inject_new_listener` and `fn inject_expired_external_addr` and have `fn
  inject_{new,expired}_listen_addr` provide a `ListenerId` [PR
  2011](https://github.com/libp2p/rust-libp2p/pull/2011).

# 0.28.0 [2021-03-17]

- New error variant `DialError::InvalidAddress`

- `Swarm::dial_addr()` now returns a `DialError` on error.

- Remove the option for a substream-specific multistream select protocol override.
  The override at this granularity is no longer deemed useful, in particular because
  it can usually not be configured for existing protocols like `libp2p-kad` and others.
  There is a `Swarm`-scoped configuration for this version available since
  [1858](https://github.com/libp2p/rust-libp2p/pull/1858).

# 0.27.2 [2021-02-04]

- Have `ToggleProtoHandler` ignore listen upgrade errors when disabled.
  [PR 1945](https://github.com/libp2p/rust-libp2p/pull/1945/files).

# 0.27.1 [2021-01-27]

- Make `OneShotHandler`s `max_dial_negotiate` limit configurable.
  [PR 1936](https://github.com/libp2p/rust-libp2p/pull/1936).

- Fix handling of DialPeerCondition::Always.
  [PR 1937](https://github.com/libp2p/rust-libp2p/pull/1937).

# 0.27.0 [2021-01-12]

- Update dependencies.

# 0.26.0 [2020-12-17]

- Update `libp2p-core`.

- Remove `NotifyHandler::All` thus removing the requirement for events send from
  a `NetworkBehaviour` to a `ProtocolsHandler` to be `Clone`.
  [PR 1880](https://github.com/libp2p/rust-libp2p/pull/1880).

# 0.25.1 [2020-11-26]

- Add `ExpandedSwarm::is_connected`.
  [PR 1862](https://github.com/libp2p/rust-libp2p/pull/1862).

# 0.25.0 [2020-11-25]

- Permit a configuration override for the substream upgrade protocol
  to use for all (outbound) substreams.
  [PR 1858](https://github.com/libp2p/rust-libp2p/pull/1858).

- Changed parameters for connection limits from `usize` to `u32`.
  Connection limits are now configured via `SwarmBuilder::connection_limits()`.

- Update `libp2p-core`.

- Expose configurable scores for external addresses, as well as
  the ability to remove them and to add addresses that are
  retained "forever" (or until explicitly removed).
  [PR 1842](https://github.com/libp2p/rust-libp2p/pull/1842).

# 0.24.0 [2020-11-09]

- Update dependencies.

# 0.23.0 [2020-10-16]

- Require a `Boxed` transport to be given to the `Swarm`
  or `SwarmBuilder` to avoid unnecessary double-boxing of
  transports and simplify API bounds.
  [PR 1794](https://github.com/libp2p/rust-libp2p/pull/1794)

- Respect inbound timeouts and upgrade versions in the `MultiHandler`.
  [PR 1786](https://github.com/libp2p/rust-libp2p/pull/1786).

- Instead of iterating each inbound and outbound substream upgrade looking for
  one to make progress, use a `FuturesUnordered` for both pending inbound and
  pending outbound upgrades. As a result only those upgrades are polled that are
  ready to progress.

  Implementors of `InboundUpgrade` and `OutboundUpgrade` need to ensure to wake
  up the underlying task once they are ready to make progress as they won't be
  polled otherwise.

  [PR 1775](https://github.com/libp2p/rust-libp2p/pull/1775)

# 0.22.0 [2020-09-09]

- Bump `libp2p-core` dependency.

- Adds `ProtocolsHandler::InboundOpenInfo` type which mirrors the existing
  `OutboundOpenInfo` type. A value of this type is passed as an extra argument
  to `ProtocolsHandler::inject_fully_negotiated_inbound` and
  `ProtocolsHandler::inject_listen_upgrade_error`.

- `SubstreamProtocol` now has a second type parameter corresponding to
  inbound or outbound information, a value of which is part of `SubstreamProtocol`
  now. Consequently `ProtocolsHandlerEvent::OutboundSubstreamRequest` no longer
  has a separate `info` field.

# 0.21.0 [2020-08-18]

- Add missing delegation calls in some `ProtocolsHandler` wrappers.
See [PR 1710](https://github.com/libp2p/rust-libp2p/pull/1710).

- Add as_ref and as_mut functions to Toggle
[PR 1684](https://github.com/libp2p/rust-libp2p/pull/1684).

- The `cause` of `SwarmEvent::ConnectionClosed` is now an `Option`,
and `None` indicates an active connection close not caused by an
error.

- `DialError::Banned` has been added and is returned from `Swarm::dial`
if the peer is banned, thereby also invoking the `NetworkBehaviour::inject_dial_failure`
callback.

- Update the `libp2p-core` dependency to `0.21`, fixing [1584](https://github.com/libp2p/rust-libp2p/issues/1584).

- Fix connections being kept alive by `OneShotHandler` when not handling any
  requests [PR 1698](https://github.com/libp2p/rust-libp2p/pull/1698).

# 0.20.1 [2020-07-08]

- Documentation updates.

- Ignore addresses returned by `NetworkBehaviour::addresses_of_peer`
that the `Swarm` considers to be listening addresses of the local node. This
avoids futile dialing attempts of a node to itself, which can otherwise
even happen in genuine situations, e.g. after the local node changed
its network identity and a behaviour makes a dialing attempt to a
former identity using the same addresses.

# 0.20.0 [2020-07-01]

- Updated the `libp2p-core` dependency.

- Add `ProtocolsHandler::inject_listen_upgrade_error`, the inbound
analogue of `ProtocolsHandler::inject_dial_upgrade_error`, with an
empty default implementation. No implementation is required to
retain existing behaviour.

- Add `ProtocolsHandler::inject_address_change` and
`NetworkBehaviour::inject_address_change` to notify of a change in
the address of an existing connection.

# 0.19.1 [2020-06-18]

- Bugfix: Fix MultiHandler panicking when empty
  ([PR 1598](https://github.com/libp2p/rust-libp2p/pull/1598)).<|MERGE_RESOLUTION|>--- conflicted
+++ resolved
@@ -7,24 +7,19 @@
 
 - Add `estblished_in` to `SwarmEvent::ConnectionEstablished`. See [PR 3134].
 
-<<<<<<< HEAD
 - Remove deprecated `inject_*` methods from `NetworkBehaviour` and `ConnectionHandler`.
   see [PR 3260].
 
 - Update to `libp2p-swarm-derive` `v0.32.0`.
-=======
+
 - Remove type parameter from `PendingOutboundConnectionError` and `PendingInboundConnectionError`.
   These two types are always used with `std::io::Error`. See [PR 3272].
->>>>>>> 68d0f882
 
 [PR 3170]: https://github.com/libp2p/rust-libp2p/pull/3170
 [PR 3134]: https://github.com/libp2p/rust-libp2p/pull/3134
 [PR 3153]: https://github.com/libp2p/rust-libp2p/pull/3153
-<<<<<<< HEAD
 [PR 3260]: https://github.com/libp2p/rust-libp2p/pull/3260
-=======
 [PR 3272]: https://github.com/libp2p/rust-libp2p/pull/3272
->>>>>>> 68d0f882
 
 # 0.41.1
 
