# 0.42.0 [unreleased]

- Remove `handler` field from `NetworkBehaviourAction::Dial`.
  Instead of constructing the handler early, you can now access the `ConnectionId` of the future connection on `DialOpts`.
  `ConnectionId`s are `Copy` and will be used throughout the entire lifetime of the connection to report events.
  This allows you to send events to a very specific connection, much like you previously could directly set state in the handler.

  Removing the `handler` field also reduces the type parameters of `NetworkBehaviourAction` from three to two.
  The third one used to be defaulted to the `InEvent` of the `ConnectionHandler`.
  You now have to manually specify that where you previously had to specify the `ConnectionHandler`.
  This very likely will trigger **convoluted compile errors** about traits not being implemented.

  Within `NetworkBehaviourAction::poll`, the easiest way to migrate is to do this (in the example of `libp2p-floodsub`):
  ```diff
  --- a/protocols/floodsub/src/layer.rs
  +++ b/protocols/floodsub/src/layer.rs
  @@ -472,7 +465,7 @@ impl NetworkBehaviour for Floodsub {
       &mut self,
       _: &mut Context<'_>,
       _: &mut impl PollParameters,
  -    ) -> Poll<NetworkBehaviourAction<Self::OutEvent, Self::ConnectionHandler>> {
  +    ) -> Poll<NetworkBehaviourAction<Self::OutEvent, THandlerInEvent<Self>>> {
  ```

  In other words:

  |Search|Replace|
    |---|---|
  |`NetworkBehaviourAction<Self::OutEvent, Self::ConnectionHandler>`|`NetworkBehaviourAction<Self::OutEvent, THandlerInEvent<Self>>`|

  If you reference `NetworkBehaviourAction` somewhere else as well,
  you may have to fill in the type of `ConnectionHandler::InEvent` manually as the 2nd parameter.

  See [PR 3328].

- Update to `libp2p-core` `v0.39.0`.

- Removed deprecated Swarm constructors. For transition notes see [0.41.0](#0.41.0). See [PR 3170].

- Deprecate functions on `PollParameters` in preparation for `PollParameters` to be removed entirely eventually. See [PR 3153].

- Add `estblished_in` to `SwarmEvent::ConnectionEstablished`. See [PR 3134].

- Remove deprecated `inject_*` methods from `NetworkBehaviour` and `ConnectionHandler`.
  Make the implementation of `on_swarm_event` and `on_connection_handler_event`
  both mandatory. See [PR 3264] and [PR 3364].

- Update to `libp2p-swarm-derive` `v0.32.0`.

- Remove type parameter from `PendingOutboundConnectionError` and `PendingInboundConnectionError`.
  These two types are always used with `std::io::Error`. See [PR 3272].

- Replace `SwarmBuilder::connection_event_buffer_size` with `SwarmBuilder::per_connection_event_buffer_size` .
  The configured value now applies _per_ connection.
  The default values remains 7.
  If you have previously set `connection_event_buffer_size` you should re-evaluate what a good size for a _per connection_ buffer is.
  See [PR 3188].

<<<<<<< HEAD
- Remove `ConnectionId::new`. Manually creating `ConnectionId`s is now unsupported. See [PR 3327].

=======
- Remove `PendingConnectionError:::IO` variant.
  This was never constructed.
  See [PR 3373].

- Remove `DialError::ConnectionIo` variant.
  This was never constructed.
  See [PR 3374].

- Introduce `ListenError` and use it within `SwarmEvent::IncomingConnectionError`.
  See [PR 3375].

[PR 3364]: https://github.com/libp2p/rust-libp2p/pull/3364
>>>>>>> e2476a32
[PR 3170]: https://github.com/libp2p/rust-libp2p/pull/3170
[PR 3134]: https://github.com/libp2p/rust-libp2p/pull/3134
[PR 3153]: https://github.com/libp2p/rust-libp2p/pull/3153
[PR 3264]: https://github.com/libp2p/rust-libp2p/pull/3264
[PR 3272]: https://github.com/libp2p/rust-libp2p/pull/3272
[PR 3327]: https://github.com/libp2p/rust-libp2p/pull/3327
[PR 3328]: https://github.com/libp2p/rust-libp2p/pull/3328
[PR 3188]: https://github.com/libp2p/rust-libp2p/pull/3188
[PR 3373]: https://github.com/libp2p/rust-libp2p/pull/3373
[PR 3374]: https://github.com/libp2p/rust-libp2p/pull/3374
[PR 3375]: https://github.com/libp2p/rust-libp2p/pull/3375

# 0.41.1

- Update to `libp2p-swarm-derive` `v0.31.0`.

# 0.41.0

- Update to `libp2p-core` `v0.38.0`.

- Add new `on_connection_event` method to `ConnectionHandler` that accepts a `ConnectionEvent` enum and update
  `inject_*` methods to call `on_connection_event` with the respective `ConnectionEvent` variant and deprecate
  `inject_*`.
  To migrate, users should replace the `ConnectionHandler::inject_*` calls with a single
  implementation of `ConnectionHandler::on_connection_event` treating each `ConnectionEvent` variant in
  the same way its corresponding `inject_*` call was treated.
  See [PR 3085].

- Add new `on_behaviour_event` method with the same signature as `inject_event`, make the
  default implementation of `inject_event` call `on_behaviour_event` and deprecate it.
  To migrate, users should replace the `ConnectionHandler::inject_event` call
  with `ConnectionHandler::on_behaviour_event`.
  See [PR 3085].

- Add new `on_swarm_event` method to `NetworkBehaviour` that accepts a `FromSwarm` enum and update
  `inject_*` methods to call `on_swarm_event` with the respective `FromSwarm` variant and deprecate
  `inject_*`.
  To migrate, users should replace the `NetworkBehaviour::inject_*` calls with a single
  implementation of `NetworkBehaviour::on_swarm_event` treating each `FromSwarm` variant in
  the same way its corresponding `inject_*` call was treated.
  See [PR 3011].

- Add new `on_connection_handler_event` method with the same signature as `inject_event`, make the
  default implementation of `inject_event` call `on_connection_handler_event` and deprecate it.
  To migrate, users should replace the `NetworkBehaviour::inject_event` call
  with `NetworkBehaviour::on_connection_handler_event`.
  See [PR 3011].

- Export `NetworkBehaviour` derive as `libp2p_swarm::NetworkBehaviour`.
  This follows the convention of other popular libraries. `serde` for example exports the `Serialize` trait and macro as
  `serde::Serialize`. See [PR 3055].

- Feature-gate `NetworkBehaviour` macro behind `macros` feature flag. See [PR 3055].

- Make executor in Swarm constructor explicit. See [PR 3097].

  Supported executors:
  - Tokio

    Previously
    ```rust
    let swarm = SwarmBuilder::new(transport, behaviour, peer_id)
        .executor(Box::new(|fut| {
                tokio::spawn(fut);
        }))
        .build();
    ```
    Now
    ```rust
    let swarm = Swarm::with_tokio_executor(transport, behaviour, peer_id);
    ```
  - Async Std

    Previously
    ```rust
    let swarm = SwarmBuilder::new(transport, behaviour, peer_id)
        .executor(Box::new(|fut| {
                async_std::task::spawn(fut);
        }))
        .build();
    ```
    Now
    ```rust
    let swarm = Swarm::with_async_std_executor(transport, behaviour, peer_id);
    ```
  - ThreadPool (see [Issue 3107])

    In most cases ThreadPool can be replaced by executors or spawning on the local task.

    Previously
    ```rust
    let swarm = Swarm::new(transport, behaviour, peer_id);
    ```

    Now
    ```rust
    let swarm = Swarm::with_threadpool_executor(transport, behaviour, peer_id);
    ```
  - Without

    Spawns the tasks on the current task, this may result in bad performance so try to use an executor where possible. Previously this was just a fallback when no executor was specified and constructing a `ThreadPool` failed.

    New
    ```rust
    let swarm = Swarm::without_executor(transport, behaviour, peer_id);
    ```

  Deprecated APIs:
  - `Swarm::new`
  - `SwarmBuilder::new`
  - `SwarmBuilder::executor`

- Update `rust-version` to reflect the actual MSRV: 1.62.0. See [PR 3090].

[PR 3085]: https://github.com/libp2p/rust-libp2p/pull/3085
[PR 3011]: https://github.com/libp2p/rust-libp2p/pull/3011
[PR 3055]: https://github.com/libp2p/rust-libp2p/pull/3055
[PR 3097]: https://github.com/libp2p/rust-libp2p/pull/3097
[Issue 3107]: https://github.com/libp2p/rust-libp2p/issues/3107
[PR 3090]: https://github.com/libp2p/rust-libp2p/pull/3090

# 0.40.1

- Bump rand to 0.8 and quickcheck to 1. See [PR 2857].

- Update to `libp2p-core` `v0.37.0`.

- Introduce `libp2p_swarm::keep_alive::ConnectionHandler` in favor of removing `keep_alive` from
  `libp2p_swarm::dummy::ConnectionHandler`. `dummy::ConnectionHandler` now literally does not do anything. In the same
  spirit, introduce `libp2p_swarm::keep_alive::Behaviour` and `libp2p_swarm::dummy::Behaviour`. See [PR 2859].

[PR 2857]: https://github.com/libp2p/rust-libp2p/pull/2857
[PR 2859]: https://github.com/libp2p/rust-libp2p/pull/2859/

- Pass actual `PeerId` of dial to `NetworkBehaviour::inject_dial_failure` on `DialError::ConnectionLimit`. See [PR 2928].

[PR 2928]: https://github.com/libp2p/rust-libp2p/pull/2928


# 0.39.0

- Remove deprecated `NetworkBehaviourEventProcess`. See [libp2p-swarm v0.38.0 changelog entry] for
  migration path.

- Update to `libp2p-core` `v0.36.0`.

- Enforce backpressure on incoming streams via `StreamMuxer` interface. In case we hit the configured limit of maximum
  number of inbound streams, we will stop polling the `StreamMuxer` for new inbound streams. Depending on the muxer
  implementation in use, this may lead to instant dropping of inbound streams. See [PR 2861].

[libp2p-swarm v0.38.0 changelog entry]: https://github.com/libp2p/rust-libp2p/blob/master/swarm/CHANGELOG.md#0380
[PR 2861]: https://github.com/libp2p/rust-libp2p/pull/2861/

# 0.38.0

- Deprecate `NetworkBehaviourEventProcess`. When deriving `NetworkBehaviour` on a custom `struct` users
  should either bring their own `OutEvent` via `#[behaviour(out_event = "MyBehaviourEvent")]` or,
  when not specified, have the derive macro generate one for the user.

  See [`NetworkBehaviour`
  documentation](https://docs.rs/libp2p/latest/libp2p/swarm/trait.NetworkBehaviour.html) and [PR
  2784] for details.

  Previously

  ``` rust
  #[derive(NetworkBehaviour)]
  #[behaviour(event_process = true)]
  struct MyBehaviour {
      gossipsub: Gossipsub,
      mdns: Mdns,
  }

  impl NetworkBehaviourEventProcess<Gossipsub> for MyBehaviour {
      fn inject_event(&mut self, message: GossipsubEvent) {
        todo!("Handle event")
      }
  }

  impl NetworkBehaviourEventProcess<MdnsEvent> for MyBehaviour {
      fn inject_event(&mut self, message: MdnsEvent) {
        todo!("Handle event")
      }
  }
  ```

  Now

  ``` rust
  #[derive(NetworkBehaviour)]
  #[behaviour(out_event = "MyBehaviourEvent")]
  struct MyBehaviour {
      gossipsub: Gossipsub,
      mdns: Mdns,
  }

  enum MyBehaviourEvent {
      Gossipsub(GossipsubEvent),
      Mdns(MdnsEvent),
  }

  impl From<GossipsubEvent> for MyBehaviourEvent {
      fn from(event: GossipsubEvent) -> Self {
          MyBehaviourEvent::Gossipsub(event)
      }
  }

  impl From<MdnsEvent> for MyBehaviourEvent {
      fn from(event: MdnsEvent) -> Self {
          MyBehaviourEvent::Mdns(event)
      }
  }

  match swarm.next().await.unwrap() {
    SwarmEvent::Behaviour(MyBehaviourEvent::Gossipsub(event)) => {
      todo!("Handle event")
    }
    SwarmEvent::Behaviour(MyBehaviourEvent::Mdns(event)) => {
      todo!("Handle event")
    }
  }
  ```

- When deriving `NetworkBehaviour` on a custom `struct` where the user does not specify their own
  `OutEvent` via `#[behaviour(out_event = "MyBehaviourEvent")]` and where the user does not enable
  `#[behaviour(event_process = true)]`, then the derive macro generates an `OutEvent` definition for
  the user.

  See [`NetworkBehaviour`
  documentation](https://docs.rs/libp2p/latest/libp2p/swarm/trait.NetworkBehaviour.html) and [PR
  2792] for details.

- Update dial address concurrency factor to `8`, thus dialing up to 8 addresses concurrently for a single connection attempt. See `Swarm::dial_concurrency_factor` and [PR 2741].

- Update to `libp2p-core` `v0.35.0`.

[PR 2741]: https://github.com/libp2p/rust-libp2p/pull/2741/
[PR 2784]: https://github.com/libp2p/rust-libp2p/pull/2784
[PR 2792]: https://github.com/libp2p/rust-libp2p/pull/2792

# 0.37.0

- Update to `libp2p-core` `v0.34.0`.

- Extend log message when exceeding inbound negotiating streams with peer ID and limit. See [PR 2716].

- Remove `connection::ListenersStream` and poll the `Transport` directly. See [PR 2652].

[PR 2716]: https://github.com/libp2p/rust-libp2p/pull/2716/
[PR 2652]: https://github.com/libp2p/rust-libp2p/pull/2652

# 0.36.1

- Limit negotiating inbound substreams per connection. See [PR 2697].

[PR 2697]: https://github.com/libp2p/rust-libp2p/pull/2697

# 0.36.0

- Don't require `Transport` to be `Clone`. See [PR 2529].

- Update to `libp2p-core` `v0.33.0`.

- Make `behaviour::either` module private. See [PR 2610]

- Rename `IncomingInfo::to_connected_point` to `IncomingInfo::create_connected_point`. See [PR 2620].

- Rename `TProtoHandler` to `TConnectionHandler`, `ToggleProtoHandler` to `ToggleConnectionHandler`, `ToggleIntoProtoHandler` to `ToggleIntoConnectionHandler`. See [PR 2640].

[PR 2529]: https://github.com/libp2p/rust-libp2p/pull/2529
[PR 2610]: https://github.com/libp2p/rust-libp2p/pull/2610
[PR 2620]: https://github.com/libp2p/rust-libp2p/pull/2620
[PR 2640]: https://github.com/libp2p/rust-libp2p/pull/2640

# 0.35.0

- Add impl `IntoIterator` for `MultiHandler`. See [PR 2572].
- Remove `Send` bound from `NetworkBehaviour`. See [PR 2535].

[PR 2572]: https://github.com/libp2p/rust-libp2p/pull/2572/
[PR 2535]: https://github.com/libp2p/rust-libp2p/pull/2535/

# 0.34.0 [2022-02-22]

- Rename `ProtocolsHandler` to `ConnectionHandler`. Upgrade should be as simple as renaming all
  occurences of `ProtocolsHandler` to `ConnectionHandler` with your favorite text manipulation tool
  across your codebase. See [PR 2527].

- Fold `libp2p-core`'s `Network` into `Swarm`. See [PR 2492].

- Update to `libp2p-core` `v0.32.0`.

- Disconnect pending connections with `Swarm::disconnect`. See [PR 2517].

- Report aborted connections via `SwarmEvent::OutgoingConnectionError`. See [PR 2517].

[PR 2492]: https://github.com/libp2p/rust-libp2p/pull/2492
[PR 2517]: https://github.com/libp2p/rust-libp2p/pull/2517
[PR 2527]: https://github.com/libp2p/rust-libp2p/pull/2527

# 0.33.0 [2022-01-27]

- Patch reporting on banned peers and their non-banned and banned connections (see [PR 2350]).

- Update dependencies.

- Migrate to Rust edition 2021 (see [PR 2339]).

- Update `Connection::address` on `inject_address_change` (see [PR 2362]).

- Move `swarm::Toggle` to `swarm::behaviour::Toggle` (see [PR 2375]).

- Add `Swarm::connected_peers` (see [PR 2378]).

- Implement `swarm::NetworkBehaviour` on `either::Either` (see [PR 2370]).

- Allow overriding _dial concurrency factor_ per dial via
  `DialOpts::override_dial_concurrency_factor`. See [PR 2404].

- Report negotiated and expected `PeerId` as well as remote address in
  `DialError::WrongPeerId` (see [PR 2428]).

- Allow overriding role when dialing through `override_role` option on
  `DialOpts`. This option is needed for NAT and firewall hole punching. See [PR
  2363].

- Merge NetworkBehaviour's inject_\* paired methods (see PR 2445).

[PR 2339]: https://github.com/libp2p/rust-libp2p/pull/2339
[PR 2350]: https://github.com/libp2p/rust-libp2p/pull/2350
[PR 2362]: https://github.com/libp2p/rust-libp2p/pull/2362
[PR 2370]: https://github.com/libp2p/rust-libp2p/pull/2370
[PR 2375]: https://github.com/libp2p/rust-libp2p/pull/2375
[PR 2378]: https://github.com/libp2p/rust-libp2p/pull/2378
[PR 2404]: https://github.com/libp2p/rust-libp2p/pull/2404
[PR 2428]: https://github.com/libp2p/rust-libp2p/pull/2428
[PR 2363]: https://github.com/libp2p/rust-libp2p/pull/2363
[PR 2445]: https://github.com/libp2p/rust-libp2p/pull/2445

# 0.32.0 [2021-11-16]

- Use `instant` and `futures-timer` instead of `wasm-timer` (see [PR 2245]).

- Enable advanced dialing requests both on `Swarm::dial` and via
  `NetworkBehaviourAction::Dial`. Users can now trigger a dial with a specific
  set of addresses, optionally extended via
  `NetworkBehaviour::addresses_of_peer`.

   Changes required to maintain status quo:

  - Previously `swarm.dial(peer_id)`
     now `swarm.dial(DialOpts::peer_id(peer_id).build())`
     or `swarm.dial(peer_id)` given that `DialOpts` implements `From<PeerId>`.

  - Previously `swarm.dial_addr(addr)`
     now `swarm.dial(DialOpts::unknown_peer_id().address(addr).build())`
     or `swarm.dial(addr)` given that `DialOpts` implements `From<Multiaddr>`.

  - Previously `NetworkBehaviourAction::DialPeer { peer_id, condition, handler }`
     now

     ```rust
     NetworkBehaviourAction::Dial {
       opts: DialOpts::peer_id(peer_id)
         .condition(condition)
         .build(),
       handler,
     }
     ```

  - Previously `NetworkBehaviourAction::DialAddress { address, handler }`
     now

     ```rust
     NetworkBehaviourAction::Dial {
       opts: DialOpts::unknown_peer_id()
         .address(address)
         .build(),
       handler,
     }
     ```

   See [PR 2317].

[PR 2245]: https://github.com/libp2p/rust-libp2p/pull/2245
[PR 2317]: https://github.com/libp2p/rust-libp2p/pull/2317

# 0.31.0 [2021-11-01]

- Make default features of `libp2p-core` optional.
  [PR 2181](https://github.com/libp2p/rust-libp2p/pull/2181)

- Update dependencies.

- Provide default implementations for all functions of `NetworkBehaviour`,
  except for `new_handler`, `inject_event` and `poll`.
  This should make it easier to create new implementations. See [PR 2150].

- Remove `Swarm` type alias and rename `ExpandedSwarm` to `Swarm`. Reduce direct
  trait parameters on `Swarm` (previously `ExpandedSwarm`), deriving parameters
  through associated types on `TBehaviour`. See [PR 2182].

- Require `ProtocolsHandler::{InEvent,OutEvent,Error}` to implement `Debug` (see
  [PR 2183]).

- Implement `ProtocolsHandler` on `either::Either`representing either of two
  `ProtocolsHandler` implementations (see [PR 2192]).

- Require implementation to provide handler in
  `NetworkBehaviourAction::DialPeer` and `NetworkBehaviourAction::DialAddress`.
  Note that the handler is returned to the `NetworkBehaviour` on connection
  failure and connection closing. Thus it can be used to carry state, which
  otherwise would have to be tracked in the `NetworkBehaviour` itself. E.g. a
  message destined to an unconnected peer can be included in the handler, and
  thus directly send on connection success or extracted by the
  `NetworkBehaviour` on connection failure (see [PR 2191]).

- Include handler in `NetworkBehaviour::inject_dial_failure`,
  `NetworkBehaviour::inject_connection_closed`,
  `NetworkBehaviour::inject_listen_failure` (see [PR 2191]).

- Include error in `NetworkBehaviour::inject_dial_failure` and call
  `NetworkBehaviour::inject_dial_failure` on `DialPeerCondition` evaluating to
  false. To emulate the previous behaviour, return early within
  `inject_dial_failure` on `DialError::DialPeerConditionFalse`. See [PR 2191].

- Make `NetworkBehaviourAction` generic over `NetworkBehaviour::OutEvent` and
  `NetworkBehaviour::ProtocolsHandler`. In most cases, change your generic type
  parameters to `NetworkBehaviourAction<Self::OutEvent,
  Self::ProtocolsHandler>`. See [PR 2191].

- Return `bool` instead of `Result<(), ()>` for `Swarm::remove_listener`(see
  [PR 2261]).

- Concurrently dial address candidates within a single dial attempt (see [PR 2248]) configured via
  `Swarm::dial_concurrency_factor`.

  - On success of a single address, report errors of the thus far failed dials via
    `SwarmEvent::ConnectionEstablished::outgoing`.

  - On failure of all addresses, report errors via the new `SwarmEvent::OutgoingConnectionError`.

  - Remove `SwarmEvent::UnreachableAddr` and `SwarmEvent::UnknownPeerUnreachableAddr` event.

  - In `NetworkBehaviour::inject_connection_established` provide errors of all thus far failed addresses.

  - On unknown peer dial failures, call `NetworkBehaviour::inject_dial_failure` with a peer ID of `None`.

  - Remove `NetworkBehaviour::inject_addr_reach_failure`. Information is now provided via
    `NetworkBehaviour::inject_connection_established` and `NetworkBehaviour::inject_dial_failure`.

[PR 2150]: https://github.com/libp2p/rust-libp2p/pull/2150
[PR 2182]: https://github.com/libp2p/rust-libp2p/pull/2182
[PR 2183]: https://github.com/libp2p/rust-libp2p/pull/2183
[PR 2192]: https://github.com/libp2p/rust-libp2p/pull/2192
[PR 2191]: https://github.com/libp2p/rust-libp2p/pull/2191
[PR 2248]: https://github.com/libp2p/rust-libp2p/pull/2248
[PR 2261]: https://github.com/libp2p/rust-libp2p/pull/2261

# 0.30.0 [2021-07-12]

- Update dependencies.

- Drive `ExpandedSwarm` via `Stream` trait only.

  - Change `Stream` implementation of `ExpandedSwarm` to return all
    `SwarmEvents` instead of only the `NetworkBehaviour`'s events.

  - Remove `ExpandedSwarm::next_event`. Users can use `<ExpandedSwarm as
    StreamExt>::next` instead.

  - Remove `ExpandedSwarm::next`. Users can use `<ExpandedSwarm as
    StreamExt>::filter_map` instead.

  See [PR 2100] for details.

- Add `ExpandedSwarm::disconnect_peer_id` and
  `NetworkBehaviourAction::CloseConnection` to close connections to a specific
  peer via an `ExpandedSwarm` or `NetworkBehaviour`. See [PR 2110] for details.

- Expose the `ListenerId` in `SwarmEvent`s that are associated with a listener.

  See [PR 2123] for details.

[PR 2100]: https://github.com/libp2p/rust-libp2p/pull/2100
[PR 2110]: https://github.com/libp2p/rust-libp2p/pull/2110/
[PR 2123]: https://github.com/libp2p/rust-libp2p/pull/2123

# 0.29.0 [2021-04-13]

- Remove `Deref` and `DerefMut` implementations previously dereferencing to the
  `NetworkBehaviour` on `Swarm`. Instead one can access the `NetworkBehaviour`
  via `Swarm::behaviour` and `Swarm::behaviour_mut`. Methods on `Swarm` can now
  be accessed directly, e.g. via `my_swarm.local_peer_id()`. You may use the
  command below to transform fully qualified method calls on `Swarm` to simple
  method calls [PR 1995](https://github.com/libp2p/rust-libp2p/pull/1995).

  ``` bash
  # Go from e.g. `Swarm::local_peer_id(&my_swarm)` to `my_swarm.local_peer_id()`.
  grep -RiIl --include \*.rs --exclude-dir target . --exclude-dir .git | xargs sed -i "s/\(libp2p::\)*Swarm::\([a-z_]*\)(&mut \([a-z_0-9]*\), /\3.\2(/g"
  ```

- Extend `NetworkBehaviour` callbacks, more concretely introducing new `fn
  inject_new_listener` and `fn inject_expired_external_addr` and have `fn
  inject_{new,expired}_listen_addr` provide a `ListenerId` [PR
  2011](https://github.com/libp2p/rust-libp2p/pull/2011).

# 0.28.0 [2021-03-17]

- New error variant `DialError::InvalidAddress`

- `Swarm::dial_addr()` now returns a `DialError` on error.

- Remove the option for a substream-specific multistream select protocol override.
  The override at this granularity is no longer deemed useful, in particular because
  it can usually not be configured for existing protocols like `libp2p-kad` and others.
  There is a `Swarm`-scoped configuration for this version available since
  [1858](https://github.com/libp2p/rust-libp2p/pull/1858).

# 0.27.2 [2021-02-04]

- Have `ToggleProtoHandler` ignore listen upgrade errors when disabled.
  [PR 1945](https://github.com/libp2p/rust-libp2p/pull/1945/files).

# 0.27.1 [2021-01-27]

- Make `OneShotHandler`s `max_dial_negotiate` limit configurable.
  [PR 1936](https://github.com/libp2p/rust-libp2p/pull/1936).

- Fix handling of DialPeerCondition::Always.
  [PR 1937](https://github.com/libp2p/rust-libp2p/pull/1937).

# 0.27.0 [2021-01-12]

- Update dependencies.

# 0.26.0 [2020-12-17]

- Update `libp2p-core`.

- Remove `NotifyHandler::All` thus removing the requirement for events send from
  a `NetworkBehaviour` to a `ProtocolsHandler` to be `Clone`.
  [PR 1880](https://github.com/libp2p/rust-libp2p/pull/1880).

# 0.25.1 [2020-11-26]

- Add `ExpandedSwarm::is_connected`.
  [PR 1862](https://github.com/libp2p/rust-libp2p/pull/1862).

# 0.25.0 [2020-11-25]

- Permit a configuration override for the substream upgrade protocol
  to use for all (outbound) substreams.
  [PR 1858](https://github.com/libp2p/rust-libp2p/pull/1858).

- Changed parameters for connection limits from `usize` to `u32`.
  Connection limits are now configured via `SwarmBuilder::connection_limits()`.

- Update `libp2p-core`.

- Expose configurable scores for external addresses, as well as
  the ability to remove them and to add addresses that are
  retained "forever" (or until explicitly removed).
  [PR 1842](https://github.com/libp2p/rust-libp2p/pull/1842).

# 0.24.0 [2020-11-09]

- Update dependencies.

# 0.23.0 [2020-10-16]

- Require a `Boxed` transport to be given to the `Swarm`
  or `SwarmBuilder` to avoid unnecessary double-boxing of
  transports and simplify API bounds.
  [PR 1794](https://github.com/libp2p/rust-libp2p/pull/1794)

- Respect inbound timeouts and upgrade versions in the `MultiHandler`.
  [PR 1786](https://github.com/libp2p/rust-libp2p/pull/1786).

- Instead of iterating each inbound and outbound substream upgrade looking for
  one to make progress, use a `FuturesUnordered` for both pending inbound and
  pending outbound upgrades. As a result only those upgrades are polled that are
  ready to progress.

  Implementors of `InboundUpgrade` and `OutboundUpgrade` need to ensure to wake
  up the underlying task once they are ready to make progress as they won't be
  polled otherwise.

  [PR 1775](https://github.com/libp2p/rust-libp2p/pull/1775)

# 0.22.0 [2020-09-09]

- Bump `libp2p-core` dependency.

- Adds `ProtocolsHandler::InboundOpenInfo` type which mirrors the existing
  `OutboundOpenInfo` type. A value of this type is passed as an extra argument
  to `ProtocolsHandler::inject_fully_negotiated_inbound` and
  `ProtocolsHandler::inject_listen_upgrade_error`.

- `SubstreamProtocol` now has a second type parameter corresponding to
  inbound or outbound information, a value of which is part of `SubstreamProtocol`
  now. Consequently `ProtocolsHandlerEvent::OutboundSubstreamRequest` no longer
  has a separate `info` field.

# 0.21.0 [2020-08-18]

- Add missing delegation calls in some `ProtocolsHandler` wrappers.
See [PR 1710](https://github.com/libp2p/rust-libp2p/pull/1710).

- Add as_ref and as_mut functions to Toggle
[PR 1684](https://github.com/libp2p/rust-libp2p/pull/1684).

- The `cause` of `SwarmEvent::ConnectionClosed` is now an `Option`,
and `None` indicates an active connection close not caused by an
error.

- `DialError::Banned` has been added and is returned from `Swarm::dial`
if the peer is banned, thereby also invoking the `NetworkBehaviour::inject_dial_failure`
callback.

- Update the `libp2p-core` dependency to `0.21`, fixing [1584](https://github.com/libp2p/rust-libp2p/issues/1584).

- Fix connections being kept alive by `OneShotHandler` when not handling any
  requests [PR 1698](https://github.com/libp2p/rust-libp2p/pull/1698).

# 0.20.1 [2020-07-08]

- Documentation updates.

- Ignore addresses returned by `NetworkBehaviour::addresses_of_peer`
that the `Swarm` considers to be listening addresses of the local node. This
avoids futile dialing attempts of a node to itself, which can otherwise
even happen in genuine situations, e.g. after the local node changed
its network identity and a behaviour makes a dialing attempt to a
former identity using the same addresses.

# 0.20.0 [2020-07-01]

- Updated the `libp2p-core` dependency.

- Add `ProtocolsHandler::inject_listen_upgrade_error`, the inbound
analogue of `ProtocolsHandler::inject_dial_upgrade_error`, with an
empty default implementation. No implementation is required to
retain existing behaviour.

- Add `ProtocolsHandler::inject_address_change` and
`NetworkBehaviour::inject_address_change` to notify of a change in
the address of an existing connection.

# 0.19.1 [2020-06-18]

- Bugfix: Fix MultiHandler panicking when empty
  ([PR 1598](https://github.com/libp2p/rust-libp2p/pull/1598)).<|MERGE_RESOLUTION|>--- conflicted
+++ resolved
@@ -56,10 +56,8 @@
   If you have previously set `connection_event_buffer_size` you should re-evaluate what a good size for a _per connection_ buffer is.
   See [PR 3188].
 
-<<<<<<< HEAD
 - Remove `ConnectionId::new`. Manually creating `ConnectionId`s is now unsupported. See [PR 3327].
 
-=======
 - Remove `PendingConnectionError:::IO` variant.
   This was never constructed.
   See [PR 3373].
@@ -72,7 +70,6 @@
   See [PR 3375].
 
 [PR 3364]: https://github.com/libp2p/rust-libp2p/pull/3364
->>>>>>> e2476a32
 [PR 3170]: https://github.com/libp2p/rust-libp2p/pull/3170
 [PR 3134]: https://github.com/libp2p/rust-libp2p/pull/3134
 [PR 3153]: https://github.com/libp2p/rust-libp2p/pull/3153
