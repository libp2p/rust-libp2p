--- conflicted
+++ resolved
@@ -1,11 +1,9 @@
 ## 0.44.0 - unreleased
 
-<<<<<<< HEAD
 - Add `PeerCondition::DisconnectedAndNotDialing` variant, combining pre-existing conditions.
   This is the new default.
   A new dialing attempt is iniated _only if_ the peer is both considered disconnected and there is currently no ongoing dialing attempt.
   See [PR 4225].
-=======
 
 ## 0.43.6
 
@@ -32,7 +30,6 @@
   See [PR 4559](https://github.com/libp2p/rust-libp2p/pull/4559).
 
 ## 0.43.4
->>>>>>> a73b5d91
 
 - Implement `Debug` for event structs.
   See [PR 4426].
