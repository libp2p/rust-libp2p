--- conflicted
+++ resolved
@@ -23,30 +23,24 @@
   See changelog for `0.42` on how to migrate.
   See [PR 3884].
 
-<<<<<<< HEAD
+- Remove `ConnectionHandlerUpgrErr::Timer` variant.
+  This variant was never constructed and thus dead code.
+  See [PR 3605].
+
+- Flatten `ConnectionHandlerUpgrErr` and rename to `StreamUpgradeError`.
+  See [PR 3882].
+
 - Remove deprecated `ConnectionLimits`.
   Users should migrate to `libp2p::connection_limits::Behaviour`.
   See [PR 3885].
-=======
-- Remove `ConnectionHandlerUpgrErr::Timer` variant.
-  This variant was never constructed and thus dead code.
-  See [PR 3605].
-
-- Flatten `ConnectionHandlerUpgrErr` and rename to `StreamUpgradeError`.
-  See [PR 3882].
->>>>>>> 81c424ea
 
 [PR 3605]: https://github.com/libp2p/rust-libp2p/pull/3605
 [PR 3715]: https://github.com/libp2p/rust-libp2p/pull/3715
 [PR 3746]: https://github.com/libp2p/rust-libp2p/pull/3746
 [PR 3865]: https://github.com/libp2p/rust-libp2p/pull/3865
-<<<<<<< HEAD
+[PR 3882]: https://github.com/libp2p/rust-libp2p/pull/3882
 [PR 3884]: https://github.com/libp2p/rust-libp2p/pull/3884
 [PR 3885]: https://github.com/libp2p/rust-libp2p/pull/3885
-=======
-[PR 3882]: https://github.com/libp2p/rust-libp2p/pull/3882
-[PR 3884]: https://github.com/libp2p/rust-libp2p/pull/3884
->>>>>>> 81c424ea
 [PR 3886]: https://github.com/libp2p/rust-libp2p/pull/3886
 
 ## 0.42.2
