--- conflicted
+++ resolved
@@ -73,15 +73,6 @@
   The default values remains 7.
   If you have previously set `connection_event_buffer_size` you should re-evaluate what a good size for a _per connection_ buffer is.
   See [PR 3188].
-<<<<<<< HEAD
-
-- Add `PendingConnectionError::LocalPeerId` to differentiate wrong VS local peer ID errors. See [PR 3377].
-
-- Remove `PendingConnectionError:::IO` variant.
-  This was never constructed.
-  See [PR 3373].
-=======
->>>>>>> 622d0b00
 
 - Remove `DialError::ConnectionIo` variant.
   This was never constructed.
