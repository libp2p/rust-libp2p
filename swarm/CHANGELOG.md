## 0.44.0 - unreleased

<<<<<<< HEAD
- Remove deprecated `PollParameters` from `NetworkBehaviour::poll` function.
  See [PR 4490](https://github.com/libp2p/rust-libp2p/pull/4490).
=======
- Remove deprecated `keep_alive_timeout` in `OneShotHandlerConfig`.
  See [PR 4677](https://github.com/libp2p/rust-libp2p/pull/4677).
>>>>>>> 3c00ae86

## 0.43.6

- Deprecate `libp2p::swarm::SwarmBuilder`.
  Most users should use `libp2p::SwarmBuilder`.
  In some special cases, users may need to use `Swarm::new` and `Config` instead of the new `libp2p::SwarmBuilder`.
  See [PR 4120].
- Make the `Debug` implementation of `StreamProtocol` more concise.
  See [PR 4631](https://github.com/libp2p/rust-libp2p/pull/4631).
- Fix overflow in `KeepAlive` computation that could occur panic at `Delay::new` if `SwarmBuilder::idle_connection_timeout` is configured too large.
  See [PR 4644](https://github.com/libp2p/rust-libp2p/pull/4644).
- Deprecate `KeepAlive::Until`.
  Individual protocols should not keep connections alive for longer than necessary.
  Users should use `swarm::Config::idle_connection_timeout` instead.
  See [PR 4656](https://github.com/libp2p/rust-libp2p/pull/4656).
- Deprecate `keep_alive_timeout` in `OneShotHandlerConfig`.
  See [PR 4680](https://github.com/libp2p/rust-libp2p/pull/4680).

[PR 4120]: https://github.com/libp2p/rust-libp2p/pull/4120

## 0.43.5

- Fix overflow in `KeepAlive` computation that could occur if `SwarmBuilder::idle_connection_timeout` is configured with `u64::MAX`.
  See [PR 4559](https://github.com/libp2p/rust-libp2p/pull/4559).

## 0.43.4

- Implement `Debug` for event structs.
  See [PR 4426].

- Improve error message when `DialPeerCondition` prevents a dial.
  See [PR 4409].

- Introduce `SwarmBuilder::idle_conncetion_timeout` and deprecate `keep_alive::Behaviour` as a result.
  See [PR 4161].

[PR 4426]: https://github.com/libp2p/rust-libp2p/pull/4426
[PR 4409]: https://github.com/libp2p/rust-libp2p/pull/4409
[PR 4161]: https://github.com/libp2p/rust-libp2p/pull/4161

## 0.43.3

- Implement `Display` for `ConnectionId`.
  See [PR 4278].

[PR 4278]: https://github.com/libp2p/rust-libp2p/pull/4278

## 0.43.2
- Display the cause of a `ListenError::Denied`.
  See [PR 4232]

[PR 4232]: https://github.com/libp2p/rust-libp2p/pull/4158

## 0.43.1

- Do not announce external address candidate before address translation, unless translation does not apply.
  This will prevent ephemeral TCP addresses being announced as external address candidates.
  See [PR 4158].

[PR 4158]: https://github.com/libp2p/rust-libp2p/pull/4158

## 0.43.0

- Allow `NetworkBehaviours` to create and remove listeners.
  See [PR 3292].

- Raise MSRV to 1.65.
  See [PR 3715].

- Introduce `StreamProtocol` type.
  This type enforces invariants on protocol names, such as leading forward slashes and correct UTF8 encoding.
  See [PR 3746].

- Return a bool from `ExternalAddresses::on_swarm_event` and `ListenAddresses::on_swarm_event` indicating whether any state was changed.
  See [PR 3865].

- Remove deprecated banning API from `Swarm`.
  Users should migrate to `libp2p::allow_block_list`.
  See [PR 3886].

- Remove `ConnectionHandlerUpgrErr::Timer` variant.
  This variant was never constructed and thus dead code.
  See [PR 3605].

- Remove deprecated `IntoConnectionHandler` and all its implementations.
  This also removes the `NetworkBehaviour::new_handler` and `NetworkBehaviour::addresses_of_peer` methods.
  See changelog for `0.42` on how to migrate.
  See [PR 3884].

- Remove `ConnectionHandlerUpgrErr::Timer` variant.
  This variant was never constructed and thus dead code.
  See [PR 3605].

- Flatten `ConnectionHandlerUpgrErr` and rename to `StreamUpgradeError`.
  See [PR 3882].

- Remove deprecated `ConnectionLimits`.
  Users should migrate to `libp2p::connection_limits::Behaviour`.
  See [PR 3885].

- Allow `ConnectionHandler`s to report and learn about the supported protocols on a connection.
  The newly introduced API elements are:
  - `ConnectionHandlerEvent::ReportRemoteProtocols`
  - `ConnectionEvent::LocalProtocolsChange`
  - `ConnectionEvent::RemoteProtocolsChange`

  See [PR 3651].

- Deprecate the `NegotiatedSubstream` type and replace it with `Stream`.
  See [PR 3912].

- Rename `NetworkBehaviour::OutEvent` to `NetworkBehaviour::ToSwarm`, `ConnectionHandler::InEvent` to `ConnectionHandler::FromBehaviour`, `ConnectionHandler::OutEvent` to `ConnectionHandler::ToBehaviour`. See [PR 3848].

- Remove deprecated `NetworkBehaviourAction` type.
  See [PR 3919].

- Expose `ConnectionId` on `SwarmEvent::{ConnectionEstablished,ConnectionClosed,IncomingConnection,IncomingConnectionError,OutgoingConnectionError,Dialing}`.
  Also emit `SwarmEvent::Dialing` for dials with unknown `PeerId`.
  See [PR 3927].

- Rename `ConnectionHandlerEvent::Custom` to `ConnectionHandlerEvent::NotifyBehaviour`. See [PR 3955].

- Remove `DialError::InvalidPeerId` variant. With the move to `multiaddr` `v0.18.0` peer IDs in `/p2p` are type safe and thus usage of the contained peer ID can not result in a parsing error.
  See [PR 4037].

- Remove deprecated items. See [PR 3956].

- Add ability to `downcast_ref` ConnectionDenied errors. See [PR 4020].

[PR 3292]: https://github.com/libp2p/rust-libp2p/pull/3292
[PR 3605]: https://github.com/libp2p/rust-libp2p/pull/3605
[PR 3651]: https://github.com/libp2p/rust-libp2p/pull/3651
[PR 3715]: https://github.com/libp2p/rust-libp2p/pull/3715
[PR 3746]: https://github.com/libp2p/rust-libp2p/pull/3746
[PR 3848]: https://github.com/libp2p/rust-libp2p/pull/3848
[PR 3865]: https://github.com/libp2p/rust-libp2p/pull/3865
[PR 3882]: https://github.com/libp2p/rust-libp2p/pull/3882
[PR 3884]: https://github.com/libp2p/rust-libp2p/pull/3884
[PR 3885]: https://github.com/libp2p/rust-libp2p/pull/3885
[PR 3886]: https://github.com/libp2p/rust-libp2p/pull/3886
[PR 3912]: https://github.com/libp2p/rust-libp2p/pull/3912
[PR 3919]: https://github.com/libp2p/rust-libp2p/pull/3919
[PR 3927]: https://github.com/libp2p/rust-libp2p/pull/3927
[PR 3955]: https://github.com/libp2p/rust-libp2p/pull/3955
[PR 3956]: https://github.com/libp2p/rust-libp2p/pull/3956
[PR 4020]: https://github.com/libp2p/rust-libp2p/pull/4020
[PR 4037]: https://github.com/libp2p/rust-libp2p/pull/4037

## 0.42.2

- Add `ConnectionEvent::{is_outbound,is_inbound}`. See [PR 3625].

[PR 3625]: https://github.com/libp2p/rust-libp2p/pull/3625

## 0.42.1

- Deprecate `ConnectionLimits` in favor of `libp2p::connection_limits`.
  See [PR 3386].

- Introduce `ConnectionId::new_unchecked` to allow for more sophisticated, manual tests of `NetworkBehaviour`.
  See [PR 3652].

- Deprecate `Swarm::ban_peer_id` in favor of the new `libp2p::allow_block_list` module.
  See [PR 3590].

- Rename `NetworkBehaviourAction` to `ToSwarm`.
  A deprecated type-alias is provided to ease the transition.
  The new name is meant to better indicate the message-passing relationship between `Swarm` and `NetworkBehaviour`.
  See [PR 3658].

[PR 3386]: https://github.com/libp2p/rust-libp2p/pull/3386
[PR 3652]: https://github.com/libp2p/rust-libp2p/pull/3652
[PR 3590]: https://github.com/libp2p/rust-libp2p/pull/3590
[PR 3658]: https://github.com/libp2p/rust-libp2p/pull/3658

## 0.42.0

- Allow `NetworkBehaviour`s to manage connections.
  We deprecate `NetworkBehaviour::new_handler` and `NetworkBehaviour::addresses_of_peer` in favor of four new callbacks:

  - `NetworkBehaviour::handle_pending_inbound_connection`
  - `NetworkBehaviour::handle_pending_outbound_connection`
  - `NetworkBehaviour::handle_established_inbound_connection`
  - `NetworkBehaviour::handle_established_outbound_connection`

  Please note that due to [limitations](https://github.com/rust-lang/rust/issues/98990) in the Rust compiler, _implementations_ of `new_handler` and `addresses_of_peer` are not flagged as deprecated.
  Nevertheless, they will be removed in the future.

  All four are fallible and returning an error from any of them will abort the given connection.
  This allows you to create dedicated `NetworkBehaviour`s that only concern themselves with managing connections.
  For example:
  - checking the `PeerId` of a newly established connection against an allow/block list
  - only allowing X connection upgrades at any one time
  - denying incoming or outgoing connections from a certain IP range
  - only allowing N connections to or from the same peer

  See [PR 3254].

- Remove `handler` field from `NetworkBehaviourAction::Dial`.
  Instead of constructing the handler early, you can now access the `ConnectionId` of the future connection on `DialOpts`.
  `ConnectionId`s are `Copy` and will be used throughout the entire lifetime of the connection to report events.
  This allows you to send events to a very specific connection, much like you previously could directly set state in the handler.

  Removing the `handler` field also reduces the type parameters of `NetworkBehaviourAction` from three to two.
  The third one used to be defaulted to the `InEvent` of the `ConnectionHandler`.
  You now have to manually specify that where you previously had to specify the `ConnectionHandler`.
  This very likely will trigger **convoluted compile errors** about traits not being implemented.

  Within `NetworkBehaviourAction::poll`, the easiest way to migrate is to do this (in the example of `libp2p-floodsub`):
  ```diff
  --- a/protocols/floodsub/src/layer.rs
  +++ b/protocols/floodsub/src/layer.rs
  @@ -472,7 +465,7 @@ impl NetworkBehaviour for Floodsub {
       &mut self,
       _: &mut Context<'_>,
       _: &mut impl PollParameters,
  -    ) -> Poll<NetworkBehaviourAction<Self::OutEvent, Self::ConnectionHandler>> {
  +    ) -> Poll<NetworkBehaviourAction<Self::OutEvent, THandlerInEvent<Self>>> {
  ```

  In other words:

  |Search|Replace|
    |---|---|
  |`NetworkBehaviourAction<Self::OutEvent, Self::ConnectionHandler>`|`NetworkBehaviourAction<Self::OutEvent, THandlerInEvent<Self>>`|

  If you reference `NetworkBehaviourAction` somewhere else as well,
  you may have to fill in the type of `ConnectionHandler::InEvent` manually as the 2nd parameter.

  See [PR 3328].

- Update to `libp2p-core` `v0.39.0`.

- Removed deprecated Swarm constructors. For transition notes see [0.41.0](#0.41.0). See [PR 3170].

- Deprecate functions on `PollParameters` in preparation for `PollParameters` to be removed entirely eventually. See [PR 3153].

- Add `estblished_in` to `SwarmEvent::ConnectionEstablished`. See [PR 3134].

- Remove deprecated `inject_*` methods from `NetworkBehaviour` and `ConnectionHandler`.
  Make the implementation of `on_swarm_event` and `on_connection_handler_event`
  both mandatory. See [PR 3264] and [PR 3364].

- Update to `libp2p-swarm-derive` `v0.32.0`.

- Replace `SwarmBuilder::connection_event_buffer_size` with `SwarmBuilder::per_connection_event_buffer_size` .
  The configured value now applies _per_ connection.
  The default values remains 7.
  If you have previously set `connection_event_buffer_size` you should re-evaluate what a good size for a _per connection_ buffer is.
  See [PR 3188].

- Remove `DialError::ConnectionIo` variant.
  This was never constructed.
  See [PR 3374].

- Introduce `ListenError` and use it within `SwarmEvent::IncomingConnectionError`.
  See [PR 3375].

- Remove `PendingConnectionError`, `PendingInboundConnectionError` and `PendingOutboundConnectionError` from the public API.
  They are no longer referenced anywhere with the addition of `ListenError`.
  See [PR 3497].

- Remove `ConnectionId::new`. Manually creating `ConnectionId`s is now unsupported. See [PR 3327].

- Deprecate methods `Swarm::with_executor`, `Swarm::with_*_executor`, `Swarm::without_executor`.
  Introduce similar methods in `SwarmBuilder`. See [PR 3588].

- Gracefully disable oneshot handler on dial upgrade errors. See [PR 3577].

[PR 3364]: https://github.com/libp2p/rust-libp2p/pull/3364
[PR 3170]: https://github.com/libp2p/rust-libp2p/pull/3170
[PR 3134]: https://github.com/libp2p/rust-libp2p/pull/3134
[PR 3153]: https://github.com/libp2p/rust-libp2p/pull/3153
[PR 3264]: https://github.com/libp2p/rust-libp2p/pull/3264
[PR 3272]: https://github.com/libp2p/rust-libp2p/pull/3272
[PR 3327]: https://github.com/libp2p/rust-libp2p/pull/3327
[PR 3328]: https://github.com/libp2p/rust-libp2p/pull/3328
[PR 3188]: https://github.com/libp2p/rust-libp2p/pull/3188
[PR 3377]: https://github.com/libp2p/rust-libp2p/pull/3377
[PR 3373]: https://github.com/libp2p/rust-libp2p/pull/3373
[PR 3374]: https://github.com/libp2p/rust-libp2p/pull/3374
[PR 3375]: https://github.com/libp2p/rust-libp2p/pull/3375
[PR 3254]: https://github.com/libp2p/rust-libp2p/pull/3254
[PR 3497]: https://github.com/libp2p/rust-libp2p/pull/3497
[PR 3588]: https://github.com/libp2p/rust-libp2p/pull/3588
[PR 3577]: https://github.com/libp2p/rust-libp2p/pull/3577

## 0.41.1

- Update to `libp2p-swarm-derive` `v0.31.0`.

## 0.41.0

- Update to `libp2p-core` `v0.38.0`.

- Add new `on_connection_event` method to `ConnectionHandler` that accepts a `ConnectionEvent` enum and update
  `inject_*` methods to call `on_connection_event` with the respective `ConnectionEvent` variant and deprecate
  `inject_*`.
  To migrate, users should replace the `ConnectionHandler::inject_*` calls with a single
  implementation of `ConnectionHandler::on_connection_event` treating each `ConnectionEvent` variant in
  the same way its corresponding `inject_*` call was treated.
  See [PR 3085].

- Add new `on_behaviour_event` method with the same signature as `inject_event`, make the
  default implementation of `inject_event` call `on_behaviour_event` and deprecate it.
  To migrate, users should replace the `ConnectionHandler::inject_event` call
  with `ConnectionHandler::on_behaviour_event`.
  See [PR 3085].

- Add new `on_swarm_event` method to `NetworkBehaviour` that accepts a `FromSwarm` enum and update
  `inject_*` methods to call `on_swarm_event` with the respective `FromSwarm` variant and deprecate
  `inject_*`.
  To migrate, users should replace the `NetworkBehaviour::inject_*` calls with a single
  implementation of `NetworkBehaviour::on_swarm_event` treating each `FromSwarm` variant in
  the same way its corresponding `inject_*` call was treated.
  See [PR 3011].

- Add new `on_connection_handler_event` method with the same signature as `inject_event`, make the
  default implementation of `inject_event` call `on_connection_handler_event` and deprecate it.
  To migrate, users should replace the `NetworkBehaviour::inject_event` call
  with `NetworkBehaviour::on_connection_handler_event`.
  See [PR 3011].

- Export `NetworkBehaviour` derive as `libp2p_swarm::NetworkBehaviour`.
  This follows the convention of other popular libraries. `serde` for example exports the `Serialize` trait and macro as
  `serde::Serialize`. See [PR 3055].

- Feature-gate `NetworkBehaviour` macro behind `macros` feature flag. See [PR 3055].

- Make executor in Swarm constructor explicit. See [PR 3097].

  Supported executors:
  - Tokio

    Previously
    ```rust
    let swarm = SwarmBuilder::new(transport, behaviour, peer_id)
        .executor(Box::new(|fut| {
                tokio::spawn(fut);
        }))
        .build();
    ```
    Now
    ```rust
    let swarm = Swarm::with_tokio_executor(transport, behaviour, peer_id);
    ```
  - Async Std

    Previously
    ```rust
    let swarm = SwarmBuilder::new(transport, behaviour, peer_id)
        .executor(Box::new(|fut| {
                async_std::task::spawn(fut);
        }))
        .build();
    ```
    Now
    ```rust
    let swarm = Swarm::with_async_std_executor(transport, behaviour, peer_id);
    ```
  - ThreadPool (see [Issue 3107])

    In most cases ThreadPool can be replaced by executors or spawning on the local task.

    Previously
    ```rust
    let swarm = Swarm::new(transport, behaviour, peer_id);
    ```

    Now
    ```rust
    let swarm = Swarm::with_threadpool_executor(transport, behaviour, peer_id);
    ```
  - Without

    Spawns the tasks on the current task, this may result in bad performance so try to use an executor where possible. Previously this was just a fallback when no executor was specified and constructing a `ThreadPool` failed.

    New
    ```rust
    let swarm = Swarm::without_executor(transport, behaviour, peer_id);
    ```

  Deprecated APIs:
  - `Swarm::new`
  - `SwarmBuilder::new`
  - `SwarmBuilder::executor`

- Update `rust-version` to reflect the actual MSRV: 1.62.0. See [PR 3090].

[PR 3085]: https://github.com/libp2p/rust-libp2p/pull/3085
[PR 3011]: https://github.com/libp2p/rust-libp2p/pull/3011
[PR 3055]: https://github.com/libp2p/rust-libp2p/pull/3055
[PR 3097]: https://github.com/libp2p/rust-libp2p/pull/3097
[Issue 3107]: https://github.com/libp2p/rust-libp2p/issues/3107
[PR 3090]: https://github.com/libp2p/rust-libp2p/pull/3090

## 0.40.1

- Bump rand to 0.8 and quickcheck to 1. See [PR 2857].

- Update to `libp2p-core` `v0.37.0`.

- Introduce `libp2p_swarm::keep_alive::ConnectionHandler` in favor of removing `keep_alive` from
  `libp2p_swarm::dummy::ConnectionHandler`. `dummy::ConnectionHandler` now literally does not do anything. In the same
  spirit, introduce `libp2p_swarm::keep_alive::Behaviour` and `libp2p_swarm::dummy::Behaviour`. See [PR 2859].

[PR 2857]: https://github.com/libp2p/rust-libp2p/pull/2857
[PR 2859]: https://github.com/libp2p/rust-libp2p/pull/2859/

- Pass actual `PeerId` of dial to `NetworkBehaviour::inject_dial_failure` on `DialError::ConnectionLimit`. See [PR 2928].

[PR 2928]: https://github.com/libp2p/rust-libp2p/pull/2928


## 0.39.0

- Remove deprecated `NetworkBehaviourEventProcess`. See [libp2p-swarm v0.38.0 changelog entry] for
  migration path.

- Update to `libp2p-core` `v0.36.0`.

- Enforce backpressure on incoming streams via `StreamMuxer` interface. In case we hit the configured limit of maximum
  number of inbound streams, we will stop polling the `StreamMuxer` for new inbound streams. Depending on the muxer
  implementation in use, this may lead to instant dropping of inbound streams. See [PR 2861].

[libp2p-swarm v0.38.0 changelog entry]: https://github.com/libp2p/rust-libp2p/blob/master/swarm/CHANGELOG.md#0380
[PR 2861]: https://github.com/libp2p/rust-libp2p/pull/2861/

## 0.38.0

- Deprecate `NetworkBehaviourEventProcess`. When deriving `NetworkBehaviour` on a custom `struct` users
  should either bring their own `OutEvent` via `#[behaviour(out_event = "MyBehaviourEvent")]` or,
  when not specified, have the derive macro generate one for the user.

  See [`NetworkBehaviour`
  documentation](https://docs.rs/libp2p/latest/libp2p/swarm/trait.NetworkBehaviour.html) and [PR
  2784] for details.

  Previously

  ``` rust
  #[derive(NetworkBehaviour)]
  #[behaviour(event_process = true)]
  struct MyBehaviour {
      gossipsub: Gossipsub,
      mdns: Mdns,
  }

  impl NetworkBehaviourEventProcess<Gossipsub> for MyBehaviour {
      fn inject_event(&mut self, message: GossipsubEvent) {
        todo!("Handle event")
      }
  }

  impl NetworkBehaviourEventProcess<MdnsEvent> for MyBehaviour {
      fn inject_event(&mut self, message: MdnsEvent) {
        todo!("Handle event")
      }
  }
  ```

  Now

  ``` rust
  #[derive(NetworkBehaviour)]
  #[behaviour(out_event = "MyBehaviourEvent")]
  struct MyBehaviour {
      gossipsub: Gossipsub,
      mdns: Mdns,
  }

  enum MyBehaviourEvent {
      Gossipsub(GossipsubEvent),
      Mdns(MdnsEvent),
  }

  impl From<GossipsubEvent> for MyBehaviourEvent {
      fn from(event: GossipsubEvent) -> Self {
          MyBehaviourEvent::Gossipsub(event)
      }
  }

  impl From<MdnsEvent> for MyBehaviourEvent {
      fn from(event: MdnsEvent) -> Self {
          MyBehaviourEvent::Mdns(event)
      }
  }

  match swarm.next().await.unwrap() {
    SwarmEvent::Behaviour(MyBehaviourEvent::Gossipsub(event)) => {
      todo!("Handle event")
    }
    SwarmEvent::Behaviour(MyBehaviourEvent::Mdns(event)) => {
      todo!("Handle event")
    }
  }
  ```

- When deriving `NetworkBehaviour` on a custom `struct` where the user does not specify their own
  `OutEvent` via `#[behaviour(out_event = "MyBehaviourEvent")]` and where the user does not enable
  `#[behaviour(event_process = true)]`, then the derive macro generates an `OutEvent` definition for
  the user.

  See [`NetworkBehaviour`
  documentation](https://docs.rs/libp2p/latest/libp2p/swarm/trait.NetworkBehaviour.html) and [PR
  2792] for details.

- Update dial address concurrency factor to `8`, thus dialing up to 8 addresses concurrently for a single connection attempt. See `Swarm::dial_concurrency_factor` and [PR 2741].

- Update to `libp2p-core` `v0.35.0`.

[PR 2741]: https://github.com/libp2p/rust-libp2p/pull/2741/
[PR 2784]: https://github.com/libp2p/rust-libp2p/pull/2784
[PR 2792]: https://github.com/libp2p/rust-libp2p/pull/2792

## 0.37.0

- Update to `libp2p-core` `v0.34.0`.

- Extend log message when exceeding inbound negotiating streams with peer ID and limit. See [PR 2716].

- Remove `connection::ListenersStream` and poll the `Transport` directly. See [PR 2652].

[PR 2716]: https://github.com/libp2p/rust-libp2p/pull/2716/
[PR 2652]: https://github.com/libp2p/rust-libp2p/pull/2652

## 0.36.1

- Limit negotiating inbound substreams per connection. See [PR 2697].

[PR 2697]: https://github.com/libp2p/rust-libp2p/pull/2697

## 0.36.0

- Don't require `Transport` to be `Clone`. See [PR 2529].

- Update to `libp2p-core` `v0.33.0`.

- Make `behaviour::either` module private. See [PR 2610]

- Rename `IncomingInfo::to_connected_point` to `IncomingInfo::create_connected_point`. See [PR 2620].

- Rename `TProtoHandler` to `TConnectionHandler`, `ToggleProtoHandler` to `ToggleConnectionHandler`, `ToggleIntoProtoHandler` to `ToggleIntoConnectionHandler`. See [PR 2640].

[PR 2529]: https://github.com/libp2p/rust-libp2p/pull/2529
[PR 2610]: https://github.com/libp2p/rust-libp2p/pull/2610
[PR 2620]: https://github.com/libp2p/rust-libp2p/pull/2620
[PR 2640]: https://github.com/libp2p/rust-libp2p/pull/2640

## 0.35.0

- Add impl `IntoIterator` for `MultiHandler`. See [PR 2572].
- Remove `Send` bound from `NetworkBehaviour`. See [PR 2535].

[PR 2572]: https://github.com/libp2p/rust-libp2p/pull/2572/
[PR 2535]: https://github.com/libp2p/rust-libp2p/pull/2535/

## 0.34.0 [2022-02-22]

- Rename `ProtocolsHandler` to `ConnectionHandler`. Upgrade should be as simple as renaming all
  occurences of `ProtocolsHandler` to `ConnectionHandler` with your favorite text manipulation tool
  across your codebase. See [PR 2527].

- Fold `libp2p-core`'s `Network` into `Swarm`. See [PR 2492].

- Update to `libp2p-core` `v0.32.0`.

- Disconnect pending connections with `Swarm::disconnect`. See [PR 2517].

- Report aborted connections via `SwarmEvent::OutgoingConnectionError`. See [PR 2517].

[PR 2492]: https://github.com/libp2p/rust-libp2p/pull/2492
[PR 2517]: https://github.com/libp2p/rust-libp2p/pull/2517
[PR 2527]: https://github.com/libp2p/rust-libp2p/pull/2527

## 0.33.0 [2022-01-27]

- Patch reporting on banned peers and their non-banned and banned connections (see [PR 2350]).

- Update dependencies.

- Migrate to Rust edition 2021 (see [PR 2339]).

- Update `Connection::address` on `inject_address_change` (see [PR 2362]).

- Move `swarm::Toggle` to `swarm::behaviour::Toggle` (see [PR 2375]).

- Add `Swarm::connected_peers` (see [PR 2378]).

- Implement `swarm::NetworkBehaviour` on `either::Either` (see [PR 2370]).

- Allow overriding _dial concurrency factor_ per dial via
  `DialOpts::override_dial_concurrency_factor`. See [PR 2404].

- Report negotiated and expected `PeerId` as well as remote address in
  `DialError::WrongPeerId` (see [PR 2428]).

- Allow overriding role when dialing through `override_role` option on
  `DialOpts`. This option is needed for NAT and firewall hole punching. See [PR
  2363].

- Merge NetworkBehaviour's inject_\* paired methods (see PR 2445).

[PR 2339]: https://github.com/libp2p/rust-libp2p/pull/2339
[PR 2350]: https://github.com/libp2p/rust-libp2p/pull/2350
[PR 2362]: https://github.com/libp2p/rust-libp2p/pull/2362
[PR 2370]: https://github.com/libp2p/rust-libp2p/pull/2370
[PR 2375]: https://github.com/libp2p/rust-libp2p/pull/2375
[PR 2378]: https://github.com/libp2p/rust-libp2p/pull/2378
[PR 2404]: https://github.com/libp2p/rust-libp2p/pull/2404
[PR 2428]: https://github.com/libp2p/rust-libp2p/pull/2428
[PR 2363]: https://github.com/libp2p/rust-libp2p/pull/2363
[PR 2445]: https://github.com/libp2p/rust-libp2p/pull/2445

## 0.32.0 [2021-11-16]

- Use `instant` and `futures-timer` instead of `wasm-timer` (see [PR 2245]).

- Enable advanced dialing requests both on `Swarm::dial` and via
  `NetworkBehaviourAction::Dial`. Users can now trigger a dial with a specific
  set of addresses, optionally extended via
  `NetworkBehaviour::addresses_of_peer`.

   Changes required to maintain status quo:

  - Previously `swarm.dial(peer_id)`
     now `swarm.dial(DialOpts::peer_id(peer_id).build())`
     or `swarm.dial(peer_id)` given that `DialOpts` implements `From<PeerId>`.

  - Previously `swarm.dial_addr(addr)`
     now `swarm.dial(DialOpts::unknown_peer_id().address(addr).build())`
     or `swarm.dial(addr)` given that `DialOpts` implements `From<Multiaddr>`.

  - Previously `NetworkBehaviourAction::DialPeer { peer_id, condition, handler }`
     now

     ```rust
     NetworkBehaviourAction::Dial {
       opts: DialOpts::peer_id(peer_id)
         .condition(condition)
         .build(),
       handler,
     }
     ```

  - Previously `NetworkBehaviourAction::DialAddress { address, handler }`
     now

     ```rust
     NetworkBehaviourAction::Dial {
       opts: DialOpts::unknown_peer_id()
         .address(address)
         .build(),
       handler,
     }
     ```

   See [PR 2317].

[PR 2245]: https://github.com/libp2p/rust-libp2p/pull/2245
[PR 2317]: https://github.com/libp2p/rust-libp2p/pull/2317

## 0.31.0 [2021-11-01]

- Make default features of `libp2p-core` optional.
  [PR 2181](https://github.com/libp2p/rust-libp2p/pull/2181)

- Update dependencies.

- Provide default implementations for all functions of `NetworkBehaviour`,
  except for `new_handler`, `inject_event` and `poll`.
  This should make it easier to create new implementations. See [PR 2150].

- Remove `Swarm` type alias and rename `ExpandedSwarm` to `Swarm`. Reduce direct
  trait parameters on `Swarm` (previously `ExpandedSwarm`), deriving parameters
  through associated types on `TBehaviour`. See [PR 2182].

- Require `ProtocolsHandler::{InEvent,OutEvent,Error}` to implement `Debug` (see
  [PR 2183]).

- Implement `ProtocolsHandler` on `either::Either`representing either of two
  `ProtocolsHandler` implementations (see [PR 2192]).

- Require implementation to provide handler in
  `NetworkBehaviourAction::DialPeer` and `NetworkBehaviourAction::DialAddress`.
  Note that the handler is returned to the `NetworkBehaviour` on connection
  failure and connection closing. Thus it can be used to carry state, which
  otherwise would have to be tracked in the `NetworkBehaviour` itself. E.g. a
  message destined to an unconnected peer can be included in the handler, and
  thus directly send on connection success or extracted by the
  `NetworkBehaviour` on connection failure (see [PR 2191]).

- Include handler in `NetworkBehaviour::inject_dial_failure`,
  `NetworkBehaviour::inject_connection_closed`,
  `NetworkBehaviour::inject_listen_failure` (see [PR 2191]).

- Include error in `NetworkBehaviour::inject_dial_failure` and call
  `NetworkBehaviour::inject_dial_failure` on `DialPeerCondition` evaluating to
  false. To emulate the previous behaviour, return early within
  `inject_dial_failure` on `DialError::DialPeerConditionFalse`. See [PR 2191].

- Make `NetworkBehaviourAction` generic over `NetworkBehaviour::OutEvent` and
  `NetworkBehaviour::ProtocolsHandler`. In most cases, change your generic type
  parameters to `NetworkBehaviourAction<Self::OutEvent,
  Self::ProtocolsHandler>`. See [PR 2191].

- Return `bool` instead of `Result<(), ()>` for `Swarm::remove_listener`(see
  [PR 2261]).

- Concurrently dial address candidates within a single dial attempt (see [PR 2248]) configured via
  `Swarm::dial_concurrency_factor`.

  - On success of a single address, report errors of the thus far failed dials via
    `SwarmEvent::ConnectionEstablished::outgoing`.

  - On failure of all addresses, report errors via the new `SwarmEvent::OutgoingConnectionError`.

  - Remove `SwarmEvent::UnreachableAddr` and `SwarmEvent::UnknownPeerUnreachableAddr` event.

  - In `NetworkBehaviour::inject_connection_established` provide errors of all thus far failed addresses.

  - On unknown peer dial failures, call `NetworkBehaviour::inject_dial_failure` with a peer ID of `None`.

  - Remove `NetworkBehaviour::inject_addr_reach_failure`. Information is now provided via
    `NetworkBehaviour::inject_connection_established` and `NetworkBehaviour::inject_dial_failure`.

[PR 2150]: https://github.com/libp2p/rust-libp2p/pull/2150
[PR 2182]: https://github.com/libp2p/rust-libp2p/pull/2182
[PR 2183]: https://github.com/libp2p/rust-libp2p/pull/2183
[PR 2192]: https://github.com/libp2p/rust-libp2p/pull/2192
[PR 2191]: https://github.com/libp2p/rust-libp2p/pull/2191
[PR 2248]: https://github.com/libp2p/rust-libp2p/pull/2248
[PR 2261]: https://github.com/libp2p/rust-libp2p/pull/2261

## 0.30.0 [2021-07-12]

- Update dependencies.

- Drive `ExpandedSwarm` via `Stream` trait only.

  - Change `Stream` implementation of `ExpandedSwarm` to return all
    `SwarmEvents` instead of only the `NetworkBehaviour`'s events.

  - Remove `ExpandedSwarm::next_event`. Users can use `<ExpandedSwarm as
    StreamExt>::next` instead.

  - Remove `ExpandedSwarm::next`. Users can use `<ExpandedSwarm as
    StreamExt>::filter_map` instead.

  See [PR 2100] for details.

- Add `ExpandedSwarm::disconnect_peer_id` and
  `NetworkBehaviourAction::CloseConnection` to close connections to a specific
  peer via an `ExpandedSwarm` or `NetworkBehaviour`. See [PR 2110] for details.

- Expose the `ListenerId` in `SwarmEvent`s that are associated with a listener.

  See [PR 2123] for details.

[PR 2100]: https://github.com/libp2p/rust-libp2p/pull/2100
[PR 2110]: https://github.com/libp2p/rust-libp2p/pull/2110/
[PR 2123]: https://github.com/libp2p/rust-libp2p/pull/2123

## 0.29.0 [2021-04-13]

- Remove `Deref` and `DerefMut` implementations previously dereferencing to the
  `NetworkBehaviour` on `Swarm`. Instead one can access the `NetworkBehaviour`
  via `Swarm::behaviour` and `Swarm::behaviour_mut`. Methods on `Swarm` can now
  be accessed directly, e.g. via `my_swarm.local_peer_id()`. You may use the
  command below to transform fully qualified method calls on `Swarm` to simple
  method calls [PR 1995](https://github.com/libp2p/rust-libp2p/pull/1995).

  ``` bash
  # Go from e.g. `Swarm::local_peer_id(&my_swarm)` to `my_swarm.local_peer_id()`.
  grep -RiIl --include \*.rs --exclude-dir target . --exclude-dir .git | xargs sed -i "s/\(libp2p::\)*Swarm::\([a-z_]*\)(&mut \([a-z_0-9]*\), /\3.\2(/g"
  ```

- Extend `NetworkBehaviour` callbacks, more concretely introducing new `fn
  inject_new_listener` and `fn inject_expired_external_addr` and have `fn
  inject_{new,expired}_listen_addr` provide a `ListenerId` [PR
  2011](https://github.com/libp2p/rust-libp2p/pull/2011).

## 0.28.0 [2021-03-17]

- New error variant `DialError::InvalidAddress`

- `Swarm::dial_addr()` now returns a `DialError` on error.

- Remove the option for a substream-specific multistream select protocol override.
  The override at this granularity is no longer deemed useful, in particular because
  it can usually not be configured for existing protocols like `libp2p-kad` and others.
  There is a `Swarm`-scoped configuration for this version available since
  [1858](https://github.com/libp2p/rust-libp2p/pull/1858).

## 0.27.2 [2021-02-04]

- Have `ToggleProtoHandler` ignore listen upgrade errors when disabled.
  [PR 1945](https://github.com/libp2p/rust-libp2p/pull/1945/files).

## 0.27.1 [2021-01-27]

- Make `OneShotHandler`s `max_dial_negotiate` limit configurable.
  [PR 1936](https://github.com/libp2p/rust-libp2p/pull/1936).

- Fix handling of DialPeerCondition::Always.
  [PR 1937](https://github.com/libp2p/rust-libp2p/pull/1937).

## 0.27.0 [2021-01-12]

- Update dependencies.

## 0.26.0 [2020-12-17]

- Update `libp2p-core`.

- Remove `NotifyHandler::All` thus removing the requirement for events send from
  a `NetworkBehaviour` to a `ProtocolsHandler` to be `Clone`.
  [PR 1880](https://github.com/libp2p/rust-libp2p/pull/1880).

## 0.25.1 [2020-11-26]

- Add `ExpandedSwarm::is_connected`.
  [PR 1862](https://github.com/libp2p/rust-libp2p/pull/1862).

## 0.25.0 [2020-11-25]

- Permit a configuration override for the substream upgrade protocol
  to use for all (outbound) substreams.
  [PR 1858](https://github.com/libp2p/rust-libp2p/pull/1858).

- Changed parameters for connection limits from `usize` to `u32`.
  Connection limits are now configured via `SwarmBuilder::connection_limits()`.

- Update `libp2p-core`.

- Expose configurable scores for external addresses, as well as
  the ability to remove them and to add addresses that are
  retained "forever" (or until explicitly removed).
  [PR 1842](https://github.com/libp2p/rust-libp2p/pull/1842).

## 0.24.0 [2020-11-09]

- Update dependencies.

## 0.23.0 [2020-10-16]

- Require a `Boxed` transport to be given to the `Swarm`
  or `SwarmBuilder` to avoid unnecessary double-boxing of
  transports and simplify API bounds.
  [PR 1794](https://github.com/libp2p/rust-libp2p/pull/1794)

- Respect inbound timeouts and upgrade versions in the `MultiHandler`.
  [PR 1786](https://github.com/libp2p/rust-libp2p/pull/1786).

- Instead of iterating each inbound and outbound substream upgrade looking for
  one to make progress, use a `FuturesUnordered` for both pending inbound and
  pending outbound upgrades. As a result only those upgrades are polled that are
  ready to progress.

  Implementors of `InboundUpgrade` and `OutboundUpgrade` need to ensure to wake
  up the underlying task once they are ready to make progress as they won't be
  polled otherwise.

  [PR 1775](https://github.com/libp2p/rust-libp2p/pull/1775)

## 0.22.0 [2020-09-09]

- Bump `libp2p-core` dependency.

- Adds `ProtocolsHandler::InboundOpenInfo` type which mirrors the existing
  `OutboundOpenInfo` type. A value of this type is passed as an extra argument
  to `ProtocolsHandler::inject_fully_negotiated_inbound` and
  `ProtocolsHandler::inject_listen_upgrade_error`.

- `SubstreamProtocol` now has a second type parameter corresponding to
  inbound or outbound information, a value of which is part of `SubstreamProtocol`
  now. Consequently `ProtocolsHandlerEvent::OutboundSubstreamRequest` no longer
  has a separate `info` field.

## 0.21.0 [2020-08-18]

- Add missing delegation calls in some `ProtocolsHandler` wrappers.
See [PR 1710](https://github.com/libp2p/rust-libp2p/pull/1710).

- Add as_ref and as_mut functions to Toggle
[PR 1684](https://github.com/libp2p/rust-libp2p/pull/1684).

- The `cause` of `SwarmEvent::ConnectionClosed` is now an `Option`,
and `None` indicates an active connection close not caused by an
error.

- `DialError::Banned` has been added and is returned from `Swarm::dial`
if the peer is banned, thereby also invoking the `NetworkBehaviour::inject_dial_failure`
callback.

- Update the `libp2p-core` dependency to `0.21`, fixing [1584](https://github.com/libp2p/rust-libp2p/issues/1584).

- Fix connections being kept alive by `OneShotHandler` when not handling any
  requests [PR 1698](https://github.com/libp2p/rust-libp2p/pull/1698).

## 0.20.1 [2020-07-08]

- Documentation updates.

- Ignore addresses returned by `NetworkBehaviour::addresses_of_peer`
that the `Swarm` considers to be listening addresses of the local node. This
avoids futile dialing attempts of a node to itself, which can otherwise
even happen in genuine situations, e.g. after the local node changed
its network identity and a behaviour makes a dialing attempt to a
former identity using the same addresses.

## 0.20.0 [2020-07-01]

- Updated the `libp2p-core` dependency.

- Add `ProtocolsHandler::inject_listen_upgrade_error`, the inbound
analogue of `ProtocolsHandler::inject_dial_upgrade_error`, with an
empty default implementation. No implementation is required to
retain existing behaviour.

- Add `ProtocolsHandler::inject_address_change` and
`NetworkBehaviour::inject_address_change` to notify of a change in
the address of an existing connection.

## 0.19.1 [2020-06-18]

- Bugfix: Fix MultiHandler panicking when empty
  ([PR 1598](https://github.com/libp2p/rust-libp2p/pull/1598)).<|MERGE_RESOLUTION|>--- conflicted
+++ resolved
@@ -1,12 +1,9 @@
 ## 0.44.0 - unreleased
 
-<<<<<<< HEAD
 - Remove deprecated `PollParameters` from `NetworkBehaviour::poll` function.
   See [PR 4490](https://github.com/libp2p/rust-libp2p/pull/4490).
-=======
 - Remove deprecated `keep_alive_timeout` in `OneShotHandlerConfig`.
   See [PR 4677](https://github.com/libp2p/rust-libp2p/pull/4677).
->>>>>>> 3c00ae86
 
 ## 0.43.6
 
