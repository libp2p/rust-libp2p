<<<<<<< HEAD
# 0.40.2 [unreleased]
=======
# 0.41.0 [unreleased]

- Update to `libp2p-core` `v0.38.0`.
>>>>>>> afb777e9

- Export `NetworkBehaviour` derive as `libp2p_swarm::NetworkBehaviour`.
  This follows the convention of other popular libraries. `serde` for example exports the `Serialize` trait and macro as
  `serde::Serialize`. See [PR 3055].
- Feature-gate `NetworkBehaviour` macro behind `macros` feature flag. See [PR 3055].

[PR 3055]: https://github.com/libp2p/rust-libp2p/pull/3055

<<<<<<< HEAD
# 0.40.0
=======
# 0.40.1
>>>>>>> afb777e9

- Bump rand to 0.8 and quickcheck to 1. See [PR 2857].

- Update to `libp2p-core` `v0.37.0`.

- Introduce `libp2p_swarm::keep_alive::ConnectionHandler` in favor of removing `keep_alive` from
  `libp2p_swarm::dummy::ConnectionHandler`. `dummy::ConnectionHandler` now literally does not do anything. In the same
  spirit, introduce `libp2p_swarm::keep_alive::Behaviour` and `libp2p_swarm::dummy::Behaviour`. See [PR 2859].

[PR 2857]: https://github.com/libp2p/rust-libp2p/pull/2857
[PR 2859]: https://github.com/libp2p/rust-libp2p/pull/2859/

- Pass actual `PeerId` of dial to `NetworkBehaviour::inject_dial_failure` on `DialError::ConnectionLimit`. See [PR 2928].

[PR 2928]: https://github.com/libp2p/rust-libp2p/pull/2928


# 0.39.0

- Remove deprecated `NetworkBehaviourEventProcess`. See [libp2p-swarm v0.38.0 changelog entry] for
  migration path.

- Update to `libp2p-core` `v0.36.0`.

- Enforce backpressure on incoming streams via `StreamMuxer` interface. In case we hit the configured limit of maximum
  number of inbound streams, we will stop polling the `StreamMuxer` for new inbound streams. Depending on the muxer
  implementation in use, this may lead to instant dropping of inbound streams. See [PR 2861].

[libp2p-swarm v0.38.0 changelog entry]: https://github.com/libp2p/rust-libp2p/blob/master/swarm/CHANGELOG.md#0380
[PR 2861]: https://github.com/libp2p/rust-libp2p/pull/2861/

# 0.38.0

- Deprecate `NetworkBehaviourEventProcess`. When deriving `NetworkBehaviour` on a custom `struct` users
  should either bring their own `OutEvent` via `#[behaviour(out_event = "MyBehaviourEvent")]` or,
  when not specified, have the derive macro generate one for the user.

  See [`NetworkBehaviour`
  documentation](https://docs.rs/libp2p/latest/libp2p/swarm/trait.NetworkBehaviour.html) and [PR
  2784] for details.

  Previously

  ``` rust
  #[derive(NetworkBehaviour)]
  #[behaviour(event_process = true)]
  struct MyBehaviour {
      gossipsub: Gossipsub,
      mdns: Mdns,
  }

  impl NetworkBehaviourEventProcess<Gossipsub> for MyBehaviour {
      fn inject_event(&mut self, message: GossipsubEvent) {
        todo!("Handle event")
      }
  }

  impl NetworkBehaviourEventProcess<MdnsEvent> for MyBehaviour {
      fn inject_event(&mut self, message: MdnsEvent) {
        todo!("Handle event")
      }
  }
  ```

  Now

  ``` rust
  #[derive(NetworkBehaviour)]
  #[behaviour(out_event = "MyBehaviourEvent")]
  struct MyBehaviour {
      gossipsub: Gossipsub,
      mdns: Mdns,
  }

  enum MyBehaviourEvent {
      Gossipsub(GossipsubEvent),
      Mdns(MdnsEvent),
  }

  impl From<GossipsubEvent> for MyBehaviourEvent {
      fn from(event: GossipsubEvent) -> Self {
          MyBehaviourEvent::Gossipsub(event)
      }
  }

  impl From<MdnsEvent> for MyBehaviourEvent {
      fn from(event: MdnsEvent) -> Self {
          MyBehaviourEvent::Mdns(event)
      }
  }

  match swarm.next().await.unwrap() {
    SwarmEvent::Behaviour(MyBehaviourEvent::Gossipsub(event)) => {
      todo!("Handle event")
    }
    SwarmEvent::Behaviour(MyBehaviourEvent::Mdns(event)) => {
      todo!("Handle event")
    }
  }
  ```

- When deriving `NetworkBehaviour` on a custom `struct` where the user does not specify their own
  `OutEvent` via `#[behaviour(out_event = "MyBehaviourEvent")]` and where the user does not enable
  `#[behaviour(event_process = true)]`, then the derive macro generates an `OutEvent` definition for
  the user.

  See [`NetworkBehaviour`
  documentation](https://docs.rs/libp2p/latest/libp2p/swarm/trait.NetworkBehaviour.html) and [PR
  2792] for details.

- Update dial address concurrency factor to `8`, thus dialing up to 8 addresses concurrently for a single connection attempt. See `Swarm::dial_concurrency_factor` and [PR 2741].

- Update to `libp2p-core` `v0.35.0`.

[PR 2741]: https://github.com/libp2p/rust-libp2p/pull/2741/
[PR 2784]: https://github.com/libp2p/rust-libp2p/pull/2784
[PR 2792]: https://github.com/libp2p/rust-libp2p/pull/2792

# 0.37.0

- Update to `libp2p-core` `v0.34.0`.

- Extend log message when exceeding inbound negotiating streams with peer ID and limit. See [PR 2716].

- Remove `connection::ListenersStream` and poll the `Transport` directly. See [PR 2652].

[PR 2716]: https://github.com/libp2p/rust-libp2p/pull/2716/
[PR 2652]: https://github.com/libp2p/rust-libp2p/pull/2652

# 0.36.1

- Limit negotiating inbound substreams per connection. See [PR 2697].

[PR 2697]: https://github.com/libp2p/rust-libp2p/pull/2697

# 0.36.0

- Don't require `Transport` to be `Clone`. See [PR 2529].

- Update to `libp2p-core` `v0.33.0`.

- Make `behaviour::either` module private. See [PR 2610]

- Rename `IncomingInfo::to_connected_point` to `IncomingInfo::create_connected_point`. See [PR 2620].

- Rename `TProtoHandler` to `TConnectionHandler`, `ToggleProtoHandler` to `ToggleConnectionHandler`, `ToggleIntoProtoHandler` to `ToggleIntoConnectionHandler`. See [PR 2640].

[PR 2529]: https://github.com/libp2p/rust-libp2p/pull/2529
[PR 2610]: https://github.com/libp2p/rust-libp2p/pull/2610
[PR 2620]: https://github.com/libp2p/rust-libp2p/pull/2620
[PR 2640]: https://github.com/libp2p/rust-libp2p/pull/2640

# 0.35.0

- Add impl `IntoIterator` for `MultiHandler`. See [PR 2572].
- Remove `Send` bound from `NetworkBehaviour`. See [PR 2535].

[PR 2572]: https://github.com/libp2p/rust-libp2p/pull/2572/
[PR 2535]: https://github.com/libp2p/rust-libp2p/pull/2535/

# 0.34.0 [2022-02-22]

- Rename `ProtocolsHandler` to `ConnectionHandler`. Upgrade should be as simple as renaming all
  occurences of `ProtocolsHandler` to `ConnectionHandler` with your favorite text manipulation tool
  across your codebase. See [PR 2527].

- Fold `libp2p-core`'s `Network` into `Swarm`. See [PR 2492].

- Update to `libp2p-core` `v0.32.0`.

- Disconnect pending connections with `Swarm::disconnect`. See [PR 2517].

- Report aborted connections via `SwarmEvent::OutgoingConnectionError`. See [PR 2517].

[PR 2492]: https://github.com/libp2p/rust-libp2p/pull/2492
[PR 2517]: https://github.com/libp2p/rust-libp2p/pull/2517
[PR 2527]: https://github.com/libp2p/rust-libp2p/pull/2527

# 0.33.0 [2022-01-27]

- Patch reporting on banned peers and their non-banned and banned connections (see [PR 2350]).

- Update dependencies.

- Migrate to Rust edition 2021 (see [PR 2339]).

- Update `Connection::address` on `inject_address_change` (see [PR 2362]).

- Move `swarm::Toggle` to `swarm::behaviour::Toggle` (see [PR 2375]).

- Add `Swarm::connected_peers` (see [PR 2378]).

- Implement `swarm::NetworkBehaviour` on `either::Either` (see [PR 2370]).

- Allow overriding _dial concurrency factor_ per dial via
  `DialOpts::override_dial_concurrency_factor`. See [PR 2404].

- Report negotiated and expected `PeerId` as well as remote address in
  `DialError::WrongPeerId` (see [PR 2428]).

- Allow overriding role when dialing through `override_role` option on
  `DialOpts`. This option is needed for NAT and firewall hole punching. See [PR
  2363].

- Merge NetworkBehaviour's inject_\* paired methods (see PR 2445).

[PR 2339]: https://github.com/libp2p/rust-libp2p/pull/2339
[PR 2350]: https://github.com/libp2p/rust-libp2p/pull/2350
[PR 2362]: https://github.com/libp2p/rust-libp2p/pull/2362
[PR 2370]: https://github.com/libp2p/rust-libp2p/pull/2370
[PR 2375]: https://github.com/libp2p/rust-libp2p/pull/2375
[PR 2378]: https://github.com/libp2p/rust-libp2p/pull/2378
[PR 2404]: https://github.com/libp2p/rust-libp2p/pull/2404
[PR 2428]: https://github.com/libp2p/rust-libp2p/pull/2428
[PR 2363]: https://github.com/libp2p/rust-libp2p/pull/2363
[PR 2445]: https://github.com/libp2p/rust-libp2p/pull/2445

# 0.32.0 [2021-11-16]

- Use `instant` and `futures-timer` instead of `wasm-timer` (see [PR 2245]).

- Enable advanced dialing requests both on `Swarm::dial` and via
  `NetworkBehaviourAction::Dial`. Users can now trigger a dial with a specific
  set of addresses, optionally extended via
  `NetworkBehaviour::addresses_of_peer`.

   Changes required to maintain status quo:

  - Previously `swarm.dial(peer_id)`
     now `swarm.dial(DialOpts::peer_id(peer_id).build())`
     or `swarm.dial(peer_id)` given that `DialOpts` implements `From<PeerId>`.

  - Previously `swarm.dial_addr(addr)`
     now `swarm.dial(DialOpts::unknown_peer_id().address(addr).build())`
     or `swarm.dial(addr)` given that `DialOpts` implements `From<Multiaddr>`.

  - Previously `NetworkBehaviourAction::DialPeer { peer_id, condition, handler }`
     now

     ```rust
     NetworkBehaviourAction::Dial {
       opts: DialOpts::peer_id(peer_id)
         .condition(condition)
         .build(),
       handler,
     }
     ```

  - Previously `NetworkBehaviourAction::DialAddress { address, handler }`
     now

     ```rust
     NetworkBehaviourAction::Dial {
       opts: DialOpts::unknown_peer_id()
         .address(address)
         .build(),
       handler,
     }
     ```

   See [PR 2317].

[PR 2245]: https://github.com/libp2p/rust-libp2p/pull/2245
[PR 2317]: https://github.com/libp2p/rust-libp2p/pull/2317

# 0.31.0 [2021-11-01]

- Make default features of `libp2p-core` optional.
  [PR 2181](https://github.com/libp2p/rust-libp2p/pull/2181)

- Update dependencies.

- Provide default implementations for all functions of `NetworkBehaviour`,
  except for `new_handler`, `inject_event` and `poll`.
  This should make it easier to create new implementations. See [PR 2150].

- Remove `Swarm` type alias and rename `ExpandedSwarm` to `Swarm`. Reduce direct
  trait parameters on `Swarm` (previously `ExpandedSwarm`), deriving parameters
  through associated types on `TBehaviour`. See [PR 2182].

- Require `ProtocolsHandler::{InEvent,OutEvent,Error}` to implement `Debug` (see
  [PR 2183]).

- Implement `ProtocolsHandler` on `either::Either`representing either of two
  `ProtocolsHandler` implementations (see [PR 2192]).

- Require implementation to provide handler in
  `NetworkBehaviourAction::DialPeer` and `NetworkBehaviourAction::DialAddress`.
  Note that the handler is returned to the `NetworkBehaviour` on connection
  failure and connection closing. Thus it can be used to carry state, which
  otherwise would have to be tracked in the `NetworkBehaviour` itself. E.g. a
  message destined to an unconnected peer can be included in the handler, and
  thus directly send on connection success or extracted by the
  `NetworkBehaviour` on connection failure (see [PR 2191]).

- Include handler in `NetworkBehaviour::inject_dial_failure`,
  `NetworkBehaviour::inject_connection_closed`,
  `NetworkBehaviour::inject_listen_failure` (see [PR 2191]).

- Include error in `NetworkBehaviour::inject_dial_failure` and call
  `NetworkBehaviour::inject_dial_failure` on `DialPeerCondition` evaluating to
  false. To emulate the previous behaviour, return early within
  `inject_dial_failure` on `DialError::DialPeerConditionFalse`. See [PR 2191].

- Make `NetworkBehaviourAction` generic over `NetworkBehaviour::OutEvent` and
  `NetworkBehaviour::ProtocolsHandler`. In most cases, change your generic type
  parameters to `NetworkBehaviourAction<Self::OutEvent,
  Self::ProtocolsHandler>`. See [PR 2191].

- Return `bool` instead of `Result<(), ()>` for `Swarm::remove_listener`(see
  [PR 2261]).

- Concurrently dial address candidates within a single dial attempt (see [PR 2248]) configured via
  `Swarm::dial_concurrency_factor`.

  - On success of a single address, report errors of the thus far failed dials via
    `SwarmEvent::ConnectionEstablished::outgoing`.

  - On failure of all addresses, report errors via the new `SwarmEvent::OutgoingConnectionError`.

  - Remove `SwarmEvent::UnreachableAddr` and `SwarmEvent::UnknownPeerUnreachableAddr` event.

  - In `NetworkBehaviour::inject_connection_established` provide errors of all thus far failed addresses.

  - On unknown peer dial failures, call `NetworkBehaviour::inject_dial_failure` with a peer ID of `None`.

  - Remove `NetworkBehaviour::inject_addr_reach_failure`. Information is now provided via
    `NetworkBehaviour::inject_connection_established` and `NetworkBehaviour::inject_dial_failure`.

[PR 2150]: https://github.com/libp2p/rust-libp2p/pull/2150
[PR 2182]: https://github.com/libp2p/rust-libp2p/pull/2182
[PR 2183]: https://github.com/libp2p/rust-libp2p/pull/2183
[PR 2192]: https://github.com/libp2p/rust-libp2p/pull/2192
[PR 2191]: https://github.com/libp2p/rust-libp2p/pull/2191
[PR 2248]: https://github.com/libp2p/rust-libp2p/pull/2248
[PR 2261]: https://github.com/libp2p/rust-libp2p/pull/2261

# 0.30.0 [2021-07-12]

- Update dependencies.

- Drive `ExpandedSwarm` via `Stream` trait only.

  - Change `Stream` implementation of `ExpandedSwarm` to return all
    `SwarmEvents` instead of only the `NetworkBehaviour`'s events.

  - Remove `ExpandedSwarm::next_event`. Users can use `<ExpandedSwarm as
    StreamExt>::next` instead.

  - Remove `ExpandedSwarm::next`. Users can use `<ExpandedSwarm as
    StreamExt>::filter_map` instead.

  See [PR 2100] for details.

- Add `ExpandedSwarm::disconnect_peer_id` and
  `NetworkBehaviourAction::CloseConnection` to close connections to a specific
  peer via an `ExpandedSwarm` or `NetworkBehaviour`. See [PR 2110] for details.

- Expose the `ListenerId` in `SwarmEvent`s that are associated with a listener.

  See [PR 2123] for details.

[PR 2100]: https://github.com/libp2p/rust-libp2p/pull/2100
[PR 2110]: https://github.com/libp2p/rust-libp2p/pull/2110/
[PR 2123]: https://github.com/libp2p/rust-libp2p/pull/2123

# 0.29.0 [2021-04-13]

- Remove `Deref` and `DerefMut` implementations previously dereferencing to the
  `NetworkBehaviour` on `Swarm`. Instead one can access the `NetworkBehaviour`
  via `Swarm::behaviour` and `Swarm::behaviour_mut`. Methods on `Swarm` can now
  be accessed directly, e.g. via `my_swarm.local_peer_id()`. You may use the
  command below to transform fully qualified method calls on `Swarm` to simple
  method calls [PR 1995](https://github.com/libp2p/rust-libp2p/pull/1995).

  ``` bash
  # Go from e.g. `Swarm::local_peer_id(&my_swarm)` to `my_swarm.local_peer_id()`.
  grep -RiIl --include \*.rs --exclude-dir target . --exclude-dir .git | xargs sed -i "s/\(libp2p::\)*Swarm::\([a-z_]*\)(&mut \([a-z_0-9]*\), /\3.\2(/g"
  ```

- Extend `NetworkBehaviour` callbacks, more concretely introducing new `fn
  inject_new_listener` and `fn inject_expired_external_addr` and have `fn
  inject_{new,expired}_listen_addr` provide a `ListenerId` [PR
  2011](https://github.com/libp2p/rust-libp2p/pull/2011).

# 0.28.0 [2021-03-17]

- New error variant `DialError::InvalidAddress`

- `Swarm::dial_addr()` now returns a `DialError` on error.

- Remove the option for a substream-specific multistream select protocol override.
  The override at this granularity is no longer deemed useful, in particular because
  it can usually not be configured for existing protocols like `libp2p-kad` and others.
  There is a `Swarm`-scoped configuration for this version available since
  [1858](https://github.com/libp2p/rust-libp2p/pull/1858).

# 0.27.2 [2021-02-04]

- Have `ToggleProtoHandler` ignore listen upgrade errors when disabled.
  [PR 1945](https://github.com/libp2p/rust-libp2p/pull/1945/files).

# 0.27.1 [2021-01-27]

- Make `OneShotHandler`s `max_dial_negotiate` limit configurable.
  [PR 1936](https://github.com/libp2p/rust-libp2p/pull/1936).

- Fix handling of DialPeerCondition::Always.
  [PR 1937](https://github.com/libp2p/rust-libp2p/pull/1937).

# 0.27.0 [2021-01-12]

- Update dependencies.

# 0.26.0 [2020-12-17]

- Update `libp2p-core`.

- Remove `NotifyHandler::All` thus removing the requirement for events send from
  a `NetworkBehaviour` to a `ProtocolsHandler` to be `Clone`.
  [PR 1880](https://github.com/libp2p/rust-libp2p/pull/1880).

# 0.25.1 [2020-11-26]

- Add `ExpandedSwarm::is_connected`.
  [PR 1862](https://github.com/libp2p/rust-libp2p/pull/1862).

# 0.25.0 [2020-11-25]

- Permit a configuration override for the substream upgrade protocol
  to use for all (outbound) substreams.
  [PR 1858](https://github.com/libp2p/rust-libp2p/pull/1858).

- Changed parameters for connection limits from `usize` to `u32`.
  Connection limits are now configured via `SwarmBuilder::connection_limits()`.

- Update `libp2p-core`.

- Expose configurable scores for external addresses, as well as
  the ability to remove them and to add addresses that are
  retained "forever" (or until explicitly removed).
  [PR 1842](https://github.com/libp2p/rust-libp2p/pull/1842).

# 0.24.0 [2020-11-09]

- Update dependencies.

# 0.23.0 [2020-10-16]

- Require a `Boxed` transport to be given to the `Swarm`
  or `SwarmBuilder` to avoid unnecessary double-boxing of
  transports and simplify API bounds.
  [PR 1794](https://github.com/libp2p/rust-libp2p/pull/1794)

- Respect inbound timeouts and upgrade versions in the `MultiHandler`.
  [PR 1786](https://github.com/libp2p/rust-libp2p/pull/1786).

- Instead of iterating each inbound and outbound substream upgrade looking for
  one to make progress, use a `FuturesUnordered` for both pending inbound and
  pending outbound upgrades. As a result only those upgrades are polled that are
  ready to progress.

  Implementors of `InboundUpgrade` and `OutboundUpgrade` need to ensure to wake
  up the underlying task once they are ready to make progress as they won't be
  polled otherwise.

  [PR 1775](https://github.com/libp2p/rust-libp2p/pull/1775)

# 0.22.0 [2020-09-09]

- Bump `libp2p-core` dependency.

- Adds `ProtocolsHandler::InboundOpenInfo` type which mirrors the existing
  `OutboundOpenInfo` type. A value of this type is passed as an extra argument
  to `ProtocolsHandler::inject_fully_negotiated_inbound` and
  `ProtocolsHandler::inject_listen_upgrade_error`.

- `SubstreamProtocol` now has a second type parameter corresponding to
  inbound or outbound information, a value of which is part of `SubstreamProtocol`
  now. Consequently `ProtocolsHandlerEvent::OutboundSubstreamRequest` no longer
  has a separate `info` field.

# 0.21.0 [2020-08-18]

- Add missing delegation calls in some `ProtocolsHandler` wrappers.
See [PR 1710](https://github.com/libp2p/rust-libp2p/pull/1710).

- Add as_ref and as_mut functions to Toggle
[PR 1684](https://github.com/libp2p/rust-libp2p/pull/1684).

- The `cause` of `SwarmEvent::ConnectionClosed` is now an `Option`,
and `None` indicates an active connection close not caused by an
error.

- `DialError::Banned` has been added and is returned from `Swarm::dial`
if the peer is banned, thereby also invoking the `NetworkBehaviour::inject_dial_failure`
callback.

- Update the `libp2p-core` dependency to `0.21`, fixing [1584](https://github.com/libp2p/rust-libp2p/issues/1584).

- Fix connections being kept alive by `OneShotHandler` when not handling any
  requests [PR 1698](https://github.com/libp2p/rust-libp2p/pull/1698).

# 0.20.1 [2020-07-08]

- Documentation updates.

- Ignore addresses returned by `NetworkBehaviour::addresses_of_peer`
that the `Swarm` considers to be listening addresses of the local node. This
avoids futile dialing attempts of a node to itself, which can otherwise
even happen in genuine situations, e.g. after the local node changed
its network identity and a behaviour makes a dialing attempt to a
former identity using the same addresses.

# 0.20.0 [2020-07-01]

- Updated the `libp2p-core` dependency.

- Add `ProtocolsHandler::inject_listen_upgrade_error`, the inbound
analogue of `ProtocolsHandler::inject_dial_upgrade_error`, with an
empty default implementation. No implementation is required to
retain existing behaviour.

- Add `ProtocolsHandler::inject_address_change` and
`NetworkBehaviour::inject_address_change` to notify of a change in
the address of an existing connection.

# 0.19.1 [2020-06-18]

- Bugfix: Fix MultiHandler panicking when empty
  ([PR 1598](https://github.com/libp2p/rust-libp2p/pull/1598)).<|MERGE_RESOLUTION|>--- conflicted
+++ resolved
@@ -1,10 +1,6 @@
-<<<<<<< HEAD
-# 0.40.2 [unreleased]
-=======
 # 0.41.0 [unreleased]
 
 - Update to `libp2p-core` `v0.38.0`.
->>>>>>> afb777e9
 
 - Export `NetworkBehaviour` derive as `libp2p_swarm::NetworkBehaviour`.
   This follows the convention of other popular libraries. `serde` for example exports the `Serialize` trait and macro as
@@ -13,11 +9,7 @@
 
 [PR 3055]: https://github.com/libp2p/rust-libp2p/pull/3055
 
-<<<<<<< HEAD
-# 0.40.0
-=======
 # 0.40.1
->>>>>>> afb777e9
 
 - Bump rand to 0.8 and quickcheck to 1. See [PR 2857].
 
