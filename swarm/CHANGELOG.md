## 0.44.0 - unreleased

<<<<<<< HEAD
- Remove `handler` field from `ConnectionClosed`.
  If you need to transfer state from a `ConnectionHandler` to its `NetworkBehaviour` when a connection closes, use `ConnectionHandler::poll_close`.
  See [PR 4076](https://github.com/libp2p/rust-libp2p/pull/4076).
=======
- Remove deprecated `keep_alive_timeout` in `OneShotHandlerConfig`.
  See [PR 4677](https://github.com/libp2p/rust-libp2p/pull/4677).
>>>>>>> 3c00ae86

## 0.43.6

- Deprecate `libp2p::swarm::SwarmBuilder`.
  Most users should use `libp2p::SwarmBuilder`.
  In some special cases, users may need to use `Swarm::new` and `Config` instead of the new `libp2p::SwarmBuilder`.
  See [PR 4120].
- Make the `Debug` implementation of `StreamProtocol` more concise.
  See [PR 4631](https://github.com/libp2p/rust-libp2p/pull/4631).
- Fix overflow in `KeepAlive` computation that could occur panic at `Delay::new` if `SwarmBuilder::idle_connection_timeout` is configured too large.
  See [PR 4644](https://github.com/libp2p/rust-libp2p/pull/4644).
- Deprecate `KeepAlive::Until`.
  Individual protocols should not keep connections alive for longer than necessary.
  Users should use `swarm::Config::idle_connection_timeout` instead.
  See [PR 4656](https://github.com/libp2p/rust-libp2p/pull/4656).
- Deprecate `keep_alive_timeout` in `OneShotHandlerConfig`.
  See [PR 4680](https://github.com/libp2p/rust-libp2p/pull/4680).

[PR 4120]: https://github.com/libp2p/rust-libp2p/pull/4120

## 0.43.5

- Fix overflow in `KeepAlive` computation that could occur if `SwarmBuilder::idle_connection_timeout` is configured with `u64::MAX`.
  See [PR 4559](https://github.com/libp2p/rust-libp2p/pull/4559).

## 0.43.4

- Implement `Debug` for event structs.
  See [PR 4426].

- Improve error message when `DialPeerCondition` prevents a dial.
  See [PR 4409].

- Introduce `SwarmBuilder::idle_conncetion_timeout` and deprecate `keep_alive::Behaviour` as a result.
  See [PR 4161].

[PR 4426]: https://github.com/libp2p/rust-libp2p/pull/4426
[PR 4409]: https://github.com/libp2p/rust-libp2p/pull/4409
[PR 4161]: https://github.com/libp2p/rust-libp2p/pull/4161

## 0.43.3

- Implement `Display` for `ConnectionId`.
  See [PR 4278].

[PR 4278]: https://github.com/libp2p/rust-libp2p/pull/4278

## 0.43.2
- Display the cause of a `ListenError::Denied`.
  See [PR 4232]

[PR 4232]: https://github.com/libp2p/rust-libp2p/pull/4158

## 0.43.1

- Do not announce external address candidate before address translation, unless translation does not apply.
  This will prevent ephemeral TCP addresses being announced as external address candidates.
  See [PR 4158].

[PR 4158]: https://github.com/libp2p/rust-libp2p/pull/4158

## 0.43.0

- Allow `NetworkBehaviours` to create and remove listeners.
  See [PR 3292].

- Raise MSRV to 1.65.
  See [PR 3715].

- Introduce `StreamProtocol` type.
  This type enforces invariants on protocol names, such as leading forward slashes and correct UTF8 encoding.
  See [PR 3746].

- Return a bool from `ExternalAddresses::on_swarm_event` and `ListenAddresses::on_swarm_event` indicating whether any state was changed.
  See [PR 3865].

- Remove deprecated banning API from `Swarm`.
  Users should migrate to `libp2p::allow_block_list`.
  See [PR 3886].

- Remove `ConnectionHandlerUpgrErr::Timer` variant.
  This variant was never constructed and thus dead code.
  See [PR 3605].

- Remove deprecated `IntoConnectionHandler` and all its implementations.
  This also removes the `NetworkBehaviour::new_handler` and `NetworkBehaviour::addresses_of_peer` methods.
  See changelog for `0.42` on how to migrate.
  See [PR 3884].

- Remove `ConnectionHandlerUpgrErr::Timer` variant.
  This variant was never constructed and thus dead code.
  See [PR 3605].

- Flatten `ConnectionHandlerUpgrErr` and rename to `StreamUpgradeError`.
  See [PR 3882].

- Remove deprecated `ConnectionLimits`.
  Users should migrate to `libp2p::connection_limits::Behaviour`.
  See [PR 3885].

- Allow `ConnectionHandler`s to report and learn about the supported protocols on a connection.
  The newly introduced API elements are:
  - `ConnectionHandlerEvent::ReportRemoteProtocols`
  - `ConnectionEvent::LocalProtocolsChange`
  - `ConnectionEvent::RemoteProtocolsChange`

  See [PR 3651].

- Deprecate the `NegotiatedSubstream` type and replace it with `Stream`.
  See [PR 3912].

- Rename `NetworkBehaviour::OutEvent` to `NetworkBehaviour::ToSwarm`, `ConnectionHandler::InEvent` to `ConnectionHandler::FromBehaviour`, `ConnectionHandler::OutEvent` to `ConnectionHandler::ToBehaviour`. See [PR 3848].

- Remove deprecated `NetworkBehaviourAction` type.
  See [PR 3919].

- Expose `ConnectionId` on `SwarmEvent::{ConnectionEstablished,ConnectionClosed,IncomingConnection,IncomingConnectionError,OutgoingConnectionError,Dialing}`.
  Also emit `SwarmEvent::Dialing` for dials with unknown `PeerId`.
  See [PR 3927].

- Rename `ConnectionHandlerEvent::Custom` to `ConnectionHandlerEvent::NotifyBehaviour`. See [PR 3955].

- Remove `DialError::InvalidPeerId` variant. With the move to `multiaddr` `v0.18.0` peer IDs in `/p2p` are type safe and thus usage of the contained peer ID can not result in a parsing error.
  See [PR 4037].

- Remove deprecated items. See [PR 3956].

- Add ability to `downcast_ref` ConnectionDenied errors. See [PR 4020].

[PR 3292]: https://github.com/libp2p/rust-libp2p/pull/3292
[PR 3605]: https://github.com/libp2p/rust-libp2p/pull/3605
[PR 3651]: https://github.com/libp2p/rust-libp2p/pull/3651
[PR 3715]: https://github.com/libp2p/rust-libp2p/pull/3715
[PR 3746]: https://github.com/libp2p/rust-libp2p/pull/3746
[PR 3848]: https://github.com/libp2p/rust-libp2p/pull/3848
[PR 3865]: https://github.com/libp2p/rust-libp2p/pull/3865
[PR 3882]: https://github.com/libp2p/rust-libp2p/pull/3882
[PR 3884]: https://github.com/libp2p/rust-libp2p/pull/3884
[PR 3885]: https://github.com/libp2p/rust-libp2p/pull/3885
[PR 3886]: https://github.com/libp2p/rust-libp2p/pull/3886
[PR 3912]: https://github.com/libp2p/rust-libp2p/pull/3912
[PR 3919]: https://github.com/libp2p/rust-libp2p/pull/3919
[PR 3927]: https://github.com/libp2p/rust-libp2p/pull/3927
[PR 3955]: https://github.com/libp2p/rust-libp2p/pull/3955
[PR 3956]: https://github.com/libp2p/rust-libp2p/pull/3956
[PR 4020]: https://github.com/libp2p/rust-libp2p/pull/4020
[PR 4037]: https://github.com/libp2p/rust-libp2p/pull/4037

## 0.42.2

- Add `ConnectionEvent::{is_outbound,is_inbound}`. See [PR 3625].

[PR 3625]: https://github.com/libp2p/rust-libp2p/pull/3625

## 0.42.1

- Deprecate `ConnectionLimits` in favor of `libp2p::connection_limits`.
  See [PR 3386].

- Introduce `ConnectionId::new_unchecked` to allow for more sophisticated, manual tests of `NetworkBehaviour`.
  See [PR 3652].

- Deprecate `Swarm::ban_peer_id` in favor of the new `libp2p::allow_block_list` module.
  See [PR 3590].

- Rename `NetworkBehaviourAction` to `ToSwarm`.
  A deprecated type-alias is provided to ease the transition.
  The new name is meant to better indicate the message-passing relationship between `Swarm` and `NetworkBehaviour`.
  See [PR 3658].

[PR 3386]: https://github.com/libp2p/rust-libp2p/pull/3386
[PR 3652]: https://github.com/libp2p/rust-libp2p/pull/3652
[PR 3590]: https://github.com/libp2p/rust-libp2p/pull/3590
[PR 3658]: https://github.com/libp2p/rust-libp2p/pull/3658

## 0.42.0

- Allow `NetworkBehaviour`s to manage connections.
  We deprecate `NetworkBehaviour::new_handler` and `NetworkBehaviour::addresses_of_peer` in favor of four new callbacks:

  - `NetworkBehaviour::handle_pending_inbound_connection`
  - `NetworkBehaviour::handle_pending_outbound_connection`
  - `NetworkBehaviour::handle_established_inbound_connection`
  - `NetworkBehaviour::handle_established_outbound_connection`

  Please note that due to [limitations](https://github.com/rust-lang/rust/issues/98990) in the Rust compiler, _implementations_ of `new_handler` and `addresses_of_peer` are not flagged as deprecated.
  Nevertheless, they will be removed in the future.

  All four are fallible and returning an error from any of them will abort the given connection.
  This allows you to create dedicated `NetworkBehaviour`s that only concern themselves with managing connections.
  For example:
  - checking the `PeerId` of a newly established connection against an allow/block list
  - only allowing X connection upgrades at any one time
  - denying incoming or outgoing connections from a certain IP range
  - only allowing N connections to or from the same peer

  See [PR 3254].

- Remove `handler` field from `NetworkBehaviourAction::Dial`.
  Instead of constructing the handler early, you can now access the `ConnectionId` of the future connection on `DialOpts`.
  `ConnectionId`s are `Copy` and will be used throughout the entire lifetime of the connection to report events.
  This allows you to send events to a very specific connection, much like you previously could directly set state in the handler.

  Removing the `handler` field also reduces the type parameters of `NetworkBehaviourAction` from three to two.
  The third one used to be defaulted to the `InEvent` of the `ConnectionHandler`.
  You now have to manually specify that where you previously had to specify the `ConnectionHandler`.
  This very likely will trigger **convoluted compile errors** about traits not being implemented.

  Within `NetworkBehaviourAction::poll`, the easiest way to migrate is to do this (in the example of `libp2p-floodsub`):
  ```diff
  --- a/protocols/floodsub/src/layer.rs
  +++ b/protocols/floodsub/src/layer.rs
  @@ -472,7 +465,7 @@ impl NetworkBehaviour for Floodsub {
       &mut self,
       _: &mut Context<'_>,
       _: &mut impl PollParameters,
  -    ) -> Poll<NetworkBehaviourAction<Self::OutEvent, Self::ConnectionHandler>> {
  +    ) -> Poll<NetworkBehaviourAction<Self::OutEvent, THandlerInEvent<Self>>> {
  ```

  In other words:

  |Search|Replace|
    |---|---|
  |`NetworkBehaviourAction<Self::OutEvent, Self::ConnectionHandler>`|`NetworkBehaviourAction<Self::OutEvent, THandlerInEvent<Self>>`|

  If you reference `NetworkBehaviourAction` somewhere else as well,
  you may have to fill in the type of `ConnectionHandler::InEvent` manually as the 2nd parameter.

  See [PR 3328].

- Update to `libp2p-core` `v0.39.0`.

- Removed deprecated Swarm constructors. For transition notes see [0.41.0](#0.41.0). See [PR 3170].

- Deprecate functions on `PollParameters` in preparation for `PollParameters` to be removed entirely eventually. See [PR 3153].

- Add `estblished_in` to `SwarmEvent::ConnectionEstablished`. See [PR 3134].

- Remove deprecated `inject_*` methods from `NetworkBehaviour` and `ConnectionHandler`.
  Make the implementation of `on_swarm_event` and `on_connection_handler_event`
  both mandatory. See [PR 3264] and [PR 3364].

- Update to `libp2p-swarm-derive` `v0.32.0`.

- Replace `SwarmBuilder::connection_event_buffer_size` with `SwarmBuilder::per_connection_event_buffer_size` .
  The configured value now applies _per_ connection.
  The default values remains 7.
  If you have previously set `connection_event_buffer_size` you should re-evaluate what a good size for a _per connection_ buffer is.
  See [PR 3188].

- Remove `DialError::ConnectionIo` variant.
  This was never constructed.
  See [PR 3374].

- Introduce `ListenError` and use it within `SwarmEvent::IncomingConnectionError`.
  See [PR 3375].

- Remove `PendingConnectionError`, `PendingInboundConnectionError` and `PendingOutboundConnectionError` from the public API.
  They are no longer referenced anywhere with the addition of `ListenError`.
  See [PR 3497].

- Remove `ConnectionId::new`. Manually creating `ConnectionId`s is now unsupported. See [PR 3327].

- Deprecate methods `Swarm::with_executor`, `Swarm::with_*_executor`, `Swarm::without_executor`.
  Introduce similar methods in `SwarmBuilder`. See [PR 3588].

- Gracefully disable oneshot handler on dial upgrade errors. See [PR 3577].

[PR 3364]: https://github.com/libp2p/rust-libp2p/pull/3364
[PR 3170]: https://github.com/libp2p/rust-libp2p/pull/3170
[PR 3134]: https://github.com/libp2p/rust-libp2p/pull/3134
[PR 3153]: https://github.com/libp2p/rust-libp2p/pull/3153
[PR 3264]: https://github.com/libp2p/rust-libp2p/pull/3264
[PR 3272]: https://github.com/libp2p/rust-libp2p/pull/3272
[PR 3327]: https://github.com/libp2p/rust-libp2p/pull/3327
[PR 3328]: https://github.com/libp2p/rust-libp2p/pull/3328
[PR 3188]: https://github.com/libp2p/rust-libp2p/pull/3188
[PR 3377]: https://github.com/libp2p/rust-libp2p/pull/3377
[PR 3373]: https://github.com/libp2p/rust-libp2p/pull/3373
[PR 3374]: https://github.com/libp2p/rust-libp2p/pull/3374
[PR 3375]: https://github.com/libp2p/rust-libp2p/pull/3375
[PR 3254]: https://github.com/libp2p/rust-libp2p/pull/3254
[PR 3497]: https://github.com/libp2p/rust-libp2p/pull/3497
[PR 3588]: https://github.com/libp2p/rust-libp2p/pull/3588
[PR 3577]: https://github.com/libp2p/rust-libp2p/pull/3577

## 0.41.1

- Update to `libp2p-swarm-derive` `v0.31.0`.

## 0.41.0

- Update to `libp2p-core` `v0.38.0`.

- Add new `on_connection_event` method to `ConnectionHandler` that accepts a `ConnectionEvent` enum and update
  `inject_*` methods to call `on_connection_event` with the respective `ConnectionEvent` variant and deprecate
  `inject_*`.
  To migrate, users should replace the `ConnectionHandler::inject_*` calls with a single
  implementation of `ConnectionHandler::on_connection_event` treating each `ConnectionEvent` variant in
  the same way its corresponding `inject_*` call was treated.
  See [PR 3085].

- Add new `on_behaviour_event` method with the same signature as `inject_event`, make the
  default implementation of `inject_event` call `on_behaviour_event` and deprecate it.
  To migrate, users should replace the `ConnectionHandler::inject_event` call
  with `ConnectionHandler::on_behaviour_event`.
  See [PR 3085].

- Add new `on_swarm_event` method to `NetworkBehaviour` that accepts a `FromSwarm` enum and update
  `inject_*` methods to call `on_swarm_event` with the respective `FromSwarm` variant and deprecate
  `inject_*`.
  To migrate, users should replace the `NetworkBehaviour::inject_*` calls with a single
  implementation of `NetworkBehaviour::on_swarm_event` treating each `FromSwarm` variant in
  the same way its corresponding `inject_*` call was treated.
  See [PR 3011].

- Add new `on_connection_handler_event` method with the same signature as `inject_event`, make the
  default implementation of `inject_event` call `on_connection_handler_event` and deprecate it.
  To migrate, users should replace the `NetworkBehaviour::inject_event` call
  with `NetworkBehaviour::on_connection_handler_event`.
  See [PR 3011].

- Export `NetworkBehaviour` derive as `libp2p_swarm::NetworkBehaviour`.
  This follows the convention of other popular libraries. `serde` for example exports the `Serialize` trait and macro as
  `serde::Serialize`. See [PR 3055].

- Feature-gate `NetworkBehaviour` macro behind `macros` feature flag. See [PR 3055].

- Make executor in Swarm constructor explicit. See [PR 3097].

  Supported executors:
  - Tokio

    Previously
    ```rust
    let swarm = SwarmBuilder::new(transport, behaviour, peer_id)
        .executor(Box::new(|fut| {
                tokio::spawn(fut);
        }))
        .build();
    ```
    Now
    ```rust
    let swarm = Swarm::with_tokio_executor(transport, behaviour, peer_id);
    ```
  - Async Std

    Previously
    ```rust
    let swarm = SwarmBuilder::new(transport, behaviour, peer_id)
        .executor(Box::new(|fut| {
                async_std::task::spawn(fut);
        }))
        .build();
    ```
    Now
    ```rust
    let swarm = Swarm::with_async_std_executor(transport, behaviour, peer_id);
    ```
  - ThreadPool (see [Issue 3107])

    In most cases ThreadPool can be replaced by executors or spawning on the local task.

    Previously
    ```rust
    let swarm = Swarm::new(transport, behaviour, peer_id);
    ```

    Now
    ```rust
    let swarm = Swarm::with_threadpool_executor(transport, behaviour, peer_id);
    ```
  - Without

    Spawns the tasks on the current task, this may result in bad performance so try to use an executor where possible. Previously this was just a fallback when no executor was specified and constructing a `ThreadPool` failed.

    New
    ```rust
    let swarm = Swarm::without_executor(transport, behaviour, peer_id);
    ```

  Deprecated APIs:
  - `Swarm::new`
  - `SwarmBuilder::new`
  - `SwarmBuilder::executor`

- Update `rust-version` to reflect the actual MSRV: 1.62.0. See [PR 3090].

[PR 3085]: https://github.com/libp2p/rust-libp2p/pull/3085
[PR 3011]: https://github.com/libp2p/rust-libp2p/pull/3011
[PR 3055]: https://github.com/libp2p/rust-libp2p/pull/3055
[PR 3097]: https://github.com/libp2p/rust-libp2p/pull/3097
[Issue 3107]: https://github.com/libp2p/rust-libp2p/issues/3107
[PR 3090]: https://github.com/libp2p/rust-libp2p/pull/3090

## 0.40.1

- Bump rand to 0.8 and quickcheck to 1. See [PR 2857].

- Update to `libp2p-core` `v0.37.0`.

- Introduce `libp2p_swarm::keep_alive::ConnectionHandler` in favor of removing `keep_alive` from
  `libp2p_swarm::dummy::ConnectionHandler`. `dummy::ConnectionHandler` now literally does not do anything. In the same
  spirit, introduce `libp2p_swarm::keep_alive::Behaviour` and `libp2p_swarm::dummy::Behaviour`. See [PR 2859].

[PR 2857]: https://github.com/libp2p/rust-libp2p/pull/2857
[PR 2859]: https://github.com/libp2p/rust-libp2p/pull/2859/

- Pass actual `PeerId` of dial to `NetworkBehaviour::inject_dial_failure` on `DialError::ConnectionLimit`. See [PR 2928].

[PR 2928]: https://github.com/libp2p/rust-libp2p/pull/2928


## 0.39.0

- Remove deprecated `NetworkBehaviourEventProcess`. See [libp2p-swarm v0.38.0 changelog entry] for
  migration path.

- Update to `libp2p-core` `v0.36.0`.

- Enforce backpressure on incoming streams via `StreamMuxer` interface. In case we hit the configured limit of maximum
  number of inbound streams, we will stop polling the `StreamMuxer` for new inbound streams. Depending on the muxer
  implementation in use, this may lead to instant dropping of inbound streams. See [PR 2861].

[libp2p-swarm v0.38.0 changelog entry]: https://github.com/libp2p/rust-libp2p/blob/master/swarm/CHANGELOG.md#0380
[PR 2861]: https://github.com/libp2p/rust-libp2p/pull/2861/

## 0.38.0

- Deprecate `NetworkBehaviourEventProcess`. When deriving `NetworkBehaviour` on a custom `struct` users
  should either bring their own `OutEvent` via `#[behaviour(out_event = "MyBehaviourEvent")]` or,
  when not specified, have the derive macro generate one for the user.

  See [`NetworkBehaviour`
  documentation](https://docs.rs/libp2p/latest/libp2p/swarm/trait.NetworkBehaviour.html) and [PR
  2784] for details.

  Previously

  ``` rust
  #[derive(NetworkBehaviour)]
  #[behaviour(event_process = true)]
  struct MyBehaviour {
      gossipsub: Gossipsub,
      mdns: Mdns,
  }

  impl NetworkBehaviourEventProcess<Gossipsub> for MyBehaviour {
      fn inject_event(&mut self, message: GossipsubEvent) {
        todo!("Handle event")
      }
  }

  impl NetworkBehaviourEventProcess<MdnsEvent> for MyBehaviour {
      fn inject_event(&mut self, message: MdnsEvent) {
        todo!("Handle event")
      }
  }
  ```

  Now

  ``` rust
  #[derive(NetworkBehaviour)]
  #[behaviour(out_event = "MyBehaviourEvent")]
  struct MyBehaviour {
      gossipsub: Gossipsub,
      mdns: Mdns,
  }

  enum MyBehaviourEvent {
      Gossipsub(GossipsubEvent),
      Mdns(MdnsEvent),
  }

  impl From<GossipsubEvent> for MyBehaviourEvent {
      fn from(event: GossipsubEvent) -> Self {
          MyBehaviourEvent::Gossipsub(event)
      }
  }

  impl From<MdnsEvent> for MyBehaviourEvent {
      fn from(event: MdnsEvent) -> Self {
          MyBehaviourEvent::Mdns(event)
      }
  }

  match swarm.next().await.unwrap() {
    SwarmEvent::Behaviour(MyBehaviourEvent::Gossipsub(event)) => {
      todo!("Handle event")
    }
    SwarmEvent::Behaviour(MyBehaviourEvent::Mdns(event)) => {
      todo!("Handle event")
    }
  }
  ```

- When deriving `NetworkBehaviour` on a custom `struct` where the user does not specify their own
  `OutEvent` via `#[behaviour(out_event = "MyBehaviourEvent")]` and where the user does not enable
  `#[behaviour(event_process = true)]`, then the derive macro generates an `OutEvent` definition for
  the user.

  See [`NetworkBehaviour`
  documentation](https://docs.rs/libp2p/latest/libp2p/swarm/trait.NetworkBehaviour.html) and [PR
  2792] for details.

- Update dial address concurrency factor to `8`, thus dialing up to 8 addresses concurrently for a single connection attempt. See `Swarm::dial_concurrency_factor` and [PR 2741].

- Update to `libp2p-core` `v0.35.0`.

[PR 2741]: https://github.com/libp2p/rust-libp2p/pull/2741/
[PR 2784]: https://github.com/libp2p/rust-libp2p/pull/2784
[PR 2792]: https://github.com/libp2p/rust-libp2p/pull/2792

## 0.37.0

- Update to `libp2p-core` `v0.34.0`.

- Extend log message when exceeding inbound negotiating streams with peer ID and limit. See [PR 2716].

- Remove `connection::ListenersStream` and poll the `Transport` directly. See [PR 2652].

[PR 2716]: https://github.com/libp2p/rust-libp2p/pull/2716/
[PR 2652]: https://github.com/libp2p/rust-libp2p/pull/2652

## 0.36.1

- Limit negotiating inbound substreams per connection. See [PR 2697].

[PR 2697]: https://github.com/libp2p/rust-libp2p/pull/2697

## 0.36.0

- Don't require `Transport` to be `Clone`. See [PR 2529].

- Update to `libp2p-core` `v0.33.0`.

- Make `behaviour::either` module private. See [PR 2610]

- Rename `IncomingInfo::to_connected_point` to `IncomingInfo::create_connected_point`. See [PR 2620].

- Rename `TProtoHandler` to `TConnectionHandler`, `ToggleProtoHandler` to `ToggleConnectionHandler`, `ToggleIntoProtoHandler` to `ToggleIntoConnectionHandler`. See [PR 2640].

[PR 2529]: https://github.com/libp2p/rust-libp2p/pull/2529
[PR 2610]: https://github.com/libp2p/rust-libp2p/pull/2610
[PR 2620]: https://github.com/libp2p/rust-libp2p/pull/2620
[PR 2640]: https://github.com/libp2p/rust-libp2p/pull/2640

## 0.35.0

- Add impl `IntoIterator` for `MultiHandler`. See [PR 2572].
- Remove `Send` bound from `NetworkBehaviour`. See [PR 2535].

[PR 2572]: https://github.com/libp2p/rust-libp2p/pull/2572/
[PR 2535]: https://github.com/libp2p/rust-libp2p/pull/2535/

## 0.34.0 [2022-02-22]

- Rename `ProtocolsHandler` to `ConnectionHandler`. Upgrade should be as simple as renaming all
  occurences of `ProtocolsHandler` to `ConnectionHandler` with your favorite text manipulation tool
  across your codebase. See [PR 2527].

- Fold `libp2p-core`'s `Network` into `Swarm`. See [PR 2492].

- Update to `libp2p-core` `v0.32.0`.

- Disconnect pending connections with `Swarm::disconnect`. See [PR 2517].

- Report aborted connections via `SwarmEvent::OutgoingConnectionError`. See [PR 2517].

[PR 2492]: https://github.com/libp2p/rust-libp2p/pull/2492
[PR 2517]: https://github.com/libp2p/rust-libp2p/pull/2517
[PR 2527]: https://github.com/libp2p/rust-libp2p/pull/2527

## 0.33.0 [2022-01-27]

- Patch reporting on banned peers and their non-banned and banned connections (see [PR 2350]).

- Update dependencies.

- Migrate to Rust edition 2021 (see [PR 2339]).

- Update `Connection::address` on `inject_address_change` (see [PR 2362]).

- Move `swarm::Toggle` to `swarm::behaviour::Toggle` (see [PR 2375]).

- Add `Swarm::connected_peers` (see [PR 2378]).

- Implement `swarm::NetworkBehaviour` on `either::Either` (see [PR 2370]).

- Allow overriding _dial concurrency factor_ per dial via
  `DialOpts::override_dial_concurrency_factor`. See [PR 2404].

- Report negotiated and expected `PeerId` as well as remote address in
  `DialError::WrongPeerId` (see [PR 2428]).

- Allow overriding role when dialing through `override_role` option on
  `DialOpts`. This option is needed for NAT and firewall hole punching. See [PR
  2363].

- Merge NetworkBehaviour's inject_\* paired methods (see PR 2445).

[PR 2339]: https://github.com/libp2p/rust-libp2p/pull/2339
[PR 2350]: https://github.com/libp2p/rust-libp2p/pull/2350
[PR 2362]: https://github.com/libp2p/rust-libp2p/pull/2362
[PR 2370]: https://github.com/libp2p/rust-libp2p/pull/2370
[PR 2375]: https://github.com/libp2p/rust-libp2p/pull/2375
[PR 2378]: https://github.com/libp2p/rust-libp2p/pull/2378
[PR 2404]: https://github.com/libp2p/rust-libp2p/pull/2404
[PR 2428]: https://github.com/libp2p/rust-libp2p/pull/2428
[PR 2363]: https://github.com/libp2p/rust-libp2p/pull/2363
[PR 2445]: https://github.com/libp2p/rust-libp2p/pull/2445

## 0.32.0 [2021-11-16]

- Use `instant` and `futures-timer` instead of `wasm-timer` (see [PR 2245]).

- Enable advanced dialing requests both on `Swarm::dial` and via
  `NetworkBehaviourAction::Dial`. Users can now trigger a dial with a specific
  set of addresses, optionally extended via
  `NetworkBehaviour::addresses_of_peer`.

   Changes required to maintain status quo:

  - Previously `swarm.dial(peer_id)`
     now `swarm.dial(DialOpts::peer_id(peer_id).build())`
     or `swarm.dial(peer_id)` given that `DialOpts` implements `From<PeerId>`.

  - Previously `swarm.dial_addr(addr)`
     now `swarm.dial(DialOpts::unknown_peer_id().address(addr).build())`
     or `swarm.dial(addr)` given that `DialOpts` implements `From<Multiaddr>`.

  - Previously `NetworkBehaviourAction::DialPeer { peer_id, condition, handler }`
     now

     ```rust
     NetworkBehaviourAction::Dial {
       opts: DialOpts::peer_id(peer_id)
         .condition(condition)
         .build(),
       handler,
     }
     ```

  - Previously `NetworkBehaviourAction::DialAddress { address, handler }`
     now

     ```rust
     NetworkBehaviourAction::Dial {
       opts: DialOpts::unknown_peer_id()
         .address(address)
         .build(),
       handler,
     }
     ```

   See [PR 2317].

[PR 2245]: https://github.com/libp2p/rust-libp2p/pull/2245
[PR 2317]: https://github.com/libp2p/rust-libp2p/pull/2317

## 0.31.0 [2021-11-01]

- Make default features of `libp2p-core` optional.
  [PR 2181](https://github.com/libp2p/rust-libp2p/pull/2181)

- Update dependencies.

- Provide default implementations for all functions of `NetworkBehaviour`,
  except for `new_handler`, `inject_event` and `poll`.
  This should make it easier to create new implementations. See [PR 2150].

- Remove `Swarm` type alias and rename `ExpandedSwarm` to `Swarm`. Reduce direct
  trait parameters on `Swarm` (previously `ExpandedSwarm`), deriving parameters
  through associated types on `TBehaviour`. See [PR 2182].

- Require `ProtocolsHandler::{InEvent,OutEvent,Error}` to implement `Debug` (see
  [PR 2183]).

- Implement `ProtocolsHandler` on `either::Either`representing either of two
  `ProtocolsHandler` implementations (see [PR 2192]).

- Require implementation to provide handler in
  `NetworkBehaviourAction::DialPeer` and `NetworkBehaviourAction::DialAddress`.
  Note that the handler is returned to the `NetworkBehaviour` on connection
  failure and connection closing. Thus it can be used to carry state, which
  otherwise would have to be tracked in the `NetworkBehaviour` itself. E.g. a
  message destined to an unconnected peer can be included in the handler, and
  thus directly send on connection success or extracted by the
  `NetworkBehaviour` on connection failure (see [PR 2191]).

- Include handler in `NetworkBehaviour::inject_dial_failure`,
  `NetworkBehaviour::inject_connection_closed`,
  `NetworkBehaviour::inject_listen_failure` (see [PR 2191]).

- Include error in `NetworkBehaviour::inject_dial_failure` and call
  `NetworkBehaviour::inject_dial_failure` on `DialPeerCondition` evaluating to
  false. To emulate the previous behaviour, return early within
  `inject_dial_failure` on `DialError::DialPeerConditionFalse`. See [PR 2191].

- Make `NetworkBehaviourAction` generic over `NetworkBehaviour::OutEvent` and
  `NetworkBehaviour::ProtocolsHandler`. In most cases, change your generic type
  parameters to `NetworkBehaviourAction<Self::OutEvent,
  Self::ProtocolsHandler>`. See [PR 2191].

- Return `bool` instead of `Result<(), ()>` for `Swarm::remove_listener`(see
  [PR 2261]).

- Concurrently dial address candidates within a single dial attempt (see [PR 2248]) configured via
  `Swarm::dial_concurrency_factor`.

  - On success of a single address, report errors of the thus far failed dials via
    `SwarmEvent::ConnectionEstablished::outgoing`.

  - On failure of all addresses, report errors via the new `SwarmEvent::OutgoingConnectionError`.

  - Remove `SwarmEvent::UnreachableAddr` and `SwarmEvent::UnknownPeerUnreachableAddr` event.

  - In `NetworkBehaviour::inject_connection_established` provide errors of all thus far failed addresses.

  - On unknown peer dial failures, call `NetworkBehaviour::inject_dial_failure` with a peer ID of `None`.

  - Remove `NetworkBehaviour::inject_addr_reach_failure`. Information is now provided via
    `NetworkBehaviour::inject_connection_established` and `NetworkBehaviour::inject_dial_failure`.

[PR 2150]: https://github.com/libp2p/rust-libp2p/pull/2150
[PR 2182]: https://github.com/libp2p/rust-libp2p/pull/2182
[PR 2183]: https://github.com/libp2p/rust-libp2p/pull/2183
[PR 2192]: https://github.com/libp2p/rust-libp2p/pull/2192
[PR 2191]: https://github.com/libp2p/rust-libp2p/pull/2191
[PR 2248]: https://github.com/libp2p/rust-libp2p/pull/2248
[PR 2261]: https://github.com/libp2p/rust-libp2p/pull/2261

## 0.30.0 [2021-07-12]

- Update dependencies.

- Drive `ExpandedSwarm` via `Stream` trait only.

  - Change `Stream` implementation of `ExpandedSwarm` to return all
    `SwarmEvents` instead of only the `NetworkBehaviour`'s events.

  - Remove `ExpandedSwarm::next_event`. Users can use `<ExpandedSwarm as
    StreamExt>::next` instead.

  - Remove `ExpandedSwarm::next`. Users can use `<ExpandedSwarm as
    StreamExt>::filter_map` instead.

  See [PR 2100] for details.

- Add `ExpandedSwarm::disconnect_peer_id` and
  `NetworkBehaviourAction::CloseConnection` to close connections to a specific
  peer via an `ExpandedSwarm` or `NetworkBehaviour`. See [PR 2110] for details.

- Expose the `ListenerId` in `SwarmEvent`s that are associated with a listener.

  See [PR 2123] for details.

[PR 2100]: https://github.com/libp2p/rust-libp2p/pull/2100
[PR 2110]: https://github.com/libp2p/rust-libp2p/pull/2110/
[PR 2123]: https://github.com/libp2p/rust-libp2p/pull/2123

## 0.29.0 [2021-04-13]

- Remove `Deref` and `DerefMut` implementations previously dereferencing to the
  `NetworkBehaviour` on `Swarm`. Instead one can access the `NetworkBehaviour`
  via `Swarm::behaviour` and `Swarm::behaviour_mut`. Methods on `Swarm` can now
  be accessed directly, e.g. via `my_swarm.local_peer_id()`. You may use the
  command below to transform fully qualified method calls on `Swarm` to simple
  method calls [PR 1995](https://github.com/libp2p/rust-libp2p/pull/1995).

  ``` bash
  # Go from e.g. `Swarm::local_peer_id(&my_swarm)` to `my_swarm.local_peer_id()`.
  grep -RiIl --include \*.rs --exclude-dir target . --exclude-dir .git | xargs sed -i "s/\(libp2p::\)*Swarm::\([a-z_]*\)(&mut \([a-z_0-9]*\), /\3.\2(/g"
  ```

- Extend `NetworkBehaviour` callbacks, more concretely introducing new `fn
  inject_new_listener` and `fn inject_expired_external_addr` and have `fn
  inject_{new,expired}_listen_addr` provide a `ListenerId` [PR
  2011](https://github.com/libp2p/rust-libp2p/pull/2011).

## 0.28.0 [2021-03-17]

- New error variant `DialError::InvalidAddress`

- `Swarm::dial_addr()` now returns a `DialError` on error.

- Remove the option for a substream-specific multistream select protocol override.
  The override at this granularity is no longer deemed useful, in particular because
  it can usually not be configured for existing protocols like `libp2p-kad` and others.
  There is a `Swarm`-scoped configuration for this version available since
  [1858](https://github.com/libp2p/rust-libp2p/pull/1858).

## 0.27.2 [2021-02-04]

- Have `ToggleProtoHandler` ignore listen upgrade errors when disabled.
  [PR 1945](https://github.com/libp2p/rust-libp2p/pull/1945/files).

## 0.27.1 [2021-01-27]

- Make `OneShotHandler`s `max_dial_negotiate` limit configurable.
  [PR 1936](https://github.com/libp2p/rust-libp2p/pull/1936).

- Fix handling of DialPeerCondition::Always.
  [PR 1937](https://github.com/libp2p/rust-libp2p/pull/1937).

## 0.27.0 [2021-01-12]

- Update dependencies.

## 0.26.0 [2020-12-17]

- Update `libp2p-core`.

- Remove `NotifyHandler::All` thus removing the requirement for events send from
  a `NetworkBehaviour` to a `ProtocolsHandler` to be `Clone`.
  [PR 1880](https://github.com/libp2p/rust-libp2p/pull/1880).

## 0.25.1 [2020-11-26]

- Add `ExpandedSwarm::is_connected`.
  [PR 1862](https://github.com/libp2p/rust-libp2p/pull/1862).

## 0.25.0 [2020-11-25]

- Permit a configuration override for the substream upgrade protocol
  to use for all (outbound) substreams.
  [PR 1858](https://github.com/libp2p/rust-libp2p/pull/1858).

- Changed parameters for connection limits from `usize` to `u32`.
  Connection limits are now configured via `SwarmBuilder::connection_limits()`.

- Update `libp2p-core`.

- Expose configurable scores for external addresses, as well as
  the ability to remove them and to add addresses that are
  retained "forever" (or until explicitly removed).
  [PR 1842](https://github.com/libp2p/rust-libp2p/pull/1842).

## 0.24.0 [2020-11-09]

- Update dependencies.

## 0.23.0 [2020-10-16]

- Require a `Boxed` transport to be given to the `Swarm`
  or `SwarmBuilder` to avoid unnecessary double-boxing of
  transports and simplify API bounds.
  [PR 1794](https://github.com/libp2p/rust-libp2p/pull/1794)

- Respect inbound timeouts and upgrade versions in the `MultiHandler`.
  [PR 1786](https://github.com/libp2p/rust-libp2p/pull/1786).

- Instead of iterating each inbound and outbound substream upgrade looking for
  one to make progress, use a `FuturesUnordered` for both pending inbound and
  pending outbound upgrades. As a result only those upgrades are polled that are
  ready to progress.

  Implementors of `InboundUpgrade` and `OutboundUpgrade` need to ensure to wake
  up the underlying task once they are ready to make progress as they won't be
  polled otherwise.

  [PR 1775](https://github.com/libp2p/rust-libp2p/pull/1775)

## 0.22.0 [2020-09-09]

- Bump `libp2p-core` dependency.

- Adds `ProtocolsHandler::InboundOpenInfo` type which mirrors the existing
  `OutboundOpenInfo` type. A value of this type is passed as an extra argument
  to `ProtocolsHandler::inject_fully_negotiated_inbound` and
  `ProtocolsHandler::inject_listen_upgrade_error`.

- `SubstreamProtocol` now has a second type parameter corresponding to
  inbound or outbound information, a value of which is part of `SubstreamProtocol`
  now. Consequently `ProtocolsHandlerEvent::OutboundSubstreamRequest` no longer
  has a separate `info` field.

## 0.21.0 [2020-08-18]

- Add missing delegation calls in some `ProtocolsHandler` wrappers.
See [PR 1710](https://github.com/libp2p/rust-libp2p/pull/1710).

- Add as_ref and as_mut functions to Toggle
[PR 1684](https://github.com/libp2p/rust-libp2p/pull/1684).

- The `cause` of `SwarmEvent::ConnectionClosed` is now an `Option`,
and `None` indicates an active connection close not caused by an
error.

- `DialError::Banned` has been added and is returned from `Swarm::dial`
if the peer is banned, thereby also invoking the `NetworkBehaviour::inject_dial_failure`
callback.

- Update the `libp2p-core` dependency to `0.21`, fixing [1584](https://github.com/libp2p/rust-libp2p/issues/1584).

- Fix connections being kept alive by `OneShotHandler` when not handling any
  requests [PR 1698](https://github.com/libp2p/rust-libp2p/pull/1698).

## 0.20.1 [2020-07-08]

- Documentation updates.

- Ignore addresses returned by `NetworkBehaviour::addresses_of_peer`
that the `Swarm` considers to be listening addresses of the local node. This
avoids futile dialing attempts of a node to itself, which can otherwise
even happen in genuine situations, e.g. after the local node changed
its network identity and a behaviour makes a dialing attempt to a
former identity using the same addresses.

## 0.20.0 [2020-07-01]

- Updated the `libp2p-core` dependency.

- Add `ProtocolsHandler::inject_listen_upgrade_error`, the inbound
analogue of `ProtocolsHandler::inject_dial_upgrade_error`, with an
empty default implementation. No implementation is required to
retain existing behaviour.

- Add `ProtocolsHandler::inject_address_change` and
`NetworkBehaviour::inject_address_change` to notify of a change in
the address of an existing connection.

## 0.19.1 [2020-06-18]

- Bugfix: Fix MultiHandler panicking when empty
  ([PR 1598](https://github.com/libp2p/rust-libp2p/pull/1598)).<|MERGE_RESOLUTION|>--- conflicted
+++ resolved
@@ -1,13 +1,10 @@
 ## 0.44.0 - unreleased
 
-<<<<<<< HEAD
 - Remove `handler` field from `ConnectionClosed`.
   If you need to transfer state from a `ConnectionHandler` to its `NetworkBehaviour` when a connection closes, use `ConnectionHandler::poll_close`.
   See [PR 4076](https://github.com/libp2p/rust-libp2p/pull/4076).
-=======
 - Remove deprecated `keep_alive_timeout` in `OneShotHandlerConfig`.
   See [PR 4677](https://github.com/libp2p/rust-libp2p/pull/4677).
->>>>>>> 3c00ae86
 
 ## 0.43.6
 
