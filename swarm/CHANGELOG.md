<<<<<<< HEAD
## 0.44.0 - unreleased

- Remove `handler` field from `ConnectionClosed`.
  If you need to transfer state from a `ConnectionHandler` to its `NetworkBehaviour` when a connection closes, use `ConnectionHandler::poll_close`.
  See [PR 4076](https://github.com/libp2p/rust-libp2p/pull/4076).

## 0.43.6 - unreleased
=======
## 0.43.6
>>>>>>> c35c413b

- Deprecate `libp2p::swarm::SwarmBuilder`.
  Most users should use `libp2p::SwarmBuilder`.
  In some special cases, users may need to use `Swarm::new` and `Config` instead of the new `libp2p::SwarmBuilder`.
  See [PR 4120].
- Make the `Debug` implementation of `StreamProtocol` more concise.
  See [PR 4631](https://github.com/libp2p/rust-libp2p/pull/4631).
- Fix overflow in `KeepAlive` computation that could occur panic at `Delay::new` if `SwarmBuilder::idle_connection_timeout` is configured too large.
  See [PR 4644](https://github.com/libp2p/rust-libp2p/pull/4644).
- Deprecate `KeepAlive::Until`.
  Individual protocols should not keep connections alive for longer than necessary.
  Users should use `swarm::Config::idle_connection_timeout` instead.
  See [PR 4656](https://github.com/libp2p/rust-libp2p/pull/4656).
- Deprecate `keep_alive_timeout` in `OneShotHandlerConfig`.
  See [PR 4680](https://github.com/libp2p/rust-libp2p/pull/4680).

[PR 4120]: https://github.com/libp2p/rust-libp2p/pull/4120

## 0.43.5

- Fix overflow in `KeepAlive` computation that could occur if `SwarmBuilder::idle_connection_timeout` is configured with `u64::MAX`.
  See [PR 4559](https://github.com/libp2p/rust-libp2p/pull/4559).

## 0.43.4

- Implement `Debug` for event structs.
  See [PR 4426].

- Improve error message when `DialPeerCondition` prevents a dial.
  See [PR 4409].

- Introduce `SwarmBuilder::idle_conncetion_timeout` and deprecate `keep_alive::Behaviour` as a result.
  See [PR 4161].

[PR 4426]: https://github.com/libp2p/rust-libp2p/pull/4426
[PR 4409]: https://github.com/libp2p/rust-libp2p/pull/4409
[PR 4161]: https://github.com/libp2p/rust-libp2p/pull/4161

## 0.43.3

- Implement `Display` for `ConnectionId`.
  See [PR 4278].

[PR 4278]: https://github.com/libp2p/rust-libp2p/pull/4278

## 0.43.2
- Display the cause of a `ListenError::Denied`.
  See [PR 4232]

[PR 4232]: https://github.com/libp2p/rust-libp2p/pull/4158

## 0.43.1

- Do not announce external address candidate before address translation, unless translation does not apply.
  This will prevent ephemeral TCP addresses being announced as external address candidates.
  See [PR 4158].

[PR 4158]: https://github.com/libp2p/rust-libp2p/pull/4158

## 0.43.0

- Allow `NetworkBehaviours` to create and remove listeners.
  See [PR 3292].

- Raise MSRV to 1.65.
  See [PR 3715].

- Introduce `StreamProtocol` type.
  This type enforces invariants on protocol names, such as leading forward slashes and correct UTF8 encoding.
  See [PR 3746].

- Return a bool from `ExternalAddresses::on_swarm_event` and `ListenAddresses::on_swarm_event` indicating whether any state was changed.
  See [PR 3865].

- Remove deprecated banning API from `Swarm`.
  Users should migrate to `libp2p::allow_block_list`.
  See [PR 3886].

- Remove `ConnectionHandlerUpgrErr::Timer` variant.
  This variant was never constructed and thus dead code.
  See [PR 3605].

- Remove deprecated `IntoConnectionHandler` and all its implementations.
  This also removes the `NetworkBehaviour::new_handler` and `NetworkBehaviour::addresses_of_peer` methods.
  See changelog for `0.42` on how to migrate.
  See [PR 3884].

- Remove `ConnectionHandlerUpgrErr::Timer` variant.
  This variant was never constructed and thus dead code.
  See [PR 3605].

- Flatten `ConnectionHandlerUpgrErr` and rename to `StreamUpgradeError`.
  See [PR 3882].

- Remove deprecated `ConnectionLimits`.
  Users should migrate to `libp2p::connection_limits::Behaviour`.
  See [PR 3885].

- Allow `ConnectionHandler`s to report and learn about the supported protocols on a connection.
  The newly introduced API elements are:
  - `ConnectionHandlerEvent::ReportRemoteProtocols`
  - `ConnectionEvent::LocalProtocolsChange`
  - `ConnectionEvent::RemoteProtocolsChange`

  See [PR 3651].

- Deprecate the `NegotiatedSubstream` type and replace it with `Stream`.
  See [PR 3912].

- Rename `NetworkBehaviour::OutEvent` to `NetworkBehaviour::ToSwarm`, `ConnectionHandler::InEvent` to `ConnectionHandler::FromBehaviour`, `ConnectionHandler::OutEvent` to `ConnectionHandler::ToBehaviour`. See [PR 3848].

- Remove deprecated `NetworkBehaviourAction` type.
  See [PR 3919].

- Expose `ConnectionId` on `SwarmEvent::{ConnectionEstablished,ConnectionClosed,IncomingConnection,IncomingConnectionError,OutgoingConnectionError,Dialing}`.
  Also emit `SwarmEvent::Dialing` for dials with unknown `PeerId`.
  See [PR 3927].

- Rename `ConnectionHandlerEvent::Custom` to `ConnectionHandlerEvent::NotifyBehaviour`. See [PR 3955].

- Remove `DialError::InvalidPeerId` variant. With the move to `multiaddr` `v0.18.0` peer IDs in `/p2p` are type safe and thus usage of the contained peer ID can not result in a parsing error.
  See [PR 4037].

- Remove deprecated items. See [PR 3956].

- Add ability to `downcast_ref` ConnectionDenied errors. See [PR 4020].

[PR 3292]: https://github.com/libp2p/rust-libp2p/pull/3292
[PR 3605]: https://github.com/libp2p/rust-libp2p/pull/3605
[PR 3651]: https://github.com/libp2p/rust-libp2p/pull/3651
[PR 3715]: https://github.com/libp2p/rust-libp2p/pull/3715
[PR 3746]: https://github.com/libp2p/rust-libp2p/pull/3746
[PR 3848]: https://github.com/libp2p/rust-libp2p/pull/3848
[PR 3865]: https://github.com/libp2p/rust-libp2p/pull/3865
[PR 3882]: https://github.com/libp2p/rust-libp2p/pull/3882
[PR 3884]: https://github.com/libp2p/rust-libp2p/pull/3884
[PR 3885]: https://github.com/libp2p/rust-libp2p/pull/3885
[PR 3886]: https://github.com/libp2p/rust-libp2p/pull/3886
[PR 3912]: https://github.com/libp2p/rust-libp2p/pull/3912
[PR 3919]: https://github.com/libp2p/rust-libp2p/pull/3919
[PR 3927]: https://github.com/libp2p/rust-libp2p/pull/3927
[PR 3955]: https://github.com/libp2p/rust-libp2p/pull/3955
[PR 3956]: https://github.com/libp2p/rust-libp2p/pull/3956
[PR 4020]: https://github.com/libp2p/rust-libp2p/pull/4020
[PR 4037]: https://github.com/libp2p/rust-libp2p/pull/4037

## 0.42.2

- Add `ConnectionEvent::{is_outbound,is_inbound}`. See [PR 3625].

[PR 3625]: https://github.com/libp2p/rust-libp2p/pull/3625

## 0.42.1

- Deprecate `ConnectionLimits` in favor of `libp2p::connection_limits`.
  See [PR 3386].

- Introduce `ConnectionId::new_unchecked` to allow for more sophisticated, manual tests of `NetworkBehaviour`.
  See [PR 3652].

- Deprecate `Swarm::ban_peer_id` in favor of the new `libp2p::allow_block_list` module.
  See [PR 3590].

- Rename `NetworkBehaviourAction` to `ToSwarm`.
  A deprecated type-alias is provided to ease the transition.
  The new name is meant to better indicate the message-passing relationship between `Swarm` and `NetworkBehaviour`.
  See [PR 3658].

[PR 3386]: https://github.com/libp2p/rust-libp2p/pull/3386
[PR 3652]: https://github.com/libp2p/rust-libp2p/pull/3652
[PR 3590]: https://github.com/libp2p/rust-libp2p/pull/3590
[PR 3658]: https://github.com/libp2p/rust-libp2p/pull/3658

## 0.42.0

- Allow `NetworkBehaviour`s to manage connections.
  We deprecate `NetworkBehaviour::new_handler` and `NetworkBehaviour::addresses_of_peer` in favor of four new callbacks:

  - `NetworkBehaviour::handle_pending_inbound_connection`
  - `NetworkBehaviour::handle_pending_outbound_connection`
  - `NetworkBehaviour::handle_established_inbound_connection`
  - `NetworkBehaviour::handle_established_outbound_connection`

  Please note that due to [limitations](https://github.com/rust-lang/rust/issues/98990) in the Rust compiler, _implementations_ of `new_handler` and `addresses_of_peer` are not flagged as deprecated.
  Nevertheless, they will be removed in the future.

  All four are fallible and returning an error from any of them will abort the given connection.
  This allows you to create dedicated `NetworkBehaviour`s that only concern themselves with managing connections.
  For example:
  - checking the `PeerId` of a newly established connection against an allow/block list
  - only allowing X connection upgrades at any one time
  - denying incoming or outgoing connections from a certain IP range
  - only allowing N connections to or from the same peer

  See [PR 3254].

- Remove `handler` field from `NetworkBehaviourAction::Dial`.
  Instead of constructing the handler early, you can now access the `ConnectionId` of the future connection on `DialOpts`.
  `ConnectionId`s are `Copy` and will be used throughout the entire lifetime of the connection to report events.
  This allows you to send events to a very specific connection, much like you previously could directly set state in the handler.

  Removing the `handler` field also reduces the type parameters of `NetworkBehaviourAction` from three to two.
  The third one used to be defaulted to the `InEvent` of the `ConnectionHandler`.
  You now have to manually specify that where you previously had to specify the `ConnectionHandler`.
  This very likely will trigger **convoluted compile errors** about traits not being implemented.

  Within `NetworkBehaviourAction::poll`, the easiest way to migrate is to do this (in the example of `libp2p-floodsub`):
  ```diff
  --- a/protocols/floodsub/src/layer.rs
  +++ b/protocols/floodsub/src/layer.rs
  @@ -472,7 +465,7 @@ impl NetworkBehaviour for Floodsub {
       &mut self,
       _: &mut Context<'_>,
       _: &mut impl PollParameters,
  -    ) -> Poll<NetworkBehaviourAction<Self::OutEvent, Self::ConnectionHandler>> {
  +    ) -> Poll<NetworkBehaviourAction<Self::OutEvent, THandlerInEvent<Self>>> {
  ```

  In other words:

  |Search|Replace|
    |---|---|
  |`NetworkBehaviourAction<Self::OutEvent, Self::ConnectionHandler>`|`NetworkBehaviourAction<Self::OutEvent, THandlerInEvent<Self>>`|

  If you reference `NetworkBehaviourAction` somewhere else as well,
  you may have to fill in the type of `ConnectionHandler::InEvent` manually as the 2nd parameter.

  See [PR 3328].

- Update to `libp2p-core` `v0.39.0`.

- Removed deprecated Swarm constructors. For transition notes see [0.41.0](#0.41.0). See [PR 3170].

- Deprecate functions on `PollParameters` in preparation for `PollParameters` to be removed entirely eventually. See [PR 3153].

- Add `estblished_in` to `SwarmEvent::ConnectionEstablished`. See [PR 3134].

- Remove deprecated `inject_*` methods from `NetworkBehaviour` and `ConnectionHandler`.
  Make the implementation of `on_swarm_event` and `on_connection_handler_event`
  both mandatory. See [PR 3264] and [PR 3364].

- Update to `libp2p-swarm-derive` `v0.32.0`.

- Replace `SwarmBuilder::connection_event_buffer_size` with `SwarmBuilder::per_connection_event_buffer_size` .
  The configured value now applies _per_ connection.
  The default values remains 7.
  If you have previously set `connection_event_buffer_size` you should re-evaluate what a good size for a _per connection_ buffer is.
  See [PR 3188].

- Remove `DialError::ConnectionIo` variant.
  This was never constructed.
  See [PR 3374].

- Introduce `ListenError` and use it within `SwarmEvent::IncomingConnectionError`.
  See [PR 3375].

- Remove `PendingConnectionError`, `PendingInboundConnectionError` and `PendingOutboundConnectionError` from the public API.
  They are no longer referenced anywhere with the addition of `ListenError`.
  See [PR 3497].

- Remove `ConnectionId::new`. Manually creating `ConnectionId`s is now unsupported. See [PR 3327].

- Deprecate methods `Swarm::with_executor`, `Swarm::with_*_executor`, `Swarm::without_executor`.
  Introduce similar methods in `SwarmBuilder`. See [PR 3588].

- Gracefully disable oneshot handler on dial upgrade errors. See [PR 3577].

[PR 3364]: https://github.com/libp2p/rust-libp2p/pull/3364
[PR 3170]: https://github.com/libp2p/rust-libp2p/pull/3170
[PR 3134]: https://github.com/libp2p/rust-libp2p/pull/3134
[PR 3153]: https://github.com/libp2p/rust-libp2p/pull/3153
[PR 3264]: https://github.com/libp2p/rust-libp2p/pull/3264
[PR 3272]: https://github.com/libp2p/rust-libp2p/pull/3272
[PR 3327]: https://github.com/libp2p/rust-libp2p/pull/3327
[PR 3328]: https://github.com/libp2p/rust-libp2p/pull/3328
[PR 3188]: https://github.com/libp2p/rust-libp2p/pull/3188
[PR 3377]: https://github.com/libp2p/rust-libp2p/pull/3377
[PR 3373]: https://github.com/libp2p/rust-libp2p/pull/3373
[PR 3374]: https://github.com/libp2p/rust-libp2p/pull/3374
[PR 3375]: https://github.com/libp2p/rust-libp2p/pull/3375
[PR 3254]: https://github.com/libp2p/rust-libp2p/pull/3254
[PR 3497]: https://github.com/libp2p/rust-libp2p/pull/3497
[PR 3588]: https://github.com/libp2p/rust-libp2p/pull/3588
[PR 3577]: https://github.com/libp2p/rust-libp2p/pull/3577

## 0.41.1

- Update to `libp2p-swarm-derive` `v0.31.0`.

## 0.41.0

- Update to `libp2p-core` `v0.38.0`.

- Add new `on_connection_event` method to `ConnectionHandler` that accepts a `ConnectionEvent` enum and update
  `inject_*` methods to call `on_connection_event` with the respective `ConnectionEvent` variant and deprecate
  `inject_*`.
  To migrate, users should replace the `ConnectionHandler::inject_*` calls with a single
  implementation of `ConnectionHandler::on_connection_event` treating each `ConnectionEvent` variant in
  the same way its corresponding `inject_*` call was treated.
  See [PR 3085].

- Add new `on_behaviour_event` method with the same signature as `inject_event`, make the
  default implementation of `inject_event` call `on_behaviour_event` and deprecate it.
  To migrate, users should replace the `ConnectionHandler::inject_event` call
  with `ConnectionHandler::on_behaviour_event`.
  See [PR 3085].

- Add new `on_swarm_event` method to `NetworkBehaviour` that accepts a `FromSwarm` enum and update
  `inject_*` methods to call `on_swarm_event` with the respective `FromSwarm` variant and deprecate
  `inject_*`.
  To migrate, users should replace the `NetworkBehaviour::inject_*` calls with a single
  implementation of `NetworkBehaviour::on_swarm_event` treating each `FromSwarm` variant in
  the same way its corresponding `inject_*` call was treated.
  See [PR 3011].

- Add new `on_connection_handler_event` method with the same signature as `inject_event`, make the
  default implementation of `inject_event` call `on_connection_handler_event` and deprecate it.
  To migrate, users should replace the `NetworkBehaviour::inject_event` call
  with `NetworkBehaviour::on_connection_handler_event`.
  See [PR 3011].

- Export `NetworkBehaviour` derive as `libp2p_swarm::NetworkBehaviour`.
  This follows the convention of other popular libraries. `serde` for example exports the `Serialize` trait and macro as
  `serde::Serialize`. See [PR 3055].

- Feature-gate `NetworkBehaviour` macro behind `macros` feature flag. See [PR 3055].

- Make executor in Swarm constructor explicit. See [PR 3097].

  Supported executors:
  - Tokio

    Previously
    ```rust
    let swarm = SwarmBuilder::new(transport, behaviour, peer_id)
        .executor(Box::new(|fut| {
                tokio::spawn(fut);
        }))
        .build();
    ```
    Now
    ```rust
    let swarm = Swarm::with_tokio_executor(transport, behaviour, peer_id);
    ```
  - Async Std

    Previously
    ```rust
    let swarm = SwarmBuilder::new(transport, behaviour, peer_id)
        .executor(Box::new(|fut| {
                async_std::task::spawn(fut);
        }))
        .build();
    ```
    Now
    ```rust
    let swarm = Swarm::with_async_std_executor(transport, behaviour, peer_id);
    ```
  - ThreadPool (see [Issue 3107])

    In most cases ThreadPool can be replaced by executors or spawning on the local task.

    Previously
    ```rust
    let swarm = Swarm::new(transport, behaviour, peer_id);
    ```

    Now
    ```rust
    let swarm = Swarm::with_threadpool_executor(transport, behaviour, peer_id);
    ```
  - Without

    Spawns the tasks on the current task, this may result in bad performance so try to use an executor where possible. Previously this was just a fallback when no executor was specified and constructing a `ThreadPool` failed.

    New
    ```rust
    let swarm = Swarm::without_executor(transport, behaviour, peer_id);
    ```

  Deprecated APIs:
  - `Swarm::new`
  - `SwarmBuilder::new`
  - `SwarmBuilder::executor`

- Update `rust-version` to reflect the actual MSRV: 1.62.0. See [PR 3090].

[PR 3085]: https://github.com/libp2p/rust-libp2p/pull/3085
[PR 3011]: https://github.com/libp2p/rust-libp2p/pull/3011
[PR 3055]: https://github.com/libp2p/rust-libp2p/pull/3055
[PR 3097]: https://github.com/libp2p/rust-libp2p/pull/3097
[Issue 3107]: https://github.com/libp2p/rust-libp2p/issues/3107
[PR 3090]: https://github.com/libp2p/rust-libp2p/pull/3090

## 0.40.1

- Bump rand to 0.8 and quickcheck to 1. See [PR 2857].

- Update to `libp2p-core` `v0.37.0`.

- Introduce `libp2p_swarm::keep_alive::ConnectionHandler` in favor of removing `keep_alive` from
  `libp2p_swarm::dummy::ConnectionHandler`. `dummy::ConnectionHandler` now literally does not do anything. In the same
  spirit, introduce `libp2p_swarm::keep_alive::Behaviour` and `libp2p_swarm::dummy::Behaviour`. See [PR 2859].

[PR 2857]: https://github.com/libp2p/rust-libp2p/pull/2857
[PR 2859]: https://github.com/libp2p/rust-libp2p/pull/2859/

- Pass actual `PeerId` of dial to `NetworkBehaviour::inject_dial_failure` on `DialError::ConnectionLimit`. See [PR 2928].

[PR 2928]: https://github.com/libp2p/rust-libp2p/pull/2928


## 0.39.0

- Remove deprecated `NetworkBehaviourEventProcess`. See [libp2p-swarm v0.38.0 changelog entry] for
  migration path.

- Update to `libp2p-core` `v0.36.0`.

- Enforce backpressure on incoming streams via `StreamMuxer` interface. In case we hit the configured limit of maximum
  number of inbound streams, we will stop polling the `StreamMuxer` for new inbound streams. Depending on the muxer
  implementation in use, this may lead to instant dropping of inbound streams. See [PR 2861].

[libp2p-swarm v0.38.0 changelog entry]: https://github.com/libp2p/rust-libp2p/blob/master/swarm/CHANGELOG.md#0380
[PR 2861]: https://github.com/libp2p/rust-libp2p/pull/2861/

## 0.38.0

- Deprecate `NetworkBehaviourEventProcess`. When deriving `NetworkBehaviour` on a custom `struct` users
  should either bring their own `OutEvent` via `#[behaviour(out_event = "MyBehaviourEvent")]` or,
  when not specified, have the derive macro generate one for the user.

  See [`NetworkBehaviour`
  documentation](https://docs.rs/libp2p/latest/libp2p/swarm/trait.NetworkBehaviour.html) and [PR
  2784] for details.

  Previously

  ``` rust
  #[derive(NetworkBehaviour)]
  #[behaviour(event_process = true)]
  struct MyBehaviour {
      gossipsub: Gossipsub,
      mdns: Mdns,
  }

  impl NetworkBehaviourEventProcess<Gossipsub> for MyBehaviour {
      fn inject_event(&mut self, message: GossipsubEvent) {
        todo!("Handle event")
      }
  }

  impl NetworkBehaviourEventProcess<MdnsEvent> for MyBehaviour {
      fn inject_event(&mut self, message: MdnsEvent) {
        todo!("Handle event")
      }
  }
  ```

  Now

  ``` rust
  #[derive(NetworkBehaviour)]
  #[behaviour(out_event = "MyBehaviourEvent")]
  struct MyBehaviour {
      gossipsub: Gossipsub,
      mdns: Mdns,
  }

  enum MyBehaviourEvent {
      Gossipsub(GossipsubEvent),
      Mdns(MdnsEvent),
  }

  impl From<GossipsubEvent> for MyBehaviourEvent {
      fn from(event: GossipsubEvent) -> Self {
          MyBehaviourEvent::Gossipsub(event)
      }
  }

  impl From<MdnsEvent> for MyBehaviourEvent {
      fn from(event: MdnsEvent) -> Self {
          MyBehaviourEvent::Mdns(event)
      }
  }

  match swarm.next().await.unwrap() {
    SwarmEvent::Behaviour(MyBehaviourEvent::Gossipsub(event)) => {
      todo!("Handle event")
    }
    SwarmEvent::Behaviour(MyBehaviourEvent::Mdns(event)) => {
      todo!("Handle event")
    }
  }
  ```

- When deriving `NetworkBehaviour` on a custom `struct` where the user does not specify their own
  `OutEvent` via `#[behaviour(out_event = "MyBehaviourEvent")]` and where the user does not enable
  `#[behaviour(event_process = true)]`, then the derive macro generates an `OutEvent` definition for
  the user.

  See [`NetworkBehaviour`
  documentation](https://docs.rs/libp2p/latest/libp2p/swarm/trait.NetworkBehaviour.html) and [PR
  2792] for details.

- Update dial address concurrency factor to `8`, thus dialing up to 8 addresses concurrently for a single connection attempt. See `Swarm::dial_concurrency_factor` and [PR 2741].

- Update to `libp2p-core` `v0.35.0`.

[PR 2741]: https://github.com/libp2p/rust-libp2p/pull/2741/
[PR 2784]: https://github.com/libp2p/rust-libp2p/pull/2784
[PR 2792]: https://github.com/libp2p/rust-libp2p/pull/2792

## 0.37.0

- Update to `libp2p-core` `v0.34.0`.

- Extend log message when exceeding inbound negotiating streams with peer ID and limit. See [PR 2716].

- Remove `connection::ListenersStream` and poll the `Transport` directly. See [PR 2652].

[PR 2716]: https://github.com/libp2p/rust-libp2p/pull/2716/
[PR 2652]: https://github.com/libp2p/rust-libp2p/pull/2652

## 0.36.1

- Limit negotiating inbound substreams per connection. See [PR 2697].

[PR 2697]: https://github.com/libp2p/rust-libp2p/pull/2697

## 0.36.0

- Don't require `Transport` to be `Clone`. See [PR 2529].

- Update to `libp2p-core` `v0.33.0`.

- Make `behaviour::either` module private. See [PR 2610]

- Rename `IncomingInfo::to_connected_point` to `IncomingInfo::create_connected_point`. See [PR 2620].

- Rename `TProtoHandler` to `TConnectionHandler`, `ToggleProtoHandler` to `ToggleConnectionHandler`, `ToggleIntoProtoHandler` to `ToggleIntoConnectionHandler`. See [PR 2640].

[PR 2529]: https://github.com/libp2p/rust-libp2p/pull/2529
[PR 2610]: https://github.com/libp2p/rust-libp2p/pull/2610
[PR 2620]: https://github.com/libp2p/rust-libp2p/pull/2620
[PR 2640]: https://github.com/libp2p/rust-libp2p/pull/2640

## 0.35.0

- Add impl `IntoIterator` for `MultiHandler`. See [PR 2572].
- Remove `Send` bound from `NetworkBehaviour`. See [PR 2535].

[PR 2572]: https://github.com/libp2p/rust-libp2p/pull/2572/
[PR 2535]: https://github.com/libp2p/rust-libp2p/pull/2535/

## 0.34.0 [2022-02-22]

- Rename `ProtocolsHandler` to `ConnectionHandler`. Upgrade should be as simple as renaming all
  occurences of `ProtocolsHandler` to `ConnectionHandler` with your favorite text manipulation tool
  across your codebase. See [PR 2527].

- Fold `libp2p-core`'s `Network` into `Swarm`. See [PR 2492].

- Update to `libp2p-core` `v0.32.0`.

- Disconnect pending connections with `Swarm::disconnect`. See [PR 2517].

- Report aborted connections via `SwarmEvent::OutgoingConnectionError`. See [PR 2517].

[PR 2492]: https://github.com/libp2p/rust-libp2p/pull/2492
[PR 2517]: https://github.com/libp2p/rust-libp2p/pull/2517
[PR 2527]: https://github.com/libp2p/rust-libp2p/pull/2527

## 0.33.0 [2022-01-27]

- Patch reporting on banned peers and their non-banned and banned connections (see [PR 2350]).

- Update dependencies.

- Migrate to Rust edition 2021 (see [PR 2339]).

- Update `Connection::address` on `inject_address_change` (see [PR 2362]).

- Move `swarm::Toggle` to `swarm::behaviour::Toggle` (see [PR 2375]).

- Add `Swarm::connected_peers` (see [PR 2378]).

- Implement `swarm::NetworkBehaviour` on `either::Either` (see [PR 2370]).

- Allow overriding _dial concurrency factor_ per dial via
  `DialOpts::override_dial_concurrency_factor`. See [PR 2404].

- Report negotiated and expected `PeerId` as well as remote address in
  `DialError::WrongPeerId` (see [PR 2428]).

- Allow overriding role when dialing through `override_role` option on
  `DialOpts`. This option is needed for NAT and firewall hole punching. See [PR
  2363].

- Merge NetworkBehaviour's inject_\* paired methods (see PR 2445).

[PR 2339]: https://github.com/libp2p/rust-libp2p/pull/2339
[PR 2350]: https://github.com/libp2p/rust-libp2p/pull/2350
[PR 2362]: https://github.com/libp2p/rust-libp2p/pull/2362
[PR 2370]: https://github.com/libp2p/rust-libp2p/pull/2370
[PR 2375]: https://github.com/libp2p/rust-libp2p/pull/2375
[PR 2378]: https://github.com/libp2p/rust-libp2p/pull/2378
[PR 2404]: https://github.com/libp2p/rust-libp2p/pull/2404
[PR 2428]: https://github.com/libp2p/rust-libp2p/pull/2428
[PR 2363]: https://github.com/libp2p/rust-libp2p/pull/2363
[PR 2445]: https://github.com/libp2p/rust-libp2p/pull/2445

## 0.32.0 [2021-11-16]

- Use `instant` and `futures-timer` instead of `wasm-timer` (see [PR 2245]).

- Enable advanced dialing requests both on `Swarm::dial` and via
  `NetworkBehaviourAction::Dial`. Users can now trigger a dial with a specific
  set of addresses, optionally extended via
  `NetworkBehaviour::addresses_of_peer`.

   Changes required to maintain status quo:

  - Previously `swarm.dial(peer_id)`
     now `swarm.dial(DialOpts::peer_id(peer_id).build())`
     or `swarm.dial(peer_id)` given that `DialOpts` implements `From<PeerId>`.

  - Previously `swarm.dial_addr(addr)`
     now `swarm.dial(DialOpts::unknown_peer_id().address(addr).build())`
     or `swarm.dial(addr)` given that `DialOpts` implements `From<Multiaddr>`.

  - Previously `NetworkBehaviourAction::DialPeer { peer_id, condition, handler }`
     now

     ```rust
     NetworkBehaviourAction::Dial {
       opts: DialOpts::peer_id(peer_id)
         .condition(condition)
         .build(),
       handler,
     }
     ```

  - Previously `NetworkBehaviourAction::DialAddress { address, handler }`
     now

     ```rust
     NetworkBehaviourAction::Dial {
       opts: DialOpts::unknown_peer_id()
         .address(address)
         .build(),
       handler,
     }
     ```

   See [PR 2317].

[PR 2245]: https://github.com/libp2p/rust-libp2p/pull/2245
[PR 2317]: https://github.com/libp2p/rust-libp2p/pull/2317

## 0.31.0 [2021-11-01]

- Make default features of `libp2p-core` optional.
  [PR 2181](https://github.com/libp2p/rust-libp2p/pull/2181)

- Update dependencies.

- Provide default implementations for all functions of `NetworkBehaviour`,
  except for `new_handler`, `inject_event` and `poll`.
  This should make it easier to create new implementations. See [PR 2150].

- Remove `Swarm` type alias and rename `ExpandedSwarm` to `Swarm`. Reduce direct
  trait parameters on `Swarm` (previously `ExpandedSwarm`), deriving parameters
  through associated types on `TBehaviour`. See [PR 2182].

- Require `ProtocolsHandler::{InEvent,OutEvent,Error}` to implement `Debug` (see
  [PR 2183]).

- Implement `ProtocolsHandler` on `either::Either`representing either of two
  `ProtocolsHandler` implementations (see [PR 2192]).

- Require implementation to provide handler in
  `NetworkBehaviourAction::DialPeer` and `NetworkBehaviourAction::DialAddress`.
  Note that the handler is returned to the `NetworkBehaviour` on connection
  failure and connection closing. Thus it can be used to carry state, which
  otherwise would have to be tracked in the `NetworkBehaviour` itself. E.g. a
  message destined to an unconnected peer can be included in the handler, and
  thus directly send on connection success or extracted by the
  `NetworkBehaviour` on connection failure (see [PR 2191]).

- Include handler in `NetworkBehaviour::inject_dial_failure`,
  `NetworkBehaviour::inject_connection_closed`,
  `NetworkBehaviour::inject_listen_failure` (see [PR 2191]).

- Include error in `NetworkBehaviour::inject_dial_failure` and call
  `NetworkBehaviour::inject_dial_failure` on `DialPeerCondition` evaluating to
  false. To emulate the previous behaviour, return early within
  `inject_dial_failure` on `DialError::DialPeerConditionFalse`. See [PR 2191].

- Make `NetworkBehaviourAction` generic over `NetworkBehaviour::OutEvent` and
  `NetworkBehaviour::ProtocolsHandler`. In most cases, change your generic type
  parameters to `NetworkBehaviourAction<Self::OutEvent,
  Self::ProtocolsHandler>`. See [PR 2191].

- Return `bool` instead of `Result<(), ()>` for `Swarm::remove_listener`(see
  [PR 2261]).

- Concurrently dial address candidates within a single dial attempt (see [PR 2248]) configured via
  `Swarm::dial_concurrency_factor`.

  - On success of a single address, report errors of the thus far failed dials via
    `SwarmEvent::ConnectionEstablished::outgoing`.

  - On failure of all addresses, report errors via the new `SwarmEvent::OutgoingConnectionError`.

  - Remove `SwarmEvent::UnreachableAddr` and `SwarmEvent::UnknownPeerUnreachableAddr` event.

  - In `NetworkBehaviour::inject_connection_established` provide errors of all thus far failed addresses.

  - On unknown peer dial failures, call `NetworkBehaviour::inject_dial_failure` with a peer ID of `None`.

  - Remove `NetworkBehaviour::inject_addr_reach_failure`. Information is now provided via
    `NetworkBehaviour::inject_connection_established` and `NetworkBehaviour::inject_dial_failure`.

[PR 2150]: https://github.com/libp2p/rust-libp2p/pull/2150
[PR 2182]: https://github.com/libp2p/rust-libp2p/pull/2182
[PR 2183]: https://github.com/libp2p/rust-libp2p/pull/2183
[PR 2192]: https://github.com/libp2p/rust-libp2p/pull/2192
[PR 2191]: https://github.com/libp2p/rust-libp2p/pull/2191
[PR 2248]: https://github.com/libp2p/rust-libp2p/pull/2248
[PR 2261]: https://github.com/libp2p/rust-libp2p/pull/2261

## 0.30.0 [2021-07-12]

- Update dependencies.

- Drive `ExpandedSwarm` via `Stream` trait only.

  - Change `Stream` implementation of `ExpandedSwarm` to return all
    `SwarmEvents` instead of only the `NetworkBehaviour`'s events.

  - Remove `ExpandedSwarm::next_event`. Users can use `<ExpandedSwarm as
    StreamExt>::next` instead.

  - Remove `ExpandedSwarm::next`. Users can use `<ExpandedSwarm as
    StreamExt>::filter_map` instead.

  See [PR 2100] for details.

- Add `ExpandedSwarm::disconnect_peer_id` and
  `NetworkBehaviourAction::CloseConnection` to close connections to a specific
  peer via an `ExpandedSwarm` or `NetworkBehaviour`. See [PR 2110] for details.

- Expose the `ListenerId` in `SwarmEvent`s that are associated with a listener.

  See [PR 2123] for details.

[PR 2100]: https://github.com/libp2p/rust-libp2p/pull/2100
[PR 2110]: https://github.com/libp2p/rust-libp2p/pull/2110/
[PR 2123]: https://github.com/libp2p/rust-libp2p/pull/2123

## 0.29.0 [2021-04-13]

- Remove `Deref` and `DerefMut` implementations previously dereferencing to the
  `NetworkBehaviour` on `Swarm`. Instead one can access the `NetworkBehaviour`
  via `Swarm::behaviour` and `Swarm::behaviour_mut`. Methods on `Swarm` can now
  be accessed directly, e.g. via `my_swarm.local_peer_id()`. You may use the
  command below to transform fully qualified method calls on `Swarm` to simple
  method calls [PR 1995](https://github.com/libp2p/rust-libp2p/pull/1995).

  ``` bash
  # Go from e.g. `Swarm::local_peer_id(&my_swarm)` to `my_swarm.local_peer_id()`.
  grep -RiIl --include \*.rs --exclude-dir target . --exclude-dir .git | xargs sed -i "s/\(libp2p::\)*Swarm::\([a-z_]*\)(&mut \([a-z_0-9]*\), /\3.\2(/g"
  ```

- Extend `NetworkBehaviour` callbacks, more concretely introducing new `fn
  inject_new_listener` and `fn inject_expired_external_addr` and have `fn
  inject_{new,expired}_listen_addr` provide a `ListenerId` [PR
  2011](https://github.com/libp2p/rust-libp2p/pull/2011).

## 0.28.0 [2021-03-17]

- New error variant `DialError::InvalidAddress`

- `Swarm::dial_addr()` now returns a `DialError` on error.

- Remove the option for a substream-specific multistream select protocol override.
  The override at this granularity is no longer deemed useful, in particular because
  it can usually not be configured for existing protocols like `libp2p-kad` and others.
  There is a `Swarm`-scoped configuration for this version available since
  [1858](https://github.com/libp2p/rust-libp2p/pull/1858).

## 0.27.2 [2021-02-04]

- Have `ToggleProtoHandler` ignore listen upgrade errors when disabled.
  [PR 1945](https://github.com/libp2p/rust-libp2p/pull/1945/files).

## 0.27.1 [2021-01-27]

- Make `OneShotHandler`s `max_dial_negotiate` limit configurable.
  [PR 1936](https://github.com/libp2p/rust-libp2p/pull/1936).

- Fix handling of DialPeerCondition::Always.
  [PR 1937](https://github.com/libp2p/rust-libp2p/pull/1937).

## 0.27.0 [2021-01-12]

- Update dependencies.

## 0.26.0 [2020-12-17]

- Update `libp2p-core`.

- Remove `NotifyHandler::All` thus removing the requirement for events send from
  a `NetworkBehaviour` to a `ProtocolsHandler` to be `Clone`.
  [PR 1880](https://github.com/libp2p/rust-libp2p/pull/1880).

## 0.25.1 [2020-11-26]

- Add `ExpandedSwarm::is_connected`.
  [PR 1862](https://github.com/libp2p/rust-libp2p/pull/1862).

## 0.25.0 [2020-11-25]

- Permit a configuration override for the substream upgrade protocol
  to use for all (outbound) substreams.
  [PR 1858](https://github.com/libp2p/rust-libp2p/pull/1858).

- Changed parameters for connection limits from `usize` to `u32`.
  Connection limits are now configured via `SwarmBuilder::connection_limits()`.

- Update `libp2p-core`.

- Expose configurable scores for external addresses, as well as
  the ability to remove them and to add addresses that are
  retained "forever" (or until explicitly removed).
  [PR 1842](https://github.com/libp2p/rust-libp2p/pull/1842).

## 0.24.0 [2020-11-09]

- Update dependencies.

## 0.23.0 [2020-10-16]

- Require a `Boxed` transport to be given to the `Swarm`
  or `SwarmBuilder` to avoid unnecessary double-boxing of
  transports and simplify API bounds.
  [PR 1794](https://github.com/libp2p/rust-libp2p/pull/1794)

- Respect inbound timeouts and upgrade versions in the `MultiHandler`.
  [PR 1786](https://github.com/libp2p/rust-libp2p/pull/1786).

- Instead of iterating each inbound and outbound substream upgrade looking for
  one to make progress, use a `FuturesUnordered` for both pending inbound and
  pending outbound upgrades. As a result only those upgrades are polled that are
  ready to progress.

  Implementors of `InboundUpgrade` and `OutboundUpgrade` need to ensure to wake
  up the underlying task once they are ready to make progress as they won't be
  polled otherwise.

  [PR 1775](https://github.com/libp2p/rust-libp2p/pull/1775)

## 0.22.0 [2020-09-09]

- Bump `libp2p-core` dependency.

- Adds `ProtocolsHandler::InboundOpenInfo` type which mirrors the existing
  `OutboundOpenInfo` type. A value of this type is passed as an extra argument
  to `ProtocolsHandler::inject_fully_negotiated_inbound` and
  `ProtocolsHandler::inject_listen_upgrade_error`.

- `SubstreamProtocol` now has a second type parameter corresponding to
  inbound or outbound information, a value of which is part of `SubstreamProtocol`
  now. Consequently `ProtocolsHandlerEvent::OutboundSubstreamRequest` no longer
  has a separate `info` field.

## 0.21.0 [2020-08-18]

- Add missing delegation calls in some `ProtocolsHandler` wrappers.
See [PR 1710](https://github.com/libp2p/rust-libp2p/pull/1710).

- Add as_ref and as_mut functions to Toggle
[PR 1684](https://github.com/libp2p/rust-libp2p/pull/1684).

- The `cause` of `SwarmEvent::ConnectionClosed` is now an `Option`,
and `None` indicates an active connection close not caused by an
error.

- `DialError::Banned` has been added and is returned from `Swarm::dial`
if the peer is banned, thereby also invoking the `NetworkBehaviour::inject_dial_failure`
callback.

- Update the `libp2p-core` dependency to `0.21`, fixing [1584](https://github.com/libp2p/rust-libp2p/issues/1584).

- Fix connections being kept alive by `OneShotHandler` when not handling any
  requests [PR 1698](https://github.com/libp2p/rust-libp2p/pull/1698).

## 0.20.1 [2020-07-08]

- Documentation updates.

- Ignore addresses returned by `NetworkBehaviour::addresses_of_peer`
that the `Swarm` considers to be listening addresses of the local node. This
avoids futile dialing attempts of a node to itself, which can otherwise
even happen in genuine situations, e.g. after the local node changed
its network identity and a behaviour makes a dialing attempt to a
former identity using the same addresses.

## 0.20.0 [2020-07-01]

- Updated the `libp2p-core` dependency.

- Add `ProtocolsHandler::inject_listen_upgrade_error`, the inbound
analogue of `ProtocolsHandler::inject_dial_upgrade_error`, with an
empty default implementation. No implementation is required to
retain existing behaviour.

- Add `ProtocolsHandler::inject_address_change` and
`NetworkBehaviour::inject_address_change` to notify of a change in
the address of an existing connection.

## 0.19.1 [2020-06-18]

- Bugfix: Fix MultiHandler panicking when empty
  ([PR 1598](https://github.com/libp2p/rust-libp2p/pull/1598)).<|MERGE_RESOLUTION|>--- conflicted
+++ resolved
@@ -1,14 +1,10 @@
-<<<<<<< HEAD
 ## 0.44.0 - unreleased
 
 - Remove `handler` field from `ConnectionClosed`.
   If you need to transfer state from a `ConnectionHandler` to its `NetworkBehaviour` when a connection closes, use `ConnectionHandler::poll_close`.
   See [PR 4076](https://github.com/libp2p/rust-libp2p/pull/4076).
 
-## 0.43.6 - unreleased
-=======
 ## 0.43.6
->>>>>>> c35c413b
 
 - Deprecate `libp2p::swarm::SwarmBuilder`.
   Most users should use `libp2p::SwarmBuilder`.
