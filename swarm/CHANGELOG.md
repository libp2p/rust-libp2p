## 0.43.0 - unreleased

- Raise MSRV to 1.65.
  See [PR 3715].

- Introduce `StreamProtocol` type.
  This type enforces invariants on protocol names, such as leading forward slashes and correct UTF8 encoding.
  See [PR 3746].

- Return a bool from `ExternalAddresses::on_swarm_event` and `ListenAddresses::on_swarm_event` indicating whether any state was changed.
  See [PR 3865].

- Remove deprecated banning API from `Swarm`.
  Users should migrate to `libp2p::allow_block_list`.
  See [PR 3886].

- Remove `ConnectionHandlerUpgrErr::Timer` variant.
  This variant was never constructed and thus dead code.
  See [PR 3605].

<<<<<<< HEAD
- Remove deprecated `ConnectionLimits`.
  Users should migrate to `libp2p::connection_limits::Behaviour`.
  See [PR 3885].
=======
- Remove deprecated `IntoConnectionHandler` and all its implementations.
  This also removes the `NetworkBehaviour::new_handler` and `NetworkBehaviour::addresses_of_peer` methods.
  See changelog for `0.42` on how to migrate.
  See [PR 3884].
>>>>>>> 0e36c7c0

[PR 3715]: https://github.com/libp2p/rust-libp2p/pull/3715
[PR 3746]: https://github.com/libp2p/rust-libp2p/pull/3746
[PR 3865]: https://github.com/libp2p/rust-libp2p/pull/3865
[PR 3886]: https://github.com/libp2p/rust-libp2p/pull/3886
<<<<<<< HEAD
[PR 3885]: https://github.com/libp2p/rust-libp2p/pull/3885
=======
[PR 3884]: https://github.com/libp2p/rust-libp2p/pull/3884
>>>>>>> 0e36c7c0
[PR 3605]: https://github.com/libp2p/rust-libp2p/pull/3605
[PR 3746]: https://github.com/libp2p/rust-libp2p/pull/3746

## 0.42.2

- Add `ConnectionEvent::{is_outbound,is_inbound}`. See [PR 3625].

[PR 3625]: https://github.com/libp2p/rust-libp2p/pull/3625

## 0.42.1

- Deprecate `ConnectionLimits` in favor of `libp2p::connection_limits`.
  See [PR 3386].

- Introduce `ConnectionId::new_unchecked` to allow for more sophisticated, manual tests of `NetworkBehaviour`.
  See [PR 3652].

- Deprecate `Swarm::ban_peer_id` in favor of the new `libp2p::allow_block_list` module.
  See [PR 3590].

- Rename `NetworkBehaviourAction` to `ToSwarm`.
  A deprecated type-alias is provided to ease the transition.
  The new name is meant to better indicate the message-passing relationship between `Swarm` and `NetworkBehaviour`.
  See [PR 3658].

[PR 3386]: https://github.com/libp2p/rust-libp2p/pull/3386
[PR 3652]: https://github.com/libp2p/rust-libp2p/pull/3652
[PR 3590]: https://github.com/libp2p/rust-libp2p/pull/3590
[PR 3658]: https://github.com/libp2p/rust-libp2p/pull/3658

## 0.42.0

- Allow `NetworkBehaviour`s to manage connections.
  We deprecate `NetworkBehaviour::new_handler` and `NetworkBehaviour::addresses_of_peer` in favor of four new callbacks:

  - `NetworkBehaviour::handle_pending_inbound_connection`
  - `NetworkBehaviour::handle_pending_outbound_connection`
  - `NetworkBehaviour::handle_established_inbound_connection`
  - `NetworkBehaviour::handle_established_outbound_connection`

  Please note that due to [limitations](https://github.com/rust-lang/rust/issues/98990) in the Rust compiler, _implementations_ of `new_handler` and `addresses_of_peer` are not flagged as deprecated.
  Nevertheless, they will be removed in the future.

  All four are fallible and returning an error from any of them will abort the given connection.
  This allows you to create dedicated `NetworkBehaviour`s that only concern themselves with managing connections.
  For example:
  - checking the `PeerId` of a newly established connection against an allow/block list
  - only allowing X connection upgrades at any one time
  - denying incoming or outgoing connections from a certain IP range
  - only allowing N connections to or from the same peer

  See [PR 3254].

- Remove `handler` field from `NetworkBehaviourAction::Dial`.
  Instead of constructing the handler early, you can now access the `ConnectionId` of the future connection on `DialOpts`.
  `ConnectionId`s are `Copy` and will be used throughout the entire lifetime of the connection to report events.
  This allows you to send events to a very specific connection, much like you previously could directly set state in the handler.

  Removing the `handler` field also reduces the type parameters of `NetworkBehaviourAction` from three to two.
  The third one used to be defaulted to the `InEvent` of the `ConnectionHandler`.
  You now have to manually specify that where you previously had to specify the `ConnectionHandler`.
  This very likely will trigger **convoluted compile errors** about traits not being implemented.

  Within `NetworkBehaviourAction::poll`, the easiest way to migrate is to do this (in the example of `libp2p-floodsub`):
  ```diff
  --- a/protocols/floodsub/src/layer.rs
  +++ b/protocols/floodsub/src/layer.rs
  @@ -472,7 +465,7 @@ impl NetworkBehaviour for Floodsub {
       &mut self,
       _: &mut Context<'_>,
       _: &mut impl PollParameters,
  -    ) -> Poll<NetworkBehaviourAction<Self::OutEvent, Self::ConnectionHandler>> {
  +    ) -> Poll<NetworkBehaviourAction<Self::OutEvent, THandlerInEvent<Self>>> {
  ```

  In other words:

  |Search|Replace|
    |---|---|
  |`NetworkBehaviourAction<Self::OutEvent, Self::ConnectionHandler>`|`NetworkBehaviourAction<Self::OutEvent, THandlerInEvent<Self>>`|

  If you reference `NetworkBehaviourAction` somewhere else as well,
  you may have to fill in the type of `ConnectionHandler::InEvent` manually as the 2nd parameter.

  See [PR 3328].

- Update to `libp2p-core` `v0.39.0`.

- Removed deprecated Swarm constructors. For transition notes see [0.41.0](#0.41.0). See [PR 3170].

- Deprecate functions on `PollParameters` in preparation for `PollParameters` to be removed entirely eventually. See [PR 3153].

- Add `estblished_in` to `SwarmEvent::ConnectionEstablished`. See [PR 3134].

- Remove deprecated `inject_*` methods from `NetworkBehaviour` and `ConnectionHandler`.
  Make the implementation of `on_swarm_event` and `on_connection_handler_event`
  both mandatory. See [PR 3264] and [PR 3364].

- Update to `libp2p-swarm-derive` `v0.32.0`.

- Replace `SwarmBuilder::connection_event_buffer_size` with `SwarmBuilder::per_connection_event_buffer_size` .
  The configured value now applies _per_ connection.
  The default values remains 7.
  If you have previously set `connection_event_buffer_size` you should re-evaluate what a good size for a _per connection_ buffer is.
  See [PR 3188].

- Remove `DialError::ConnectionIo` variant.
  This was never constructed.
  See [PR 3374].

- Introduce `ListenError` and use it within `SwarmEvent::IncomingConnectionError`.
  See [PR 3375].

- Remove `PendingConnectionError`, `PendingInboundConnectionError` and `PendingOutboundConnectionError` from the public API.
  They are no longer referenced anywhere with the addition of `ListenError`.
  See [PR 3497].

- Remove `ConnectionId::new`. Manually creating `ConnectionId`s is now unsupported. See [PR 3327].

- Deprecate methods `Swarm::with_executor`, `Swarm::with_*_executor`, `Swarm::without_executor`.
  Introduce similar methods in `SwarmBuilder`. See [PR 3588].

- Gracefully disable oneshot handler on dial upgrade errors. See [PR 3577].

[PR 3364]: https://github.com/libp2p/rust-libp2p/pull/3364
[PR 3170]: https://github.com/libp2p/rust-libp2p/pull/3170
[PR 3134]: https://github.com/libp2p/rust-libp2p/pull/3134
[PR 3153]: https://github.com/libp2p/rust-libp2p/pull/3153
[PR 3264]: https://github.com/libp2p/rust-libp2p/pull/3264
[PR 3272]: https://github.com/libp2p/rust-libp2p/pull/3272
[PR 3327]: https://github.com/libp2p/rust-libp2p/pull/3327
[PR 3328]: https://github.com/libp2p/rust-libp2p/pull/3328
[PR 3188]: https://github.com/libp2p/rust-libp2p/pull/3188
[PR 3377]: https://github.com/libp2p/rust-libp2p/pull/3377
[PR 3373]: https://github.com/libp2p/rust-libp2p/pull/3373
[PR 3374]: https://github.com/libp2p/rust-libp2p/pull/3374
[PR 3375]: https://github.com/libp2p/rust-libp2p/pull/3375
[PR 3254]: https://github.com/libp2p/rust-libp2p/pull/3254
[PR 3497]: https://github.com/libp2p/rust-libp2p/pull/3497
[PR 3588]: https://github.com/libp2p/rust-libp2p/pull/3588
[PR 3577]: https://github.com/libp2p/rust-libp2p/pull/3577

## 0.41.1

- Update to `libp2p-swarm-derive` `v0.31.0`.

## 0.41.0

- Update to `libp2p-core` `v0.38.0`.

- Add new `on_connection_event` method to `ConnectionHandler` that accepts a `ConnectionEvent` enum and update
  `inject_*` methods to call `on_connection_event` with the respective `ConnectionEvent` variant and deprecate
  `inject_*`.
  To migrate, users should replace the `ConnectionHandler::inject_*` calls with a single
  implementation of `ConnectionHandler::on_connection_event` treating each `ConnectionEvent` variant in
  the same way its corresponding `inject_*` call was treated.
  See [PR 3085].

- Add new `on_behaviour_event` method with the same signature as `inject_event`, make the
  default implementation of `inject_event` call `on_behaviour_event` and deprecate it.
  To migrate, users should replace the `ConnectionHandler::inject_event` call
  with `ConnectionHandler::on_behaviour_event`.
  See [PR 3085].

- Add new `on_swarm_event` method to `NetworkBehaviour` that accepts a `FromSwarm` enum and update
  `inject_*` methods to call `on_swarm_event` with the respective `FromSwarm` variant and deprecate
  `inject_*`.
  To migrate, users should replace the `NetworkBehaviour::inject_*` calls with a single
  implementation of `NetworkBehaviour::on_swarm_event` treating each `FromSwarm` variant in
  the same way its corresponding `inject_*` call was treated.
  See [PR 3011].

- Add new `on_connection_handler_event` method with the same signature as `inject_event`, make the
  default implementation of `inject_event` call `on_connection_handler_event` and deprecate it.
  To migrate, users should replace the `NetworkBehaviour::inject_event` call
  with `NetworkBehaviour::on_connection_handler_event`.
  See [PR 3011].

- Export `NetworkBehaviour` derive as `libp2p_swarm::NetworkBehaviour`.
  This follows the convention of other popular libraries. `serde` for example exports the `Serialize` trait and macro as
  `serde::Serialize`. See [PR 3055].

- Feature-gate `NetworkBehaviour` macro behind `macros` feature flag. See [PR 3055].

- Make executor in Swarm constructor explicit. See [PR 3097].

  Supported executors:
  - Tokio

    Previously
    ```rust
    let swarm = SwarmBuilder::new(transport, behaviour, peer_id)
        .executor(Box::new(|fut| {
                tokio::spawn(fut);
        }))
        .build();
    ```
    Now
    ```rust
    let swarm = Swarm::with_tokio_executor(transport, behaviour, peer_id);
    ```
  - Async Std

    Previously
    ```rust
    let swarm = SwarmBuilder::new(transport, behaviour, peer_id)
        .executor(Box::new(|fut| {
                async_std::task::spawn(fut);
        }))
        .build();
    ```
    Now
    ```rust
    let swarm = Swarm::with_async_std_executor(transport, behaviour, peer_id);
    ```
  - ThreadPool (see [Issue 3107])

    In most cases ThreadPool can be replaced by executors or spawning on the local task.

    Previously
    ```rust
    let swarm = Swarm::new(transport, behaviour, peer_id);
    ```

    Now
    ```rust
    let swarm = Swarm::with_threadpool_executor(transport, behaviour, peer_id);
    ```
  - Without

    Spawns the tasks on the current task, this may result in bad performance so try to use an executor where possible. Previously this was just a fallback when no executor was specified and constructing a `ThreadPool` failed.

    New
    ```rust
    let swarm = Swarm::without_executor(transport, behaviour, peer_id);
    ```

  Deprecated APIs:
  - `Swarm::new`
  - `SwarmBuilder::new`
  - `SwarmBuilder::executor`

- Update `rust-version` to reflect the actual MSRV: 1.62.0. See [PR 3090].

[PR 3085]: https://github.com/libp2p/rust-libp2p/pull/3085
[PR 3011]: https://github.com/libp2p/rust-libp2p/pull/3011
[PR 3055]: https://github.com/libp2p/rust-libp2p/pull/3055
[PR 3097]: https://github.com/libp2p/rust-libp2p/pull/3097
[Issue 3107]: https://github.com/libp2p/rust-libp2p/issues/3107
[PR 3090]: https://github.com/libp2p/rust-libp2p/pull/3090

## 0.40.1

- Bump rand to 0.8 and quickcheck to 1. See [PR 2857].

- Update to `libp2p-core` `v0.37.0`.

- Introduce `libp2p_swarm::keep_alive::ConnectionHandler` in favor of removing `keep_alive` from
  `libp2p_swarm::dummy::ConnectionHandler`. `dummy::ConnectionHandler` now literally does not do anything. In the same
  spirit, introduce `libp2p_swarm::keep_alive::Behaviour` and `libp2p_swarm::dummy::Behaviour`. See [PR 2859].

[PR 2857]: https://github.com/libp2p/rust-libp2p/pull/2857
[PR 2859]: https://github.com/libp2p/rust-libp2p/pull/2859/

- Pass actual `PeerId` of dial to `NetworkBehaviour::inject_dial_failure` on `DialError::ConnectionLimit`. See [PR 2928].

[PR 2928]: https://github.com/libp2p/rust-libp2p/pull/2928


## 0.39.0

- Remove deprecated `NetworkBehaviourEventProcess`. See [libp2p-swarm v0.38.0 changelog entry] for
  migration path.

- Update to `libp2p-core` `v0.36.0`.

- Enforce backpressure on incoming streams via `StreamMuxer` interface. In case we hit the configured limit of maximum
  number of inbound streams, we will stop polling the `StreamMuxer` for new inbound streams. Depending on the muxer
  implementation in use, this may lead to instant dropping of inbound streams. See [PR 2861].

[libp2p-swarm v0.38.0 changelog entry]: https://github.com/libp2p/rust-libp2p/blob/master/swarm/CHANGELOG.md#0380
[PR 2861]: https://github.com/libp2p/rust-libp2p/pull/2861/

## 0.38.0

- Deprecate `NetworkBehaviourEventProcess`. When deriving `NetworkBehaviour` on a custom `struct` users
  should either bring their own `OutEvent` via `#[behaviour(out_event = "MyBehaviourEvent")]` or,
  when not specified, have the derive macro generate one for the user.

  See [`NetworkBehaviour`
  documentation](https://docs.rs/libp2p/latest/libp2p/swarm/trait.NetworkBehaviour.html) and [PR
  2784] for details.

  Previously

  ``` rust
  #[derive(NetworkBehaviour)]
  #[behaviour(event_process = true)]
  struct MyBehaviour {
      gossipsub: Gossipsub,
      mdns: Mdns,
  }

  impl NetworkBehaviourEventProcess<Gossipsub> for MyBehaviour {
      fn inject_event(&mut self, message: GossipsubEvent) {
        todo!("Handle event")
      }
  }

  impl NetworkBehaviourEventProcess<MdnsEvent> for MyBehaviour {
      fn inject_event(&mut self, message: MdnsEvent) {
        todo!("Handle event")
      }
  }
  ```

  Now

  ``` rust
  #[derive(NetworkBehaviour)]
  #[behaviour(out_event = "MyBehaviourEvent")]
  struct MyBehaviour {
      gossipsub: Gossipsub,
      mdns: Mdns,
  }

  enum MyBehaviourEvent {
      Gossipsub(GossipsubEvent),
      Mdns(MdnsEvent),
  }

  impl From<GossipsubEvent> for MyBehaviourEvent {
      fn from(event: GossipsubEvent) -> Self {
          MyBehaviourEvent::Gossipsub(event)
      }
  }

  impl From<MdnsEvent> for MyBehaviourEvent {
      fn from(event: MdnsEvent) -> Self {
          MyBehaviourEvent::Mdns(event)
      }
  }

  match swarm.next().await.unwrap() {
    SwarmEvent::Behaviour(MyBehaviourEvent::Gossipsub(event)) => {
      todo!("Handle event")
    }
    SwarmEvent::Behaviour(MyBehaviourEvent::Mdns(event)) => {
      todo!("Handle event")
    }
  }
  ```

- When deriving `NetworkBehaviour` on a custom `struct` where the user does not specify their own
  `OutEvent` via `#[behaviour(out_event = "MyBehaviourEvent")]` and where the user does not enable
  `#[behaviour(event_process = true)]`, then the derive macro generates an `OutEvent` definition for
  the user.

  See [`NetworkBehaviour`
  documentation](https://docs.rs/libp2p/latest/libp2p/swarm/trait.NetworkBehaviour.html) and [PR
  2792] for details.

- Update dial address concurrency factor to `8`, thus dialing up to 8 addresses concurrently for a single connection attempt. See `Swarm::dial_concurrency_factor` and [PR 2741].

- Update to `libp2p-core` `v0.35.0`.

[PR 2741]: https://github.com/libp2p/rust-libp2p/pull/2741/
[PR 2784]: https://github.com/libp2p/rust-libp2p/pull/2784
[PR 2792]: https://github.com/libp2p/rust-libp2p/pull/2792

## 0.37.0

- Update to `libp2p-core` `v0.34.0`.

- Extend log message when exceeding inbound negotiating streams with peer ID and limit. See [PR 2716].

- Remove `connection::ListenersStream` and poll the `Transport` directly. See [PR 2652].

[PR 2716]: https://github.com/libp2p/rust-libp2p/pull/2716/
[PR 2652]: https://github.com/libp2p/rust-libp2p/pull/2652

## 0.36.1

- Limit negotiating inbound substreams per connection. See [PR 2697].

[PR 2697]: https://github.com/libp2p/rust-libp2p/pull/2697

## 0.36.0

- Don't require `Transport` to be `Clone`. See [PR 2529].

- Update to `libp2p-core` `v0.33.0`.

- Make `behaviour::either` module private. See [PR 2610]

- Rename `IncomingInfo::to_connected_point` to `IncomingInfo::create_connected_point`. See [PR 2620].

- Rename `TProtoHandler` to `TConnectionHandler`, `ToggleProtoHandler` to `ToggleConnectionHandler`, `ToggleIntoProtoHandler` to `ToggleIntoConnectionHandler`. See [PR 2640].

[PR 2529]: https://github.com/libp2p/rust-libp2p/pull/2529
[PR 2610]: https://github.com/libp2p/rust-libp2p/pull/2610
[PR 2620]: https://github.com/libp2p/rust-libp2p/pull/2620
[PR 2640]: https://github.com/libp2p/rust-libp2p/pull/2640

## 0.35.0

- Add impl `IntoIterator` for `MultiHandler`. See [PR 2572].
- Remove `Send` bound from `NetworkBehaviour`. See [PR 2535].

[PR 2572]: https://github.com/libp2p/rust-libp2p/pull/2572/
[PR 2535]: https://github.com/libp2p/rust-libp2p/pull/2535/

## 0.34.0 [2022-02-22]

- Rename `ProtocolsHandler` to `ConnectionHandler`. Upgrade should be as simple as renaming all
  occurences of `ProtocolsHandler` to `ConnectionHandler` with your favorite text manipulation tool
  across your codebase. See [PR 2527].

- Fold `libp2p-core`'s `Network` into `Swarm`. See [PR 2492].

- Update to `libp2p-core` `v0.32.0`.

- Disconnect pending connections with `Swarm::disconnect`. See [PR 2517].

- Report aborted connections via `SwarmEvent::OutgoingConnectionError`. See [PR 2517].

[PR 2492]: https://github.com/libp2p/rust-libp2p/pull/2492
[PR 2517]: https://github.com/libp2p/rust-libp2p/pull/2517
[PR 2527]: https://github.com/libp2p/rust-libp2p/pull/2527

## 0.33.0 [2022-01-27]

- Patch reporting on banned peers and their non-banned and banned connections (see [PR 2350]).

- Update dependencies.

- Migrate to Rust edition 2021 (see [PR 2339]).

- Update `Connection::address` on `inject_address_change` (see [PR 2362]).

- Move `swarm::Toggle` to `swarm::behaviour::Toggle` (see [PR 2375]).

- Add `Swarm::connected_peers` (see [PR 2378]).

- Implement `swarm::NetworkBehaviour` on `either::Either` (see [PR 2370]).

- Allow overriding _dial concurrency factor_ per dial via
  `DialOpts::override_dial_concurrency_factor`. See [PR 2404].

- Report negotiated and expected `PeerId` as well as remote address in
  `DialError::WrongPeerId` (see [PR 2428]).

- Allow overriding role when dialing through `override_role` option on
  `DialOpts`. This option is needed for NAT and firewall hole punching. See [PR
  2363].

- Merge NetworkBehaviour's inject_\* paired methods (see PR 2445).

[PR 2339]: https://github.com/libp2p/rust-libp2p/pull/2339
[PR 2350]: https://github.com/libp2p/rust-libp2p/pull/2350
[PR 2362]: https://github.com/libp2p/rust-libp2p/pull/2362
[PR 2370]: https://github.com/libp2p/rust-libp2p/pull/2370
[PR 2375]: https://github.com/libp2p/rust-libp2p/pull/2375
[PR 2378]: https://github.com/libp2p/rust-libp2p/pull/2378
[PR 2404]: https://github.com/libp2p/rust-libp2p/pull/2404
[PR 2428]: https://github.com/libp2p/rust-libp2p/pull/2428
[PR 2363]: https://github.com/libp2p/rust-libp2p/pull/2363
[PR 2445]: https://github.com/libp2p/rust-libp2p/pull/2445

## 0.32.0 [2021-11-16]

- Use `instant` and `futures-timer` instead of `wasm-timer` (see [PR 2245]).

- Enable advanced dialing requests both on `Swarm::dial` and via
  `NetworkBehaviourAction::Dial`. Users can now trigger a dial with a specific
  set of addresses, optionally extended via
  `NetworkBehaviour::addresses_of_peer`.

   Changes required to maintain status quo:

  - Previously `swarm.dial(peer_id)`
     now `swarm.dial(DialOpts::peer_id(peer_id).build())`
     or `swarm.dial(peer_id)` given that `DialOpts` implements `From<PeerId>`.

  - Previously `swarm.dial_addr(addr)`
     now `swarm.dial(DialOpts::unknown_peer_id().address(addr).build())`
     or `swarm.dial(addr)` given that `DialOpts` implements `From<Multiaddr>`.

  - Previously `NetworkBehaviourAction::DialPeer { peer_id, condition, handler }`
     now

     ```rust
     NetworkBehaviourAction::Dial {
       opts: DialOpts::peer_id(peer_id)
         .condition(condition)
         .build(),
       handler,
     }
     ```

  - Previously `NetworkBehaviourAction::DialAddress { address, handler }`
     now

     ```rust
     NetworkBehaviourAction::Dial {
       opts: DialOpts::unknown_peer_id()
         .address(address)
         .build(),
       handler,
     }
     ```

   See [PR 2317].

[PR 2245]: https://github.com/libp2p/rust-libp2p/pull/2245
[PR 2317]: https://github.com/libp2p/rust-libp2p/pull/2317

## 0.31.0 [2021-11-01]

- Make default features of `libp2p-core` optional.
  [PR 2181](https://github.com/libp2p/rust-libp2p/pull/2181)

- Update dependencies.

- Provide default implementations for all functions of `NetworkBehaviour`,
  except for `new_handler`, `inject_event` and `poll`.
  This should make it easier to create new implementations. See [PR 2150].

- Remove `Swarm` type alias and rename `ExpandedSwarm` to `Swarm`. Reduce direct
  trait parameters on `Swarm` (previously `ExpandedSwarm`), deriving parameters
  through associated types on `TBehaviour`. See [PR 2182].

- Require `ProtocolsHandler::{InEvent,OutEvent,Error}` to implement `Debug` (see
  [PR 2183]).

- Implement `ProtocolsHandler` on `either::Either`representing either of two
  `ProtocolsHandler` implementations (see [PR 2192]).

- Require implementation to provide handler in
  `NetworkBehaviourAction::DialPeer` and `NetworkBehaviourAction::DialAddress`.
  Note that the handler is returned to the `NetworkBehaviour` on connection
  failure and connection closing. Thus it can be used to carry state, which
  otherwise would have to be tracked in the `NetworkBehaviour` itself. E.g. a
  message destined to an unconnected peer can be included in the handler, and
  thus directly send on connection success or extracted by the
  `NetworkBehaviour` on connection failure (see [PR 2191]).

- Include handler in `NetworkBehaviour::inject_dial_failure`,
  `NetworkBehaviour::inject_connection_closed`,
  `NetworkBehaviour::inject_listen_failure` (see [PR 2191]).

- Include error in `NetworkBehaviour::inject_dial_failure` and call
  `NetworkBehaviour::inject_dial_failure` on `DialPeerCondition` evaluating to
  false. To emulate the previous behaviour, return early within
  `inject_dial_failure` on `DialError::DialPeerConditionFalse`. See [PR 2191].

- Make `NetworkBehaviourAction` generic over `NetworkBehaviour::OutEvent` and
  `NetworkBehaviour::ProtocolsHandler`. In most cases, change your generic type
  parameters to `NetworkBehaviourAction<Self::OutEvent,
  Self::ProtocolsHandler>`. See [PR 2191].

- Return `bool` instead of `Result<(), ()>` for `Swarm::remove_listener`(see
  [PR 2261]).

- Concurrently dial address candidates within a single dial attempt (see [PR 2248]) configured via
  `Swarm::dial_concurrency_factor`.

  - On success of a single address, report errors of the thus far failed dials via
    `SwarmEvent::ConnectionEstablished::outgoing`.

  - On failure of all addresses, report errors via the new `SwarmEvent::OutgoingConnectionError`.

  - Remove `SwarmEvent::UnreachableAddr` and `SwarmEvent::UnknownPeerUnreachableAddr` event.

  - In `NetworkBehaviour::inject_connection_established` provide errors of all thus far failed addresses.

  - On unknown peer dial failures, call `NetworkBehaviour::inject_dial_failure` with a peer ID of `None`.

  - Remove `NetworkBehaviour::inject_addr_reach_failure`. Information is now provided via
    `NetworkBehaviour::inject_connection_established` and `NetworkBehaviour::inject_dial_failure`.

[PR 2150]: https://github.com/libp2p/rust-libp2p/pull/2150
[PR 2182]: https://github.com/libp2p/rust-libp2p/pull/2182
[PR 2183]: https://github.com/libp2p/rust-libp2p/pull/2183
[PR 2192]: https://github.com/libp2p/rust-libp2p/pull/2192
[PR 2191]: https://github.com/libp2p/rust-libp2p/pull/2191
[PR 2248]: https://github.com/libp2p/rust-libp2p/pull/2248
[PR 2261]: https://github.com/libp2p/rust-libp2p/pull/2261

## 0.30.0 [2021-07-12]

- Update dependencies.

- Drive `ExpandedSwarm` via `Stream` trait only.

  - Change `Stream` implementation of `ExpandedSwarm` to return all
    `SwarmEvents` instead of only the `NetworkBehaviour`'s events.

  - Remove `ExpandedSwarm::next_event`. Users can use `<ExpandedSwarm as
    StreamExt>::next` instead.

  - Remove `ExpandedSwarm::next`. Users can use `<ExpandedSwarm as
    StreamExt>::filter_map` instead.

  See [PR 2100] for details.

- Add `ExpandedSwarm::disconnect_peer_id` and
  `NetworkBehaviourAction::CloseConnection` to close connections to a specific
  peer via an `ExpandedSwarm` or `NetworkBehaviour`. See [PR 2110] for details.

- Expose the `ListenerId` in `SwarmEvent`s that are associated with a listener.

  See [PR 2123] for details.

[PR 2100]: https://github.com/libp2p/rust-libp2p/pull/2100
[PR 2110]: https://github.com/libp2p/rust-libp2p/pull/2110/
[PR 2123]: https://github.com/libp2p/rust-libp2p/pull/2123

## 0.29.0 [2021-04-13]

- Remove `Deref` and `DerefMut` implementations previously dereferencing to the
  `NetworkBehaviour` on `Swarm`. Instead one can access the `NetworkBehaviour`
  via `Swarm::behaviour` and `Swarm::behaviour_mut`. Methods on `Swarm` can now
  be accessed directly, e.g. via `my_swarm.local_peer_id()`. You may use the
  command below to transform fully qualified method calls on `Swarm` to simple
  method calls [PR 1995](https://github.com/libp2p/rust-libp2p/pull/1995).

  ``` bash
  # Go from e.g. `Swarm::local_peer_id(&my_swarm)` to `my_swarm.local_peer_id()`.
  grep -RiIl --include \*.rs --exclude-dir target . --exclude-dir .git | xargs sed -i "s/\(libp2p::\)*Swarm::\([a-z_]*\)(&mut \([a-z_0-9]*\), /\3.\2(/g"
  ```

- Extend `NetworkBehaviour` callbacks, more concretely introducing new `fn
  inject_new_listener` and `fn inject_expired_external_addr` and have `fn
  inject_{new,expired}_listen_addr` provide a `ListenerId` [PR
  2011](https://github.com/libp2p/rust-libp2p/pull/2011).

## 0.28.0 [2021-03-17]

- New error variant `DialError::InvalidAddress`

- `Swarm::dial_addr()` now returns a `DialError` on error.

- Remove the option for a substream-specific multistream select protocol override.
  The override at this granularity is no longer deemed useful, in particular because
  it can usually not be configured for existing protocols like `libp2p-kad` and others.
  There is a `Swarm`-scoped configuration for this version available since
  [1858](https://github.com/libp2p/rust-libp2p/pull/1858).

## 0.27.2 [2021-02-04]

- Have `ToggleProtoHandler` ignore listen upgrade errors when disabled.
  [PR 1945](https://github.com/libp2p/rust-libp2p/pull/1945/files).

## 0.27.1 [2021-01-27]

- Make `OneShotHandler`s `max_dial_negotiate` limit configurable.
  [PR 1936](https://github.com/libp2p/rust-libp2p/pull/1936).

- Fix handling of DialPeerCondition::Always.
  [PR 1937](https://github.com/libp2p/rust-libp2p/pull/1937).

## 0.27.0 [2021-01-12]

- Update dependencies.

## 0.26.0 [2020-12-17]

- Update `libp2p-core`.

- Remove `NotifyHandler::All` thus removing the requirement for events send from
  a `NetworkBehaviour` to a `ProtocolsHandler` to be `Clone`.
  [PR 1880](https://github.com/libp2p/rust-libp2p/pull/1880).

## 0.25.1 [2020-11-26]

- Add `ExpandedSwarm::is_connected`.
  [PR 1862](https://github.com/libp2p/rust-libp2p/pull/1862).

## 0.25.0 [2020-11-25]

- Permit a configuration override for the substream upgrade protocol
  to use for all (outbound) substreams.
  [PR 1858](https://github.com/libp2p/rust-libp2p/pull/1858).

- Changed parameters for connection limits from `usize` to `u32`.
  Connection limits are now configured via `SwarmBuilder::connection_limits()`.

- Update `libp2p-core`.

- Expose configurable scores for external addresses, as well as
  the ability to remove them and to add addresses that are
  retained "forever" (or until explicitly removed).
  [PR 1842](https://github.com/libp2p/rust-libp2p/pull/1842).

## 0.24.0 [2020-11-09]

- Update dependencies.

## 0.23.0 [2020-10-16]

- Require a `Boxed` transport to be given to the `Swarm`
  or `SwarmBuilder` to avoid unnecessary double-boxing of
  transports and simplify API bounds.
  [PR 1794](https://github.com/libp2p/rust-libp2p/pull/1794)

- Respect inbound timeouts and upgrade versions in the `MultiHandler`.
  [PR 1786](https://github.com/libp2p/rust-libp2p/pull/1786).

- Instead of iterating each inbound and outbound substream upgrade looking for
  one to make progress, use a `FuturesUnordered` for both pending inbound and
  pending outbound upgrades. As a result only those upgrades are polled that are
  ready to progress.

  Implementors of `InboundUpgrade` and `OutboundUpgrade` need to ensure to wake
  up the underlying task once they are ready to make progress as they won't be
  polled otherwise.

  [PR 1775](https://github.com/libp2p/rust-libp2p/pull/1775)

## 0.22.0 [2020-09-09]

- Bump `libp2p-core` dependency.

- Adds `ProtocolsHandler::InboundOpenInfo` type which mirrors the existing
  `OutboundOpenInfo` type. A value of this type is passed as an extra argument
  to `ProtocolsHandler::inject_fully_negotiated_inbound` and
  `ProtocolsHandler::inject_listen_upgrade_error`.

- `SubstreamProtocol` now has a second type parameter corresponding to
  inbound or outbound information, a value of which is part of `SubstreamProtocol`
  now. Consequently `ProtocolsHandlerEvent::OutboundSubstreamRequest` no longer
  has a separate `info` field.

## 0.21.0 [2020-08-18]

- Add missing delegation calls in some `ProtocolsHandler` wrappers.
See [PR 1710](https://github.com/libp2p/rust-libp2p/pull/1710).

- Add as_ref and as_mut functions to Toggle
[PR 1684](https://github.com/libp2p/rust-libp2p/pull/1684).

- The `cause` of `SwarmEvent::ConnectionClosed` is now an `Option`,
and `None` indicates an active connection close not caused by an
error.

- `DialError::Banned` has been added and is returned from `Swarm::dial`
if the peer is banned, thereby also invoking the `NetworkBehaviour::inject_dial_failure`
callback.

- Update the `libp2p-core` dependency to `0.21`, fixing [1584](https://github.com/libp2p/rust-libp2p/issues/1584).

- Fix connections being kept alive by `OneShotHandler` when not handling any
  requests [PR 1698](https://github.com/libp2p/rust-libp2p/pull/1698).

## 0.20.1 [2020-07-08]

- Documentation updates.

- Ignore addresses returned by `NetworkBehaviour::addresses_of_peer`
that the `Swarm` considers to be listening addresses of the local node. This
avoids futile dialing attempts of a node to itself, which can otherwise
even happen in genuine situations, e.g. after the local node changed
its network identity and a behaviour makes a dialing attempt to a
former identity using the same addresses.

## 0.20.0 [2020-07-01]

- Updated the `libp2p-core` dependency.

- Add `ProtocolsHandler::inject_listen_upgrade_error`, the inbound
analogue of `ProtocolsHandler::inject_dial_upgrade_error`, with an
empty default implementation. No implementation is required to
retain existing behaviour.

- Add `ProtocolsHandler::inject_address_change` and
`NetworkBehaviour::inject_address_change` to notify of a change in
the address of an existing connection.

## 0.19.1 [2020-06-18]

- Bugfix: Fix MultiHandler panicking when empty
  ([PR 1598](https://github.com/libp2p/rust-libp2p/pull/1598)).<|MERGE_RESOLUTION|>--- conflicted
+++ resolved
@@ -18,28 +18,22 @@
   This variant was never constructed and thus dead code.
   See [PR 3605].
 
-<<<<<<< HEAD
-- Remove deprecated `ConnectionLimits`.
-  Users should migrate to `libp2p::connection_limits::Behaviour`.
-  See [PR 3885].
-=======
 - Remove deprecated `IntoConnectionHandler` and all its implementations.
   This also removes the `NetworkBehaviour::new_handler` and `NetworkBehaviour::addresses_of_peer` methods.
   See changelog for `0.42` on how to migrate.
   See [PR 3884].
->>>>>>> 0e36c7c0
-
+
+- Remove deprecated `ConnectionLimits`.
+  Users should migrate to `libp2p::connection_limits::Behaviour`.
+  See [PR 3885].
+
+[PR 3605]: https://github.com/libp2p/rust-libp2p/pull/3605
 [PR 3715]: https://github.com/libp2p/rust-libp2p/pull/3715
 [PR 3746]: https://github.com/libp2p/rust-libp2p/pull/3746
 [PR 3865]: https://github.com/libp2p/rust-libp2p/pull/3865
+[PR 3884]: https://github.com/libp2p/rust-libp2p/pull/3884
+[PR 3885]: https://github.com/libp2p/rust-libp2p/pull/3885
 [PR 3886]: https://github.com/libp2p/rust-libp2p/pull/3886
-<<<<<<< HEAD
-[PR 3885]: https://github.com/libp2p/rust-libp2p/pull/3885
-=======
-[PR 3884]: https://github.com/libp2p/rust-libp2p/pull/3884
->>>>>>> 0e36c7c0
-[PR 3605]: https://github.com/libp2p/rust-libp2p/pull/3605
-[PR 3746]: https://github.com/libp2p/rust-libp2p/pull/3746
 
 ## 0.42.2
 
