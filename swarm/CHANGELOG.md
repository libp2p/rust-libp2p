# 0.39.0

- Remove deprecated `NetworkBehaviourEventProcess`. See [libp2p-swarm v0.38.0 changelog entry] for
  migration path.

<<<<<<< HEAD
- Enforce backpressure on incoming streams via `StreamMuxer` interface. In case we hit the configured limit of maximum
  number of inbound streams, we will stop polling the `StreamMuxer` for new inbound streams. Depending on the muxer
  implementation in use, this may lead to instant dropping of inbound streams. See [PR 2861].
=======
- Update to `libp2p-core` `v0.36.0`.
>>>>>>> 2025de3e

[libp2p-swarm v0.38.0 changelog entry]: https://github.com/libp2p/rust-libp2p/blob/master/swarm/CHANGELOG.md#0380
[PR 2861]: https://github.com/libp2p/rust-libp2p/pull/2861/

# 0.38.0

- Deprecate `NetworkBehaviourEventProcess`. When deriving `NetworkBehaviour` on a custom `struct` users
  should either bring their own `OutEvent` via `#[behaviour(out_event = "MyBehaviourEvent")]` or,
  when not specified, have the derive macro generate one for the user.

  See [`NetworkBehaviour`
  documentation](https://docs.rs/libp2p/latest/libp2p/swarm/trait.NetworkBehaviour.html) and [PR
  2784] for details.

  Previously

  ``` rust
  #[derive(NetworkBehaviour)]
  #[behaviour(event_process = true)]
  struct MyBehaviour {
      gossipsub: Gossipsub,
      mdns: Mdns,
  }

  impl NetworkBehaviourEventProcess<Gossipsub> for MyBehaviour {
      fn inject_event(&mut self, message: GossipsubEvent) {
        todo!("Handle event")
      }
  }

  impl NetworkBehaviourEventProcess<MdnsEvent> for MyBehaviour {
      fn inject_event(&mut self, message: MdnsEvent) {
        todo!("Handle event")
      }
  }
  ```

  Now

  ``` rust
  #[derive(NetworkBehaviour)]
  #[behaviour(out_event = "MyBehaviourEvent")]
  struct MyBehaviour {
      gossipsub: Gossipsub,
      mdns: Mdns,
  }

  enum MyBehaviourEvent {
      Gossipsub(GossipsubEvent),
      Mdns(MdnsEvent),
  }

  impl From<GossipsubEvent> for MyBehaviourEvent {
      fn from(event: GossipsubEvent) -> Self {
          MyBehaviourEvent::Gossipsub(event)
      }
  }

  impl From<MdnsEvent> for MyBehaviourEvent {
      fn from(event: MdnsEvent) -> Self {
          MyBehaviourEvent::Mdns(event)
      }
  }

  match swarm.next().await.unwrap() {
    SwarmEvent::Behaviour(MyBehaviourEvent::Gossipsub(event)) => {
      todo!("Handle event")
    }
    SwarmEvent::Behaviour(MyBehaviourEvent::Mdns(event)) => {
      todo!("Handle event")
    }
  }
  ```

- When deriving `NetworkBehaviour` on a custom `struct` where the user does not specify their own
  `OutEvent` via `#[behaviour(out_event = "MyBehaviourEvent")]` and where the user does not enable
  `#[behaviour(event_process = true)]`, then the derive macro generates an `OutEvent` definition for
  the user.

  See [`NetworkBehaviour`
  documentation](https://docs.rs/libp2p/latest/libp2p/swarm/trait.NetworkBehaviour.html) and [PR
  2792] for details.

- Update dial address concurrency factor to `8`, thus dialing up to 8 addresses concurrently for a single connection attempt. See `Swarm::dial_concurrency_factor` and [PR 2741].

- Update to `libp2p-core` `v0.35.0`.

[PR 2741]: https://github.com/libp2p/rust-libp2p/pull/2741/
[PR 2784]: https://github.com/libp2p/rust-libp2p/pull/2784
[PR 2792]: https://github.com/libp2p/rust-libp2p/pull/2792

# 0.37.0

- Update to `libp2p-core` `v0.34.0`.

- Extend log message when exceeding inbound negotiating streams with peer ID and limit. See [PR 2716].

- Remove `connection::ListenersStream` and poll the `Transport` directly. See [PR 2652].

[PR 2716]: https://github.com/libp2p/rust-libp2p/pull/2716/
[PR 2652]: https://github.com/libp2p/rust-libp2p/pull/2652

# 0.36.1

- Limit negotiating inbound substreams per connection. See [PR 2697].

[PR 2697]: https://github.com/libp2p/rust-libp2p/pull/2697

# 0.36.0

- Don't require `Transport` to be `Clone`. See [PR 2529].

- Update to `libp2p-core` `v0.33.0`.

- Make `behaviour::either` module private. See [PR 2610]

- Rename `IncomingInfo::to_connected_point` to `IncomingInfo::create_connected_point`. See [PR 2620].

- Rename `TProtoHandler` to `TConnectionHandler`, `ToggleProtoHandler` to `ToggleConnectionHandler`, `ToggleIntoProtoHandler` to `ToggleIntoConnectionHandler`. See [PR 2640].

[PR 2529]: https://github.com/libp2p/rust-libp2p/pull/2529
[PR 2610]: https://github.com/libp2p/rust-libp2p/pull/2610
[PR 2620]: https://github.com/libp2p/rust-libp2p/pull/2620
[PR 2640]: https://github.com/libp2p/rust-libp2p/pull/2640

# 0.35.0

- Add impl `IntoIterator` for `MultiHandler`. See [PR 2572].
- Remove `Send` bound from `NetworkBehaviour`. See [PR 2535].

[PR 2572]: https://github.com/libp2p/rust-libp2p/pull/2572/
[PR 2535]: https://github.com/libp2p/rust-libp2p/pull/2535/

# 0.34.0 [2022-02-22]

- Rename `ProtocolsHandler` to `ConnectionHandler`. Upgrade should be as simple as renaming all
  occurences of `ProtocolsHandler` to `ConnectionHandler` with your favorite text manipulation tool
  across your codebase. See [PR 2527].

- Fold `libp2p-core`'s `Network` into `Swarm`. See [PR 2492].

- Update to `libp2p-core` `v0.32.0`.

- Disconnect pending connections with `Swarm::disconnect`. See [PR 2517].

- Report aborted connections via `SwarmEvent::OutgoingConnectionError`. See [PR 2517].

[PR 2492]: https://github.com/libp2p/rust-libp2p/pull/2492
[PR 2517]: https://github.com/libp2p/rust-libp2p/pull/2517
[PR 2527]: https://github.com/libp2p/rust-libp2p/pull/2527

# 0.33.0 [2022-01-27]

- Patch reporting on banned peers and their non-banned and banned connections (see [PR 2350]).

- Update dependencies.

- Migrate to Rust edition 2021 (see [PR 2339]).

- Update `Connection::address` on `inject_address_change` (see [PR 2362]).

- Move `swarm::Toggle` to `swarm::behaviour::Toggle` (see [PR 2375]).

- Add `Swarm::connected_peers` (see [PR 2378]).

- Implement `swarm::NetworkBehaviour` on `either::Either` (see [PR 2370]).

- Allow overriding _dial concurrency factor_ per dial via
  `DialOpts::override_dial_concurrency_factor`. See [PR 2404].

- Report negotiated and expected `PeerId` as well as remote address in
  `DialError::WrongPeerId` (see [PR 2428]).

- Allow overriding role when dialing through `override_role` option on
  `DialOpts`. This option is needed for NAT and firewall hole punching. See [PR
  2363].

- Merge NetworkBehaviour's inject_\* paired methods (see PR 2445).

[PR 2339]: https://github.com/libp2p/rust-libp2p/pull/2339
[PR 2350]: https://github.com/libp2p/rust-libp2p/pull/2350
[PR 2362]: https://github.com/libp2p/rust-libp2p/pull/2362
[PR 2370]: https://github.com/libp2p/rust-libp2p/pull/2370
[PR 2375]: https://github.com/libp2p/rust-libp2p/pull/2375
[PR 2378]: https://github.com/libp2p/rust-libp2p/pull/2378
[PR 2404]: https://github.com/libp2p/rust-libp2p/pull/2404
[PR 2428]: https://github.com/libp2p/rust-libp2p/pull/2428
[PR 2363]: https://github.com/libp2p/rust-libp2p/pull/2363
[PR 2445]: https://github.com/libp2p/rust-libp2p/pull/2445

# 0.32.0 [2021-11-16]

- Use `instant` and `futures-timer` instead of `wasm-timer` (see [PR 2245]).

- Enable advanced dialing requests both on `Swarm::dial` and via
  `NetworkBehaviourAction::Dial`. Users can now trigger a dial with a specific
  set of addresses, optionally extended via
  `NetworkBehaviour::addresses_of_peer`.

   Changes required to maintain status quo:

  - Previously `swarm.dial(peer_id)`
     now `swarm.dial(DialOpts::peer_id(peer_id).build())`
     or `swarm.dial(peer_id)` given that `DialOpts` implements `From<PeerId>`.

  - Previously `swarm.dial_addr(addr)`
     now `swarm.dial(DialOpts::unknown_peer_id().address(addr).build())`
     or `swarm.dial(addr)` given that `DialOpts` implements `From<Multiaddr>`.

  - Previously `NetworkBehaviourAction::DialPeer { peer_id, condition, handler }`
     now

     ```rust
     NetworkBehaviourAction::Dial {
       opts: DialOpts::peer_id(peer_id)
         .condition(condition)
         .build(),
       handler,
     }
     ```

  - Previously `NetworkBehaviourAction::DialAddress { address, handler }`
     now

     ```rust
     NetworkBehaviourAction::Dial {
       opts: DialOpts::unknown_peer_id()
         .address(address)
         .build(),
       handler,
     }
     ```

   See [PR 2317].

[PR 2245]: https://github.com/libp2p/rust-libp2p/pull/2245
[PR 2317]: https://github.com/libp2p/rust-libp2p/pull/2317

# 0.31.0 [2021-11-01]

- Make default features of `libp2p-core` optional.
  [PR 2181](https://github.com/libp2p/rust-libp2p/pull/2181)

- Update dependencies.

- Provide default implementations for all functions of `NetworkBehaviour`,
  except for `new_handler`, `inject_event` and `poll`.
  This should make it easier to create new implementations. See [PR 2150].

- Remove `Swarm` type alias and rename `ExpandedSwarm` to `Swarm`. Reduce direct
  trait parameters on `Swarm` (previously `ExpandedSwarm`), deriving parameters
  through associated types on `TBehaviour`. See [PR 2182].

- Require `ProtocolsHandler::{InEvent,OutEvent,Error}` to implement `Debug` (see
  [PR 2183]).

- Implement `ProtocolsHandler` on `either::Either`representing either of two
  `ProtocolsHandler` implementations (see [PR 2192]).

- Require implementation to provide handler in
  `NetworkBehaviourAction::DialPeer` and `NetworkBehaviourAction::DialAddress`.
  Note that the handler is returned to the `NetworkBehaviour` on connection
  failure and connection closing. Thus it can be used to carry state, which
  otherwise would have to be tracked in the `NetworkBehaviour` itself. E.g. a
  message destined to an unconnected peer can be included in the handler, and
  thus directly send on connection success or extracted by the
  `NetworkBehaviour` on connection failure (see [PR 2191]).

- Include handler in `NetworkBehaviour::inject_dial_failure`,
  `NetworkBehaviour::inject_connection_closed`,
  `NetworkBehaviour::inject_listen_failure` (see [PR 2191]).

- Include error in `NetworkBehaviour::inject_dial_failure` and call
  `NetworkBehaviour::inject_dial_failure` on `DialPeerCondition` evaluating to
  false. To emulate the previous behaviour, return early within
  `inject_dial_failure` on `DialError::DialPeerConditionFalse`. See [PR 2191].

- Make `NetworkBehaviourAction` generic over `NetworkBehaviour::OutEvent` and
  `NetworkBehaviour::ProtocolsHandler`. In most cases, change your generic type
  parameters to `NetworkBehaviourAction<Self::OutEvent,
  Self::ProtocolsHandler>`. See [PR 2191].

- Return `bool` instead of `Result<(), ()>` for `Swarm::remove_listener`(see
  [PR 2261]).

- Concurrently dial address candidates within a single dial attempt (see [PR 2248]) configured via
  `Swarm::dial_concurrency_factor`.

  - On success of a single address, report errors of the thus far failed dials via
    `SwarmEvent::ConnectionEstablished::outgoing`.

  - On failure of all addresses, report errors via the new `SwarmEvent::OutgoingConnectionError`.

  - Remove `SwarmEvent::UnreachableAddr` and `SwarmEvent::UnknownPeerUnreachableAddr` event.

  - In `NetworkBehaviour::inject_connection_established` provide errors of all thus far failed addresses.

  - On unknown peer dial failures, call `NetworkBehaviour::inject_dial_failure` with a peer ID of `None`.

  - Remove `NetworkBehaviour::inject_addr_reach_failure`. Information is now provided via
    `NetworkBehaviour::inject_connection_established` and `NetworkBehaviour::inject_dial_failure`.

[PR 2150]: https://github.com/libp2p/rust-libp2p/pull/2150
[PR 2182]: https://github.com/libp2p/rust-libp2p/pull/2182
[PR 2183]: https://github.com/libp2p/rust-libp2p/pull/2183
[PR 2192]: https://github.com/libp2p/rust-libp2p/pull/2192
[PR 2191]: https://github.com/libp2p/rust-libp2p/pull/2191
[PR 2248]: https://github.com/libp2p/rust-libp2p/pull/2248
[PR 2261]: https://github.com/libp2p/rust-libp2p/pull/2261

# 0.30.0 [2021-07-12]

- Update dependencies.

- Drive `ExpandedSwarm` via `Stream` trait only.

  - Change `Stream` implementation of `ExpandedSwarm` to return all
    `SwarmEvents` instead of only the `NetworkBehaviour`'s events.

  - Remove `ExpandedSwarm::next_event`. Users can use `<ExpandedSwarm as
    StreamExt>::next` instead.

  - Remove `ExpandedSwarm::next`. Users can use `<ExpandedSwarm as
    StreamExt>::filter_map` instead.

  See [PR 2100] for details.

- Add `ExpandedSwarm::disconnect_peer_id` and
  `NetworkBehaviourAction::CloseConnection` to close connections to a specific
  peer via an `ExpandedSwarm` or `NetworkBehaviour`. See [PR 2110] for details.

- Expose the `ListenerId` in `SwarmEvent`s that are associated with a listener.

  See [PR 2123] for details.

[PR 2100]: https://github.com/libp2p/rust-libp2p/pull/2100
[PR 2110]: https://github.com/libp2p/rust-libp2p/pull/2110/
[PR 2123]: https://github.com/libp2p/rust-libp2p/pull/2123

# 0.29.0 [2021-04-13]

- Remove `Deref` and `DerefMut` implementations previously dereferencing to the
  `NetworkBehaviour` on `Swarm`. Instead one can access the `NetworkBehaviour`
  via `Swarm::behaviour` and `Swarm::behaviour_mut`. Methods on `Swarm` can now
  be accessed directly, e.g. via `my_swarm.local_peer_id()`. You may use the
  command below to transform fully qualified method calls on `Swarm` to simple
  method calls [PR 1995](https://github.com/libp2p/rust-libp2p/pull/1995).

  ``` bash
  # Go from e.g. `Swarm::local_peer_id(&my_swarm)` to `my_swarm.local_peer_id()`.
  grep -RiIl --include \*.rs --exclude-dir target . --exclude-dir .git | xargs sed -i "s/\(libp2p::\)*Swarm::\([a-z_]*\)(&mut \([a-z_0-9]*\), /\3.\2(/g"
  ```

- Extend `NetworkBehaviour` callbacks, more concretely introducing new `fn
  inject_new_listener` and `fn inject_expired_external_addr` and have `fn
  inject_{new,expired}_listen_addr` provide a `ListenerId` [PR
  2011](https://github.com/libp2p/rust-libp2p/pull/2011).

# 0.28.0 [2021-03-17]

- New error variant `DialError::InvalidAddress`

- `Swarm::dial_addr()` now returns a `DialError` on error.

- Remove the option for a substream-specific multistream select protocol override.
  The override at this granularity is no longer deemed useful, in particular because
  it can usually not be configured for existing protocols like `libp2p-kad` and others.
  There is a `Swarm`-scoped configuration for this version available since
  [1858](https://github.com/libp2p/rust-libp2p/pull/1858).

# 0.27.2 [2021-02-04]

- Have `ToggleProtoHandler` ignore listen upgrade errors when disabled.
  [PR 1945](https://github.com/libp2p/rust-libp2p/pull/1945/files).

# 0.27.1 [2021-01-27]

- Make `OneShotHandler`s `max_dial_negotiate` limit configurable.
  [PR 1936](https://github.com/libp2p/rust-libp2p/pull/1936).

- Fix handling of DialPeerCondition::Always.
  [PR 1937](https://github.com/libp2p/rust-libp2p/pull/1937).

# 0.27.0 [2021-01-12]

- Update dependencies.

# 0.26.0 [2020-12-17]

- Update `libp2p-core`.

- Remove `NotifyHandler::All` thus removing the requirement for events send from
  a `NetworkBehaviour` to a `ProtocolsHandler` to be `Clone`.
  [PR 1880](https://github.com/libp2p/rust-libp2p/pull/1880).

# 0.25.1 [2020-11-26]

- Add `ExpandedSwarm::is_connected`.
  [PR 1862](https://github.com/libp2p/rust-libp2p/pull/1862).

# 0.25.0 [2020-11-25]

- Permit a configuration override for the substream upgrade protocol
  to use for all (outbound) substreams.
  [PR 1858](https://github.com/libp2p/rust-libp2p/pull/1858).

- Changed parameters for connection limits from `usize` to `u32`.
  Connection limits are now configured via `SwarmBuilder::connection_limits()`.

- Update `libp2p-core`.

- Expose configurable scores for external addresses, as well as
  the ability to remove them and to add addresses that are
  retained "forever" (or until explicitly removed).
  [PR 1842](https://github.com/libp2p/rust-libp2p/pull/1842).

# 0.24.0 [2020-11-09]

- Update dependencies.

# 0.23.0 [2020-10-16]

- Require a `Boxed` transport to be given to the `Swarm`
  or `SwarmBuilder` to avoid unnecessary double-boxing of
  transports and simplify API bounds.
  [PR 1794](https://github.com/libp2p/rust-libp2p/pull/1794)

- Respect inbound timeouts and upgrade versions in the `MultiHandler`.
  [PR 1786](https://github.com/libp2p/rust-libp2p/pull/1786).

- Instead of iterating each inbound and outbound substream upgrade looking for
  one to make progress, use a `FuturesUnordered` for both pending inbound and
  pending outbound upgrades. As a result only those upgrades are polled that are
  ready to progress.

  Implementors of `InboundUpgrade` and `OutboundUpgrade` need to ensure to wake
  up the underlying task once they are ready to make progress as they won't be
  polled otherwise.

  [PR 1775](https://github.com/libp2p/rust-libp2p/pull/1775)

# 0.22.0 [2020-09-09]

- Bump `libp2p-core` dependency.

- Adds `ProtocolsHandler::InboundOpenInfo` type which mirrors the existing
  `OutboundOpenInfo` type. A value of this type is passed as an extra argument
  to `ProtocolsHandler::inject_fully_negotiated_inbound` and
  `ProtocolsHandler::inject_listen_upgrade_error`.

- `SubstreamProtocol` now has a second type parameter corresponding to
  inbound or outbound information, a value of which is part of `SubstreamProtocol`
  now. Consequently `ProtocolsHandlerEvent::OutboundSubstreamRequest` no longer
  has a separate `info` field.

# 0.21.0 [2020-08-18]

- Add missing delegation calls in some `ProtocolsHandler` wrappers.
See [PR 1710](https://github.com/libp2p/rust-libp2p/pull/1710).

- Add as_ref and as_mut functions to Toggle
[PR 1684](https://github.com/libp2p/rust-libp2p/pull/1684).

- The `cause` of `SwarmEvent::ConnectionClosed` is now an `Option`,
and `None` indicates an active connection close not caused by an
error.

- `DialError::Banned` has been added and is returned from `Swarm::dial`
if the peer is banned, thereby also invoking the `NetworkBehaviour::inject_dial_failure`
callback.

- Update the `libp2p-core` dependency to `0.21`, fixing [1584](https://github.com/libp2p/rust-libp2p/issues/1584).

- Fix connections being kept alive by `OneShotHandler` when not handling any
  requests [PR 1698](https://github.com/libp2p/rust-libp2p/pull/1698).

# 0.20.1 [2020-07-08]

- Documentation updates.

- Ignore addresses returned by `NetworkBehaviour::addresses_of_peer`
that the `Swarm` considers to be listening addresses of the local node. This
avoids futile dialing attempts of a node to itself, which can otherwise
even happen in genuine situations, e.g. after the local node changed
its network identity and a behaviour makes a dialing attempt to a
former identity using the same addresses.

# 0.20.0 [2020-07-01]

- Updated the `libp2p-core` dependency.

- Add `ProtocolsHandler::inject_listen_upgrade_error`, the inbound
analogue of `ProtocolsHandler::inject_dial_upgrade_error`, with an
empty default implementation. No implementation is required to
retain existing behaviour.

- Add `ProtocolsHandler::inject_address_change` and
`NetworkBehaviour::inject_address_change` to notify of a change in
the address of an existing connection.

# 0.19.1 [2020-06-18]

- Bugfix: Fix MultiHandler panicking when empty
  ([PR 1598](https://github.com/libp2p/rust-libp2p/pull/1598)).<|MERGE_RESOLUTION|>--- conflicted
+++ resolved
@@ -3,13 +3,11 @@
 - Remove deprecated `NetworkBehaviourEventProcess`. See [libp2p-swarm v0.38.0 changelog entry] for
   migration path.
 
-<<<<<<< HEAD
+- Update to `libp2p-core` `v0.36.0`.
+
 - Enforce backpressure on incoming streams via `StreamMuxer` interface. In case we hit the configured limit of maximum
   number of inbound streams, we will stop polling the `StreamMuxer` for new inbound streams. Depending on the muxer
   implementation in use, this may lead to instant dropping of inbound streams. See [PR 2861].
-=======
-- Update to `libp2p-core` `v0.36.0`.
->>>>>>> 2025de3e
 
 [libp2p-swarm v0.38.0 changelog entry]: https://github.com/libp2p/rust-libp2p/blob/master/swarm/CHANGELOG.md#0380
 [PR 2861]: https://github.com/libp2p/rust-libp2p/pull/2861/
