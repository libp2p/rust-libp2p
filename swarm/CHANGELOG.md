# 0.33.0 [unreleased]

- Patch reporting on banned peers and their non-banned and banned connections (see [PR 2350]).

- Update dependencies.

- Migrate to Rust edition 2021 (see [PR 2339]).

- Update `Connection::address` on `inject_address_change` (see [PR 2362]).

- Move `swarm::Toggle` to `swarm::behaviour::Toggle` (see [PR 2375]).

<<<<<<< HEAD
- New swarm api for retrieving connected peers (see [PR 2378]).
=======
- Implement `swarm::NetworkBehaviour` on `either::Either` (see [PR 2370]).
>>>>>>> ab7b5a45

[PR 2339]: https://github.com/libp2p/rust-libp2p/pull/2339
[PR 2350]: https://github.com/libp2p/rust-libp2p/pull/2350
[PR 2362]: https://github.com/libp2p/rust-libp2p/pull/2362
[PR 2370]: https://github.com/libp2p/rust-libp2p/pull/2370
[PR 2375]: https://github.com/libp2p/rust-libp2p/pull/2375
[PR 2378]: https://github.com/libp2p/rust-libp2p/pull/2378

# 0.32.0 [2021-11-16]

- Use `instant` and `futures-timer` instead of `wasm-timer` (see [PR 2245]).

- Enable advanced dialing requests both on `Swarm::dial` and via
  `NetworkBehaviourAction::Dial`. Users can now trigger a dial with a specific
  set of addresses, optionally extended via
  `NetworkBehaviour::addresses_of_peer`.

   Changes required to maintain status quo:

   - Previously `swarm.dial(peer_id)`
     now `swarm.dial(DialOpts::peer_id(peer_id).build())`
     or `swarm.dial(peer_id)` given that `DialOpts` implements `From<PeerId>`.

   - Previously `swarm.dial_addr(addr)`
     now `swarm.dial(DialOpts::unknown_peer_id().address(addr).build())`
     or `swarm.dial(addr)` given that `DialOpts` implements `From<Multiaddr>`.

   - Previously `NetworkBehaviourAction::DialPeer { peer_id, condition, handler }`
     now
     ```rust
     NetworkBehaviourAction::Dial {
       opts: DialOpts::peer_id(peer_id)
         .condition(condition)
         .build(),
       handler,
     }
     ```

   - Previously `NetworkBehaviourAction::DialAddress { address, handler }`
     now
     ```rust
     NetworkBehaviourAction::Dial {
       opts: DialOpts::unknown_peer_id()
         .address(address)
         .build(),
       handler,
     }
     ```

   See [PR 2317].

[PR 2245]: https://github.com/libp2p/rust-libp2p/pull/2245
[PR 2317]: https://github.com/libp2p/rust-libp2p/pull/2317

# 0.31.0 [2021-11-01]

- Make default features of `libp2p-core` optional.
  [PR 2181](https://github.com/libp2p/rust-libp2p/pull/2181)

- Update dependencies.

- Provide default implementations for all functions of `NetworkBehaviour`,
  except for `new_handler`, `inject_event` and `poll`.
  This should make it easier to create new implementations. See [PR 2150].

- Remove `Swarm` type alias and rename `ExpandedSwarm` to `Swarm`. Reduce direct
  trait parameters on `Swarm` (previously `ExpandedSwarm`), deriving parameters
  through associated types on `TBehaviour`. See [PR 2182].

- Require `ProtocolsHandler::{InEvent,OutEvent,Error}` to implement `Debug` (see
  [PR 2183]).

- Implement `ProtocolsHandler` on `either::Either`representing either of two
  `ProtocolsHandler` implementations (see [PR 2192]).

- Require implementation to provide handler in
  `NetworkBehaviourAction::DialPeer` and `NetworkBehaviourAction::DialAddress`.
  Note that the handler is returned to the `NetworkBehaviour` on connection
  failure and connection closing. Thus it can be used to carry state, which
  otherwise would have to be tracked in the `NetworkBehaviour` itself. E.g. a
  message destined to an unconnected peer can be included in the handler, and
  thus directly send on connection success or extracted by the
  `NetworkBehaviour` on connection failure (see [PR 2191]).

- Include handler in `NetworkBehaviour::inject_dial_failure`,
  `NetworkBehaviour::inject_connection_closed`,
  `NetworkBehaviour::inject_listen_failure` (see [PR 2191]).

- Include error in `NetworkBehaviour::inject_dial_failure` and call
  `NetworkBehaviour::inject_dial_failure` on `DialPeerCondition` evaluating to
  false. To emulate the previous behaviour, return early within
  `inject_dial_failure` on `DialError::DialPeerConditionFalse`. See [PR 2191].

- Make `NetworkBehaviourAction` generic over `NetworkBehaviour::OutEvent` and
  `NetworkBehaviour::ProtocolsHandler`. In most cases, change your generic type
  parameters to `NetworkBehaviourAction<Self::OutEvent,
  Self::ProtocolsHandler>`. See [PR 2191].

- Return `bool` instead of `Result<(), ()>` for `Swarm::remove_listener`(see
  [PR 2261]).

- Concurrently dial address candidates within a single dial attempt (see [PR 2248]) configured via
  `Swarm::dial_concurrency_factor`.

  - On success of a single address, report errors of the thus far failed dials via
    `SwarmEvent::ConnectionEstablished::outgoing`.

  - On failure of all addresses, report errors via the new `SwarmEvent::OutgoingConnectionError`.

  - Remove `SwarmEvent::UnreachableAddr` and `SwarmEvent::UnknownPeerUnreachableAddr` event.

  - In `NetworkBehaviour::inject_connection_established` provide errors of all thus far failed addresses.

  - On unknown peer dial failures, call `NetworkBehaviour::inject_dial_failure` with a peer ID of `None`.

  - Remove `NetworkBehaviour::inject_addr_reach_failure`. Information is now provided via
    `NetworkBehaviour::inject_connection_established` and `NetworkBehaviour::inject_dial_failure`.

[PR 2150]: https://github.com/libp2p/rust-libp2p/pull/2150
[PR 2182]: https://github.com/libp2p/rust-libp2p/pull/2182
[PR 2183]: https://github.com/libp2p/rust-libp2p/pull/2183
[PR 2192]: https://github.com/libp2p/rust-libp2p/pull/2192
[PR 2191]: https://github.com/libp2p/rust-libp2p/pull/2191
[PR 2248]: https://github.com/libp2p/rust-libp2p/pull/2248
[PR 2261]: https://github.com/libp2p/rust-libp2p/pull/2261

# 0.30.0 [2021-07-12]

- Update dependencies.

- Drive `ExpandedSwarm` via `Stream` trait only.

  - Change `Stream` implementation of `ExpandedSwarm` to return all
    `SwarmEvents` instead of only the `NetworkBehaviour`'s events.

  - Remove `ExpandedSwarm::next_event`. Users can use `<ExpandedSwarm as
    StreamExt>::next` instead.

  - Remove `ExpandedSwarm::next`. Users can use `<ExpandedSwarm as
    StreamExt>::filter_map` instead.

  See [PR 2100] for details.

- Add `ExpandedSwarm::disconnect_peer_id` and
  `NetworkBehaviourAction::CloseConnection` to close connections to a specific
  peer via an `ExpandedSwarm` or `NetworkBehaviour`. See [PR 2110] for details.

- Expose the `ListenerId` in `SwarmEvent`s that are associated with a listener.

  See [PR 2123] for details.

[PR 2100]: https://github.com/libp2p/rust-libp2p/pull/2100
[PR 2110]: https://github.com/libp2p/rust-libp2p/pull/2110/
[PR 2123]: https://github.com/libp2p/rust-libp2p/pull/2123

# 0.29.0 [2021-04-13]

- Remove `Deref` and `DerefMut` implementations previously dereferencing to the
  `NetworkBehaviour` on `Swarm`. Instead one can access the `NetworkBehaviour`
  via `Swarm::behaviour` and `Swarm::behaviour_mut`. Methods on `Swarm` can now
  be accessed directly, e.g. via `my_swarm.local_peer_id()`. You may use the
  command below to transform fully qualified method calls on `Swarm` to simple
  method calls [PR 1995](https://github.com/libp2p/rust-libp2p/pull/1995).

  ``` bash
  # Go from e.g. `Swarm::local_peer_id(&my_swarm)` to `my_swarm.local_peer_id()`.
  grep -RiIl --include \*.rs --exclude-dir target . --exclude-dir .git | xargs sed -i "s/\(libp2p::\)*Swarm::\([a-z_]*\)(&mut \([a-z_0-9]*\), /\3.\2(/g"
  ```

- Extend `NetworkBehaviour` callbacks, more concretely introducing new `fn
  inject_new_listener` and `fn inject_expired_external_addr` and have `fn
  inject_{new,expired}_listen_addr` provide a `ListenerId` [PR
  2011](https://github.com/libp2p/rust-libp2p/pull/2011).

# 0.28.0 [2021-03-17]

- New error variant `DialError::InvalidAddress`

- `Swarm::dial_addr()` now returns a `DialError` on error.

- Remove the option for a substream-specific multistream select protocol override.
  The override at this granularity is no longer deemed useful, in particular because
  it can usually not be configured for existing protocols like `libp2p-kad` and others.
  There is a `Swarm`-scoped configuration for this version available since
  [1858](https://github.com/libp2p/rust-libp2p/pull/1858).

# 0.27.2 [2021-02-04]

- Have `ToggleProtoHandler` ignore listen upgrade errors when disabled.
  [PR 1945](https://github.com/libp2p/rust-libp2p/pull/1945/files).

# 0.27.1 [2021-01-27]

- Make `OneShotHandler`s `max_dial_negotiate` limit configurable.
  [PR 1936](https://github.com/libp2p/rust-libp2p/pull/1936).

- Fix handling of DialPeerCondition::Always.
  [PR 1937](https://github.com/libp2p/rust-libp2p/pull/1937).

# 0.27.0 [2021-01-12]

- Update dependencies.

# 0.26.0 [2020-12-17]

- Update `libp2p-core`.

- Remove `NotifyHandler::All` thus removing the requirement for events send from
  a `NetworkBehaviour` to a `ProtocolsHandler` to be `Clone`.
  [PR 1880](https://github.com/libp2p/rust-libp2p/pull/1880).

# 0.25.1 [2020-11-26]

- Add `ExpandedSwarm::is_connected`.
  [PR 1862](https://github.com/libp2p/rust-libp2p/pull/1862).

# 0.25.0 [2020-11-25]

- Permit a configuration override for the substream upgrade protocol
  to use for all (outbound) substreams.
  [PR 1858](https://github.com/libp2p/rust-libp2p/pull/1858).

- Changed parameters for connection limits from `usize` to `u32`.
  Connection limits are now configured via `SwarmBuilder::connection_limits()`.

- Update `libp2p-core`.

- Expose configurable scores for external addresses, as well as
  the ability to remove them and to add addresses that are
  retained "forever" (or until explicitly removed).
  [PR 1842](https://github.com/libp2p/rust-libp2p/pull/1842).

# 0.24.0 [2020-11-09]

- Update dependencies.

# 0.23.0 [2020-10-16]

- Require a `Boxed` transport to be given to the `Swarm`
  or `SwarmBuilder` to avoid unnecessary double-boxing of
  transports and simplify API bounds.
  [PR 1794](https://github.com/libp2p/rust-libp2p/pull/1794)

- Respect inbound timeouts and upgrade versions in the `MultiHandler`.
  [PR 1786](https://github.com/libp2p/rust-libp2p/pull/1786).

- Instead of iterating each inbound and outbound substream upgrade looking for
  one to make progress, use a `FuturesUnordered` for both pending inbound and
  pending outbound upgrades. As a result only those upgrades are polled that are
  ready to progress.

  Implementors of `InboundUpgrade` and `OutboundUpgrade` need to ensure to wake
  up the underlying task once they are ready to make progress as they won't be
  polled otherwise.

  [PR 1775](https://github.com/libp2p/rust-libp2p/pull/1775)

# 0.22.0 [2020-09-09]

- Bump `libp2p-core` dependency.

- Adds `ProtocolsHandler::InboundOpenInfo` type which mirrors the existing
  `OutboundOpenInfo` type. A value of this type is passed as an extra argument
  to `ProtocolsHandler::inject_fully_negotiated_inbound` and
  `ProtocolsHandler::inject_listen_upgrade_error`.

- `SubstreamProtocol` now has a second type parameter corresponding to
  inbound or outbound information, a value of which is part of `SubstreamProtocol`
  now. Consequently `ProtocolsHandlerEvent::OutboundSubstreamRequest` no longer
  has a separate `info` field.

# 0.21.0 [2020-08-18]

- Add missing delegation calls in some `ProtocolsHandler` wrappers.
See [PR 1710](https://github.com/libp2p/rust-libp2p/pull/1710).

- Add as_ref and as_mut functions to Toggle
[PR 1684](https://github.com/libp2p/rust-libp2p/pull/1684).

- The `cause` of `SwarmEvent::ConnectionClosed` is now an `Option`,
and `None` indicates an active connection close not caused by an
error.

- `DialError::Banned` has been added and is returned from `Swarm::dial`
if the peer is banned, thereby also invoking the `NetworkBehaviour::inject_dial_failure`
callback.

- Update the `libp2p-core` dependency to `0.21`, fixing [1584](https://github.com/libp2p/rust-libp2p/issues/1584).

- Fix connections being kept alive by `OneShotHandler` when not handling any
  requests [PR 1698](https://github.com/libp2p/rust-libp2p/pull/1698).

# 0.20.1 [2020-07-08]

- Documentation updates.

- Ignore addresses returned by `NetworkBehaviour::addresses_of_peer`
that the `Swarm` considers to be listening addresses of the local node. This
avoids futile dialing attempts of a node to itself, which can otherwise
even happen in genuine situations, e.g. after the local node changed
its network identity and a behaviour makes a dialing attempt to a
former identity using the same addresses.

# 0.20.0 [2020-07-01]

- Updated the `libp2p-core` dependency.

- Add `ProtocolsHandler::inject_listen_upgrade_error`, the inbound
analogue of `ProtocolsHandler::inject_dial_upgrade_error`, with an
empty default implementation. No implementation is required to
retain existing behaviour.

- Add `ProtocolsHandler::inject_address_change` and
`NetworkBehaviour::inject_address_change` to notify of a change in
the address of an existing connection.

# 0.19.1 [2020-06-18]

- Bugfix: Fix MultiHandler panicking when empty
  ([PR 1598](https://github.com/libp2p/rust-libp2p/pull/1598)).<|MERGE_RESOLUTION|>--- conflicted
+++ resolved
@@ -10,11 +10,9 @@
 
 - Move `swarm::Toggle` to `swarm::behaviour::Toggle` (see [PR 2375]).
 
-<<<<<<< HEAD
-- New swarm api for retrieving connected peers (see [PR 2378]).
-=======
+- Add `Swarm::connected_peers` (see [PR 2378]).
+
 - Implement `swarm::NetworkBehaviour` on `either::Either` (see [PR 2370]).
->>>>>>> ab7b5a45
 
 [PR 2339]: https://github.com/libp2p/rust-libp2p/pull/2339
 [PR 2350]: https://github.com/libp2p/rust-libp2p/pull/2350
