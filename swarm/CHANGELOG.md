--- conflicted
+++ resolved
@@ -81,14 +81,9 @@
     let swarm = Swarm::with_threadpool_executor(transport, behaviour, peer_id);
     ```
   - Without
-<<<<<<< HEAD
-    
+
     Spawns the tasks on the current task, this may result in bad performance so try to use an executor where possible.
     Previously this was just a fallback when no executor was specified and constructing a `ThreadPool` failed.
-=======
-
-    Spawns the tasks on the current task, this may result in bad performance so try to use an executor where possible. Previously this was just a fallback when no executor was specified and constructing a `ThreadPool` failed.
->>>>>>> 08510dd5
 
     New
     ```rust
@@ -100,15 +95,12 @@
   - `SwarmBuilder::new`
   - `SwarmBuilder::executor`
 
-<<<<<<< HEAD
 - Remove `IntoConnectionHandler` abstraction and change the signature of `NetworkBehaviour::new_handler` to accept `PeerId` and `ConnectedPoint`.
   Previously, this information was only available as part of `IntoConnectionHandler::into_handler` but it is now passed to the `NetworkBehaviour` directly.
   See [PR 3099].
 
-=======
 [PR 3085]: https://github.com/libp2p/rust-libp2p/pull/3085
 [PR 3011]: https://github.com/libp2p/rust-libp2p/pull/3011
->>>>>>> 08510dd5
 [PR 3055]: https://github.com/libp2p/rust-libp2p/pull/3055
 [PR 3097]: https://github.com/libp2p/rust-libp2p/pull/3097
 [Issue 3107]: https://github.com/libp2p/rust-libp2p/issues/3107
