--- conflicted
+++ resolved
@@ -23,7 +23,13 @@
   See changelog for `0.42` on how to migrate.
   See [PR 3884].
 
-<<<<<<< HEAD
+- Remove `ConnectionHandlerUpgrErr::Timer` variant.
+  This variant was never constructed and thus dead code.
+  See [PR 3605].
+
+- Flatten `ConnectionHandlerUpgrErr` and rename to `StreamUpgradeError`.
+  See [PR 3882].
+
 - Allow `ConnectionHandler`s to report and learn about the supported protocols on a connection.
   The newly introduced API elements are:
   - `ConnectionHandlerEvent::ReportRemoteProtocols`
@@ -37,20 +43,7 @@
 [PR 3715]: https://github.com/libp2p/rust-libp2p/pull/3715
 [PR 3746]: https://github.com/libp2p/rust-libp2p/pull/3746
 [PR 3865]: https://github.com/libp2p/rust-libp2p/pull/3865
-=======
-- Remove `ConnectionHandlerUpgrErr::Timer` variant.
-  This variant was never constructed and thus dead code.
-  See [PR 3605].
-
-- Flatten `ConnectionHandlerUpgrErr` and rename to `StreamUpgradeError`.
-  See [PR 3882].
-
-[PR 3605]: https://github.com/libp2p/rust-libp2p/pull/3605
-[PR 3715]: https://github.com/libp2p/rust-libp2p/pull/3715
-[PR 3746]: https://github.com/libp2p/rust-libp2p/pull/3746
-[PR 3865]: https://github.com/libp2p/rust-libp2p/pull/3865
 [PR 3882]: https://github.com/libp2p/rust-libp2p/pull/3882
->>>>>>> 81c424ea
 [PR 3884]: https://github.com/libp2p/rust-libp2p/pull/3884
 [PR 3886]: https://github.com/libp2p/rust-libp2p/pull/3886
 
