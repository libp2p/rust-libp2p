--- conflicted
+++ resolved
@@ -15,26 +15,21 @@
 - Remove type parameter from `PendingOutboundConnectionError` and `PendingInboundConnectionError`.
   These two types are always used with `std::io::Error`. See [PR 3272].
 
-<<<<<<< HEAD
+- Remove `ConnectionId::new`. Manually creating `ConnectionId`s is now unsupported. See [PR 3327].
+
 - Remove `handler` field from `NetworkBehaviourAction::Dial`.
   Instead of constructing the handler early, you now get to pass a `ConnectionId`.
   `ConnectionId` are `Copy` and will be used throughout the entire lifetime of the connection to report events.
   This allows you to send events to a very specific connection, much like you previously could directly set state in the handler.
   See [PR 3328].
-=======
-- Remove `ConnectionId::new`. Manually creating `ConnectionId`s is now unsupported. See [PR 3327].
->>>>>>> 0f536920
 
 [PR 3170]: https://github.com/libp2p/rust-libp2p/pull/3170
 [PR 3134]: https://github.com/libp2p/rust-libp2p/pull/3134
 [PR 3153]: https://github.com/libp2p/rust-libp2p/pull/3153
 [PR 3264]: https://github.com/libp2p/rust-libp2p/pull/3264
 [PR 3272]: https://github.com/libp2p/rust-libp2p/pull/3272
-<<<<<<< HEAD
+[PR 3327]: https://github.com/libp2p/rust-libp2p/pull/3327
 [PR 3328]: https://github.com/libp2p/rust-libp2p/pull/3328
-=======
-[PR 3327]: https://github.com/libp2p/rust-libp2p/pull/3327
->>>>>>> 0f536920
 
 # 0.41.1
 
