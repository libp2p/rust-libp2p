## 0.43.0 - unreleased

<<<<<<< HEAD
- Introduce `StreamProtocol` type.
  This type enforces invariants on protocol names, such as leading forward slashes and correct UTF8 encoding.
  See [PR 3746].

[PR 3746]: https://github.com/libp2p/rust-libp2p/pull/3746
=======
- Raise MSRV to 1.65.
  See [PR 3715].

[PR 3715]: https://github.com/libp2p/rust-libp2p/pull/3715
>>>>>>> 02d87155

## 0.42.2

- Add `ConnectionEvent::{is_outbound,is_inbound}`. See [PR 3625].

[PR 3625]: https://github.com/libp2p/rust-libp2p/pull/3625

## 0.42.1

- Deprecate `ConnectionLimits` in favor of `libp2p::connection_limits`.
  See [PR 3386].

- Introduce `ConnectionId::new_unchecked` to allow for more sophisticated, manual tests of `NetworkBehaviour`.
  See [PR 3652].

- Deprecate `Swarm::ban_peer_id` in favor of the new `libp2p::allow_block_list` module.
  See [PR 3590].

- Rename `NetworkBehaviourAction` to `ToSwarm`.
  A deprecated type-alias is provided to ease the transition.
  The new name is meant to better indicate the message-passing relationship between `Swarm` and `NetworkBehaviour`.
  See [PR 3658].

[PR 3386]: https://github.com/libp2p/rust-libp2p/pull/3386
[PR 3652]: https://github.com/libp2p/rust-libp2p/pull/3652
[PR 3590]: https://github.com/libp2p/rust-libp2p/pull/3590
[PR 3658]: https://github.com/libp2p/rust-libp2p/pull/3658

## 0.42.0

- Allow `NetworkBehaviour`s to manage connections.
  We deprecate `NetworkBehaviour::new_handler` and `NetworkBehaviour::addresses_of_peer` in favor of four new callbacks:

  - `NetworkBehaviour::handle_pending_inbound_connection`
  - `NetworkBehaviour::handle_pending_outbound_connection`
  - `NetworkBehaviour::handle_established_inbound_connection`
  - `NetworkBehaviour::handle_established_outbound_connection`

  Please note that due to [limitations](https://github.com/rust-lang/rust/issues/98990) in the Rust compiler, _implementations_ of `new_handler` and `addresses_of_peer` are not flagged as deprecated.
  Nevertheless, they will be removed in the future.

  All four are fallible and returning an error from any of them will abort the given connection.
  This allows you to create dedicated `NetworkBehaviour`s that only concern themselves with managing connections.
  For example:
  - checking the `PeerId` of a newly established connection against an allow/block list
  - only allowing X connection upgrades at any one time
  - denying incoming or outgoing connections from a certain IP range
  - only allowing N connections to or from the same peer

  See [PR 3254].

- Remove `handler` field from `NetworkBehaviourAction::Dial`.
  Instead of constructing the handler early, you can now access the `ConnectionId` of the future connection on `DialOpts`.
  `ConnectionId`s are `Copy` and will be used throughout the entire lifetime of the connection to report events.
  This allows you to send events to a very specific connection, much like you previously could directly set state in the handler.

  Removing the `handler` field also reduces the type parameters of `NetworkBehaviourAction` from three to two.
  The third one used to be defaulted to the `InEvent` of the `ConnectionHandler`.
  You now have to manually specify that where you previously had to specify the `ConnectionHandler`.
  This very likely will trigger **convoluted compile errors** about traits not being implemented.

  Within `NetworkBehaviourAction::poll`, the easiest way to migrate is to do this (in the example of `libp2p-floodsub`):
  ```diff
  --- a/protocols/floodsub/src/layer.rs
  +++ b/protocols/floodsub/src/layer.rs
  @@ -472,7 +465,7 @@ impl NetworkBehaviour for Floodsub {
       &mut self,
       _: &mut Context<'_>,
       _: &mut impl PollParameters,
  -    ) -> Poll<NetworkBehaviourAction<Self::OutEvent, Self::ConnectionHandler>> {
  +    ) -> Poll<NetworkBehaviourAction<Self::OutEvent, THandlerInEvent<Self>>> {
  ```

  In other words:

  |Search|Replace|
    |---|---|
  |`NetworkBehaviourAction<Self::OutEvent, Self::ConnectionHandler>`|`NetworkBehaviourAction<Self::OutEvent, THandlerInEvent<Self>>`|

  If you reference `NetworkBehaviourAction` somewhere else as well,
  you may have to fill in the type of `ConnectionHandler::InEvent` manually as the 2nd parameter.

  See [PR 3328].

- Update to `libp2p-core` `v0.39.0`.

- Removed deprecated Swarm constructors. For transition notes see [0.41.0](#0.41.0). See [PR 3170].

- Deprecate functions on `PollParameters` in preparation for `PollParameters` to be removed entirely eventually. See [PR 3153].

- Add `estblished_in` to `SwarmEvent::ConnectionEstablished`. See [PR 3134].

- Remove deprecated `inject_*` methods from `NetworkBehaviour` and `ConnectionHandler`.
  Make the implementation of `on_swarm_event` and `on_connection_handler_event`
  both mandatory. See [PR 3264] and [PR 3364].

- Update to `libp2p-swarm-derive` `v0.32.0`.

- Replace `SwarmBuilder::connection_event_buffer_size` with `SwarmBuilder::per_connection_event_buffer_size` .
  The configured value now applies _per_ connection.
  The default values remains 7.
  If you have previously set `connection_event_buffer_size` you should re-evaluate what a good size for a _per connection_ buffer is.
  See [PR 3188].

- Remove `DialError::ConnectionIo` variant.
  This was never constructed.
  See [PR 3374].

- Introduce `ListenError` and use it within `SwarmEvent::IncomingConnectionError`.
  See [PR 3375].

- Remove `PendingConnectionError`, `PendingInboundConnectionError` and `PendingOutboundConnectionError` from the public API.
  They are no longer referenced anywhere with the addition of `ListenError`.
  See [PR 3497].

- Remove `ConnectionId::new`. Manually creating `ConnectionId`s is now unsupported. See [PR 3327].

- Deprecate methods `Swarm::with_executor`, `Swarm::with_*_executor`, `Swarm::without_executor`.
  Introduce similar methods in `SwarmBuilder`. See [PR 3588].

- Gracefully disable oneshot handler on dial upgrade errors. See [PR 3577].

[PR 3364]: https://github.com/libp2p/rust-libp2p/pull/3364
[PR 3170]: https://github.com/libp2p/rust-libp2p/pull/3170
[PR 3134]: https://github.com/libp2p/rust-libp2p/pull/3134
[PR 3153]: https://github.com/libp2p/rust-libp2p/pull/3153
[PR 3264]: https://github.com/libp2p/rust-libp2p/pull/3264
[PR 3272]: https://github.com/libp2p/rust-libp2p/pull/3272
[PR 3327]: https://github.com/libp2p/rust-libp2p/pull/3327
[PR 3328]: https://github.com/libp2p/rust-libp2p/pull/3328
[PR 3188]: https://github.com/libp2p/rust-libp2p/pull/3188
[PR 3377]: https://github.com/libp2p/rust-libp2p/pull/3377
[PR 3373]: https://github.com/libp2p/rust-libp2p/pull/3373
[PR 3374]: https://github.com/libp2p/rust-libp2p/pull/3374
[PR 3375]: https://github.com/libp2p/rust-libp2p/pull/3375
[PR 3254]: https://github.com/libp2p/rust-libp2p/pull/3254
[PR 3497]: https://github.com/libp2p/rust-libp2p/pull/3497
[PR 3588]: https://github.com/libp2p/rust-libp2p/pull/3588
[PR 3577]: https://github.com/libp2p/rust-libp2p/pull/3577

## 0.41.1

- Update to `libp2p-swarm-derive` `v0.31.0`.

## 0.41.0

- Update to `libp2p-core` `v0.38.0`.

- Add new `on_connection_event` method to `ConnectionHandler` that accepts a `ConnectionEvent` enum and update
  `inject_*` methods to call `on_connection_event` with the respective `ConnectionEvent` variant and deprecate
  `inject_*`.
  To migrate, users should replace the `ConnectionHandler::inject_*` calls with a single
  implementation of `ConnectionHandler::on_connection_event` treating each `ConnectionEvent` variant in
  the same way its corresponding `inject_*` call was treated.
  See [PR 3085].

- Add new `on_behaviour_event` method with the same signature as `inject_event`, make the
  default implementation of `inject_event` call `on_behaviour_event` and deprecate it.
  To migrate, users should replace the `ConnectionHandler::inject_event` call
  with `ConnectionHandler::on_behaviour_event`.
  See [PR 3085].

- Add new `on_swarm_event` method to `NetworkBehaviour` that accepts a `FromSwarm` enum and update
  `inject_*` methods to call `on_swarm_event` with the respective `FromSwarm` variant and deprecate
  `inject_*`.
  To migrate, users should replace the `NetworkBehaviour::inject_*` calls with a single
  implementation of `NetworkBehaviour::on_swarm_event` treating each `FromSwarm` variant in
  the same way its corresponding `inject_*` call was treated.
  See [PR 3011].

- Add new `on_connection_handler_event` method with the same signature as `inject_event`, make the
  default implementation of `inject_event` call `on_connection_handler_event` and deprecate it.
  To migrate, users should replace the `NetworkBehaviour::inject_event` call
  with `NetworkBehaviour::on_connection_handler_event`.
  See [PR 3011].

- Export `NetworkBehaviour` derive as `libp2p_swarm::NetworkBehaviour`.
  This follows the convention of other popular libraries. `serde` for example exports the `Serialize` trait and macro as
  `serde::Serialize`. See [PR 3055].

- Feature-gate `NetworkBehaviour` macro behind `macros` feature flag. See [PR 3055].

- Make executor in Swarm constructor explicit. See [PR 3097].

  Supported executors:
  - Tokio

    Previously
    ```rust
    let swarm = SwarmBuilder::new(transport, behaviour, peer_id)
        .executor(Box::new(|fut| {
                tokio::spawn(fut);
        }))
        .build();
    ```
    Now
    ```rust
    let swarm = Swarm::with_tokio_executor(transport, behaviour, peer_id);
    ```
  - Async Std

    Previously
    ```rust
    let swarm = SwarmBuilder::new(transport, behaviour, peer_id)
        .executor(Box::new(|fut| {
                async_std::task::spawn(fut);
        }))
        .build();
    ```
    Now
    ```rust
    let swarm = Swarm::with_async_std_executor(transport, behaviour, peer_id);
    ```
  - ThreadPool (see [Issue 3107])

    In most cases ThreadPool can be replaced by executors or spawning on the local task.

    Previously
    ```rust
    let swarm = Swarm::new(transport, behaviour, peer_id);
    ```

    Now
    ```rust
    let swarm = Swarm::with_threadpool_executor(transport, behaviour, peer_id);
    ```
  - Without

    Spawns the tasks on the current task, this may result in bad performance so try to use an executor where possible. Previously this was just a fallback when no executor was specified and constructing a `ThreadPool` failed.

    New
    ```rust
    let swarm = Swarm::without_executor(transport, behaviour, peer_id);
    ```

  Deprecated APIs:
  - `Swarm::new`
  - `SwarmBuilder::new`
  - `SwarmBuilder::executor`

- Update `rust-version` to reflect the actual MSRV: 1.62.0. See [PR 3090].

[PR 3085]: https://github.com/libp2p/rust-libp2p/pull/3085
[PR 3011]: https://github.com/libp2p/rust-libp2p/pull/3011
[PR 3055]: https://github.com/libp2p/rust-libp2p/pull/3055
[PR 3097]: https://github.com/libp2p/rust-libp2p/pull/3097
[Issue 3107]: https://github.com/libp2p/rust-libp2p/issues/3107
[PR 3090]: https://github.com/libp2p/rust-libp2p/pull/3090

## 0.40.1

- Bump rand to 0.8 and quickcheck to 1. See [PR 2857].

- Update to `libp2p-core` `v0.37.0`.

- Introduce `libp2p_swarm::keep_alive::ConnectionHandler` in favor of removing `keep_alive` from
  `libp2p_swarm::dummy::ConnectionHandler`. `dummy::ConnectionHandler` now literally does not do anything. In the same
  spirit, introduce `libp2p_swarm::keep_alive::Behaviour` and `libp2p_swarm::dummy::Behaviour`. See [PR 2859].

[PR 2857]: https://github.com/libp2p/rust-libp2p/pull/2857
[PR 2859]: https://github.com/libp2p/rust-libp2p/pull/2859/

- Pass actual `PeerId` of dial to `NetworkBehaviour::inject_dial_failure` on `DialError::ConnectionLimit`. See [PR 2928].

[PR 2928]: https://github.com/libp2p/rust-libp2p/pull/2928


## 0.39.0

- Remove deprecated `NetworkBehaviourEventProcess`. See [libp2p-swarm v0.38.0 changelog entry] for
  migration path.

- Update to `libp2p-core` `v0.36.0`.

- Enforce backpressure on incoming streams via `StreamMuxer` interface. In case we hit the configured limit of maximum
  number of inbound streams, we will stop polling the `StreamMuxer` for new inbound streams. Depending on the muxer
  implementation in use, this may lead to instant dropping of inbound streams. See [PR 2861].

[libp2p-swarm v0.38.0 changelog entry]: https://github.com/libp2p/rust-libp2p/blob/master/swarm/CHANGELOG.md#0380
[PR 2861]: https://github.com/libp2p/rust-libp2p/pull/2861/

## 0.38.0

- Deprecate `NetworkBehaviourEventProcess`. When deriving `NetworkBehaviour` on a custom `struct` users
  should either bring their own `OutEvent` via `#[behaviour(out_event = "MyBehaviourEvent")]` or,
  when not specified, have the derive macro generate one for the user.

  See [`NetworkBehaviour`
  documentation](https://docs.rs/libp2p/latest/libp2p/swarm/trait.NetworkBehaviour.html) and [PR
  2784] for details.

  Previously

  ``` rust
  #[derive(NetworkBehaviour)]
  #[behaviour(event_process = true)]
  struct MyBehaviour {
      gossipsub: Gossipsub,
      mdns: Mdns,
  }

  impl NetworkBehaviourEventProcess<Gossipsub> for MyBehaviour {
      fn inject_event(&mut self, message: GossipsubEvent) {
        todo!("Handle event")
      }
  }

  impl NetworkBehaviourEventProcess<MdnsEvent> for MyBehaviour {
      fn inject_event(&mut self, message: MdnsEvent) {
        todo!("Handle event")
      }
  }
  ```

  Now

  ``` rust
  #[derive(NetworkBehaviour)]
  #[behaviour(out_event = "MyBehaviourEvent")]
  struct MyBehaviour {
      gossipsub: Gossipsub,
      mdns: Mdns,
  }

  enum MyBehaviourEvent {
      Gossipsub(GossipsubEvent),
      Mdns(MdnsEvent),
  }

  impl From<GossipsubEvent> for MyBehaviourEvent {
      fn from(event: GossipsubEvent) -> Self {
          MyBehaviourEvent::Gossipsub(event)
      }
  }

  impl From<MdnsEvent> for MyBehaviourEvent {
      fn from(event: MdnsEvent) -> Self {
          MyBehaviourEvent::Mdns(event)
      }
  }

  match swarm.next().await.unwrap() {
    SwarmEvent::Behaviour(MyBehaviourEvent::Gossipsub(event)) => {
      todo!("Handle event")
    }
    SwarmEvent::Behaviour(MyBehaviourEvent::Mdns(event)) => {
      todo!("Handle event")
    }
  }
  ```

- When deriving `NetworkBehaviour` on a custom `struct` where the user does not specify their own
  `OutEvent` via `#[behaviour(out_event = "MyBehaviourEvent")]` and where the user does not enable
  `#[behaviour(event_process = true)]`, then the derive macro generates an `OutEvent` definition for
  the user.

  See [`NetworkBehaviour`
  documentation](https://docs.rs/libp2p/latest/libp2p/swarm/trait.NetworkBehaviour.html) and [PR
  2792] for details.

- Update dial address concurrency factor to `8`, thus dialing up to 8 addresses concurrently for a single connection attempt. See `Swarm::dial_concurrency_factor` and [PR 2741].

- Update to `libp2p-core` `v0.35.0`.

[PR 2741]: https://github.com/libp2p/rust-libp2p/pull/2741/
[PR 2784]: https://github.com/libp2p/rust-libp2p/pull/2784
[PR 2792]: https://github.com/libp2p/rust-libp2p/pull/2792

## 0.37.0

- Update to `libp2p-core` `v0.34.0`.

- Extend log message when exceeding inbound negotiating streams with peer ID and limit. See [PR 2716].

- Remove `connection::ListenersStream` and poll the `Transport` directly. See [PR 2652].

[PR 2716]: https://github.com/libp2p/rust-libp2p/pull/2716/
[PR 2652]: https://github.com/libp2p/rust-libp2p/pull/2652

## 0.36.1

- Limit negotiating inbound substreams per connection. See [PR 2697].

[PR 2697]: https://github.com/libp2p/rust-libp2p/pull/2697

## 0.36.0

- Don't require `Transport` to be `Clone`. See [PR 2529].

- Update to `libp2p-core` `v0.33.0`.

- Make `behaviour::either` module private. See [PR 2610]

- Rename `IncomingInfo::to_connected_point` to `IncomingInfo::create_connected_point`. See [PR 2620].

- Rename `TProtoHandler` to `TConnectionHandler`, `ToggleProtoHandler` to `ToggleConnectionHandler`, `ToggleIntoProtoHandler` to `ToggleIntoConnectionHandler`. See [PR 2640].

[PR 2529]: https://github.com/libp2p/rust-libp2p/pull/2529
[PR 2610]: https://github.com/libp2p/rust-libp2p/pull/2610
[PR 2620]: https://github.com/libp2p/rust-libp2p/pull/2620
[PR 2640]: https://github.com/libp2p/rust-libp2p/pull/2640

## 0.35.0

- Add impl `IntoIterator` for `MultiHandler`. See [PR 2572].
- Remove `Send` bound from `NetworkBehaviour`. See [PR 2535].

[PR 2572]: https://github.com/libp2p/rust-libp2p/pull/2572/
[PR 2535]: https://github.com/libp2p/rust-libp2p/pull/2535/

## 0.34.0 [2022-02-22]

- Rename `ProtocolsHandler` to `ConnectionHandler`. Upgrade should be as simple as renaming all
  occurences of `ProtocolsHandler` to `ConnectionHandler` with your favorite text manipulation tool
  across your codebase. See [PR 2527].

- Fold `libp2p-core`'s `Network` into `Swarm`. See [PR 2492].

- Update to `libp2p-core` `v0.32.0`.

- Disconnect pending connections with `Swarm::disconnect`. See [PR 2517].

- Report aborted connections via `SwarmEvent::OutgoingConnectionError`. See [PR 2517].

[PR 2492]: https://github.com/libp2p/rust-libp2p/pull/2492
[PR 2517]: https://github.com/libp2p/rust-libp2p/pull/2517
[PR 2527]: https://github.com/libp2p/rust-libp2p/pull/2527

## 0.33.0 [2022-01-27]

- Patch reporting on banned peers and their non-banned and banned connections (see [PR 2350]).

- Update dependencies.

- Migrate to Rust edition 2021 (see [PR 2339]).

- Update `Connection::address` on `inject_address_change` (see [PR 2362]).

- Move `swarm::Toggle` to `swarm::behaviour::Toggle` (see [PR 2375]).

- Add `Swarm::connected_peers` (see [PR 2378]).

- Implement `swarm::NetworkBehaviour` on `either::Either` (see [PR 2370]).

- Allow overriding _dial concurrency factor_ per dial via
  `DialOpts::override_dial_concurrency_factor`. See [PR 2404].

- Report negotiated and expected `PeerId` as well as remote address in
  `DialError::WrongPeerId` (see [PR 2428]).

- Allow overriding role when dialing through `override_role` option on
  `DialOpts`. This option is needed for NAT and firewall hole punching. See [PR
  2363].

- Merge NetworkBehaviour's inject_\* paired methods (see PR 2445).

[PR 2339]: https://github.com/libp2p/rust-libp2p/pull/2339
[PR 2350]: https://github.com/libp2p/rust-libp2p/pull/2350
[PR 2362]: https://github.com/libp2p/rust-libp2p/pull/2362
[PR 2370]: https://github.com/libp2p/rust-libp2p/pull/2370
[PR 2375]: https://github.com/libp2p/rust-libp2p/pull/2375
[PR 2378]: https://github.com/libp2p/rust-libp2p/pull/2378
[PR 2404]: https://github.com/libp2p/rust-libp2p/pull/2404
[PR 2428]: https://github.com/libp2p/rust-libp2p/pull/2428
[PR 2363]: https://github.com/libp2p/rust-libp2p/pull/2363
[PR 2445]: https://github.com/libp2p/rust-libp2p/pull/2445

## 0.32.0 [2021-11-16]

- Use `instant` and `futures-timer` instead of `wasm-timer` (see [PR 2245]).

- Enable advanced dialing requests both on `Swarm::dial` and via
  `NetworkBehaviourAction::Dial`. Users can now trigger a dial with a specific
  set of addresses, optionally extended via
  `NetworkBehaviour::addresses_of_peer`.

   Changes required to maintain status quo:

  - Previously `swarm.dial(peer_id)`
     now `swarm.dial(DialOpts::peer_id(peer_id).build())`
     or `swarm.dial(peer_id)` given that `DialOpts` implements `From<PeerId>`.

  - Previously `swarm.dial_addr(addr)`
     now `swarm.dial(DialOpts::unknown_peer_id().address(addr).build())`
     or `swarm.dial(addr)` given that `DialOpts` implements `From<Multiaddr>`.

  - Previously `NetworkBehaviourAction::DialPeer { peer_id, condition, handler }`
     now

     ```rust
     NetworkBehaviourAction::Dial {
       opts: DialOpts::peer_id(peer_id)
         .condition(condition)
         .build(),
       handler,
     }
     ```

  - Previously `NetworkBehaviourAction::DialAddress { address, handler }`
     now

     ```rust
     NetworkBehaviourAction::Dial {
       opts: DialOpts::unknown_peer_id()
         .address(address)
         .build(),
       handler,
     }
     ```

   See [PR 2317].

[PR 2245]: https://github.com/libp2p/rust-libp2p/pull/2245
[PR 2317]: https://github.com/libp2p/rust-libp2p/pull/2317

## 0.31.0 [2021-11-01]

- Make default features of `libp2p-core` optional.
  [PR 2181](https://github.com/libp2p/rust-libp2p/pull/2181)

- Update dependencies.

- Provide default implementations for all functions of `NetworkBehaviour`,
  except for `new_handler`, `inject_event` and `poll`.
  This should make it easier to create new implementations. See [PR 2150].

- Remove `Swarm` type alias and rename `ExpandedSwarm` to `Swarm`. Reduce direct
  trait parameters on `Swarm` (previously `ExpandedSwarm`), deriving parameters
  through associated types on `TBehaviour`. See [PR 2182].

- Require `ProtocolsHandler::{InEvent,OutEvent,Error}` to implement `Debug` (see
  [PR 2183]).

- Implement `ProtocolsHandler` on `either::Either`representing either of two
  `ProtocolsHandler` implementations (see [PR 2192]).

- Require implementation to provide handler in
  `NetworkBehaviourAction::DialPeer` and `NetworkBehaviourAction::DialAddress`.
  Note that the handler is returned to the `NetworkBehaviour` on connection
  failure and connection closing. Thus it can be used to carry state, which
  otherwise would have to be tracked in the `NetworkBehaviour` itself. E.g. a
  message destined to an unconnected peer can be included in the handler, and
  thus directly send on connection success or extracted by the
  `NetworkBehaviour` on connection failure (see [PR 2191]).

- Include handler in `NetworkBehaviour::inject_dial_failure`,
  `NetworkBehaviour::inject_connection_closed`,
  `NetworkBehaviour::inject_listen_failure` (see [PR 2191]).

- Include error in `NetworkBehaviour::inject_dial_failure` and call
  `NetworkBehaviour::inject_dial_failure` on `DialPeerCondition` evaluating to
  false. To emulate the previous behaviour, return early within
  `inject_dial_failure` on `DialError::DialPeerConditionFalse`. See [PR 2191].

- Make `NetworkBehaviourAction` generic over `NetworkBehaviour::OutEvent` and
  `NetworkBehaviour::ProtocolsHandler`. In most cases, change your generic type
  parameters to `NetworkBehaviourAction<Self::OutEvent,
  Self::ProtocolsHandler>`. See [PR 2191].

- Return `bool` instead of `Result<(), ()>` for `Swarm::remove_listener`(see
  [PR 2261]).

- Concurrently dial address candidates within a single dial attempt (see [PR 2248]) configured via
  `Swarm::dial_concurrency_factor`.

  - On success of a single address, report errors of the thus far failed dials via
    `SwarmEvent::ConnectionEstablished::outgoing`.

  - On failure of all addresses, report errors via the new `SwarmEvent::OutgoingConnectionError`.

  - Remove `SwarmEvent::UnreachableAddr` and `SwarmEvent::UnknownPeerUnreachableAddr` event.

  - In `NetworkBehaviour::inject_connection_established` provide errors of all thus far failed addresses.

  - On unknown peer dial failures, call `NetworkBehaviour::inject_dial_failure` with a peer ID of `None`.

  - Remove `NetworkBehaviour::inject_addr_reach_failure`. Information is now provided via
    `NetworkBehaviour::inject_connection_established` and `NetworkBehaviour::inject_dial_failure`.

[PR 2150]: https://github.com/libp2p/rust-libp2p/pull/2150
[PR 2182]: https://github.com/libp2p/rust-libp2p/pull/2182
[PR 2183]: https://github.com/libp2p/rust-libp2p/pull/2183
[PR 2192]: https://github.com/libp2p/rust-libp2p/pull/2192
[PR 2191]: https://github.com/libp2p/rust-libp2p/pull/2191
[PR 2248]: https://github.com/libp2p/rust-libp2p/pull/2248
[PR 2261]: https://github.com/libp2p/rust-libp2p/pull/2261

## 0.30.0 [2021-07-12]

- Update dependencies.

- Drive `ExpandedSwarm` via `Stream` trait only.

  - Change `Stream` implementation of `ExpandedSwarm` to return all
    `SwarmEvents` instead of only the `NetworkBehaviour`'s events.

  - Remove `ExpandedSwarm::next_event`. Users can use `<ExpandedSwarm as
    StreamExt>::next` instead.

  - Remove `ExpandedSwarm::next`. Users can use `<ExpandedSwarm as
    StreamExt>::filter_map` instead.

  See [PR 2100] for details.

- Add `ExpandedSwarm::disconnect_peer_id` and
  `NetworkBehaviourAction::CloseConnection` to close connections to a specific
  peer via an `ExpandedSwarm` or `NetworkBehaviour`. See [PR 2110] for details.

- Expose the `ListenerId` in `SwarmEvent`s that are associated with a listener.

  See [PR 2123] for details.

[PR 2100]: https://github.com/libp2p/rust-libp2p/pull/2100
[PR 2110]: https://github.com/libp2p/rust-libp2p/pull/2110/
[PR 2123]: https://github.com/libp2p/rust-libp2p/pull/2123

## 0.29.0 [2021-04-13]

- Remove `Deref` and `DerefMut` implementations previously dereferencing to the
  `NetworkBehaviour` on `Swarm`. Instead one can access the `NetworkBehaviour`
  via `Swarm::behaviour` and `Swarm::behaviour_mut`. Methods on `Swarm` can now
  be accessed directly, e.g. via `my_swarm.local_peer_id()`. You may use the
  command below to transform fully qualified method calls on `Swarm` to simple
  method calls [PR 1995](https://github.com/libp2p/rust-libp2p/pull/1995).

  ``` bash
  # Go from e.g. `Swarm::local_peer_id(&my_swarm)` to `my_swarm.local_peer_id()`.
  grep -RiIl --include \*.rs --exclude-dir target . --exclude-dir .git | xargs sed -i "s/\(libp2p::\)*Swarm::\([a-z_]*\)(&mut \([a-z_0-9]*\), /\3.\2(/g"
  ```

- Extend `NetworkBehaviour` callbacks, more concretely introducing new `fn
  inject_new_listener` and `fn inject_expired_external_addr` and have `fn
  inject_{new,expired}_listen_addr` provide a `ListenerId` [PR
  2011](https://github.com/libp2p/rust-libp2p/pull/2011).

## 0.28.0 [2021-03-17]

- New error variant `DialError::InvalidAddress`

- `Swarm::dial_addr()` now returns a `DialError` on error.

- Remove the option for a substream-specific multistream select protocol override.
  The override at this granularity is no longer deemed useful, in particular because
  it can usually not be configured for existing protocols like `libp2p-kad` and others.
  There is a `Swarm`-scoped configuration for this version available since
  [1858](https://github.com/libp2p/rust-libp2p/pull/1858).

## 0.27.2 [2021-02-04]

- Have `ToggleProtoHandler` ignore listen upgrade errors when disabled.
  [PR 1945](https://github.com/libp2p/rust-libp2p/pull/1945/files).

## 0.27.1 [2021-01-27]

- Make `OneShotHandler`s `max_dial_negotiate` limit configurable.
  [PR 1936](https://github.com/libp2p/rust-libp2p/pull/1936).

- Fix handling of DialPeerCondition::Always.
  [PR 1937](https://github.com/libp2p/rust-libp2p/pull/1937).

## 0.27.0 [2021-01-12]

- Update dependencies.

## 0.26.0 [2020-12-17]

- Update `libp2p-core`.

- Remove `NotifyHandler::All` thus removing the requirement for events send from
  a `NetworkBehaviour` to a `ProtocolsHandler` to be `Clone`.
  [PR 1880](https://github.com/libp2p/rust-libp2p/pull/1880).

## 0.25.1 [2020-11-26]

- Add `ExpandedSwarm::is_connected`.
  [PR 1862](https://github.com/libp2p/rust-libp2p/pull/1862).

## 0.25.0 [2020-11-25]

- Permit a configuration override for the substream upgrade protocol
  to use for all (outbound) substreams.
  [PR 1858](https://github.com/libp2p/rust-libp2p/pull/1858).

- Changed parameters for connection limits from `usize` to `u32`.
  Connection limits are now configured via `SwarmBuilder::connection_limits()`.

- Update `libp2p-core`.

- Expose configurable scores for external addresses, as well as
  the ability to remove them and to add addresses that are
  retained "forever" (or until explicitly removed).
  [PR 1842](https://github.com/libp2p/rust-libp2p/pull/1842).

## 0.24.0 [2020-11-09]

- Update dependencies.

## 0.23.0 [2020-10-16]

- Require a `Boxed` transport to be given to the `Swarm`
  or `SwarmBuilder` to avoid unnecessary double-boxing of
  transports and simplify API bounds.
  [PR 1794](https://github.com/libp2p/rust-libp2p/pull/1794)

- Respect inbound timeouts and upgrade versions in the `MultiHandler`.
  [PR 1786](https://github.com/libp2p/rust-libp2p/pull/1786).

- Instead of iterating each inbound and outbound substream upgrade looking for
  one to make progress, use a `FuturesUnordered` for both pending inbound and
  pending outbound upgrades. As a result only those upgrades are polled that are
  ready to progress.

  Implementors of `InboundUpgrade` and `OutboundUpgrade` need to ensure to wake
  up the underlying task once they are ready to make progress as they won't be
  polled otherwise.

  [PR 1775](https://github.com/libp2p/rust-libp2p/pull/1775)

## 0.22.0 [2020-09-09]

- Bump `libp2p-core` dependency.

- Adds `ProtocolsHandler::InboundOpenInfo` type which mirrors the existing
  `OutboundOpenInfo` type. A value of this type is passed as an extra argument
  to `ProtocolsHandler::inject_fully_negotiated_inbound` and
  `ProtocolsHandler::inject_listen_upgrade_error`.

- `SubstreamProtocol` now has a second type parameter corresponding to
  inbound or outbound information, a value of which is part of `SubstreamProtocol`
  now. Consequently `ProtocolsHandlerEvent::OutboundSubstreamRequest` no longer
  has a separate `info` field.

## 0.21.0 [2020-08-18]

- Add missing delegation calls in some `ProtocolsHandler` wrappers.
See [PR 1710](https://github.com/libp2p/rust-libp2p/pull/1710).

- Add as_ref and as_mut functions to Toggle
[PR 1684](https://github.com/libp2p/rust-libp2p/pull/1684).

- The `cause` of `SwarmEvent::ConnectionClosed` is now an `Option`,
and `None` indicates an active connection close not caused by an
error.

- `DialError::Banned` has been added and is returned from `Swarm::dial`
if the peer is banned, thereby also invoking the `NetworkBehaviour::inject_dial_failure`
callback.

- Update the `libp2p-core` dependency to `0.21`, fixing [1584](https://github.com/libp2p/rust-libp2p/issues/1584).

- Fix connections being kept alive by `OneShotHandler` when not handling any
  requests [PR 1698](https://github.com/libp2p/rust-libp2p/pull/1698).

## 0.20.1 [2020-07-08]

- Documentation updates.

- Ignore addresses returned by `NetworkBehaviour::addresses_of_peer`
that the `Swarm` considers to be listening addresses of the local node. This
avoids futile dialing attempts of a node to itself, which can otherwise
even happen in genuine situations, e.g. after the local node changed
its network identity and a behaviour makes a dialing attempt to a
former identity using the same addresses.

## 0.20.0 [2020-07-01]

- Updated the `libp2p-core` dependency.

- Add `ProtocolsHandler::inject_listen_upgrade_error`, the inbound
analogue of `ProtocolsHandler::inject_dial_upgrade_error`, with an
empty default implementation. No implementation is required to
retain existing behaviour.

- Add `ProtocolsHandler::inject_address_change` and
`NetworkBehaviour::inject_address_change` to notify of a change in
the address of an existing connection.

## 0.19.1 [2020-06-18]

- Bugfix: Fix MultiHandler panicking when empty
  ([PR 1598](https://github.com/libp2p/rust-libp2p/pull/1598)).<|MERGE_RESOLUTION|>--- conflicted
+++ resolved
@@ -1,17 +1,14 @@
 ## 0.43.0 - unreleased
 
-<<<<<<< HEAD
+- Raise MSRV to 1.65.
+  See [PR 3715].
+
 - Introduce `StreamProtocol` type.
   This type enforces invariants on protocol names, such as leading forward slashes and correct UTF8 encoding.
   See [PR 3746].
 
 [PR 3746]: https://github.com/libp2p/rust-libp2p/pull/3746
-=======
-- Raise MSRV to 1.65.
-  See [PR 3715].
-
 [PR 3715]: https://github.com/libp2p/rust-libp2p/pull/3715
->>>>>>> 02d87155
 
 ## 0.42.2
 
