--- conflicted
+++ resolved
@@ -8,9 +8,6 @@
 
 - Add `estblished_in` to `SwarmEvent::ConnectionEstablished`. See [PR 3134].
 
-<<<<<<< HEAD
-- `SwarmBuilder::connection_event_buffer_size` now represents the size of a buffer _per connection_. See [PR 3188].
-=======
 - Remove deprecated `inject_*` methods from `NetworkBehaviour` and `ConnectionHandler`.
   see [PR 3264].
 
@@ -18,17 +15,19 @@
 
 - Remove type parameter from `PendingOutboundConnectionError` and `PendingInboundConnectionError`.
   These two types are always used with `std::io::Error`. See [PR 3272].
->>>>>>> e3c70233
+
+- Replace `SwarmBuilder::connection_event_buffer_size` with `SwarmBuilder::per_connection_event_buffer_size` . 
+  The configured value now applies _per_ connection.
+  The default values remains 7.
+  If you have previously set `connection_event_buffer_size` you should re-evaluate what a good size for a _per connection_ buffer is.
+  See [PR 3188].
 
 [PR 3170]: https://github.com/libp2p/rust-libp2p/pull/3170
 [PR 3134]: https://github.com/libp2p/rust-libp2p/pull/3134
 [PR 3153]: https://github.com/libp2p/rust-libp2p/pull/3153
-<<<<<<< HEAD
-[PR 3188]: https://github.com/libp2p/rust-libp2p/pull/3188
-=======
 [PR 3264]: https://github.com/libp2p/rust-libp2p/pull/3264
 [PR 3272]: https://github.com/libp2p/rust-libp2p/pull/3272
->>>>>>> e3c70233
+[PR 3188]: https://github.com/libp2p/rust-libp2p/pull/3188
 
 # 0.41.1
 
