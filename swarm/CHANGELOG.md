# 0.41.0 [unreleased]

- Update to `libp2p-core` `v0.38.0`.

- Add new `on_swarm_event` method to `NetworkBehaviour` that accepts a `FromSwarm` enum and update
  `inject_*` methods to call `on_swarm_event` with the respective `FromSwarm` variant and deprecate
  `inject_*`.
  To migrate, users should replace the `NetworkBehaviour::inject_*` calls with a single
  implementation of `NetworkBehaviour::on_swarm_event` treating each `FromSwarm` variant in
  the same way its corresponding `inject_*` call was treated.
  See [PR 3011].

- Add new `on_connection_handler_event` method with the same signature as `inject_event`, make the
  default implementation of `inject_event` call `on_connection_handler_event` and deprecate it.
  To migrate, users should replace the `NetworkBehaviour::inject_event` call
  with `NetworkBehaviour::on_connection_handler_event`.
  See [PR 3011].

<<<<<<< HEAD
[PR 3011]: https://github.com/libp2p/rust-libp2p/pull/3011
=======
- Export `NetworkBehaviour` derive as `libp2p_swarm::NetworkBehaviour`.
  This follows the convention of other popular libraries. `serde` for example exports the `Serialize` trait and macro as
  `serde::Serialize`. See [PR 3055].
- Feature-gate `NetworkBehaviour` macro behind `macros` feature flag. See [PR 3055].

[PR 3011]: https://github.com/libp2p/rust-libp2p/pull/3011
[PR 3055]: https://github.com/libp2p/rust-libp2p/pull/3055
>>>>>>> 73e0dcfc

# 0.40.1

- Bump rand to 0.8 and quickcheck to 1. See [PR 2857].

- Update to `libp2p-core` `v0.37.0`.

- Introduce `libp2p_swarm::keep_alive::ConnectionHandler` in favor of removing `keep_alive` from
  `libp2p_swarm::dummy::ConnectionHandler`. `dummy::ConnectionHandler` now literally does not do anything. In the same
  spirit, introduce `libp2p_swarm::keep_alive::Behaviour` and `libp2p_swarm::dummy::Behaviour`. See [PR 2859].

[PR 2857]: https://github.com/libp2p/rust-libp2p/pull/2857
[PR 2859]: https://github.com/libp2p/rust-libp2p/pull/2859/

- Pass actual `PeerId` of dial to `NetworkBehaviour::inject_dial_failure` on `DialError::ConnectionLimit`. See [PR 2928].

[PR 2928]: https://github.com/libp2p/rust-libp2p/pull/2928


# 0.39.0

- Remove deprecated `NetworkBehaviourEventProcess`. See [libp2p-swarm v0.38.0 changelog entry] for
  migration path.

- Update to `libp2p-core` `v0.36.0`.

- Enforce backpressure on incoming streams via `StreamMuxer` interface. In case we hit the configured limit of maximum
  number of inbound streams, we will stop polling the `StreamMuxer` for new inbound streams. Depending on the muxer
  implementation in use, this may lead to instant dropping of inbound streams. See [PR 2861].

[libp2p-swarm v0.38.0 changelog entry]: https://github.com/libp2p/rust-libp2p/blob/master/swarm/CHANGELOG.md#0380
[PR 2861]: https://github.com/libp2p/rust-libp2p/pull/2861/

# 0.38.0

- Deprecate `NetworkBehaviourEventProcess`. When deriving `NetworkBehaviour` on a custom `struct` users
  should either bring their own `OutEvent` via `#[behaviour(out_event = "MyBehaviourEvent")]` or,
  when not specified, have the derive macro generate one for the user.

  See [`NetworkBehaviour`
  documentation](https://docs.rs/libp2p/latest/libp2p/swarm/trait.NetworkBehaviour.html) and [PR
  2784] for details.

  Previously

  ``` rust
  #[derive(NetworkBehaviour)]
  #[behaviour(event_process = true)]
  struct MyBehaviour {
      gossipsub: Gossipsub,
      mdns: Mdns,
  }

  impl NetworkBehaviourEventProcess<Gossipsub> for MyBehaviour {
      fn inject_event(&mut self, message: GossipsubEvent) {
        todo!("Handle event")
      }
  }

  impl NetworkBehaviourEventProcess<MdnsEvent> for MyBehaviour {
      fn inject_event(&mut self, message: MdnsEvent) {
        todo!("Handle event")
      }
  }
  ```

  Now

  ``` rust
  #[derive(NetworkBehaviour)]
  #[behaviour(out_event = "MyBehaviourEvent")]
  struct MyBehaviour {
      gossipsub: Gossipsub,
      mdns: Mdns,
  }

  enum MyBehaviourEvent {
      Gossipsub(GossipsubEvent),
      Mdns(MdnsEvent),
  }

  impl From<GossipsubEvent> for MyBehaviourEvent {
      fn from(event: GossipsubEvent) -> Self {
          MyBehaviourEvent::Gossipsub(event)
      }
  }

  impl From<MdnsEvent> for MyBehaviourEvent {
      fn from(event: MdnsEvent) -> Self {
          MyBehaviourEvent::Mdns(event)
      }
  }

  match swarm.next().await.unwrap() {
    SwarmEvent::Behaviour(MyBehaviourEvent::Gossipsub(event)) => {
      todo!("Handle event")
    }
    SwarmEvent::Behaviour(MyBehaviourEvent::Mdns(event)) => {
      todo!("Handle event")
    }
  }
  ```

- When deriving `NetworkBehaviour` on a custom `struct` where the user does not specify their own
  `OutEvent` via `#[behaviour(out_event = "MyBehaviourEvent")]` and where the user does not enable
  `#[behaviour(event_process = true)]`, then the derive macro generates an `OutEvent` definition for
  the user.

  See [`NetworkBehaviour`
  documentation](https://docs.rs/libp2p/latest/libp2p/swarm/trait.NetworkBehaviour.html) and [PR
  2792] for details.

- Update dial address concurrency factor to `8`, thus dialing up to 8 addresses concurrently for a single connection attempt. See `Swarm::dial_concurrency_factor` and [PR 2741].

- Update to `libp2p-core` `v0.35.0`.

[PR 2741]: https://github.com/libp2p/rust-libp2p/pull/2741/
[PR 2784]: https://github.com/libp2p/rust-libp2p/pull/2784
[PR 2792]: https://github.com/libp2p/rust-libp2p/pull/2792

# 0.37.0

- Update to `libp2p-core` `v0.34.0`.

- Extend log message when exceeding inbound negotiating streams with peer ID and limit. See [PR 2716].

- Remove `connection::ListenersStream` and poll the `Transport` directly. See [PR 2652].

[PR 2716]: https://github.com/libp2p/rust-libp2p/pull/2716/
[PR 2652]: https://github.com/libp2p/rust-libp2p/pull/2652

# 0.36.1

- Limit negotiating inbound substreams per connection. See [PR 2697].

[PR 2697]: https://github.com/libp2p/rust-libp2p/pull/2697

# 0.36.0

- Don't require `Transport` to be `Clone`. See [PR 2529].

- Update to `libp2p-core` `v0.33.0`.

- Make `behaviour::either` module private. See [PR 2610]

- Rename `IncomingInfo::to_connected_point` to `IncomingInfo::create_connected_point`. See [PR 2620].

- Rename `TProtoHandler` to `TConnectionHandler`, `ToggleProtoHandler` to `ToggleConnectionHandler`, `ToggleIntoProtoHandler` to `ToggleIntoConnectionHandler`. See [PR 2640].

[PR 2529]: https://github.com/libp2p/rust-libp2p/pull/2529
[PR 2610]: https://github.com/libp2p/rust-libp2p/pull/2610
[PR 2620]: https://github.com/libp2p/rust-libp2p/pull/2620
[PR 2640]: https://github.com/libp2p/rust-libp2p/pull/2640

# 0.35.0

- Add impl `IntoIterator` for `MultiHandler`. See [PR 2572].
- Remove `Send` bound from `NetworkBehaviour`. See [PR 2535].

[PR 2572]: https://github.com/libp2p/rust-libp2p/pull/2572/
[PR 2535]: https://github.com/libp2p/rust-libp2p/pull/2535/

# 0.34.0 [2022-02-22]

- Rename `ProtocolsHandler` to `ConnectionHandler`. Upgrade should be as simple as renaming all
  occurences of `ProtocolsHandler` to `ConnectionHandler` with your favorite text manipulation tool
  across your codebase. See [PR 2527].

- Fold `libp2p-core`'s `Network` into `Swarm`. See [PR 2492].

- Update to `libp2p-core` `v0.32.0`.

- Disconnect pending connections with `Swarm::disconnect`. See [PR 2517].

- Report aborted connections via `SwarmEvent::OutgoingConnectionError`. See [PR 2517].

[PR 2492]: https://github.com/libp2p/rust-libp2p/pull/2492
[PR 2517]: https://github.com/libp2p/rust-libp2p/pull/2517
[PR 2527]: https://github.com/libp2p/rust-libp2p/pull/2527

# 0.33.0 [2022-01-27]

- Patch reporting on banned peers and their non-banned and banned connections (see [PR 2350]).

- Update dependencies.

- Migrate to Rust edition 2021 (see [PR 2339]).

- Update `Connection::address` on `inject_address_change` (see [PR 2362]).

- Move `swarm::Toggle` to `swarm::behaviour::Toggle` (see [PR 2375]).

- Add `Swarm::connected_peers` (see [PR 2378]).

- Implement `swarm::NetworkBehaviour` on `either::Either` (see [PR 2370]).

- Allow overriding _dial concurrency factor_ per dial via
  `DialOpts::override_dial_concurrency_factor`. See [PR 2404].

- Report negotiated and expected `PeerId` as well as remote address in
  `DialError::WrongPeerId` (see [PR 2428]).

- Allow overriding role when dialing through `override_role` option on
  `DialOpts`. This option is needed for NAT and firewall hole punching. See [PR
  2363].

- Merge NetworkBehaviour's inject_\* paired methods (see PR 2445).

[PR 2339]: https://github.com/libp2p/rust-libp2p/pull/2339
[PR 2350]: https://github.com/libp2p/rust-libp2p/pull/2350
[PR 2362]: https://github.com/libp2p/rust-libp2p/pull/2362
[PR 2370]: https://github.com/libp2p/rust-libp2p/pull/2370
[PR 2375]: https://github.com/libp2p/rust-libp2p/pull/2375
[PR 2378]: https://github.com/libp2p/rust-libp2p/pull/2378
[PR 2404]: https://github.com/libp2p/rust-libp2p/pull/2404
[PR 2428]: https://github.com/libp2p/rust-libp2p/pull/2428
[PR 2363]: https://github.com/libp2p/rust-libp2p/pull/2363
[PR 2445]: https://github.com/libp2p/rust-libp2p/pull/2445

# 0.32.0 [2021-11-16]

- Use `instant` and `futures-timer` instead of `wasm-timer` (see [PR 2245]).

- Enable advanced dialing requests both on `Swarm::dial` and via
  `NetworkBehaviourAction::Dial`. Users can now trigger a dial with a specific
  set of addresses, optionally extended via
  `NetworkBehaviour::addresses_of_peer`.

   Changes required to maintain status quo:

  - Previously `swarm.dial(peer_id)`
     now `swarm.dial(DialOpts::peer_id(peer_id).build())`
     or `swarm.dial(peer_id)` given that `DialOpts` implements `From<PeerId>`.

  - Previously `swarm.dial_addr(addr)`
     now `swarm.dial(DialOpts::unknown_peer_id().address(addr).build())`
     or `swarm.dial(addr)` given that `DialOpts` implements `From<Multiaddr>`.

  - Previously `NetworkBehaviourAction::DialPeer { peer_id, condition, handler }`
     now

     ```rust
     NetworkBehaviourAction::Dial {
       opts: DialOpts::peer_id(peer_id)
         .condition(condition)
         .build(),
       handler,
     }
     ```

  - Previously `NetworkBehaviourAction::DialAddress { address, handler }`
     now

     ```rust
     NetworkBehaviourAction::Dial {
       opts: DialOpts::unknown_peer_id()
         .address(address)
         .build(),
       handler,
     }
     ```

   See [PR 2317].

[PR 2245]: https://github.com/libp2p/rust-libp2p/pull/2245
[PR 2317]: https://github.com/libp2p/rust-libp2p/pull/2317

# 0.31.0 [2021-11-01]

- Make default features of `libp2p-core` optional.
  [PR 2181](https://github.com/libp2p/rust-libp2p/pull/2181)

- Update dependencies.

- Provide default implementations for all functions of `NetworkBehaviour`,
  except for `new_handler`, `inject_event` and `poll`.
  This should make it easier to create new implementations. See [PR 2150].

- Remove `Swarm` type alias and rename `ExpandedSwarm` to `Swarm`. Reduce direct
  trait parameters on `Swarm` (previously `ExpandedSwarm`), deriving parameters
  through associated types on `TBehaviour`. See [PR 2182].

- Require `ProtocolsHandler::{InEvent,OutEvent,Error}` to implement `Debug` (see
  [PR 2183]).

- Implement `ProtocolsHandler` on `either::Either`representing either of two
  `ProtocolsHandler` implementations (see [PR 2192]).

- Require implementation to provide handler in
  `NetworkBehaviourAction::DialPeer` and `NetworkBehaviourAction::DialAddress`.
  Note that the handler is returned to the `NetworkBehaviour` on connection
  failure and connection closing. Thus it can be used to carry state, which
  otherwise would have to be tracked in the `NetworkBehaviour` itself. E.g. a
  message destined to an unconnected peer can be included in the handler, and
  thus directly send on connection success or extracted by the
  `NetworkBehaviour` on connection failure (see [PR 2191]).

- Include handler in `NetworkBehaviour::inject_dial_failure`,
  `NetworkBehaviour::inject_connection_closed`,
  `NetworkBehaviour::inject_listen_failure` (see [PR 2191]).

- Include error in `NetworkBehaviour::inject_dial_failure` and call
  `NetworkBehaviour::inject_dial_failure` on `DialPeerCondition` evaluating to
  false. To emulate the previous behaviour, return early within
  `inject_dial_failure` on `DialError::DialPeerConditionFalse`. See [PR 2191].

- Make `NetworkBehaviourAction` generic over `NetworkBehaviour::OutEvent` and
  `NetworkBehaviour::ProtocolsHandler`. In most cases, change your generic type
  parameters to `NetworkBehaviourAction<Self::OutEvent,
  Self::ProtocolsHandler>`. See [PR 2191].

- Return `bool` instead of `Result<(), ()>` for `Swarm::remove_listener`(see
  [PR 2261]).

- Concurrently dial address candidates within a single dial attempt (see [PR 2248]) configured via
  `Swarm::dial_concurrency_factor`.

  - On success of a single address, report errors of the thus far failed dials via
    `SwarmEvent::ConnectionEstablished::outgoing`.

  - On failure of all addresses, report errors via the new `SwarmEvent::OutgoingConnectionError`.

  - Remove `SwarmEvent::UnreachableAddr` and `SwarmEvent::UnknownPeerUnreachableAddr` event.

  - In `NetworkBehaviour::inject_connection_established` provide errors of all thus far failed addresses.

  - On unknown peer dial failures, call `NetworkBehaviour::inject_dial_failure` with a peer ID of `None`.

  - Remove `NetworkBehaviour::inject_addr_reach_failure`. Information is now provided via
    `NetworkBehaviour::inject_connection_established` and `NetworkBehaviour::inject_dial_failure`.

[PR 2150]: https://github.com/libp2p/rust-libp2p/pull/2150
[PR 2182]: https://github.com/libp2p/rust-libp2p/pull/2182
[PR 2183]: https://github.com/libp2p/rust-libp2p/pull/2183
[PR 2192]: https://github.com/libp2p/rust-libp2p/pull/2192
[PR 2191]: https://github.com/libp2p/rust-libp2p/pull/2191
[PR 2248]: https://github.com/libp2p/rust-libp2p/pull/2248
[PR 2261]: https://github.com/libp2p/rust-libp2p/pull/2261

# 0.30.0 [2021-07-12]

- Update dependencies.

- Drive `ExpandedSwarm` via `Stream` trait only.

  - Change `Stream` implementation of `ExpandedSwarm` to return all
    `SwarmEvents` instead of only the `NetworkBehaviour`'s events.

  - Remove `ExpandedSwarm::next_event`. Users can use `<ExpandedSwarm as
    StreamExt>::next` instead.

  - Remove `ExpandedSwarm::next`. Users can use `<ExpandedSwarm as
    StreamExt>::filter_map` instead.

  See [PR 2100] for details.

- Add `ExpandedSwarm::disconnect_peer_id` and
  `NetworkBehaviourAction::CloseConnection` to close connections to a specific
  peer via an `ExpandedSwarm` or `NetworkBehaviour`. See [PR 2110] for details.

- Expose the `ListenerId` in `SwarmEvent`s that are associated with a listener.

  See [PR 2123] for details.

[PR 2100]: https://github.com/libp2p/rust-libp2p/pull/2100
[PR 2110]: https://github.com/libp2p/rust-libp2p/pull/2110/
[PR 2123]: https://github.com/libp2p/rust-libp2p/pull/2123

# 0.29.0 [2021-04-13]

- Remove `Deref` and `DerefMut` implementations previously dereferencing to the
  `NetworkBehaviour` on `Swarm`. Instead one can access the `NetworkBehaviour`
  via `Swarm::behaviour` and `Swarm::behaviour_mut`. Methods on `Swarm` can now
  be accessed directly, e.g. via `my_swarm.local_peer_id()`. You may use the
  command below to transform fully qualified method calls on `Swarm` to simple
  method calls [PR 1995](https://github.com/libp2p/rust-libp2p/pull/1995).

  ``` bash
  # Go from e.g. `Swarm::local_peer_id(&my_swarm)` to `my_swarm.local_peer_id()`.
  grep -RiIl --include \*.rs --exclude-dir target . --exclude-dir .git | xargs sed -i "s/\(libp2p::\)*Swarm::\([a-z_]*\)(&mut \([a-z_0-9]*\), /\3.\2(/g"
  ```

- Extend `NetworkBehaviour` callbacks, more concretely introducing new `fn
  inject_new_listener` and `fn inject_expired_external_addr` and have `fn
  inject_{new,expired}_listen_addr` provide a `ListenerId` [PR
  2011](https://github.com/libp2p/rust-libp2p/pull/2011).

# 0.28.0 [2021-03-17]

- New error variant `DialError::InvalidAddress`

- `Swarm::dial_addr()` now returns a `DialError` on error.

- Remove the option for a substream-specific multistream select protocol override.
  The override at this granularity is no longer deemed useful, in particular because
  it can usually not be configured for existing protocols like `libp2p-kad` and others.
  There is a `Swarm`-scoped configuration for this version available since
  [1858](https://github.com/libp2p/rust-libp2p/pull/1858).

# 0.27.2 [2021-02-04]

- Have `ToggleProtoHandler` ignore listen upgrade errors when disabled.
  [PR 1945](https://github.com/libp2p/rust-libp2p/pull/1945/files).

# 0.27.1 [2021-01-27]

- Make `OneShotHandler`s `max_dial_negotiate` limit configurable.
  [PR 1936](https://github.com/libp2p/rust-libp2p/pull/1936).

- Fix handling of DialPeerCondition::Always.
  [PR 1937](https://github.com/libp2p/rust-libp2p/pull/1937).

# 0.27.0 [2021-01-12]

- Update dependencies.

# 0.26.0 [2020-12-17]

- Update `libp2p-core`.

- Remove `NotifyHandler::All` thus removing the requirement for events send from
  a `NetworkBehaviour` to a `ProtocolsHandler` to be `Clone`.
  [PR 1880](https://github.com/libp2p/rust-libp2p/pull/1880).

# 0.25.1 [2020-11-26]

- Add `ExpandedSwarm::is_connected`.
  [PR 1862](https://github.com/libp2p/rust-libp2p/pull/1862).

# 0.25.0 [2020-11-25]

- Permit a configuration override for the substream upgrade protocol
  to use for all (outbound) substreams.
  [PR 1858](https://github.com/libp2p/rust-libp2p/pull/1858).

- Changed parameters for connection limits from `usize` to `u32`.
  Connection limits are now configured via `SwarmBuilder::connection_limits()`.

- Update `libp2p-core`.

- Expose configurable scores for external addresses, as well as
  the ability to remove them and to add addresses that are
  retained "forever" (or until explicitly removed).
  [PR 1842](https://github.com/libp2p/rust-libp2p/pull/1842).

# 0.24.0 [2020-11-09]

- Update dependencies.

# 0.23.0 [2020-10-16]

- Require a `Boxed` transport to be given to the `Swarm`
  or `SwarmBuilder` to avoid unnecessary double-boxing of
  transports and simplify API bounds.
  [PR 1794](https://github.com/libp2p/rust-libp2p/pull/1794)

- Respect inbound timeouts and upgrade versions in the `MultiHandler`.
  [PR 1786](https://github.com/libp2p/rust-libp2p/pull/1786).

- Instead of iterating each inbound and outbound substream upgrade looking for
  one to make progress, use a `FuturesUnordered` for both pending inbound and
  pending outbound upgrades. As a result only those upgrades are polled that are
  ready to progress.

  Implementors of `InboundUpgrade` and `OutboundUpgrade` need to ensure to wake
  up the underlying task once they are ready to make progress as they won't be
  polled otherwise.

  [PR 1775](https://github.com/libp2p/rust-libp2p/pull/1775)

# 0.22.0 [2020-09-09]

- Bump `libp2p-core` dependency.

- Adds `ProtocolsHandler::InboundOpenInfo` type which mirrors the existing
  `OutboundOpenInfo` type. A value of this type is passed as an extra argument
  to `ProtocolsHandler::inject_fully_negotiated_inbound` and
  `ProtocolsHandler::inject_listen_upgrade_error`.

- `SubstreamProtocol` now has a second type parameter corresponding to
  inbound or outbound information, a value of which is part of `SubstreamProtocol`
  now. Consequently `ProtocolsHandlerEvent::OutboundSubstreamRequest` no longer
  has a separate `info` field.

# 0.21.0 [2020-08-18]

- Add missing delegation calls in some `ProtocolsHandler` wrappers.
See [PR 1710](https://github.com/libp2p/rust-libp2p/pull/1710).

- Add as_ref and as_mut functions to Toggle
[PR 1684](https://github.com/libp2p/rust-libp2p/pull/1684).

- The `cause` of `SwarmEvent::ConnectionClosed` is now an `Option`,
and `None` indicates an active connection close not caused by an
error.

- `DialError::Banned` has been added and is returned from `Swarm::dial`
if the peer is banned, thereby also invoking the `NetworkBehaviour::inject_dial_failure`
callback.

- Update the `libp2p-core` dependency to `0.21`, fixing [1584](https://github.com/libp2p/rust-libp2p/issues/1584).

- Fix connections being kept alive by `OneShotHandler` when not handling any
  requests [PR 1698](https://github.com/libp2p/rust-libp2p/pull/1698).

# 0.20.1 [2020-07-08]

- Documentation updates.

- Ignore addresses returned by `NetworkBehaviour::addresses_of_peer`
that the `Swarm` considers to be listening addresses of the local node. This
avoids futile dialing attempts of a node to itself, which can otherwise
even happen in genuine situations, e.g. after the local node changed
its network identity and a behaviour makes a dialing attempt to a
former identity using the same addresses.

# 0.20.0 [2020-07-01]

- Updated the `libp2p-core` dependency.

- Add `ProtocolsHandler::inject_listen_upgrade_error`, the inbound
analogue of `ProtocolsHandler::inject_dial_upgrade_error`, with an
empty default implementation. No implementation is required to
retain existing behaviour.

- Add `ProtocolsHandler::inject_address_change` and
`NetworkBehaviour::inject_address_change` to notify of a change in
the address of an existing connection.

# 0.19.1 [2020-06-18]

- Bugfix: Fix MultiHandler panicking when empty
  ([PR 1598](https://github.com/libp2p/rust-libp2p/pull/1598)).<|MERGE_RESOLUTION|>--- conflicted
+++ resolved
@@ -16,9 +16,6 @@
   with `NetworkBehaviour::on_connection_handler_event`.
   See [PR 3011].
 
-<<<<<<< HEAD
-[PR 3011]: https://github.com/libp2p/rust-libp2p/pull/3011
-=======
 - Export `NetworkBehaviour` derive as `libp2p_swarm::NetworkBehaviour`.
   This follows the convention of other popular libraries. `serde` for example exports the `Serialize` trait and macro as
   `serde::Serialize`. See [PR 3055].
@@ -26,7 +23,6 @@
 
 [PR 3011]: https://github.com/libp2p/rust-libp2p/pull/3011
 [PR 3055]: https://github.com/libp2p/rust-libp2p/pull/3055
->>>>>>> 73e0dcfc
 
 # 0.40.1
 
