--- conflicted
+++ resolved
@@ -1,15 +1,12 @@
-<<<<<<< HEAD
-=======
 ## 0.45.2
+
+- Adding `experimental-macros` feature to enable new `NetworkBehaviour` macro implementation, please refer to `libp2p-swarm-derive` crates changelog for more details.
+  See [PR 5486](https://github.com/libp2p/rust-libp2p/pull/5486)
 
 - Don't report `NewExternalAddrCandidate` for confirmed external addresses.
   See [PR 5582](https://github.com/libp2p/rust-libp2p/pull/5582).
->>>>>>> 8ceadaac
 
 ## 0.45.1
-
-- Adding `experimental-macros` feature to enable new `NetworkBehaviour` macro implementation, please refer to `libp2p-swarm-derive` crates changelog for more details.
-  See [PR 5486](https://github.com/libp2p/rust-libp2p/pull/5486)
 
 - Update `libp2p-swarm-derive` to version `0.35.0`, see [PR 5545]
 
