--- conflicted
+++ resolved
@@ -42,7 +42,9 @@
   parameters to `NetworkBehaviourAction<Self::OutEvent,
   Self::ProtocolsHandler>`. See [PR 2191].
 
-<<<<<<< HEAD
+- Return `bool` instead of `Result<(), ()>` for `Swarm::remove_listener`(see
+  [PR 2261]).
+
 - Concurrently dial up to 5 address candidates within a single dial attempt (see [PR 2248]).
 
   - On success of a single address, report errors of the thus far failed dials via
@@ -58,21 +60,14 @@
 
   - Remove `NetworkBehaviour::inject_addr_reach_failure`. Information is now provided via
     `NetworkBehaviour::inject_connection_established` and `NetworkBehaviour::inject_dial_failure`.
-=======
-- Return `bool` instead of `Result<(), ()>` for `Swarm::remove_listener`(see
-  [PR 2261]).
->>>>>>> 7718d1de
 
 [PR 2150]: https://github.com/libp2p/rust-libp2p/pull/2150
 [PR 2182]: https://github.com/libp2p/rust-libp2p/pull/2182
 [PR 2183]: https://github.com/libp2p/rust-libp2p/pull/2183
 [PR 2192]: https://github.com/libp2p/rust-libp2p/pull/2192
 [PR 2191]: https://github.com/libp2p/rust-libp2p/pull/2191
-<<<<<<< HEAD
 [PR 2248]: https://github.com/libp2p/rust-libp2p/pull/2248
-=======
 [PR 2261]: https://github.com/libp2p/rust-libp2p/pull/2261
->>>>>>> 7718d1de
 
 # 0.30.0 [2021-07-12]
 
