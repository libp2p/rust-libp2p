--- conflicted
+++ resolved
@@ -17,13 +17,12 @@
 - Allow overriding _dial concurrency factor_ per dial via
   `DialOpts::override_dial_concurrency_factor`. See [PR 2404].
 
-<<<<<<< HEAD
-- Report negotiated and expected PeerId as well as remote address in DialError::WrongPeerId (see [PR 2428])
-=======
+- Report negotiated and expected `PeerId` as well as remote address in
+  `DialError::WrongPeerId` (see [PR 2428]).
+
 - Allow overriding role when dialing through `override_role` option on
   `DialOpts`. This option is needed for NAT and firewall hole punching. See [PR
   2363].
->>>>>>> 30fc8820
 
 [PR 2339]: https://github.com/libp2p/rust-libp2p/pull/2339
 [PR 2350]: https://github.com/libp2p/rust-libp2p/pull/2350
@@ -32,11 +31,8 @@
 [PR 2375]: https://github.com/libp2p/rust-libp2p/pull/2375
 [PR 2378]: https://github.com/libp2p/rust-libp2p/pull/2378
 [PR 2404]: https://github.com/libp2p/rust-libp2p/pull/2404
-<<<<<<< HEAD
 [PR 2428]: https://github.com/libp2p/rust-libp2p/pull/2428
-=======
 [PR 2363]: https://github.com/libp2p/rust-libp2p/pull/2363
->>>>>>> 30fc8820
 
 # 0.32.0 [2021-11-16]
 
