## 0.44.0 - unreleased

<<<<<<< HEAD
- Remove `handler` field from `ConnectionClosed`.
  If you need to transfer state from a `ConnectionHandler` to its `NetworkBehaviour` when a connection closes, use `ConnectionHandler::poll_close`.
  See [PR 4076](https://github.com/libp2p/rust-libp2p/pull/4076).
=======
- Add `PeerCondition::DisconnectedAndNotDialing` variant, combining pre-existing conditions.
  This is the new default.
  A new dialing attempt is iniated _only if_ the peer is both considered disconnected and there is currently no ongoing dialing attempt.
  See [PR 4225](https://github.com/libp2p/rust-libp2p/pull/4225).
>>>>>>> 51262c74
- Remove deprecated `keep_alive_timeout` in `OneShotHandlerConfig`.
  See [PR 4677](https://github.com/libp2p/rust-libp2p/pull/4677).

## 0.43.6

- Deprecate `libp2p::swarm::SwarmBuilder`.
  Most users should use `libp2p::SwarmBuilder`.
  In some special cases, users may need to use `Swarm::new` and `Config` instead of the new `libp2p::SwarmBuilder`.
  See [PR 4120].
- Make the `Debug` implementation of `StreamProtocol` more concise.
  See [PR 4631](https://github.com/libp2p/rust-libp2p/pull/4631).
- Fix overflow in `KeepAlive` computation that could occur panic at `Delay::new` if `SwarmBuilder::idle_connection_timeout` is configured too large.
  See [PR 4644](https://github.com/libp2p/rust-libp2p/pull/4644).
- Deprecate `KeepAlive::Until`.
  Individual protocols should not keep connections alive for longer than necessary.
  Users should use `swarm::Config::idle_connection_timeout` instead.
  See [PR 4656](https://github.com/libp2p/rust-libp2p/pull/4656).
- Deprecate `keep_alive_timeout` in `OneShotHandlerConfig`.
  See [PR 4680](https://github.com/libp2p/rust-libp2p/pull/4680).

[PR 4120]: https://github.com/libp2p/rust-libp2p/pull/4120

## 0.43.5

- Fix overflow in `KeepAlive` computation that could occur if `SwarmBuilder::idle_connection_timeout` is configured with `u64::MAX`.
  See [PR 4559](https://github.com/libp2p/rust-libp2p/pull/4559).

## 0.43.4

- Implement `Debug` for event structs.
  See [PR 4426].

- Improve error message when `DialPeerCondition` prevents a dial.
  See [PR 4409].

- Introduce `SwarmBuilder::idle_conncetion_timeout` and deprecate `keep_alive::Behaviour` as a result.
  See [PR 4161].

[PR 4426]: https://github.com/libp2p/rust-libp2p/pull/4426
[PR 4409]: https://github.com/libp2p/rust-libp2p/pull/4409
[PR 4161]: https://github.com/libp2p/rust-libp2p/pull/4161

## 0.43.3

- Implement `Display` for `ConnectionId`.
  See [PR 4278].

[PR 4278]: https://github.com/libp2p/rust-libp2p/pull/4278

## 0.43.2
- Display the cause of a `ListenError::Denied`.
  See [PR 4232]

[PR 4232]: https://github.com/libp2p/rust-libp2p/pull/4158

## 0.43.1

- Do not announce external address candidate before address translation, unless translation does not apply.
  This will prevent ephemeral TCP addresses being announced as external address candidates.
  See [PR 4158].

[PR 4158]: https://github.com/libp2p/rust-libp2p/pull/4158

## 0.43.0

- Allow `NetworkBehaviours` to create and remove listeners.
  See [PR 3292].

- Raise MSRV to 1.65.
  See [PR 3715].

- Introduce `StreamProtocol` type.
  This type enforces invariants on protocol names, such as leading forward slashes and correct UTF8 encoding.
  See [PR 3746].

- Return a bool from `ExternalAddresses::on_swarm_event` and `ListenAddresses::on_swarm_event` indicating whether any state was changed.
  See [PR 3865].

- Remove deprecated banning API from `Swarm`.
  Users should migrate to `libp2p::allow_block_list`.
  See [PR 3886].

- Remove `ConnectionHandlerUpgrErr::Timer` variant.
  This variant was never constructed and thus dead code.
  See [PR 3605].

- Remove deprecated `IntoConnectionHandler` and all its implementations.
  This also removes the `NetworkBehaviour::new_handler` and `NetworkBehaviour::addresses_of_peer` methods.
  See changelog for `0.42` on how to migrate.
  See [PR 3884].

- Remove `ConnectionHandlerUpgrErr::Timer` variant.
  This variant was never constructed and thus dead code.
  See [PR 3605].

- Flatten `ConnectionHandlerUpgrErr` and rename to `StreamUpgradeError`.
  See [PR 3882].

- Remove deprecated `ConnectionLimits`.
  Users should migrate to `libp2p::connection_limits::Behaviour`.
  See [PR 3885].

- Allow `ConnectionHandler`s to report and learn about the supported protocols on a connection.
  The newly introduced API elements are:
  - `ConnectionHandlerEvent::ReportRemoteProtocols`
  - `ConnectionEvent::LocalProtocolsChange`
  - `ConnectionEvent::RemoteProtocolsChange`

  See [PR 3651].

- Deprecate the `NegotiatedSubstream` type and replace it with `Stream`.
  See [PR 3912].

- Rename `NetworkBehaviour::OutEvent` to `NetworkBehaviour::ToSwarm`, `ConnectionHandler::InEvent` to `ConnectionHandler::FromBehaviour`, `ConnectionHandler::OutEvent` to `ConnectionHandler::ToBehaviour`. See [PR 3848].

- Remove deprecated `NetworkBehaviourAction` type.
  See [PR 3919].

- Expose `ConnectionId` on `SwarmEvent::{ConnectionEstablished,ConnectionClosed,IncomingConnection,IncomingConnectionError,OutgoingConnectionError,Dialing}`.
  Also emit `SwarmEvent::Dialing` for dials with unknown `PeerId`.
  See [PR 3927].

- Rename `ConnectionHandlerEvent::Custom` to `ConnectionHandlerEvent::NotifyBehaviour`. See [PR 3955].

- Remove `DialError::InvalidPeerId` variant. With the move to `multiaddr` `v0.18.0` peer IDs in `/p2p` are type safe and thus usage of the contained peer ID can not result in a parsing error.
  See [PR 4037].

- Remove deprecated items. See [PR 3956].

- Add ability to `downcast_ref` ConnectionDenied errors. See [PR 4020].

[PR 3292]: https://github.com/libp2p/rust-libp2p/pull/3292
[PR 3605]: https://github.com/libp2p/rust-libp2p/pull/3605
[PR 3651]: https://github.com/libp2p/rust-libp2p/pull/3651
[PR 3715]: https://github.com/libp2p/rust-libp2p/pull/3715
[PR 3746]: https://github.com/libp2p/rust-libp2p/pull/3746
[PR 3848]: https://github.com/libp2p/rust-libp2p/pull/3848
[PR 3865]: https://github.com/libp2p/rust-libp2p/pull/3865
[PR 3882]: https://github.com/libp2p/rust-libp2p/pull/3882
[PR 3884]: https://github.com/libp2p/rust-libp2p/pull/3884
[PR 3885]: https://github.com/libp2p/rust-libp2p/pull/3885
[PR 3886]: https://github.com/libp2p/rust-libp2p/pull/3886
[PR 3912]: https://github.com/libp2p/rust-libp2p/pull/3912
[PR 3919]: https://github.com/libp2p/rust-libp2p/pull/3919
[PR 3927]: https://github.com/libp2p/rust-libp2p/pull/3927
[PR 3955]: https://github.com/libp2p/rust-libp2p/pull/3955
[PR 3956]: https://github.com/libp2p/rust-libp2p/pull/3956
[PR 4020]: https://github.com/libp2p/rust-libp2p/pull/4020
[PR 4037]: https://github.com/libp2p/rust-libp2p/pull/4037

## 0.42.2

- Add `ConnectionEvent::{is_outbound,is_inbound}`. See [PR 3625].

[PR 3625]: https://github.com/libp2p/rust-libp2p/pull/3625

## 0.42.1

- Deprecate `ConnectionLimits` in favor of `libp2p::connection_limits`.
  See [PR 3386].

- Introduce `ConnectionId::new_unchecked` to allow for more sophisticated, manual tests of `NetworkBehaviour`.
  See [PR 3652].

- Deprecate `Swarm::ban_peer_id` in favor of the new `libp2p::allow_block_list` module.
  See [PR 3590].

- Rename `NetworkBehaviourAction` to `ToSwarm`.
  A deprecated type-alias is provided to ease the transition.
  The new name is meant to better indicate the message-passing relationship between `Swarm` and `NetworkBehaviour`.
  See [PR 3658].

[PR 3386]: https://github.com/libp2p/rust-libp2p/pull/3386
[PR 3652]: https://github.com/libp2p/rust-libp2p/pull/3652
[PR 3590]: https://github.com/libp2p/rust-libp2p/pull/3590
[PR 3658]: https://github.com/libp2p/rust-libp2p/pull/3658

## 0.42.0

- Allow `NetworkBehaviour`s to manage connections.
  We deprecate `NetworkBehaviour::new_handler` and `NetworkBehaviour::addresses_of_peer` in favor of four new callbacks:

  - `NetworkBehaviour::handle_pending_inbound_connection`
  - `NetworkBehaviour::handle_pending_outbound_connection`
  - `NetworkBehaviour::handle_established_inbound_connection`
  - `NetworkBehaviour::handle_established_outbound_connection`

  Please note that due to [limitations](https://github.com/rust-lang/rust/issues/98990) in the Rust compiler, _implementations_ of `new_handler` and `addresses_of_peer` are not flagged as deprecated.
  Nevertheless, they will be removed in the future.

  All four are fallible and returning an error from any of them will abort the given connection.
  This allows you to create dedicated `NetworkBehaviour`s that only concern themselves with managing connections.
  For example:
  - checking the `PeerId` of a newly established connection against an allow/block list
  - only allowing X connection upgrades at any one time
  - denying incoming or outgoing connections from a certain IP range
  - only allowing N connections to or from the same peer

  See [PR 3254].

- Remove `handler` field from `NetworkBehaviourAction::Dial`.
  Instead of constructing the handler early, you can now access the `ConnectionId` of the future connection on `DialOpts`.
  `ConnectionId`s are `Copy` and will be used throughout the entire lifetime of the connection to report events.
  This allows you to send events to a very specific connection, much like you previously could directly set state in the handler.

  Removing the `handler` field also reduces the type parameters of `NetworkBehaviourAction` from three to two.
  The third one used to be defaulted to the `InEvent` of the `ConnectionHandler`.
  You now have to manually specify that where you previously had to specify the `ConnectionHandler`.
  This very likely will trigger **convoluted compile errors** about traits not being implemented.

  Within `NetworkBehaviourAction::poll`, the easiest way to migrate is to do this (in the example of `libp2p-floodsub`):
  ```diff
  --- a/protocols/floodsub/src/layer.rs
  +++ b/protocols/floodsub/src/layer.rs
  @@ -472,7 +465,7 @@ impl NetworkBehaviour for Floodsub {
       &mut self,
       _: &mut Context<'_>,
       _: &mut impl PollParameters,
  -    ) -> Poll<NetworkBehaviourAction<Self::OutEvent, Self::ConnectionHandler>> {
  +    ) -> Poll<NetworkBehaviourAction<Self::OutEvent, THandlerInEvent<Self>>> {
  ```

  In other words:

  |Search|Replace|
    |---|---|
  |`NetworkBehaviourAction<Self::OutEvent, Self::ConnectionHandler>`|`NetworkBehaviourAction<Self::OutEvent, THandlerInEvent<Self>>`|

  If you reference `NetworkBehaviourAction` somewhere else as well,
  you may have to fill in the type of `ConnectionHandler::InEvent` manually as the 2nd parameter.

  See [PR 3328].

- Update to `libp2p-core` `v0.39.0`.

- Removed deprecated Swarm constructors. For transition notes see [0.41.0](#0.41.0). See [PR 3170].

- Deprecate functions on `PollParameters` in preparation for `PollParameters` to be removed entirely eventually. See [PR 3153].

- Add `estblished_in` to `SwarmEvent::ConnectionEstablished`. See [PR 3134].

- Remove deprecated `inject_*` methods from `NetworkBehaviour` and `ConnectionHandler`.
  Make the implementation of `on_swarm_event` and `on_connection_handler_event`
  both mandatory. See [PR 3264] and [PR 3364].

- Update to `libp2p-swarm-derive` `v0.32.0`.

- Replace `SwarmBuilder::connection_event_buffer_size` with `SwarmBuilder::per_connection_event_buffer_size` .
  The configured value now applies _per_ connection.
  The default values remains 7.
  If you have previously set `connection_event_buffer_size` you should re-evaluate what a good size for a _per connection_ buffer is.
  See [PR 3188].

- Remove `DialError::ConnectionIo` variant.
  This was never constructed.
  See [PR 3374].

- Introduce `ListenError` and use it within `SwarmEvent::IncomingConnectionError`.
  See [PR 3375].

- Remove `PendingConnectionError`, `PendingInboundConnectionError` and `PendingOutboundConnectionError` from the public API.
  They are no longer referenced anywhere with the addition of `ListenError`.
  See [PR 3497].

- Remove `ConnectionId::new`. Manually creating `ConnectionId`s is now unsupported. See [PR 3327].

- Deprecate methods `Swarm::with_executor`, `Swarm::with_*_executor`, `Swarm::without_executor`.
  Introduce similar methods in `SwarmBuilder`. See [PR 3588].

- Gracefully disable oneshot handler on dial upgrade errors. See [PR 3577].

[PR 3364]: https://github.com/libp2p/rust-libp2p/pull/3364
[PR 3170]: https://github.com/libp2p/rust-libp2p/pull/3170
[PR 3134]: https://github.com/libp2p/rust-libp2p/pull/3134
[PR 3153]: https://github.com/libp2p/rust-libp2p/pull/3153
[PR 3264]: https://github.com/libp2p/rust-libp2p/pull/3264
[PR 3272]: https://github.com/libp2p/rust-libp2p/pull/3272
[PR 3327]: https://github.com/libp2p/rust-libp2p/pull/3327
[PR 3328]: https://github.com/libp2p/rust-libp2p/pull/3328
[PR 3188]: https://github.com/libp2p/rust-libp2p/pull/3188
[PR 3377]: https://github.com/libp2p/rust-libp2p/pull/3377
[PR 3373]: https://github.com/libp2p/rust-libp2p/pull/3373
[PR 3374]: https://github.com/libp2p/rust-libp2p/pull/3374
[PR 3375]: https://github.com/libp2p/rust-libp2p/pull/3375
[PR 3254]: https://github.com/libp2p/rust-libp2p/pull/3254
[PR 3497]: https://github.com/libp2p/rust-libp2p/pull/3497
[PR 3588]: https://github.com/libp2p/rust-libp2p/pull/3588
[PR 3577]: https://github.com/libp2p/rust-libp2p/pull/3577

## 0.41.1

- Update to `libp2p-swarm-derive` `v0.31.0`.

## 0.41.0

- Update to `libp2p-core` `v0.38.0`.

- Add new `on_connection_event` method to `ConnectionHandler` that accepts a `ConnectionEvent` enum and update
  `inject_*` methods to call `on_connection_event` with the respective `ConnectionEvent` variant and deprecate
  `inject_*`.
  To migrate, users should replace the `ConnectionHandler::inject_*` calls with a single
  implementation of `ConnectionHandler::on_connection_event` treating each `ConnectionEvent` variant in
  the same way its corresponding `inject_*` call was treated.
  See [PR 3085].

- Add new `on_behaviour_event` method with the same signature as `inject_event`, make the
  default implementation of `inject_event` call `on_behaviour_event` and deprecate it.
  To migrate, users should replace the `ConnectionHandler::inject_event` call
  with `ConnectionHandler::on_behaviour_event`.
  See [PR 3085].

- Add new `on_swarm_event` method to `NetworkBehaviour` that accepts a `FromSwarm` enum and update
  `inject_*` methods to call `on_swarm_event` with the respective `FromSwarm` variant and deprecate
  `inject_*`.
  To migrate, users should replace the `NetworkBehaviour::inject_*` calls with a single
  implementation of `NetworkBehaviour::on_swarm_event` treating each `FromSwarm` variant in
  the same way its corresponding `inject_*` call was treated.
  See [PR 3011].

- Add new `on_connection_handler_event` method with the same signature as `inject_event`, make the
  default implementation of `inject_event` call `on_connection_handler_event` and deprecate it.
  To migrate, users should replace the `NetworkBehaviour::inject_event` call
  with `NetworkBehaviour::on_connection_handler_event`.
  See [PR 3011].

- Export `NetworkBehaviour` derive as `libp2p_swarm::NetworkBehaviour`.
  This follows the convention of other popular libraries. `serde` for example exports the `Serialize` trait and macro as
  `serde::Serialize`. See [PR 3055].

- Feature-gate `NetworkBehaviour` macro behind `macros` feature flag. See [PR 3055].

- Make executor in Swarm constructor explicit. See [PR 3097].

  Supported executors:
  - Tokio

    Previously
    ```rust
    let swarm = SwarmBuilder::new(transport, behaviour, peer_id)
        .executor(Box::new(|fut| {
                tokio::spawn(fut);
        }))
        .build();
    ```
    Now
    ```rust
    let swarm = Swarm::with_tokio_executor(transport, behaviour, peer_id);
    ```
  - Async Std

    Previously
    ```rust
    let swarm = SwarmBuilder::new(transport, behaviour, peer_id)
        .executor(Box::new(|fut| {
                async_std::task::spawn(fut);
        }))
        .build();
    ```
    Now
    ```rust
    let swarm = Swarm::with_async_std_executor(transport, behaviour, peer_id);
    ```
  - ThreadPool (see [Issue 3107])

    In most cases ThreadPool can be replaced by executors or spawning on the local task.

    Previously
    ```rust
    let swarm = Swarm::new(transport, behaviour, peer_id);
    ```

    Now
    ```rust
    let swarm = Swarm::with_threadpool_executor(transport, behaviour, peer_id);
    ```
  - Without

    Spawns the tasks on the current task, this may result in bad performance so try to use an executor where possible. Previously this was just a fallback when no executor was specified and constructing a `ThreadPool` failed.

    New
    ```rust
    let swarm = Swarm::without_executor(transport, behaviour, peer_id);
    ```

  Deprecated APIs:
  - `Swarm::new`
  - `SwarmBuilder::new`
  - `SwarmBuilder::executor`

- Update `rust-version` to reflect the actual MSRV: 1.62.0. See [PR 3090].

[PR 3085]: https://github.com/libp2p/rust-libp2p/pull/3085
[PR 3011]: https://github.com/libp2p/rust-libp2p/pull/3011
[PR 3055]: https://github.com/libp2p/rust-libp2p/pull/3055
[PR 3097]: https://github.com/libp2p/rust-libp2p/pull/3097
[Issue 3107]: https://github.com/libp2p/rust-libp2p/issues/3107
[PR 3090]: https://github.com/libp2p/rust-libp2p/pull/3090

## 0.40.1

- Bump rand to 0.8 and quickcheck to 1. See [PR 2857].

- Update to `libp2p-core` `v0.37.0`.

- Introduce `libp2p_swarm::keep_alive::ConnectionHandler` in favor of removing `keep_alive` from
  `libp2p_swarm::dummy::ConnectionHandler`. `dummy::ConnectionHandler` now literally does not do anything. In the same
  spirit, introduce `libp2p_swarm::keep_alive::Behaviour` and `libp2p_swarm::dummy::Behaviour`. See [PR 2859].

[PR 2857]: https://github.com/libp2p/rust-libp2p/pull/2857
[PR 2859]: https://github.com/libp2p/rust-libp2p/pull/2859/

- Pass actual `PeerId` of dial to `NetworkBehaviour::inject_dial_failure` on `DialError::ConnectionLimit`. See [PR 2928].

[PR 2928]: https://github.com/libp2p/rust-libp2p/pull/2928


## 0.39.0

- Remove deprecated `NetworkBehaviourEventProcess`. See [libp2p-swarm v0.38.0 changelog entry] for
  migration path.

- Update to `libp2p-core` `v0.36.0`.

- Enforce backpressure on incoming streams via `StreamMuxer` interface. In case we hit the configured limit of maximum
  number of inbound streams, we will stop polling the `StreamMuxer` for new inbound streams. Depending on the muxer
  implementation in use, this may lead to instant dropping of inbound streams. See [PR 2861].

[libp2p-swarm v0.38.0 changelog entry]: https://github.com/libp2p/rust-libp2p/blob/master/swarm/CHANGELOG.md#0380
[PR 2861]: https://github.com/libp2p/rust-libp2p/pull/2861/

## 0.38.0

- Deprecate `NetworkBehaviourEventProcess`. When deriving `NetworkBehaviour` on a custom `struct` users
  should either bring their own `OutEvent` via `#[behaviour(out_event = "MyBehaviourEvent")]` or,
  when not specified, have the derive macro generate one for the user.

  See [`NetworkBehaviour`
  documentation](https://docs.rs/libp2p/latest/libp2p/swarm/trait.NetworkBehaviour.html) and [PR
  2784] for details.

  Previously

  ``` rust
  #[derive(NetworkBehaviour)]
  #[behaviour(event_process = true)]
  struct MyBehaviour {
      gossipsub: Gossipsub,
      mdns: Mdns,
  }

  impl NetworkBehaviourEventProcess<Gossipsub> for MyBehaviour {
      fn inject_event(&mut self, message: GossipsubEvent) {
        todo!("Handle event")
      }
  }

  impl NetworkBehaviourEventProcess<MdnsEvent> for MyBehaviour {
      fn inject_event(&mut self, message: MdnsEvent) {
        todo!("Handle event")
      }
  }
  ```

  Now

  ``` rust
  #[derive(NetworkBehaviour)]
  #[behaviour(out_event = "MyBehaviourEvent")]
  struct MyBehaviour {
      gossipsub: Gossipsub,
      mdns: Mdns,
  }

  enum MyBehaviourEvent {
      Gossipsub(GossipsubEvent),
      Mdns(MdnsEvent),
  }

  impl From<GossipsubEvent> for MyBehaviourEvent {
      fn from(event: GossipsubEvent) -> Self {
          MyBehaviourEvent::Gossipsub(event)
      }
  }

  impl From<MdnsEvent> for MyBehaviourEvent {
      fn from(event: MdnsEvent) -> Self {
          MyBehaviourEvent::Mdns(event)
      }
  }

  match swarm.next().await.unwrap() {
    SwarmEvent::Behaviour(MyBehaviourEvent::Gossipsub(event)) => {
      todo!("Handle event")
    }
    SwarmEvent::Behaviour(MyBehaviourEvent::Mdns(event)) => {
      todo!("Handle event")
    }
  }
  ```

- When deriving `NetworkBehaviour` on a custom `struct` where the user does not specify their own
  `OutEvent` via `#[behaviour(out_event = "MyBehaviourEvent")]` and where the user does not enable
  `#[behaviour(event_process = true)]`, then the derive macro generates an `OutEvent` definition for
  the user.

  See [`NetworkBehaviour`
  documentation](https://docs.rs/libp2p/latest/libp2p/swarm/trait.NetworkBehaviour.html) and [PR
  2792] for details.

- Update dial address concurrency factor to `8`, thus dialing up to 8 addresses concurrently for a single connection attempt. See `Swarm::dial_concurrency_factor` and [PR 2741].

- Update to `libp2p-core` `v0.35.0`.

[PR 2741]: https://github.com/libp2p/rust-libp2p/pull/2741/
[PR 2784]: https://github.com/libp2p/rust-libp2p/pull/2784
[PR 2792]: https://github.com/libp2p/rust-libp2p/pull/2792

## 0.37.0

- Update to `libp2p-core` `v0.34.0`.

- Extend log message when exceeding inbound negotiating streams with peer ID and limit. See [PR 2716].

- Remove `connection::ListenersStream` and poll the `Transport` directly. See [PR 2652].

[PR 2716]: https://github.com/libp2p/rust-libp2p/pull/2716/
[PR 2652]: https://github.com/libp2p/rust-libp2p/pull/2652

## 0.36.1

- Limit negotiating inbound substreams per connection. See [PR 2697].

[PR 2697]: https://github.com/libp2p/rust-libp2p/pull/2697

## 0.36.0

- Don't require `Transport` to be `Clone`. See [PR 2529].

- Update to `libp2p-core` `v0.33.0`.

- Make `behaviour::either` module private. See [PR 2610]

- Rename `IncomingInfo::to_connected_point` to `IncomingInfo::create_connected_point`. See [PR 2620].

- Rename `TProtoHandler` to `TConnectionHandler`, `ToggleProtoHandler` to `ToggleConnectionHandler`, `ToggleIntoProtoHandler` to `ToggleIntoConnectionHandler`. See [PR 2640].

[PR 2529]: https://github.com/libp2p/rust-libp2p/pull/2529
[PR 2610]: https://github.com/libp2p/rust-libp2p/pull/2610
[PR 2620]: https://github.com/libp2p/rust-libp2p/pull/2620
[PR 2640]: https://github.com/libp2p/rust-libp2p/pull/2640

## 0.35.0

- Add impl `IntoIterator` for `MultiHandler`. See [PR 2572].
- Remove `Send` bound from `NetworkBehaviour`. See [PR 2535].

[PR 2572]: https://github.com/libp2p/rust-libp2p/pull/2572/
[PR 2535]: https://github.com/libp2p/rust-libp2p/pull/2535/

## 0.34.0 [2022-02-22]

- Rename `ProtocolsHandler` to `ConnectionHandler`. Upgrade should be as simple as renaming all
  occurences of `ProtocolsHandler` to `ConnectionHandler` with your favorite text manipulation tool
  across your codebase. See [PR 2527].

- Fold `libp2p-core`'s `Network` into `Swarm`. See [PR 2492].

- Update to `libp2p-core` `v0.32.0`.

- Disconnect pending connections with `Swarm::disconnect`. See [PR 2517].

- Report aborted connections via `SwarmEvent::OutgoingConnectionError`. See [PR 2517].

[PR 2492]: https://github.com/libp2p/rust-libp2p/pull/2492
[PR 2517]: https://github.com/libp2p/rust-libp2p/pull/2517
[PR 2527]: https://github.com/libp2p/rust-libp2p/pull/2527

## 0.33.0 [2022-01-27]

- Patch reporting on banned peers and their non-banned and banned connections (see [PR 2350]).

- Update dependencies.

- Migrate to Rust edition 2021 (see [PR 2339]).

- Update `Connection::address` on `inject_address_change` (see [PR 2362]).

- Move `swarm::Toggle` to `swarm::behaviour::Toggle` (see [PR 2375]).

- Add `Swarm::connected_peers` (see [PR 2378]).

- Implement `swarm::NetworkBehaviour` on `either::Either` (see [PR 2370]).

- Allow overriding _dial concurrency factor_ per dial via
  `DialOpts::override_dial_concurrency_factor`. See [PR 2404].

- Report negotiated and expected `PeerId` as well as remote address in
  `DialError::WrongPeerId` (see [PR 2428]).

- Allow overriding role when dialing through `override_role` option on
  `DialOpts`. This option is needed for NAT and firewall hole punching. See [PR
  2363].

- Merge NetworkBehaviour's inject_\* paired methods (see PR 2445).

[PR 2339]: https://github.com/libp2p/rust-libp2p/pull/2339
[PR 2350]: https://github.com/libp2p/rust-libp2p/pull/2350
[PR 2362]: https://github.com/libp2p/rust-libp2p/pull/2362
[PR 2370]: https://github.com/libp2p/rust-libp2p/pull/2370
[PR 2375]: https://github.com/libp2p/rust-libp2p/pull/2375
[PR 2378]: https://github.com/libp2p/rust-libp2p/pull/2378
[PR 2404]: https://github.com/libp2p/rust-libp2p/pull/2404
[PR 2428]: https://github.com/libp2p/rust-libp2p/pull/2428
[PR 2363]: https://github.com/libp2p/rust-libp2p/pull/2363
[PR 2445]: https://github.com/libp2p/rust-libp2p/pull/2445

## 0.32.0 [2021-11-16]

- Use `instant` and `futures-timer` instead of `wasm-timer` (see [PR 2245]).

- Enable advanced dialing requests both on `Swarm::dial` and via
  `NetworkBehaviourAction::Dial`. Users can now trigger a dial with a specific
  set of addresses, optionally extended via
  `NetworkBehaviour::addresses_of_peer`.

   Changes required to maintain status quo:

  - Previously `swarm.dial(peer_id)`
     now `swarm.dial(DialOpts::peer_id(peer_id).build())`
     or `swarm.dial(peer_id)` given that `DialOpts` implements `From<PeerId>`.

  - Previously `swarm.dial_addr(addr)`
     now `swarm.dial(DialOpts::unknown_peer_id().address(addr).build())`
     or `swarm.dial(addr)` given that `DialOpts` implements `From<Multiaddr>`.

  - Previously `NetworkBehaviourAction::DialPeer { peer_id, condition, handler }`
     now

     ```rust
     NetworkBehaviourAction::Dial {
       opts: DialOpts::peer_id(peer_id)
         .condition(condition)
         .build(),
       handler,
     }
     ```

  - Previously `NetworkBehaviourAction::DialAddress { address, handler }`
     now

     ```rust
     NetworkBehaviourAction::Dial {
       opts: DialOpts::unknown_peer_id()
         .address(address)
         .build(),
       handler,
     }
     ```

   See [PR 2317].

[PR 2245]: https://github.com/libp2p/rust-libp2p/pull/2245
[PR 2317]: https://github.com/libp2p/rust-libp2p/pull/2317

## 0.31.0 [2021-11-01]

- Make default features of `libp2p-core` optional.
  [PR 2181](https://github.com/libp2p/rust-libp2p/pull/2181)

- Update dependencies.

- Provide default implementations for all functions of `NetworkBehaviour`,
  except for `new_handler`, `inject_event` and `poll`.
  This should make it easier to create new implementations. See [PR 2150].

- Remove `Swarm` type alias and rename `ExpandedSwarm` to `Swarm`. Reduce direct
  trait parameters on `Swarm` (previously `ExpandedSwarm`), deriving parameters
  through associated types on `TBehaviour`. See [PR 2182].

- Require `ProtocolsHandler::{InEvent,OutEvent,Error}` to implement `Debug` (see
  [PR 2183]).

- Implement `ProtocolsHandler` on `either::Either`representing either of two
  `ProtocolsHandler` implementations (see [PR 2192]).

- Require implementation to provide handler in
  `NetworkBehaviourAction::DialPeer` and `NetworkBehaviourAction::DialAddress`.
  Note that the handler is returned to the `NetworkBehaviour` on connection
  failure and connection closing. Thus it can be used to carry state, which
  otherwise would have to be tracked in the `NetworkBehaviour` itself. E.g. a
  message destined to an unconnected peer can be included in the handler, and
  thus directly send on connection success or extracted by the
  `NetworkBehaviour` on connection failure (see [PR 2191]).

- Include handler in `NetworkBehaviour::inject_dial_failure`,
  `NetworkBehaviour::inject_connection_closed`,
  `NetworkBehaviour::inject_listen_failure` (see [PR 2191]).

- Include error in `NetworkBehaviour::inject_dial_failure` and call
  `NetworkBehaviour::inject_dial_failure` on `DialPeerCondition` evaluating to
  false. To emulate the previous behaviour, return early within
  `inject_dial_failure` on `DialError::DialPeerConditionFalse`. See [PR 2191].

- Make `NetworkBehaviourAction` generic over `NetworkBehaviour::OutEvent` and
  `NetworkBehaviour::ProtocolsHandler`. In most cases, change your generic type
  parameters to `NetworkBehaviourAction<Self::OutEvent,
  Self::ProtocolsHandler>`. See [PR 2191].

- Return `bool` instead of `Result<(), ()>` for `Swarm::remove_listener`(see
  [PR 2261]).

- Concurrently dial address candidates within a single dial attempt (see [PR 2248]) configured via
  `Swarm::dial_concurrency_factor`.

  - On success of a single address, report errors of the thus far failed dials via
    `SwarmEvent::ConnectionEstablished::outgoing`.

  - On failure of all addresses, report errors via the new `SwarmEvent::OutgoingConnectionError`.

  - Remove `SwarmEvent::UnreachableAddr` and `SwarmEvent::UnknownPeerUnreachableAddr` event.

  - In `NetworkBehaviour::inject_connection_established` provide errors of all thus far failed addresses.

  - On unknown peer dial failures, call `NetworkBehaviour::inject_dial_failure` with a peer ID of `None`.

  - Remove `NetworkBehaviour::inject_addr_reach_failure`. Information is now provided via
    `NetworkBehaviour::inject_connection_established` and `NetworkBehaviour::inject_dial_failure`.

[PR 2150]: https://github.com/libp2p/rust-libp2p/pull/2150
[PR 2182]: https://github.com/libp2p/rust-libp2p/pull/2182
[PR 2183]: https://github.com/libp2p/rust-libp2p/pull/2183
[PR 2192]: https://github.com/libp2p/rust-libp2p/pull/2192
[PR 2191]: https://github.com/libp2p/rust-libp2p/pull/2191
[PR 2248]: https://github.com/libp2p/rust-libp2p/pull/2248
[PR 2261]: https://github.com/libp2p/rust-libp2p/pull/2261

## 0.30.0 [2021-07-12]

- Update dependencies.

- Drive `ExpandedSwarm` via `Stream` trait only.

  - Change `Stream` implementation of `ExpandedSwarm` to return all
    `SwarmEvents` instead of only the `NetworkBehaviour`'s events.

  - Remove `ExpandedSwarm::next_event`. Users can use `<ExpandedSwarm as
    StreamExt>::next` instead.

  - Remove `ExpandedSwarm::next`. Users can use `<ExpandedSwarm as
    StreamExt>::filter_map` instead.

  See [PR 2100] for details.

- Add `ExpandedSwarm::disconnect_peer_id` and
  `NetworkBehaviourAction::CloseConnection` to close connections to a specific
  peer via an `ExpandedSwarm` or `NetworkBehaviour`. See [PR 2110] for details.

- Expose the `ListenerId` in `SwarmEvent`s that are associated with a listener.

  See [PR 2123] for details.

[PR 2100]: https://github.com/libp2p/rust-libp2p/pull/2100
[PR 2110]: https://github.com/libp2p/rust-libp2p/pull/2110/
[PR 2123]: https://github.com/libp2p/rust-libp2p/pull/2123

## 0.29.0 [2021-04-13]

- Remove `Deref` and `DerefMut` implementations previously dereferencing to the
  `NetworkBehaviour` on `Swarm`. Instead one can access the `NetworkBehaviour`
  via `Swarm::behaviour` and `Swarm::behaviour_mut`. Methods on `Swarm` can now
  be accessed directly, e.g. via `my_swarm.local_peer_id()`. You may use the
  command below to transform fully qualified method calls on `Swarm` to simple
  method calls [PR 1995](https://github.com/libp2p/rust-libp2p/pull/1995).

  ``` bash
  # Go from e.g. `Swarm::local_peer_id(&my_swarm)` to `my_swarm.local_peer_id()`.
  grep -RiIl --include \*.rs --exclude-dir target . --exclude-dir .git | xargs sed -i "s/\(libp2p::\)*Swarm::\([a-z_]*\)(&mut \([a-z_0-9]*\), /\3.\2(/g"
  ```

- Extend `NetworkBehaviour` callbacks, more concretely introducing new `fn
  inject_new_listener` and `fn inject_expired_external_addr` and have `fn
  inject_{new,expired}_listen_addr` provide a `ListenerId` [PR
  2011](https://github.com/libp2p/rust-libp2p/pull/2011).

## 0.28.0 [2021-03-17]

- New error variant `DialError::InvalidAddress`

- `Swarm::dial_addr()` now returns a `DialError` on error.

- Remove the option for a substream-specific multistream select protocol override.
  The override at this granularity is no longer deemed useful, in particular because
  it can usually not be configured for existing protocols like `libp2p-kad` and others.
  There is a `Swarm`-scoped configuration for this version available since
  [1858](https://github.com/libp2p/rust-libp2p/pull/1858).

## 0.27.2 [2021-02-04]

- Have `ToggleProtoHandler` ignore listen upgrade errors when disabled.
  [PR 1945](https://github.com/libp2p/rust-libp2p/pull/1945/files).

## 0.27.1 [2021-01-27]

- Make `OneShotHandler`s `max_dial_negotiate` limit configurable.
  [PR 1936](https://github.com/libp2p/rust-libp2p/pull/1936).

- Fix handling of DialPeerCondition::Always.
  [PR 1937](https://github.com/libp2p/rust-libp2p/pull/1937).

## 0.27.0 [2021-01-12]

- Update dependencies.

## 0.26.0 [2020-12-17]

- Update `libp2p-core`.

- Remove `NotifyHandler::All` thus removing the requirement for events send from
  a `NetworkBehaviour` to a `ProtocolsHandler` to be `Clone`.
  [PR 1880](https://github.com/libp2p/rust-libp2p/pull/1880).

## 0.25.1 [2020-11-26]

- Add `ExpandedSwarm::is_connected`.
  [PR 1862](https://github.com/libp2p/rust-libp2p/pull/1862).

## 0.25.0 [2020-11-25]

- Permit a configuration override for the substream upgrade protocol
  to use for all (outbound) substreams.
  [PR 1858](https://github.com/libp2p/rust-libp2p/pull/1858).

- Changed parameters for connection limits from `usize` to `u32`.
  Connection limits are now configured via `SwarmBuilder::connection_limits()`.

- Update `libp2p-core`.

- Expose configurable scores for external addresses, as well as
  the ability to remove them and to add addresses that are
  retained "forever" (or until explicitly removed).
  [PR 1842](https://github.com/libp2p/rust-libp2p/pull/1842).

## 0.24.0 [2020-11-09]

- Update dependencies.

## 0.23.0 [2020-10-16]

- Require a `Boxed` transport to be given to the `Swarm`
  or `SwarmBuilder` to avoid unnecessary double-boxing of
  transports and simplify API bounds.
  [PR 1794](https://github.com/libp2p/rust-libp2p/pull/1794)

- Respect inbound timeouts and upgrade versions in the `MultiHandler`.
  [PR 1786](https://github.com/libp2p/rust-libp2p/pull/1786).

- Instead of iterating each inbound and outbound substream upgrade looking for
  one to make progress, use a `FuturesUnordered` for both pending inbound and
  pending outbound upgrades. As a result only those upgrades are polled that are
  ready to progress.

  Implementors of `InboundUpgrade` and `OutboundUpgrade` need to ensure to wake
  up the underlying task once they are ready to make progress as they won't be
  polled otherwise.

  [PR 1775](https://github.com/libp2p/rust-libp2p/pull/1775)

## 0.22.0 [2020-09-09]

- Bump `libp2p-core` dependency.

- Adds `ProtocolsHandler::InboundOpenInfo` type which mirrors the existing
  `OutboundOpenInfo` type. A value of this type is passed as an extra argument
  to `ProtocolsHandler::inject_fully_negotiated_inbound` and
  `ProtocolsHandler::inject_listen_upgrade_error`.

- `SubstreamProtocol` now has a second type parameter corresponding to
  inbound or outbound information, a value of which is part of `SubstreamProtocol`
  now. Consequently `ProtocolsHandlerEvent::OutboundSubstreamRequest` no longer
  has a separate `info` field.

## 0.21.0 [2020-08-18]

- Add missing delegation calls in some `ProtocolsHandler` wrappers.
See [PR 1710](https://github.com/libp2p/rust-libp2p/pull/1710).

- Add as_ref and as_mut functions to Toggle
[PR 1684](https://github.com/libp2p/rust-libp2p/pull/1684).

- The `cause` of `SwarmEvent::ConnectionClosed` is now an `Option`,
and `None` indicates an active connection close not caused by an
error.

- `DialError::Banned` has been added and is returned from `Swarm::dial`
if the peer is banned, thereby also invoking the `NetworkBehaviour::inject_dial_failure`
callback.

- Update the `libp2p-core` dependency to `0.21`, fixing [1584](https://github.com/libp2p/rust-libp2p/issues/1584).

- Fix connections being kept alive by `OneShotHandler` when not handling any
  requests [PR 1698](https://github.com/libp2p/rust-libp2p/pull/1698).

## 0.20.1 [2020-07-08]

- Documentation updates.

- Ignore addresses returned by `NetworkBehaviour::addresses_of_peer`
that the `Swarm` considers to be listening addresses of the local node. This
avoids futile dialing attempts of a node to itself, which can otherwise
even happen in genuine situations, e.g. after the local node changed
its network identity and a behaviour makes a dialing attempt to a
former identity using the same addresses.

## 0.20.0 [2020-07-01]

- Updated the `libp2p-core` dependency.

- Add `ProtocolsHandler::inject_listen_upgrade_error`, the inbound
analogue of `ProtocolsHandler::inject_dial_upgrade_error`, with an
empty default implementation. No implementation is required to
retain existing behaviour.

- Add `ProtocolsHandler::inject_address_change` and
`NetworkBehaviour::inject_address_change` to notify of a change in
the address of an existing connection.

## 0.19.1 [2020-06-18]

- Bugfix: Fix MultiHandler panicking when empty
  ([PR 1598](https://github.com/libp2p/rust-libp2p/pull/1598)).<|MERGE_RESOLUTION|>--- conflicted
+++ resolved
@@ -1,15 +1,12 @@
 ## 0.44.0 - unreleased
 
-<<<<<<< HEAD
 - Remove `handler` field from `ConnectionClosed`.
   If you need to transfer state from a `ConnectionHandler` to its `NetworkBehaviour` when a connection closes, use `ConnectionHandler::poll_close`.
   See [PR 4076](https://github.com/libp2p/rust-libp2p/pull/4076).
-=======
 - Add `PeerCondition::DisconnectedAndNotDialing` variant, combining pre-existing conditions.
   This is the new default.
   A new dialing attempt is iniated _only if_ the peer is both considered disconnected and there is currently no ongoing dialing attempt.
   See [PR 4225](https://github.com/libp2p/rust-libp2p/pull/4225).
->>>>>>> 51262c74
 - Remove deprecated `keep_alive_timeout` in `OneShotHandlerConfig`.
   See [PR 4677](https://github.com/libp2p/rust-libp2p/pull/4677).
 
