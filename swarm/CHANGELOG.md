--- conflicted
+++ resolved
@@ -1,14 +1,10 @@
-<<<<<<< HEAD
 # 0.31.1 [unreleased]
 
 - Use `instant` and `futures-timer` instead of `wasm-timer` (see [PR 2245]).
 
 [PR 2245]: https://github.com/libp2p/rust-libp2p/pull/2245
 
-# 0.31.0-rc.1 [2021-10-15]
-=======
 # 0.31.0-rc.2 [2021-10-27]
->>>>>>> b8f0e44b
 
 - Make default features of `libp2p-core` optional.
   [PR 2181](https://github.com/libp2p/rust-libp2p/pull/2181)
