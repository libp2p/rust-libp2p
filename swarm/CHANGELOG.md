--- conflicted
+++ resolved
@@ -4,9 +4,8 @@
 
 - Update to `libp2p-core` `v0.35.0`.
 
-<<<<<<< HEAD
 - `DialError::WrongPeerId` now uses `Multiaddr` instead of ambiguous `ConnectedPoint`
-=======
+
 - When deriving `NetworkBehaviour` on a custom `struct` where the user does not specify their own
   `OutEvent` via `#[behaviour(out_event = "MyBehaviourEvent")]` and where the user does not enable
   `#[behaviour(event_process = true)]`, then the derive macro generates an `OutEvent` definition for
@@ -15,7 +14,6 @@
   See [`NetworkBehaviour`
   documentation](https://docs.rs/libp2p/latest/libp2p/swarm/trait.NetworkBehaviour.html) for
   details.
->>>>>>> 3da8b423
 
 [PR 2741]: https://github.com/libp2p/rust-libp2p/pull/2741/
 
