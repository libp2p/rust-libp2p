# 0.42.0 [unreleased]

- Update to `libp2p-core` `v0.39.0`.

- Removed deprecated Swarm constructors. For transition notes see [0.41.0](#0.41.0). See [PR 3170].

- Deprecate functions on `PollParameters` in preparation for `PollParameters` to be removed entirely eventually. See [PR 3153].

- Add `estblished_in` to `SwarmEvent::ConnectionEstablished`. See [PR 3134].

- Remove deprecated `inject_*` methods from `NetworkBehaviour` and `ConnectionHandler`.
  Make the implementation of `on_swarm_event` and `on_connection_handler_event`
  both mandatory. See [PR 3264] and [PR 3364].

- Update to `libp2p-swarm-derive` `v0.32.0`.

- Remove type parameter from `PendingOutboundConnectionError` and `PendingInboundConnectionError`.
  These two types are always used with `std::io::Error`. See [PR 3272].

- Replace `SwarmBuilder::connection_event_buffer_size` with `SwarmBuilder::per_connection_event_buffer_size` .
  The configured value now applies _per_ connection.
  The default values remains 7.
  If you have previously set `connection_event_buffer_size` you should re-evaluate what a good size for a _per connection_ buffer is.
  See [PR 3188].

<<<<<<< HEAD
- Add `PendingConnectionError::LocalPeerId` to differentiate wrong VS local peer ID errors. See [PR 3377].
=======
- Remove `PendingConnectionError:::IO` variant.
  This was never constructed.
  See [PR 3373].
>>>>>>> 90af08cb

[PR 3364]: https://github.com/libp2p/rust-libp2p/pull/3364
[PR 3170]: https://github.com/libp2p/rust-libp2p/pull/3170
[PR 3134]: https://github.com/libp2p/rust-libp2p/pull/3134
[PR 3153]: https://github.com/libp2p/rust-libp2p/pull/3153
[PR 3264]: https://github.com/libp2p/rust-libp2p/pull/3264
[PR 3272]: https://github.com/libp2p/rust-libp2p/pull/3272
[PR 3327]: https://github.com/libp2p/rust-libp2p/pull/3327
[PR 3188]: https://github.com/libp2p/rust-libp2p/pull/3188
<<<<<<< HEAD
[PR 3377]: https://github.com/libp2p/rust-libp2p/pull/3377
=======
[PR 3373]: https://github.com/libp2p/rust-libp2p/pull/3373
>>>>>>> 90af08cb

# 0.41.1

- Update to `libp2p-swarm-derive` `v0.31.0`.

# 0.41.0

- Update to `libp2p-core` `v0.38.0`.

- Add new `on_connection_event` method to `ConnectionHandler` that accepts a `ConnectionEvent` enum and update
  `inject_*` methods to call `on_connection_event` with the respective `ConnectionEvent` variant and deprecate
  `inject_*`.
  To migrate, users should replace the `ConnectionHandler::inject_*` calls with a single
  implementation of `ConnectionHandler::on_connection_event` treating each `ConnectionEvent` variant in
  the same way its corresponding `inject_*` call was treated.
  See [PR 3085].

- Add new `on_behaviour_event` method with the same signature as `inject_event`, make the
  default implementation of `inject_event` call `on_behaviour_event` and deprecate it.
  To migrate, users should replace the `ConnectionHandler::inject_event` call
  with `ConnectionHandler::on_behaviour_event`.
  See [PR 3085].

- Add new `on_swarm_event` method to `NetworkBehaviour` that accepts a `FromSwarm` enum and update
  `inject_*` methods to call `on_swarm_event` with the respective `FromSwarm` variant and deprecate
  `inject_*`.
  To migrate, users should replace the `NetworkBehaviour::inject_*` calls with a single
  implementation of `NetworkBehaviour::on_swarm_event` treating each `FromSwarm` variant in
  the same way its corresponding `inject_*` call was treated.
  See [PR 3011].

- Add new `on_connection_handler_event` method with the same signature as `inject_event`, make the
  default implementation of `inject_event` call `on_connection_handler_event` and deprecate it.
  To migrate, users should replace the `NetworkBehaviour::inject_event` call
  with `NetworkBehaviour::on_connection_handler_event`.
  See [PR 3011].

- Export `NetworkBehaviour` derive as `libp2p_swarm::NetworkBehaviour`.
  This follows the convention of other popular libraries. `serde` for example exports the `Serialize` trait and macro as
  `serde::Serialize`. See [PR 3055].

- Feature-gate `NetworkBehaviour` macro behind `macros` feature flag. See [PR 3055].

- Make executor in Swarm constructor explicit. See [PR 3097].

  Supported executors:
  - Tokio

    Previously
    ```rust
    let swarm = SwarmBuilder::new(transport, behaviour, peer_id)
        .executor(Box::new(|fut| {
                tokio::spawn(fut);
        }))
        .build();
    ```
    Now
    ```rust
    let swarm = Swarm::with_tokio_executor(transport, behaviour, peer_id);
    ```
  - Async Std

    Previously
    ```rust
    let swarm = SwarmBuilder::new(transport, behaviour, peer_id)
        .executor(Box::new(|fut| {
                async_std::task::spawn(fut);
        }))
        .build();
    ```
    Now
    ```rust
    let swarm = Swarm::with_async_std_executor(transport, behaviour, peer_id);
    ```
  - ThreadPool (see [Issue 3107])

    In most cases ThreadPool can be replaced by executors or spawning on the local task.

    Previously
    ```rust
    let swarm = Swarm::new(transport, behaviour, peer_id);
    ```

    Now
    ```rust
    let swarm = Swarm::with_threadpool_executor(transport, behaviour, peer_id);
    ```
  - Without

    Spawns the tasks on the current task, this may result in bad performance so try to use an executor where possible. Previously this was just a fallback when no executor was specified and constructing a `ThreadPool` failed.

    New
    ```rust
    let swarm = Swarm::without_executor(transport, behaviour, peer_id);
    ```

  Deprecated APIs:
  - `Swarm::new`
  - `SwarmBuilder::new`
  - `SwarmBuilder::executor`

- Update `rust-version` to reflect the actual MSRV: 1.62.0. See [PR 3090].

[PR 3085]: https://github.com/libp2p/rust-libp2p/pull/3085
[PR 3011]: https://github.com/libp2p/rust-libp2p/pull/3011
[PR 3055]: https://github.com/libp2p/rust-libp2p/pull/3055
[PR 3097]: https://github.com/libp2p/rust-libp2p/pull/3097
[Issue 3107]: https://github.com/libp2p/rust-libp2p/issues/3107
[PR 3090]: https://github.com/libp2p/rust-libp2p/pull/3090

# 0.40.1

- Bump rand to 0.8 and quickcheck to 1. See [PR 2857].

- Update to `libp2p-core` `v0.37.0`.

- Introduce `libp2p_swarm::keep_alive::ConnectionHandler` in favor of removing `keep_alive` from
  `libp2p_swarm::dummy::ConnectionHandler`. `dummy::ConnectionHandler` now literally does not do anything. In the same
  spirit, introduce `libp2p_swarm::keep_alive::Behaviour` and `libp2p_swarm::dummy::Behaviour`. See [PR 2859].

[PR 2857]: https://github.com/libp2p/rust-libp2p/pull/2857
[PR 2859]: https://github.com/libp2p/rust-libp2p/pull/2859/

- Pass actual `PeerId` of dial to `NetworkBehaviour::inject_dial_failure` on `DialError::ConnectionLimit`. See [PR 2928].

[PR 2928]: https://github.com/libp2p/rust-libp2p/pull/2928


# 0.39.0

- Remove deprecated `NetworkBehaviourEventProcess`. See [libp2p-swarm v0.38.0 changelog entry] for
  migration path.

- Update to `libp2p-core` `v0.36.0`.

- Enforce backpressure on incoming streams via `StreamMuxer` interface. In case we hit the configured limit of maximum
  number of inbound streams, we will stop polling the `StreamMuxer` for new inbound streams. Depending on the muxer
  implementation in use, this may lead to instant dropping of inbound streams. See [PR 2861].

[libp2p-swarm v0.38.0 changelog entry]: https://github.com/libp2p/rust-libp2p/blob/master/swarm/CHANGELOG.md#0380
[PR 2861]: https://github.com/libp2p/rust-libp2p/pull/2861/

# 0.38.0

- Deprecate `NetworkBehaviourEventProcess`. When deriving `NetworkBehaviour` on a custom `struct` users
  should either bring their own `OutEvent` via `#[behaviour(out_event = "MyBehaviourEvent")]` or,
  when not specified, have the derive macro generate one for the user.

  See [`NetworkBehaviour`
  documentation](https://docs.rs/libp2p/latest/libp2p/swarm/trait.NetworkBehaviour.html) and [PR
  2784] for details.

  Previously

  ``` rust
  #[derive(NetworkBehaviour)]
  #[behaviour(event_process = true)]
  struct MyBehaviour {
      gossipsub: Gossipsub,
      mdns: Mdns,
  }

  impl NetworkBehaviourEventProcess<Gossipsub> for MyBehaviour {
      fn inject_event(&mut self, message: GossipsubEvent) {
        todo!("Handle event")
      }
  }

  impl NetworkBehaviourEventProcess<MdnsEvent> for MyBehaviour {
      fn inject_event(&mut self, message: MdnsEvent) {
        todo!("Handle event")
      }
  }
  ```

  Now

  ``` rust
  #[derive(NetworkBehaviour)]
  #[behaviour(out_event = "MyBehaviourEvent")]
  struct MyBehaviour {
      gossipsub: Gossipsub,
      mdns: Mdns,
  }

  enum MyBehaviourEvent {
      Gossipsub(GossipsubEvent),
      Mdns(MdnsEvent),
  }

  impl From<GossipsubEvent> for MyBehaviourEvent {
      fn from(event: GossipsubEvent) -> Self {
          MyBehaviourEvent::Gossipsub(event)
      }
  }

  impl From<MdnsEvent> for MyBehaviourEvent {
      fn from(event: MdnsEvent) -> Self {
          MyBehaviourEvent::Mdns(event)
      }
  }

  match swarm.next().await.unwrap() {
    SwarmEvent::Behaviour(MyBehaviourEvent::Gossipsub(event)) => {
      todo!("Handle event")
    }
    SwarmEvent::Behaviour(MyBehaviourEvent::Mdns(event)) => {
      todo!("Handle event")
    }
  }
  ```

- When deriving `NetworkBehaviour` on a custom `struct` where the user does not specify their own
  `OutEvent` via `#[behaviour(out_event = "MyBehaviourEvent")]` and where the user does not enable
  `#[behaviour(event_process = true)]`, then the derive macro generates an `OutEvent` definition for
  the user.

  See [`NetworkBehaviour`
  documentation](https://docs.rs/libp2p/latest/libp2p/swarm/trait.NetworkBehaviour.html) and [PR
  2792] for details.

- Update dial address concurrency factor to `8`, thus dialing up to 8 addresses concurrently for a single connection attempt. See `Swarm::dial_concurrency_factor` and [PR 2741].

- Update to `libp2p-core` `v0.35.0`.

[PR 2741]: https://github.com/libp2p/rust-libp2p/pull/2741/
[PR 2784]: https://github.com/libp2p/rust-libp2p/pull/2784
[PR 2792]: https://github.com/libp2p/rust-libp2p/pull/2792

# 0.37.0

- Update to `libp2p-core` `v0.34.0`.

- Extend log message when exceeding inbound negotiating streams with peer ID and limit. See [PR 2716].

- Remove `connection::ListenersStream` and poll the `Transport` directly. See [PR 2652].

[PR 2716]: https://github.com/libp2p/rust-libp2p/pull/2716/
[PR 2652]: https://github.com/libp2p/rust-libp2p/pull/2652

# 0.36.1

- Limit negotiating inbound substreams per connection. See [PR 2697].

[PR 2697]: https://github.com/libp2p/rust-libp2p/pull/2697

# 0.36.0

- Don't require `Transport` to be `Clone`. See [PR 2529].

- Update to `libp2p-core` `v0.33.0`.

- Make `behaviour::either` module private. See [PR 2610]

- Rename `IncomingInfo::to_connected_point` to `IncomingInfo::create_connected_point`. See [PR 2620].

- Rename `TProtoHandler` to `TConnectionHandler`, `ToggleProtoHandler` to `ToggleConnectionHandler`, `ToggleIntoProtoHandler` to `ToggleIntoConnectionHandler`. See [PR 2640].

[PR 2529]: https://github.com/libp2p/rust-libp2p/pull/2529
[PR 2610]: https://github.com/libp2p/rust-libp2p/pull/2610
[PR 2620]: https://github.com/libp2p/rust-libp2p/pull/2620
[PR 2640]: https://github.com/libp2p/rust-libp2p/pull/2640

# 0.35.0

- Add impl `IntoIterator` for `MultiHandler`. See [PR 2572].
- Remove `Send` bound from `NetworkBehaviour`. See [PR 2535].

[PR 2572]: https://github.com/libp2p/rust-libp2p/pull/2572/
[PR 2535]: https://github.com/libp2p/rust-libp2p/pull/2535/

# 0.34.0 [2022-02-22]

- Rename `ProtocolsHandler` to `ConnectionHandler`. Upgrade should be as simple as renaming all
  occurences of `ProtocolsHandler` to `ConnectionHandler` with your favorite text manipulation tool
  across your codebase. See [PR 2527].

- Fold `libp2p-core`'s `Network` into `Swarm`. See [PR 2492].

- Update to `libp2p-core` `v0.32.0`.

- Disconnect pending connections with `Swarm::disconnect`. See [PR 2517].

- Report aborted connections via `SwarmEvent::OutgoingConnectionError`. See [PR 2517].

[PR 2492]: https://github.com/libp2p/rust-libp2p/pull/2492
[PR 2517]: https://github.com/libp2p/rust-libp2p/pull/2517
[PR 2527]: https://github.com/libp2p/rust-libp2p/pull/2527

# 0.33.0 [2022-01-27]

- Patch reporting on banned peers and their non-banned and banned connections (see [PR 2350]).

- Update dependencies.

- Migrate to Rust edition 2021 (see [PR 2339]).

- Update `Connection::address` on `inject_address_change` (see [PR 2362]).

- Move `swarm::Toggle` to `swarm::behaviour::Toggle` (see [PR 2375]).

- Add `Swarm::connected_peers` (see [PR 2378]).

- Implement `swarm::NetworkBehaviour` on `either::Either` (see [PR 2370]).

- Allow overriding _dial concurrency factor_ per dial via
  `DialOpts::override_dial_concurrency_factor`. See [PR 2404].

- Report negotiated and expected `PeerId` as well as remote address in
  `DialError::WrongPeerId` (see [PR 2428]).

- Allow overriding role when dialing through `override_role` option on
  `DialOpts`. This option is needed for NAT and firewall hole punching. See [PR
  2363].

- Merge NetworkBehaviour's inject_\* paired methods (see PR 2445).

[PR 2339]: https://github.com/libp2p/rust-libp2p/pull/2339
[PR 2350]: https://github.com/libp2p/rust-libp2p/pull/2350
[PR 2362]: https://github.com/libp2p/rust-libp2p/pull/2362
[PR 2370]: https://github.com/libp2p/rust-libp2p/pull/2370
[PR 2375]: https://github.com/libp2p/rust-libp2p/pull/2375
[PR 2378]: https://github.com/libp2p/rust-libp2p/pull/2378
[PR 2404]: https://github.com/libp2p/rust-libp2p/pull/2404
[PR 2428]: https://github.com/libp2p/rust-libp2p/pull/2428
[PR 2363]: https://github.com/libp2p/rust-libp2p/pull/2363
[PR 2445]: https://github.com/libp2p/rust-libp2p/pull/2445

# 0.32.0 [2021-11-16]

- Use `instant` and `futures-timer` instead of `wasm-timer` (see [PR 2245]).

- Enable advanced dialing requests both on `Swarm::dial` and via
  `NetworkBehaviourAction::Dial`. Users can now trigger a dial with a specific
  set of addresses, optionally extended via
  `NetworkBehaviour::addresses_of_peer`.

   Changes required to maintain status quo:

  - Previously `swarm.dial(peer_id)`
     now `swarm.dial(DialOpts::peer_id(peer_id).build())`
     or `swarm.dial(peer_id)` given that `DialOpts` implements `From<PeerId>`.

  - Previously `swarm.dial_addr(addr)`
     now `swarm.dial(DialOpts::unknown_peer_id().address(addr).build())`
     or `swarm.dial(addr)` given that `DialOpts` implements `From<Multiaddr>`.

  - Previously `NetworkBehaviourAction::DialPeer { peer_id, condition, handler }`
     now

     ```rust
     NetworkBehaviourAction::Dial {
       opts: DialOpts::peer_id(peer_id)
         .condition(condition)
         .build(),
       handler,
     }
     ```

  - Previously `NetworkBehaviourAction::DialAddress { address, handler }`
     now

     ```rust
     NetworkBehaviourAction::Dial {
       opts: DialOpts::unknown_peer_id()
         .address(address)
         .build(),
       handler,
     }
     ```

   See [PR 2317].

[PR 2245]: https://github.com/libp2p/rust-libp2p/pull/2245
[PR 2317]: https://github.com/libp2p/rust-libp2p/pull/2317

# 0.31.0 [2021-11-01]

- Make default features of `libp2p-core` optional.
  [PR 2181](https://github.com/libp2p/rust-libp2p/pull/2181)

- Update dependencies.

- Provide default implementations for all functions of `NetworkBehaviour`,
  except for `new_handler`, `inject_event` and `poll`.
  This should make it easier to create new implementations. See [PR 2150].

- Remove `Swarm` type alias and rename `ExpandedSwarm` to `Swarm`. Reduce direct
  trait parameters on `Swarm` (previously `ExpandedSwarm`), deriving parameters
  through associated types on `TBehaviour`. See [PR 2182].

- Require `ProtocolsHandler::{InEvent,OutEvent,Error}` to implement `Debug` (see
  [PR 2183]).

- Implement `ProtocolsHandler` on `either::Either`representing either of two
  `ProtocolsHandler` implementations (see [PR 2192]).

- Require implementation to provide handler in
  `NetworkBehaviourAction::DialPeer` and `NetworkBehaviourAction::DialAddress`.
  Note that the handler is returned to the `NetworkBehaviour` on connection
  failure and connection closing. Thus it can be used to carry state, which
  otherwise would have to be tracked in the `NetworkBehaviour` itself. E.g. a
  message destined to an unconnected peer can be included in the handler, and
  thus directly send on connection success or extracted by the
  `NetworkBehaviour` on connection failure (see [PR 2191]).

- Include handler in `NetworkBehaviour::inject_dial_failure`,
  `NetworkBehaviour::inject_connection_closed`,
  `NetworkBehaviour::inject_listen_failure` (see [PR 2191]).

- Include error in `NetworkBehaviour::inject_dial_failure` and call
  `NetworkBehaviour::inject_dial_failure` on `DialPeerCondition` evaluating to
  false. To emulate the previous behaviour, return early within
  `inject_dial_failure` on `DialError::DialPeerConditionFalse`. See [PR 2191].

- Make `NetworkBehaviourAction` generic over `NetworkBehaviour::OutEvent` and
  `NetworkBehaviour::ProtocolsHandler`. In most cases, change your generic type
  parameters to `NetworkBehaviourAction<Self::OutEvent,
  Self::ProtocolsHandler>`. See [PR 2191].

- Return `bool` instead of `Result<(), ()>` for `Swarm::remove_listener`(see
  [PR 2261]).

- Concurrently dial address candidates within a single dial attempt (see [PR 2248]) configured via
  `Swarm::dial_concurrency_factor`.

  - On success of a single address, report errors of the thus far failed dials via
    `SwarmEvent::ConnectionEstablished::outgoing`.

  - On failure of all addresses, report errors via the new `SwarmEvent::OutgoingConnectionError`.

  - Remove `SwarmEvent::UnreachableAddr` and `SwarmEvent::UnknownPeerUnreachableAddr` event.

  - In `NetworkBehaviour::inject_connection_established` provide errors of all thus far failed addresses.

  - On unknown peer dial failures, call `NetworkBehaviour::inject_dial_failure` with a peer ID of `None`.

  - Remove `NetworkBehaviour::inject_addr_reach_failure`. Information is now provided via
    `NetworkBehaviour::inject_connection_established` and `NetworkBehaviour::inject_dial_failure`.

[PR 2150]: https://github.com/libp2p/rust-libp2p/pull/2150
[PR 2182]: https://github.com/libp2p/rust-libp2p/pull/2182
[PR 2183]: https://github.com/libp2p/rust-libp2p/pull/2183
[PR 2192]: https://github.com/libp2p/rust-libp2p/pull/2192
[PR 2191]: https://github.com/libp2p/rust-libp2p/pull/2191
[PR 2248]: https://github.com/libp2p/rust-libp2p/pull/2248
[PR 2261]: https://github.com/libp2p/rust-libp2p/pull/2261

# 0.30.0 [2021-07-12]

- Update dependencies.

- Drive `ExpandedSwarm` via `Stream` trait only.

  - Change `Stream` implementation of `ExpandedSwarm` to return all
    `SwarmEvents` instead of only the `NetworkBehaviour`'s events.

  - Remove `ExpandedSwarm::next_event`. Users can use `<ExpandedSwarm as
    StreamExt>::next` instead.

  - Remove `ExpandedSwarm::next`. Users can use `<ExpandedSwarm as
    StreamExt>::filter_map` instead.

  See [PR 2100] for details.

- Add `ExpandedSwarm::disconnect_peer_id` and
  `NetworkBehaviourAction::CloseConnection` to close connections to a specific
  peer via an `ExpandedSwarm` or `NetworkBehaviour`. See [PR 2110] for details.

- Expose the `ListenerId` in `SwarmEvent`s that are associated with a listener.

  See [PR 2123] for details.

[PR 2100]: https://github.com/libp2p/rust-libp2p/pull/2100
[PR 2110]: https://github.com/libp2p/rust-libp2p/pull/2110/
[PR 2123]: https://github.com/libp2p/rust-libp2p/pull/2123

# 0.29.0 [2021-04-13]

- Remove `Deref` and `DerefMut` implementations previously dereferencing to the
  `NetworkBehaviour` on `Swarm`. Instead one can access the `NetworkBehaviour`
  via `Swarm::behaviour` and `Swarm::behaviour_mut`. Methods on `Swarm` can now
  be accessed directly, e.g. via `my_swarm.local_peer_id()`. You may use the
  command below to transform fully qualified method calls on `Swarm` to simple
  method calls [PR 1995](https://github.com/libp2p/rust-libp2p/pull/1995).

  ``` bash
  # Go from e.g. `Swarm::local_peer_id(&my_swarm)` to `my_swarm.local_peer_id()`.
  grep -RiIl --include \*.rs --exclude-dir target . --exclude-dir .git | xargs sed -i "s/\(libp2p::\)*Swarm::\([a-z_]*\)(&mut \([a-z_0-9]*\), /\3.\2(/g"
  ```

- Extend `NetworkBehaviour` callbacks, more concretely introducing new `fn
  inject_new_listener` and `fn inject_expired_external_addr` and have `fn
  inject_{new,expired}_listen_addr` provide a `ListenerId` [PR
  2011](https://github.com/libp2p/rust-libp2p/pull/2011).

# 0.28.0 [2021-03-17]

- New error variant `DialError::InvalidAddress`

- `Swarm::dial_addr()` now returns a `DialError` on error.

- Remove the option for a substream-specific multistream select protocol override.
  The override at this granularity is no longer deemed useful, in particular because
  it can usually not be configured for existing protocols like `libp2p-kad` and others.
  There is a `Swarm`-scoped configuration for this version available since
  [1858](https://github.com/libp2p/rust-libp2p/pull/1858).

# 0.27.2 [2021-02-04]

- Have `ToggleProtoHandler` ignore listen upgrade errors when disabled.
  [PR 1945](https://github.com/libp2p/rust-libp2p/pull/1945/files).

# 0.27.1 [2021-01-27]

- Make `OneShotHandler`s `max_dial_negotiate` limit configurable.
  [PR 1936](https://github.com/libp2p/rust-libp2p/pull/1936).

- Fix handling of DialPeerCondition::Always.
  [PR 1937](https://github.com/libp2p/rust-libp2p/pull/1937).

# 0.27.0 [2021-01-12]

- Update dependencies.

# 0.26.0 [2020-12-17]

- Update `libp2p-core`.

- Remove `NotifyHandler::All` thus removing the requirement for events send from
  a `NetworkBehaviour` to a `ProtocolsHandler` to be `Clone`.
  [PR 1880](https://github.com/libp2p/rust-libp2p/pull/1880).

# 0.25.1 [2020-11-26]

- Add `ExpandedSwarm::is_connected`.
  [PR 1862](https://github.com/libp2p/rust-libp2p/pull/1862).

# 0.25.0 [2020-11-25]

- Permit a configuration override for the substream upgrade protocol
  to use for all (outbound) substreams.
  [PR 1858](https://github.com/libp2p/rust-libp2p/pull/1858).

- Changed parameters for connection limits from `usize` to `u32`.
  Connection limits are now configured via `SwarmBuilder::connection_limits()`.

- Update `libp2p-core`.

- Expose configurable scores for external addresses, as well as
  the ability to remove them and to add addresses that are
  retained "forever" (or until explicitly removed).
  [PR 1842](https://github.com/libp2p/rust-libp2p/pull/1842).

# 0.24.0 [2020-11-09]

- Update dependencies.

# 0.23.0 [2020-10-16]

- Require a `Boxed` transport to be given to the `Swarm`
  or `SwarmBuilder` to avoid unnecessary double-boxing of
  transports and simplify API bounds.
  [PR 1794](https://github.com/libp2p/rust-libp2p/pull/1794)

- Respect inbound timeouts and upgrade versions in the `MultiHandler`.
  [PR 1786](https://github.com/libp2p/rust-libp2p/pull/1786).

- Instead of iterating each inbound and outbound substream upgrade looking for
  one to make progress, use a `FuturesUnordered` for both pending inbound and
  pending outbound upgrades. As a result only those upgrades are polled that are
  ready to progress.

  Implementors of `InboundUpgrade` and `OutboundUpgrade` need to ensure to wake
  up the underlying task once they are ready to make progress as they won't be
  polled otherwise.

  [PR 1775](https://github.com/libp2p/rust-libp2p/pull/1775)

# 0.22.0 [2020-09-09]

- Bump `libp2p-core` dependency.

- Adds `ProtocolsHandler::InboundOpenInfo` type which mirrors the existing
  `OutboundOpenInfo` type. A value of this type is passed as an extra argument
  to `ProtocolsHandler::inject_fully_negotiated_inbound` and
  `ProtocolsHandler::inject_listen_upgrade_error`.

- `SubstreamProtocol` now has a second type parameter corresponding to
  inbound or outbound information, a value of which is part of `SubstreamProtocol`
  now. Consequently `ProtocolsHandlerEvent::OutboundSubstreamRequest` no longer
  has a separate `info` field.

# 0.21.0 [2020-08-18]

- Add missing delegation calls in some `ProtocolsHandler` wrappers.
See [PR 1710](https://github.com/libp2p/rust-libp2p/pull/1710).

- Add as_ref and as_mut functions to Toggle
[PR 1684](https://github.com/libp2p/rust-libp2p/pull/1684).

- The `cause` of `SwarmEvent::ConnectionClosed` is now an `Option`,
and `None` indicates an active connection close not caused by an
error.

- `DialError::Banned` has been added and is returned from `Swarm::dial`
if the peer is banned, thereby also invoking the `NetworkBehaviour::inject_dial_failure`
callback.

- Update the `libp2p-core` dependency to `0.21`, fixing [1584](https://github.com/libp2p/rust-libp2p/issues/1584).

- Fix connections being kept alive by `OneShotHandler` when not handling any
  requests [PR 1698](https://github.com/libp2p/rust-libp2p/pull/1698).

# 0.20.1 [2020-07-08]

- Documentation updates.

- Ignore addresses returned by `NetworkBehaviour::addresses_of_peer`
that the `Swarm` considers to be listening addresses of the local node. This
avoids futile dialing attempts of a node to itself, which can otherwise
even happen in genuine situations, e.g. after the local node changed
its network identity and a behaviour makes a dialing attempt to a
former identity using the same addresses.

# 0.20.0 [2020-07-01]

- Updated the `libp2p-core` dependency.

- Add `ProtocolsHandler::inject_listen_upgrade_error`, the inbound
analogue of `ProtocolsHandler::inject_dial_upgrade_error`, with an
empty default implementation. No implementation is required to
retain existing behaviour.

- Add `ProtocolsHandler::inject_address_change` and
`NetworkBehaviour::inject_address_change` to notify of a change in
the address of an existing connection.

# 0.19.1 [2020-06-18]

- Bugfix: Fix MultiHandler panicking when empty
  ([PR 1598](https://github.com/libp2p/rust-libp2p/pull/1598)).<|MERGE_RESOLUTION|>--- conflicted
+++ resolved
@@ -22,14 +22,12 @@
   The default values remains 7.
   If you have previously set `connection_event_buffer_size` you should re-evaluate what a good size for a _per connection_ buffer is.
   See [PR 3188].
-
-<<<<<<< HEAD
+  
 - Add `PendingConnectionError::LocalPeerId` to differentiate wrong VS local peer ID errors. See [PR 3377].
-=======
+
 - Remove `PendingConnectionError:::IO` variant.
   This was never constructed.
   See [PR 3373].
->>>>>>> 90af08cb
 
 [PR 3364]: https://github.com/libp2p/rust-libp2p/pull/3364
 [PR 3170]: https://github.com/libp2p/rust-libp2p/pull/3170
@@ -39,11 +37,8 @@
 [PR 3272]: https://github.com/libp2p/rust-libp2p/pull/3272
 [PR 3327]: https://github.com/libp2p/rust-libp2p/pull/3327
 [PR 3188]: https://github.com/libp2p/rust-libp2p/pull/3188
-<<<<<<< HEAD
 [PR 3377]: https://github.com/libp2p/rust-libp2p/pull/3377
-=======
 [PR 3373]: https://github.com/libp2p/rust-libp2p/pull/3373
->>>>>>> 90af08cb
 
 # 0.41.1
 
