[package]
name = "libp2p-swarm"
edition = "2021"
rust-version = "1.62.0"
description = "The libp2p swarm"
version = "0.42.1"
authors = ["Parity Technologies <admin@parity.io>"]
license = "MIT"
repository = "https://github.com/libp2p/rust-libp2p"
keywords = ["peer-to-peer", "libp2p", "networking"]
categories = ["network-programming", "asynchronous"]

[dependencies]
either = "1.6.0"
fnv = "1.0"
futures = "0.3.28"
futures-timer = "3.0.2"
instant = "0.1.11"
libp2p-core = { workspace = true }
libp2p-identity = { workspace = true }
libp2p-swarm-derive = { workspace = true, optional = true }
log = "0.4"
rand = "0.8"
smallvec = "1.6.1"
void = "1"
wasm-bindgen-futures = { version = "0.4.34", optional = true }
getrandom = { version = "0.2.3", features = ["js"], optional = true } # Explicit dependency to be used in `wasm-bindgen` feature

[target.'cfg(not(any(target_os = "emscripten", target_os = "wasi", target_os = "unknown")))'.dependencies]
async-std = { version = "1.6.2", optional = true }
tokio = { version = "1.15", features = ["rt"], optional = true }

[features]
macros = ["dep:libp2p-swarm-derive"]
tokio = ["dep:tokio"]
async-std = ["dep:async-std"]
wasm-bindgen = ["dep:wasm-bindgen-futures", "dep:getrandom"]

[dev-dependencies]
async-std = { version = "1.6.2", features = ["attributes"] }
either = "1.6.0"
env_logger = "0.10"
<<<<<<< HEAD
futures = "0.3.27"
libp2p-identify = { workspace = true }
libp2p-identity = { workspace = true, features = ["ed25519"] }
libp2p-kad = { workspace = true }
libp2p-ping = { workspace = true }
libp2p-plaintext = { workspace = true }
libp2p-swarm-derive = { workspace = true }
libp2p-swarm-test = { workspace = true }
libp2p-yamux = { workspace = true }
quickcheck = { package = "quickcheck-ext", workspace = true }
=======
futures = "0.3.28"
libp2p-identify = { path = "../protocols/identify" }
libp2p-identity = { version = "0.1.0", path = "../identity", features = ["ed25519"] }
libp2p-kad = { path = "../protocols/kad" }
libp2p-ping = { path = "../protocols/ping" }
libp2p-plaintext = { path = "../transports/plaintext" }
libp2p-swarm-derive = { path = "../swarm-derive" }
libp2p-swarm-test = { path = "../swarm-test" }
libp2p-yamux = { path = "../muxers/yamux" }
quickcheck = { package = "quickcheck-ext", path = "../misc/quickcheck-ext" }
>>>>>>> 6e93df79
void = "1"

[[test]]
name = "swarm_derive"
required-features = ["macros"]

# Passing arguments to the docsrs builder in order to properly document cfg's.
# More information: https://docs.rs/about/builds#cross-compiling
[package.metadata.docs.rs]
all-features = true
rustdoc-args = ["--cfg", "docsrs"]
rustc-args = ["--cfg", "docsrs"]<|MERGE_RESOLUTION|>--- conflicted
+++ resolved
@@ -40,8 +40,7 @@
 async-std = { version = "1.6.2", features = ["attributes"] }
 either = "1.6.0"
 env_logger = "0.10"
-<<<<<<< HEAD
-futures = "0.3.27"
+futures = "0.3.28"
 libp2p-identify = { workspace = true }
 libp2p-identity = { workspace = true, features = ["ed25519"] }
 libp2p-kad = { workspace = true }
@@ -51,18 +50,6 @@
 libp2p-swarm-test = { workspace = true }
 libp2p-yamux = { workspace = true }
 quickcheck = { package = "quickcheck-ext", workspace = true }
-=======
-futures = "0.3.28"
-libp2p-identify = { path = "../protocols/identify" }
-libp2p-identity = { version = "0.1.0", path = "../identity", features = ["ed25519"] }
-libp2p-kad = { path = "../protocols/kad" }
-libp2p-ping = { path = "../protocols/ping" }
-libp2p-plaintext = { path = "../transports/plaintext" }
-libp2p-swarm-derive = { path = "../swarm-derive" }
-libp2p-swarm-test = { path = "../swarm-test" }
-libp2p-yamux = { path = "../muxers/yamux" }
-quickcheck = { package = "quickcheck-ext", path = "../misc/quickcheck-ext" }
->>>>>>> 6e93df79
 void = "1"
 
 [[test]]
