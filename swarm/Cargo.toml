--- conflicted
+++ resolved
@@ -16,15 +16,9 @@
 futures = "0.3.28"
 futures-timer = "3.0.2"
 instant = "0.1.11"
-<<<<<<< HEAD
-libp2p-core = { version = "0.39.0", path = "../core" }
-libp2p-identity = { version = "0.2.0", path = "../identity" }
-libp2p-swarm-derive = { version = "0.32.0", path = "../swarm-derive", optional = true }
-=======
 libp2p-core = { workspace = true }
 libp2p-identity = { workspace = true }
 libp2p-swarm-derive = { workspace = true, optional = true }
->>>>>>> f858ec62
 log = "0.4"
 rand = "0.8"
 smallvec = "1.6.1"
@@ -47,17 +41,6 @@
 either = "1.6.0"
 env_logger = "0.10"
 futures = "0.3.28"
-<<<<<<< HEAD
-libp2p-identify = { path = "../protocols/identify" }
-libp2p-identity = { version = "0.2.0", path = "../identity", features = ["ed25519"] }
-libp2p-kad = { path = "../protocols/kad" }
-libp2p-ping = { path = "../protocols/ping" }
-libp2p-plaintext = { path = "../transports/plaintext" }
-libp2p-swarm-derive = { path = "../swarm-derive" }
-libp2p-swarm-test = { path = "../swarm-test" }
-libp2p-yamux = { path = "../muxers/yamux" }
-quickcheck = { package = "quickcheck-ext", path = "../misc/quickcheck-ext" }
-=======
 libp2p-identify = { workspace = true }
 libp2p-identity = { workspace = true, features = ["ed25519"] }
 libp2p-kad = { workspace = true }
@@ -67,7 +50,6 @@
 libp2p-swarm-test = { workspace = true }
 libp2p-yamux = { workspace = true }
 quickcheck = { workspace = true }
->>>>>>> f858ec62
 void = "1"
 
 [[test]]
