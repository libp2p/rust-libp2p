[package]
name = "libp2p-swarm"
edition = "2021"
rust-version = { workspace = true }
description = "The libp2p swarm"
version = "0.43.4"
authors = ["Parity Technologies <admin@parity.io>"]
license = "MIT"
repository = "https://github.com/libp2p/rust-libp2p"
keywords = ["peer-to-peer", "libp2p", "networking"]
categories = ["network-programming", "asynchronous"]

[dependencies]
either = "1.9.0"
fnv = "1.0"
futures = "0.3.28"
futures-timer = "3.0.2"
instant = "0.1.12"
libp2p-core = { workspace = true }
libp2p-identity = { workspace = true }
libp2p-swarm-derive = { workspace = true, optional = true }
log = "0.4"
rand = "0.8"
smallvec = "1.11.0"
void = "1"
wasm-bindgen-futures = { version = "0.4.37", optional = true }
getrandom = { version = "0.2.9", features = ["js"], optional = true } # Explicit dependency to be used in `wasm-bindgen` feature
once_cell = "1.18.0"
multistream-select = { workspace = true }

[target.'cfg(not(any(target_os = "emscripten", target_os = "wasi", target_os = "unknown")))'.dependencies]
async-std = { version = "1.6.2", optional = true }
tokio = { version = "1.32", features = ["rt"], optional = true }

[features]
macros = ["dep:libp2p-swarm-derive"]
tokio = ["dep:tokio"]
async-std = ["dep:async-std"]
wasm-bindgen = ["dep:wasm-bindgen-futures", "dep:getrandom"]

[dev-dependencies]
async-std = { version = "1.6.2", features = ["attributes"] }
either = "1.9.0"
env_logger = "0.10"
futures = "0.3.28"
libp2p-identify = { path = "../protocols/identify" } # Using `path` here because this is a cyclic dev-dependency which otherwise breaks releasing.
libp2p-identity = { workspace = true, features = ["ed25519"] }
libp2p-kad = { path = "../protocols/kad" } # Using `path` here because this is a cyclic dev-dependency which otherwise breaks releasing.
libp2p-ping = { path = "../protocols/ping" } # Using `path` here because this is a cyclic dev-dependency which otherwise breaks releasing.
libp2p-plaintext = { path = "../transports/plaintext" } # Using `path` here because this is a cyclic dev-dependency which otherwise breaks releasing.
libp2p-swarm-derive = { path = "../swarm-derive" } # Using `path` here because this is a cyclic dev-dependency which otherwise breaks releasing.
libp2p-swarm-test = { path = "../swarm-test" } # Using `path` here because this is a cyclic dev-dependency which otherwise breaks releasing.
libp2p-yamux = { path = "../muxers/yamux" } # Using `path` here because this is a cyclic dev-dependency which otherwise breaks releasing.
quickcheck = { workspace = true }
void = "1"
once_cell = "1.18.0"
<<<<<<< HEAD
trybuild = "1.0.84"
tokio = { version = "1.29.1", features = ["time", "rt", "macros"] }
=======
trybuild = "1.0.85"
>>>>>>> 4f5b9e3a

[[test]]
name = "swarm_derive"
required-features = ["macros"]

# Passing arguments to the docsrs builder in order to properly document cfg's.
# More information: https://docs.rs/about/builds#cross-compiling
[package.metadata.docs.rs]
all-features = true
rustdoc-args = ["--cfg", "docsrs"]
rustc-args = ["--cfg", "docsrs"]<|MERGE_RESOLUTION|>--- conflicted
+++ resolved
@@ -45,7 +45,7 @@
 futures = "0.3.28"
 libp2p-identify = { path = "../protocols/identify" } # Using `path` here because this is a cyclic dev-dependency which otherwise breaks releasing.
 libp2p-identity = { workspace = true, features = ["ed25519"] }
-libp2p-kad = { path = "../protocols/kad" } # Using `path` here because this is a cyclic dev-dependency which otherwise breaks releasing.
+libp2p-kad = { path = "../protocols/kad" } # Using `path` here because this is a cyclic dev-dependency which otherwise breaks re
 libp2p-ping = { path = "../protocols/ping" } # Using `path` here because this is a cyclic dev-dependency which otherwise breaks releasing.
 libp2p-plaintext = { path = "../transports/plaintext" } # Using `path` here because this is a cyclic dev-dependency which otherwise breaks releasing.
 libp2p-swarm-derive = { path = "../swarm-derive" } # Using `path` here because this is a cyclic dev-dependency which otherwise breaks releasing.
@@ -54,12 +54,8 @@
 quickcheck = { workspace = true }
 void = "1"
 once_cell = "1.18.0"
-<<<<<<< HEAD
-trybuild = "1.0.84"
+trybuild = "1.0.85"
 tokio = { version = "1.29.1", features = ["time", "rt", "macros"] }
-=======
-trybuild = "1.0.85"
->>>>>>> 4f5b9e3a
 
 [[test]]
 name = "swarm_derive"
