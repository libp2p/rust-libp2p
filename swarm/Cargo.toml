[package]
name = "fluence-fork-libp2p-swarm"
edition = "2018"
description = "The libp2p swarm"
version = "0.26.0"
authors = ["Parity Technologies <admin@parity.io>"]
license = "MIT"
repository = "https://github.com/libp2p/rust-libp2p"
keywords = ["peer-to-peer", "libp2p", "networking"]
categories = ["network-programming", "asynchronous"]

[lib]
name = "libp2p_swarm"

[dependencies]
either = "1.6.0"
futures = "0.3.1"
<<<<<<< HEAD
libp2p-core = { version = "0.20.0", path = "../core", package = "fluence-fork-libp2p-core" }
=======
libp2p-core = { version = "0.26.0", path = "../core" }
>>>>>>> df7e73ec
log = "0.4"
rand = "0.7"
smallvec = "1.0"
wasm-timer = "0.2"
void = "1"

[dev-dependencies]
<<<<<<< HEAD
libp2p-mplex = { path = "../muxers/mplex", package = "fluence-fork-libp2p-mplex" }
=======
libp2p-mplex = { path = "../muxers/mplex" }
libp2p-noise = { path = "../protocols/noise" }
>>>>>>> df7e73ec
quickcheck = "0.9.0"
rand = "0.7.2"

[package.metadata.workspaces]
independent = true<|MERGE_RESOLUTION|>--- conflicted
+++ resolved
@@ -15,11 +15,7 @@
 [dependencies]
 either = "1.6.0"
 futures = "0.3.1"
-<<<<<<< HEAD
-libp2p-core = { version = "0.20.0", path = "../core", package = "fluence-fork-libp2p-core" }
-=======
-libp2p-core = { version = "0.26.0", path = "../core" }
->>>>>>> df7e73ec
+libp2p-core = { version = "0.26.0", path = "../core", package = "fluence-fork-libp2p-core" }
 log = "0.4"
 rand = "0.7"
 smallvec = "1.0"
@@ -27,12 +23,8 @@
 void = "1"
 
 [dev-dependencies]
-<<<<<<< HEAD
 libp2p-mplex = { path = "../muxers/mplex", package = "fluence-fork-libp2p-mplex" }
-=======
-libp2p-mplex = { path = "../muxers/mplex" }
 libp2p-noise = { path = "../protocols/noise" }
->>>>>>> df7e73ec
 quickcheck = "0.9.0"
 rand = "0.7.2"
 
