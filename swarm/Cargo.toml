--- conflicted
+++ resolved
@@ -32,7 +32,6 @@
 async-std = { version = "1.6.2", features = ["attributes"] }
 either = "1.6.0"
 env_logger = "0.9"
-<<<<<<< HEAD
 futures = "0.3.1"
 libp2p-identify = { path = "../protocols/identify" }
 libp2p-ping = { path = "../protocols/ping" }
@@ -45,14 +44,10 @@
 [[test]]
 name = "swarm_derive"
 required-features = ["macros"]
-=======
-libp2p = { path = "..", features = ["full"] }
-quickcheck = { package = "quickcheck-ext", path = "../misc/quickcheck-ext" }
 
-# Passing arguments to the docsrs builder in order to properly document cfg's. 
+# Passing arguments to the docsrs builder in order to properly document cfg's.
 # More information: https://docs.rs/about/builds#cross-compiling
 [package.metadata.docs.rs]
 all-features = true
 rustdoc-args = ["--cfg", "docsrs"]
-rustc-args = ["--cfg", "docsrs"]
->>>>>>> 4d1b1659
+rustc-args = ["--cfg", "docsrs"]