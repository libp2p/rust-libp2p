--- conflicted
+++ resolved
@@ -31,11 +31,7 @@
 
 [target.'cfg(not(any(target_os = "emscripten", target_os = "wasi", target_os = "unknown")))'.dependencies]
 async-std = { version = "1.6.2", optional = true }
-<<<<<<< HEAD
 tokio = { workspace = true, features = ["rt"], optional = true }
-=======
-tokio = { version = "1.37", features = ["rt"], optional = true }
->>>>>>> c92966d7
 
 [features]
 macros = ["dep:libp2p-swarm-derive"]
@@ -58,13 +54,8 @@
 quickcheck = { workspace = true }
 void = "1"
 once_cell = "1.19.0"
-<<<<<<< HEAD
-trybuild = "1.0.89"
+trybuild = "1.0.91"
 tokio = { workspace = true, features = ["time", "rt", "macros", "rt-multi-thread"] }
-=======
-trybuild = "1.0.91"
-tokio = { version = "1.37.0", features = ["time", "rt", "macros", "rt-multi-thread"] }
->>>>>>> c92966d7
 tracing-subscriber = { version = "0.3", features = ["env-filter"] }
 
 [[test]]
