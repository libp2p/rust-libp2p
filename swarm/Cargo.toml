--- conflicted
+++ resolved
@@ -41,12 +41,7 @@
 [dev-dependencies]
 async-std = { version = "1.6.2", features = ["attributes"] }
 either = "1.9.0"
-<<<<<<< HEAD
-futures = "0.3.28"
-=======
-env_logger = "0.10"
 futures = "0.3.29"
->>>>>>> 1ce9fe0f
 libp2p-identify = { path = "../protocols/identify" }                # Using `path` here because this is a cyclic dev-dependency which otherwise breaks releasing.
 libp2p-identity = { workspace = true, features = ["ed25519"] }
 libp2p-kad = { path = "../protocols/kad" }                          # Using `path` here because this is a cyclic dev-dependency which otherwise breaks releasing.
