--- conflicted
+++ resolved
@@ -3,11 +3,7 @@
 edition = "2021"
 rust-version = "1.56.1"
 description = "The libp2p swarm"
-<<<<<<< HEAD
-version = "0.40.2"
-=======
 version = "0.41.0"
->>>>>>> afb777e9
 authors = ["Parity Technologies <admin@parity.io>"]
 license = "MIT"
 repository = "https://github.com/libp2p/rust-libp2p"
@@ -20,11 +16,7 @@
 futures = "0.3.1"
 futures-timer = "3.0.2"
 instant = "0.1.11"
-<<<<<<< HEAD
-libp2p-core = { version = "0.37.0", path = "../core" }
-=======
 libp2p-core = { version = "0.38.0", path = "../core" }
->>>>>>> afb777e9
 libp2p-swarm-derive = { version = "0.30.2", path = "../swarm-derive", optional = true }
 log = "0.4"
 pin-project = "1.0.0"
