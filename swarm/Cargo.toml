--- conflicted
+++ resolved
@@ -3,11 +3,7 @@
 edition = "2021"
 rust-version = "1.56.1"
 description = "The libp2p swarm"
-<<<<<<< HEAD
-version = "0.40.0"
-=======
-version = "0.39.1"
->>>>>>> e530118f
+version = "0.40.1"
 authors = ["Parity Technologies <admin@parity.io>"]
 license = "MIT"
 repository = "https://github.com/libp2p/rust-libp2p"
@@ -31,11 +27,5 @@
 [dev-dependencies]
 async-std = { version = "1.6.2", features = ["attributes"] }
 env_logger = "0.9"
-<<<<<<< HEAD
 libp2p = { path = "..", features = ["full"] }
-quickcheck = "0.9.0"
-rand = "0.7.2"
-=======
-libp2p = { path = "../", default-features = false, features = ["plaintext", "identify", "ping", "noise", "yamux", "mplex", "tcp-async-io"] }
-quickcheck = { package = "quickcheck-ext", path = "../misc/quickcheck-ext" }
->>>>>>> e530118f
+quickcheck = { package = "quickcheck-ext", path = "../misc/quickcheck-ext" }