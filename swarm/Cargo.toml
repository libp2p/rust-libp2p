--- conflicted
+++ resolved
@@ -24,13 +24,8 @@
 multistream-select = { workspace = true }
 once_cell = "1.19.0"
 rand = "0.8"
-<<<<<<< HEAD
-smallvec = "1.13.1"
+smallvec = "1.13.2"
 tracing = { workspace = true }
-=======
-smallvec = "1.13.2"
-tracing = "0.1.37"
->>>>>>> 47e19f71
 void = "1"
 wasm-bindgen-futures = { version = "0.4.42", optional = true }
 
