[package]
name = "libp2p-swarm"
edition = "2018"
description = "The libp2p swarm"
<<<<<<< HEAD
version = "0.31.1"
=======
version = "0.31.0-rc.2"
>>>>>>> b8f0e44b
authors = ["Parity Technologies <admin@parity.io>"]
license = "MIT"
repository = "https://github.com/libp2p/rust-libp2p"
keywords = ["peer-to-peer", "libp2p", "networking"]
categories = ["network-programming", "asynchronous"]

[dependencies]
either = "1.6.0"
futures = "0.3.1"
libp2p-core = { version = "0.30.0-rc.2", path = "../core", default-features = false }
log = "0.4"
rand = "0.7"
smallvec = "1.6.1"
void = "1"
futures-timer = "3.0.2"
instant = "0.1.11"

[dev-dependencies]
libp2p = { path = "../", default-features = false, features = ["yamux", "plaintext"] }
quickcheck = "0.9.0"
rand = "0.7.2"<|MERGE_RESOLUTION|>--- conflicted
+++ resolved
@@ -2,11 +2,7 @@
 name = "libp2p-swarm"
 edition = "2018"
 description = "The libp2p swarm"
-<<<<<<< HEAD
 version = "0.31.1"
-=======
-version = "0.31.0-rc.2"
->>>>>>> b8f0e44b
 authors = ["Parity Technologies <admin@parity.io>"]
 license = "MIT"
 repository = "https://github.com/libp2p/rust-libp2p"
