--- conflicted
+++ resolved
@@ -12,10 +12,7 @@
 [dependencies]
 futures = "0.3.1"
 libp2p-core = { version = "0.14.0-alpha.1", path = "../core" }
-<<<<<<< HEAD
-=======
 log = "0.4"
->>>>>>> 3405fc8b
 smallvec = "1.0"
 wasm-timer = "0.2"
 void = "1"
