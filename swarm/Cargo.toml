--- conflicted
+++ resolved
@@ -24,26 +24,18 @@
 smallvec = "1.6.1"
 thiserror = "1.0"
 void = "1"
-<<<<<<< HEAD
-tokio = { version = "1.15", features = ["rt"], optional = true }
-async-std = { version = "1.6.2", optional = true }
-=======
 wasm-bindgen-futures = { version = "0.4.33", optional = true }
 getrandom = { version = "0.2.3", features = ["js"], optional = true } # Explicit dependency to be used in `wasm-bindgen` feature
 
 [target.'cfg(not(any(target_os = "emscripten", target_os = "wasi", target_os = "unknown")))'.dependencies]
 async-std = { version = "1.6.2", optional = true }
 tokio = { version = "1.15", features = ["rt"], optional = true }
->>>>>>> 5b4eab7b
 
 [features]
 macros = ["dep:libp2p-swarm-derive"]
 tokio = ["dep:tokio"]
 async-std = ["dep:async-std"]
-<<<<<<< HEAD
-=======
 wasm-bindgen = ["dep:wasm-bindgen-futures", "dep:getrandom"]
->>>>>>> 5b4eab7b
 
 [dev-dependencies]
 async-std = { version = "1.6.2", features = ["attributes"] }
