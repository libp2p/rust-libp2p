[package]
name = "libp2p-swarm"
edition = "2021"
rust-version = { workspace = true }
description = "The libp2p swarm"
<<<<<<< HEAD
version = "0.44.3"
=======
version = "0.45.0"
>>>>>>> 63313f44
authors = ["Parity Technologies <admin@parity.io>"]
license = "MIT"
repository = "https://github.com/libp2p/rust-libp2p"
keywords = ["peer-to-peer", "libp2p", "networking"]
categories = ["network-programming", "asynchronous"]

[dependencies]
either = "1.11.0"
fnv = "1.0"
futures = { workspace = true }
futures-timer = "3.0.3"
getrandom = { version = "0.2.15", features = ["js"], optional = true } # Explicit dependency to be used in `wasm-bindgen` feature
web-time = { workspace = true }
libp2p-core = { workspace = true }
libp2p-identity = { workspace = true }
libp2p-swarm-derive = { workspace = true, optional = true }
lru = "0.12.3"
multistream-select = { workspace = true }
once_cell = "1.19.0"
rand = "0.8"
smallvec = "1.13.2"
tracing = { workspace = true }
void = "1"
wasm-bindgen-futures = { version = "0.4.42", optional = true }

[target.'cfg(not(any(target_os = "emscripten", target_os = "wasi", target_os = "unknown")))'.dependencies]
async-std = { version = "1.6.2", optional = true }
tokio = { workspace = true, features = ["rt"], optional = true }

[features]
macros = ["dep:libp2p-swarm-derive"]
tokio = ["dep:tokio"]
async-std = ["dep:async-std"]
wasm-bindgen = ["dep:wasm-bindgen-futures", "dep:getrandom"]

[dev-dependencies]
async-std = { version = "1.6.2", features = ["attributes"] }
either = "1.11.0"
futures = { workspace = true }
libp2p-identify = { path = "../protocols/identify" }                # Using `path` here because this is a cyclic dev-dependency which otherwise breaks releasing.
libp2p-identity = { workspace = true, features = ["ed25519"] }
libp2p-kad = { path = "../protocols/kad" }                          # Using `path` here because this is a cyclic dev-dependency which otherwise breaks releasing.
libp2p-ping = { path = "../protocols/ping" }                        # Using `path` here because this is a cyclic dev-dependency which otherwise breaks releasing.
libp2p-plaintext = { path = "../transports/plaintext" }             # Using `path` here because this is a cyclic dev-dependency which otherwise breaks releasing.
libp2p-swarm-derive = { path = "../swarm-derive" }                  # Using `path` here because this is a cyclic dev-dependency which otherwise breaks releasing.
libp2p-swarm-test = { path = "../swarm-test" }                      # Using `path` here because this is a cyclic dev-dependency which otherwise breaks releasing.
libp2p-yamux = { path = "../muxers/yamux" }                         # Using `path` here because this is a cyclic dev-dependency which otherwise breaks releasing.
quickcheck = { workspace = true }
criterion = { version = "0.5", features = ["async_tokio"] }
void = "1"
once_cell = "1.19.0"
trybuild = "1.0.95"
tokio = { workspace = true, features = ["time", "rt", "macros", "rt-multi-thread"] }
tracing-subscriber = { workspace = true, features = ["env-filter"] }

[[test]]
name = "swarm_derive"
required-features = ["macros"]

# Passing arguments to the docsrs builder in order to properly document cfg's.
# More information: https://docs.rs/about/builds#cross-compiling
[package.metadata.docs.rs]
all-features = true
rustdoc-args = ["--cfg", "docsrs"]
rustc-args = ["--cfg", "docsrs"]

[[bench]]
name = "connection_handler"
harness = false

[lints]
workspace = true<|MERGE_RESOLUTION|>--- conflicted
+++ resolved
@@ -3,11 +3,7 @@
 edition = "2021"
 rust-version = { workspace = true }
 description = "The libp2p swarm"
-<<<<<<< HEAD
-version = "0.44.3"
-=======
-version = "0.45.0"
->>>>>>> 63313f44
+version = "0.45.1"
 authors = ["Parity Technologies <admin@parity.io>"]
 license = "MIT"
 repository = "https://github.com/libp2p/rust-libp2p"
