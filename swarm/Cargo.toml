--- conflicted
+++ resolved
@@ -3,11 +3,7 @@
 edition = "2021"
 rust-version = { workspace = true }
 description = "The libp2p swarm"
-<<<<<<< HEAD
 version = "0.44.0"
-=======
-version = "0.43.6"
->>>>>>> d605255f
 authors = ["Parity Technologies <admin@parity.io>"]
 license = "MIT"
 repository = "https://github.com/libp2p/rust-libp2p"
