--- conflicted
+++ resolved
@@ -258,15 +258,8 @@
         &mut self,
         _peer_id: PeerId,
         _connection_id: ConnectionId,
-<<<<<<< HEAD
         _event: THandlerOutEvent<Self>,
-    ) {
-    }
-=======
-        _event: <<Self::ConnectionHandler as IntoConnectionHandler>::Handler as
-        ConnectionHandler>::OutEvent,
     );
->>>>>>> c0a7d2a2
 
     /// Polls for things that swarm should do.
     ///
