--- conflicted
+++ resolved
@@ -28,7 +28,6 @@
 
 use crate::connection::ConnectionId;
 use crate::dial_opts::DialOpts;
-<<<<<<< HEAD
 #[allow(deprecated)]
 use crate::handler::IntoConnectionHandler;
 use crate::{
@@ -36,13 +35,6 @@
     THandlerInEvent, THandlerOutEvent,
 };
 use libp2p_core::{transport::ListenerId, ConnectedPoint, Endpoint, Multiaddr, PeerId};
-=======
-use crate::handler::IntoConnectionHandler;
-use crate::{
-    AddressRecord, AddressScore, DialError, ListenError, THandlerInEvent, THandlerOutEvent,
-};
-use libp2p_core::{transport::ListenerId, ConnectedPoint, Multiaddr, PeerId};
->>>>>>> cf772461
 use std::{task::Context, task::Poll};
 
 /// A [`NetworkBehaviour`] defines the behaviour of the local node on the network.
@@ -585,10 +577,7 @@
     pub local_addr: &'a Multiaddr,
     pub send_back_addr: &'a Multiaddr,
     pub error: &'a ListenError,
-<<<<<<< HEAD
-=======
     pub connection_id: ConnectionId,
->>>>>>> cf772461
 }
 
 /// [`FromSwarm`] variant that informs the behaviour that a new listener was created.
@@ -715,18 +704,12 @@
             FromSwarm::ListenFailure(ListenFailure {
                 local_addr,
                 send_back_addr,
-<<<<<<< HEAD
-=======
-                connection_id,
->>>>>>> cf772461
+                connection_id,
                 error,
             }) => Some(FromSwarm::ListenFailure(ListenFailure {
                 local_addr,
                 send_back_addr,
-<<<<<<< HEAD
-=======
-                connection_id,
->>>>>>> cf772461
+                connection_id,
                 error,
             })),
             FromSwarm::NewListener(NewListener { listener_id }) => {
