--- conflicted
+++ resolved
@@ -533,12 +533,8 @@
 
 /// Event produced by a handler.
 #[derive(Debug, Clone, PartialEq, Eq)]
-<<<<<<< HEAD
+#[non_exhaustive]
 pub enum ConnectionHandlerEvent<TConnectionUpgrade, TOutboundOpenInfo, TCustom> {
-=======
-#[non_exhaustive]
-pub enum ConnectionHandlerEvent<TConnectionUpgrade, TOutboundOpenInfo, TCustom, TErr> {
->>>>>>> a428ffdb
     /// Request a new outbound substream to be opened with the remote.
     OutboundSubstreamRequest {
         /// The protocol(s) to apply on the substream.
