--- conflicted
+++ resolved
@@ -398,18 +398,6 @@
         self.established.keys()
     }
 
-<<<<<<< HEAD
-    fn spawn(&mut self, task: BoxFuture<'static, ()>) {
-        self.executor.spawn(task)
-    }
-}
-
-impl<THandler> Pool<THandler>
-where
-    THandler: ConnectionHandler,
-{
-=======
->>>>>>> 87cf5fd5
     /// Adds a pending outgoing connection to the pool in the form of a `Future`
     /// that establishes and negotiates the connection.
     ///
