--- conflicted
+++ resolved
@@ -18,13 +18,8 @@
 // LIABILITY, WHETHER IN AN ACTION OF CONTRACT, TORT OR OTHERWISE, ARISING
 // FROM, OUT OF OR IN CONNECTION WITH THE SOFTWARE OR THE USE OR OTHER
 // DEALINGS IN THE SOFTWARE.
-<<<<<<< HEAD
-use crate::connection::Connection;
+use crate::connection::{Connection, ConnectionId, PendingPoint};
 use crate::upgrade::UpgradeInfoSend;
-=======
-
-use crate::connection::{Connection, ConnectionId, PendingPoint};
->>>>>>> a82e087e
 use crate::{
     connection::{
         Connected, ConnectionError, ConnectionLimit, IncomingInfo, PendingConnectionError,
@@ -46,13 +41,10 @@
 use instant::Instant;
 use libp2p_core::connection::Endpoint;
 use libp2p_core::muxing::{StreamMuxerBox, StreamMuxerExt};
-<<<<<<< HEAD
+use std::task::Waker;
 use libp2p_core::ProtocolName;
 use smallvec::SmallVec;
 use std::error::Error;
-=======
-use std::task::Waker;
->>>>>>> a82e087e
 use std::{
     collections::{hash_map, HashMap},
     convert::TryFrom as _,
@@ -135,21 +127,11 @@
     /// Receiver for events reported from pending tasks.
     pending_connection_events_rx: mpsc::Receiver<task::PendingConnectionEvent>,
 
-<<<<<<< HEAD
-    /// Sender distributed to established tasks for reporting events back
-    /// to the pool.
-    established_connection_events_tx: mpsc::Sender<task::EstablishedConnectionEvent<THandler>>,
-
-    /// Receiver for events reported from established tasks.
-    established_connection_events_rx: mpsc::Receiver<task::EstablishedConnectionEvent<THandler>>,
-=======
     /// Waker in case we haven't established any connections yet.
     no_established_connections_waker: Option<Waker>,
 
     /// Receivers for events reported from established connections.
-    established_connection_events:
-        SelectAll<mpsc::Receiver<task::EstablishedConnectionEvent<THandler::Handler>>>,
->>>>>>> a82e087e
+    established_connection_events: SelectAll<mpsc::Receiver<task::EstablishedConnectionEvent<THandler>>>,
 }
 
 #[derive(Debug)]
@@ -322,11 +304,7 @@
         id: ConnectionId,
         peer_id: PeerId,
         /// The produced event.
-<<<<<<< HEAD
         event: THandler::OutEvent,
-=======
-        event: <<THandler as IntoConnectionHandler>::Handler as ConnectionHandler>::OutEvent,
->>>>>>> a82e087e
     },
 
     /// The connection to a node has changed its address.
@@ -378,15 +356,7 @@
     pub fn get_established(
         &mut self,
         id: ConnectionId,
-<<<<<<< HEAD
     ) -> Option<&mut EstablishedConnection<THandler::InEvent>> {
-=======
-    ) -> Option<
-        &mut EstablishedConnection<
-            <<THandler as IntoConnectionHandler>::Handler as ConnectionHandler>::InEvent,
-        >,
-    > {
->>>>>>> a82e087e
         self.established
             .values_mut()
             .find_map(|connections| connections.get_mut(&id))
@@ -524,23 +494,14 @@
         &mut self,
         future: TFut,
         info: IncomingInfo<'_>,
-<<<<<<< HEAD
         connection_id: ConnectionId,
     ) -> Result<(), ConnectionLimit>
-=======
-    ) -> Result<ConnectionId, ConnectionLimit>
->>>>>>> a82e087e
     where
         TFut: Future<Output = Result<(PeerId, StreamMuxerBox), std::io::Error>> + Send + 'static,
     {
         let endpoint = info.create_connected_point();
 
         self.counters.check_max_pending_incoming()?;
-<<<<<<< HEAD
-=======
-
-        let connection_id = ConnectionId::next();
->>>>>>> a82e087e
 
         let (abort_notifier, abort_receiver) = oneshot::channel();
 
@@ -571,17 +532,12 @@
     /// Polls the connection pool for events.
     pub fn poll(
         &mut self,
-<<<<<<< HEAD
         mut new_handler_fn: impl FnMut(
             PeerId,
             &ConnectedPoint,
             ConnectionId,
         ) -> Result<THandler, Box<dyn Error + Send + 'static>>,
         cx: &mut Context<'_>,
-=======
-        cx: &mut Context<'_>,
-        mut new_handler_fn: impl FnMut() -> THandler,
->>>>>>> a82e087e
     ) -> Poll<PoolEvent<THandler>>
     where
         THandler: ConnectionHandler + 'static,
@@ -828,11 +784,7 @@
 
                     let connection = Connection::new(
                         muxer,
-<<<<<<< HEAD
                         handler,
-=======
-                        new_handler_fn().into_handler(&obtained_peer_id, &endpoint),
->>>>>>> a82e087e
                         self.substream_upgrade_protocol_override,
                         self.max_negotiating_inbound_streams,
                     );
