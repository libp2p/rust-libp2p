// Copyright 2021 Protocol Labs.
// Copyright 2018 Parity Technologies (UK) Ltd.
//
// Permission is hereby granted, free of charge, to any person obtaining a
// copy of this software and associated documentation files (the "Software"),
// to deal in the Software without restriction, including without limitation
// the rights to use, copy, modify, merge, publish, distribute, sublicense,
// and/or sell copies of the Software, and to permit persons to whom the
// Software is furnished to do so, subject to the following conditions:
//
// The above copyright notice and this permission notice shall be included in
// all copies or substantial portions of the Software.
//
// THE SOFTWARE IS PROVIDED "AS IS", WITHOUT WARRANTY OF ANY KIND, EXPRESS
// OR IMPLIED, INCLUDING BUT NOT LIMITED TO THE WARRANTIES OF MERCHANTABILITY,
// FITNESS FOR A PARTICULAR PURPOSE AND NONINFRINGEMENT. IN NO EVENT SHALL THE
// AUTHORS OR COPYRIGHT HOLDERS BE LIABLE FOR ANY CLAIM, DAMAGES OR OTHER
// LIABILITY, WHETHER IN AN ACTION OF CONTRACT, TORT OR OTHERWISE, ARISING
// FROM, OUT OF OR IN CONNECTION WITH THE SOFTWARE OR THE USE OR OTHER
// DEALINGS IN THE SOFTWARE.

use crate::connection::{Connection, ConnectionId, PendingPoint};
use crate::{
<<<<<<< HEAD
=======
    behaviour::THandlerInEvent,
>>>>>>> d1336a7d
    connection::{
        Connected, ConnectionError, ConnectionLimit, IncomingInfo, PendingConnectionError,
        PendingInboundConnectionError, PendingOutboundConnectionError,
    },
    transport::TransportError,
    ConnectedPoint, ConnectionHandler, Executor, IntoConnectionHandler, Multiaddr, PeerId,
};
use concurrent_dial::ConcurrentDial;
use fnv::FnvHashMap;
use futures::prelude::*;
use futures::stream::SelectAll;
use futures::{
    channel::{mpsc, oneshot},
    future::{poll_fn, BoxFuture, Either},
    ready,
    stream::FuturesUnordered,
};
use instant::Instant;
use libp2p_core::connection::Endpoint;
use libp2p_core::muxing::{StreamMuxerBox, StreamMuxerExt};
use std::task::Waker;
use std::{
    collections::{hash_map, HashMap},
    convert::TryFrom as _,
    fmt,
    num::{NonZeroU8, NonZeroUsize},
    pin::Pin,
    task::Context,
    task::Poll,
};
use void::Void;

mod concurrent_dial;
mod task;

enum ExecSwitch {
    Executor(Box<dyn Executor + Send>),
    LocalSpawn(FuturesUnordered<Pin<Box<dyn Future<Output = ()> + Send>>>),
}

impl ExecSwitch {
    fn advance_local(&mut self, cx: &mut Context) {
        match self {
            ExecSwitch::Executor(_) => {}
            ExecSwitch::LocalSpawn(local) => {
                while let Poll::Ready(Some(())) = local.poll_next_unpin(cx) {}
            }
        }
    }

    fn spawn(&mut self, task: BoxFuture<'static, ()>) {
        match self {
            Self::Executor(executor) => executor.exec(task),
            Self::LocalSpawn(local) => local.push(task),
        }
    }
}

/// A connection `Pool` manages a set of connections for each peer.
pub struct Pool<THandler>
where
    THandler: IntoConnectionHandler,
{
    local_id: PeerId,

    /// The connection counter(s).
    counters: ConnectionCounters,

    /// The managed connections of each peer that are currently considered established.
    established: FnvHashMap<
        PeerId,
        FnvHashMap<
            ConnectionId,
            EstablishedConnection<<THandler::Handler as ConnectionHandler>::InEvent>,
        >,
    >,

    /// The pending connections that are currently being negotiated.
    pending: HashMap<ConnectionId, PendingConnection>,

    /// Size of the task command buffer (per task).
    task_command_buffer_size: usize,

    /// Number of addresses concurrently dialed for a single outbound connection attempt.
    dial_concurrency_factor: NonZeroU8,

    /// The configured override for substream protocol upgrades, if any.
    substream_upgrade_protocol_override: Option<libp2p_core::upgrade::Version>,

    /// The maximum number of inbound streams concurrently negotiating on a connection.
    ///
    /// See [`Connection::max_negotiating_inbound_streams`].
    max_negotiating_inbound_streams: usize,

    /// How many [`task::EstablishedConnectionEvent`]s can be buffered before the connection is back-pressured.
    per_connection_event_buffer_size: usize,

    /// The executor to use for running connection tasks. Can either be a global executor
    /// or a local queue.
    executor: ExecSwitch,

    /// Sender distributed to pending tasks for reporting events back
    /// to the pool.
    pending_connection_events_tx: mpsc::Sender<task::PendingConnectionEvent>,

    /// Receiver for events reported from pending tasks.
    pending_connection_events_rx: mpsc::Receiver<task::PendingConnectionEvent>,

    /// Waker in case we haven't established any connections yet.
    no_established_connections_waker: Option<Waker>,

    /// Receivers for events reported from established connections.
    established_connection_events:
        SelectAll<mpsc::Receiver<task::EstablishedConnectionEvent<THandler::Handler>>>,
}

#[derive(Debug)]
pub struct EstablishedConnection<TInEvent> {
    endpoint: ConnectedPoint,
    /// Channel endpoint to send commands to the task.
    sender: mpsc::Sender<task::Command<TInEvent>>,
}

impl<TInEvent> EstablishedConnection<TInEvent> {
    /// (Asynchronously) sends an event to the connection handler.
    ///
    /// If the handler is not ready to receive the event, either because
    /// it is busy or the connection is about to close, the given event
    /// is returned with an `Err`.
    ///
    /// If execution of this method is preceded by successful execution of
    /// `poll_ready_notify_handler` without another intervening execution
    /// of `notify_handler`, it only fails if the connection is now about
    /// to close.
    pub fn notify_handler(&mut self, event: TInEvent) -> Result<(), TInEvent> {
        let cmd = task::Command::NotifyHandler(event);
        self.sender.try_send(cmd).map_err(|e| match e.into_inner() {
            task::Command::NotifyHandler(event) => event,
            _ => unreachable!("Expect failed send to return initial event."),
        })
    }

    /// Checks if `notify_handler` is ready to accept an event.
    ///
    /// Returns `Ok(())` if the handler is ready to receive an event via `notify_handler`.
    ///
    /// Returns `Err(())` if the background task associated with the connection
    /// is terminating and the connection is about to close.
    pub fn poll_ready_notify_handler(&mut self, cx: &mut Context<'_>) -> Poll<Result<(), ()>> {
        self.sender.poll_ready(cx).map_err(|_| ())
    }

    /// Initiates a graceful close of the connection.
    ///
    /// Has no effect if the connection is already closing.
    pub fn start_close(&mut self) {
        // Clone the sender so that we are guaranteed to have
        // capacity for the close command (every sender gets a slot).
        match self.sender.clone().try_send(task::Command::Close) {
            Ok(()) => {}
            Err(e) => assert!(e.is_disconnected(), "No capacity for close command."),
        };
    }
}

struct PendingConnection {
    /// [`PeerId`] of the remote peer.
    peer_id: Option<PeerId>,
    endpoint: PendingPoint,
    /// When dropped, notifies the task which then knows to terminate.
    abort_notifier: Option<oneshot::Sender<Void>>,
    /// The moment we became aware of this possible connection, useful for timing metrics.
    accepted_at: Instant,
}

impl PendingConnection {
    fn is_for_same_remote_as(&self, other: PeerId) -> bool {
        self.peer_id.map_or(false, |peer| peer == other)
    }

    /// Aborts the connection attempt, closing the connection.
    fn abort(&mut self) {
        if let Some(notifier) = self.abort_notifier.take() {
            drop(notifier);
        }
    }
}

impl<THandler: IntoConnectionHandler> fmt::Debug for Pool<THandler> {
    fn fmt(&self, f: &mut fmt::Formatter<'_>) -> Result<(), fmt::Error> {
        f.debug_struct("Pool")
            .field("counters", &self.counters)
            .finish()
    }
}

/// Event that can happen on the `Pool`.
#[derive(Debug)]
pub enum PoolEvent<THandler: IntoConnectionHandler> {
    /// A new connection has been established.
    ConnectionEstablished {
        id: ConnectionId,
        peer_id: PeerId,
        endpoint: ConnectedPoint,
        connection: StreamMuxerBox,
        /// [`Some`] when the new connection is an outgoing connection.
        /// Addresses are dialed in parallel. Contains the addresses and errors
        /// of dial attempts that failed before the one successful dial.
        concurrent_dial_errors: Option<Vec<(Multiaddr, TransportError<std::io::Error>)>>,
        /// How long it took to establish this connection.
        established_in: std::time::Duration,
    },

    /// An established connection was closed.
    ///
    /// A connection may close if
    ///
    ///   * it encounters an error, which includes the connection being
    ///     closed by the remote. In this case `error` is `Some`.
    ///   * it was actively closed by [`EstablishedConnection::start_close`],
    ///     i.e. a successful, orderly close.
    ///   * it was actively closed by [`Pool::disconnect`], i.e.
    ///     dropped without an orderly close.
    ///
    ConnectionClosed {
        id: ConnectionId,
        /// Information about the connection that errored.
        connected: Connected,
        /// The error that occurred, if any. If `None`, the connection
        /// was closed by the local peer.
        error: Option<ConnectionError<<THandler::Handler as ConnectionHandler>::Error>>,
        /// The remaining established connections to the same peer.
        remaining_established_connection_ids: Vec<ConnectionId>,
        handler: THandler::Handler,
    },

    /// An outbound connection attempt failed.
    PendingOutboundConnectionError {
        /// The ID of the failed connection.
        id: ConnectionId,
        /// The error that occurred.
        error: PendingOutboundConnectionError,
        /// The (expected) peer of the failed connection.
        peer: Option<PeerId>,
    },

    /// An inbound connection attempt failed.
    PendingInboundConnectionError {
        /// The ID of the failed connection.
        id: ConnectionId,
        /// Address used to send back data to the remote.
        send_back_addr: Multiaddr,
        /// Local connection address.
        local_addr: Multiaddr,
        /// The error that occurred.
        error: PendingInboundConnectionError,
    },

    /// A node has produced an event.
    ConnectionEvent {
        id: ConnectionId,
        peer_id: PeerId,
        /// The produced event.
        event: <<THandler as IntoConnectionHandler>::Handler as ConnectionHandler>::OutEvent,
    },

    /// The connection to a node has changed its address.
    AddressChange {
        id: ConnectionId,
        peer_id: PeerId,
        /// The new endpoint.
        new_endpoint: ConnectedPoint,
        /// The old endpoint.
        old_endpoint: ConnectedPoint,
    },
}

impl<THandler> Pool<THandler>
where
    THandler: IntoConnectionHandler,
{
    /// Creates a new empty `Pool`.
    pub fn new(local_id: PeerId, config: PoolConfig, limits: ConnectionLimits) -> Self {
        let (pending_connection_events_tx, pending_connection_events_rx) = mpsc::channel(0);
        let executor = match config.executor {
            Some(exec) => ExecSwitch::Executor(exec),
            None => ExecSwitch::LocalSpawn(Default::default()),
        };
        Pool {
            local_id,
            counters: ConnectionCounters::new(limits),
            established: Default::default(),
            pending: Default::default(),
            task_command_buffer_size: config.task_command_buffer_size,
            dial_concurrency_factor: config.dial_concurrency_factor,
            substream_upgrade_protocol_override: config.substream_upgrade_protocol_override,
            max_negotiating_inbound_streams: config.max_negotiating_inbound_streams,
            per_connection_event_buffer_size: config.per_connection_event_buffer_size,
            executor,
            pending_connection_events_tx,
            pending_connection_events_rx,
            no_established_connections_waker: None,
            established_connection_events: Default::default(),
        }
    }

    /// Gets the dedicated connection counters.
    pub fn counters(&self) -> &ConnectionCounters {
        &self.counters
    }

    /// Gets an established connection from the pool by ID.
    pub fn get_established(
        &mut self,
        id: ConnectionId,
    ) -> Option<
        &mut EstablishedConnection<
            <<THandler as IntoConnectionHandler>::Handler as ConnectionHandler>::InEvent,
        >,
    > {
        self.established
            .values_mut()
            .find_map(|connections| connections.get_mut(&id))
    }

    /// Returns true if we are connected to the given peer.
    ///
    /// This will return true only after a `NodeReached` event has been produced by `poll()`.
    pub fn is_connected(&self, id: PeerId) -> bool {
        self.established.contains_key(&id)
    }

    /// Returns the number of connected peers, i.e. those with at least one
    /// established connection in the pool.
    pub fn num_peers(&self) -> usize {
        self.established.len()
    }

    /// (Forcefully) close all connections to the given peer.
    ///
    /// All connections to the peer, whether pending or established are
    /// closed asap and no more events from these connections are emitted
    /// by the pool effective immediately.
    pub fn disconnect(&mut self, peer: PeerId) {
        if let Some(conns) = self.established.get_mut(&peer) {
            for (_, conn) in conns.iter_mut() {
                conn.start_close();
            }
        }

        for connection in self
            .pending
            .iter_mut()
            .filter_map(|(_, info)| info.is_for_same_remote_as(peer).then_some(info))
        {
            connection.abort()
        }
    }

    /// Returns an iterator over all established connections of `peer`.
    pub fn iter_established_connections_of_peer(
        &mut self,
        peer: &PeerId,
    ) -> impl Iterator<Item = ConnectionId> + '_ {
        match self.established.get(peer) {
            Some(conns) => either::Either::Left(conns.iter().map(|(id, _)| *id)),
            None => either::Either::Right(std::iter::empty()),
        }
    }

    /// Checks whether we are currently dialing the given peer.
    pub fn is_dialing(&self, peer: PeerId) -> bool {
        self.pending.iter().any(|(_, info)| {
            matches!(info.endpoint, PendingPoint::Dialer { .. }) && info.is_for_same_remote_as(peer)
        })
    }

    /// Returns an iterator over all connected peers, i.e. those that have
    /// at least one established connection in the pool.
    pub fn iter_connected(&self) -> impl Iterator<Item = &PeerId> {
        self.established.keys()
    }

    fn spawn(&mut self, task: BoxFuture<'static, ()>) {
        self.executor.spawn(task)
    }
}

impl<THandler> Pool<THandler>
where
    THandler: IntoConnectionHandler,
{
    /// Adds a pending outgoing connection to the pool in the form of a `Future`
    /// that establishes and negotiates the connection.
    ///
    /// Returns an error if the limit of pending outgoing connections
    /// has been reached.
    pub fn add_outgoing(
        &mut self,
        dials: Vec<
            BoxFuture<
                'static,
                (
                    Multiaddr,
                    Result<(PeerId, StreamMuxerBox), TransportError<std::io::Error>>,
                ),
            >,
        >,
        peer: Option<PeerId>,
        role_override: Endpoint,
        dial_concurrency_factor_override: Option<NonZeroU8>,
        connection_id: ConnectionId,
    ) -> Result<(), ConnectionLimit> {
        self.counters.check_max_pending_outgoing()?;

        let dial = ConcurrentDial::new(
            dials,
            dial_concurrency_factor_override.unwrap_or(self.dial_concurrency_factor),
        );

        let (abort_notifier, abort_receiver) = oneshot::channel();

        self.spawn(
            task::new_for_pending_outgoing_connection(
                connection_id,
                dial,
                abort_receiver,
                self.pending_connection_events_tx.clone(),
            )
            .boxed(),
        );

        let endpoint = PendingPoint::Dialer { role_override };

        self.counters.inc_pending(&endpoint);
        self.pending.insert(
            connection_id,
            PendingConnection {
                peer_id: peer,
                endpoint,
                abort_notifier: Some(abort_notifier),
                accepted_at: Instant::now(),
            },
        );

        Ok(())
    }

    /// Adds a pending incoming connection to the pool in the form of a
    /// `Future` that establishes and negotiates the connection.
    ///
    /// Returns an error if the limit of pending incoming connections
    /// has been reached.
    pub fn add_incoming<TFut>(
        &mut self,
        future: TFut,
        info: IncomingInfo<'_>,
        connection_id: ConnectionId,
    ) -> Result<(), ConnectionLimit>
    where
        TFut: Future<Output = Result<(PeerId, StreamMuxerBox), std::io::Error>> + Send + 'static,
    {
        let endpoint = info.create_connected_point();

        self.counters.check_max_pending_incoming()?;

        let (abort_notifier, abort_receiver) = oneshot::channel();

        self.spawn(
            task::new_for_pending_incoming_connection(
                connection_id,
                future,
                abort_receiver,
                self.pending_connection_events_tx.clone(),
            )
            .boxed(),
        );

        self.counters.inc_pending_incoming();
        self.pending.insert(
            connection_id,
            PendingConnection {
                peer_id: None,
                endpoint: endpoint.into(),
                abort_notifier: Some(abort_notifier),
                accepted_at: Instant::now(),
            },
        );
        Ok(())
    }

    pub fn spawn_connection(
        &mut self,
        id: ConnectionId,
        obtained_peer_id: PeerId,
        endpoint: &ConnectedPoint,
        muxer: StreamMuxerBox,
        handler: <THandler as IntoConnectionHandler>::Handler,
    ) {
        let conns = self.established.entry(obtained_peer_id).or_default();
        self.counters.inc_established(endpoint);

        let (command_sender, command_receiver) = mpsc::channel(self.task_command_buffer_size);
        let (event_sender, event_receiver) = mpsc::channel(self.per_connection_event_buffer_size);

        conns.insert(
            id,
            EstablishedConnection {
                endpoint: endpoint.clone(),
                sender: command_sender,
            },
        );
        self.established_connection_events.push(event_receiver);
        if let Some(waker) = self.no_established_connections_waker.take() {
            waker.wake();
        }

        let connection = Connection::new(
            muxer,
            handler,
            self.substream_upgrade_protocol_override,
            self.max_negotiating_inbound_streams,
        );

        self.spawn(
            task::new_for_established_connection(
                id,
                obtained_peer_id,
                connection,
                command_receiver,
                event_sender,
            )
            .boxed(),
        );
    }

    /// Polls the connection pool for events.
    pub fn poll(&mut self, cx: &mut Context<'_>) -> Poll<PoolEvent<THandler>>
    where
        THandler: IntoConnectionHandler + 'static,
        THandler::Handler: ConnectionHandler + Send,
        <THandler::Handler as ConnectionHandler>::OutboundOpenInfo: Send,
    {
        // Poll for events of established connections.
        //
        // Note that established connections are polled before pending connections, thus
        // prioritizing established connections over pending connections.
        match self.established_connection_events.poll_next_unpin(cx) {
            Poll::Pending => {}
            Poll::Ready(None) => {
                self.no_established_connections_waker = Some(cx.waker().clone());
            }

            Poll::Ready(Some(task::EstablishedConnectionEvent::Notify { id, peer_id, event })) => {
                return Poll::Ready(PoolEvent::ConnectionEvent { peer_id, id, event });
            }
            Poll::Ready(Some(task::EstablishedConnectionEvent::AddressChange {
                id,
                peer_id,
                new_address,
            })) => {
                let connection = self
                    .established
                    .get_mut(&peer_id)
                    .expect("Receive `AddressChange` event for established peer.")
                    .get_mut(&id)
                    .expect("Receive `AddressChange` event from established connection");
                let mut new_endpoint = connection.endpoint.clone();
                new_endpoint.set_remote_address(new_address);
                let old_endpoint =
                    std::mem::replace(&mut connection.endpoint, new_endpoint.clone());

                return Poll::Ready(PoolEvent::AddressChange {
                    peer_id,
                    id,
                    new_endpoint,
                    old_endpoint,
                });
            }
            Poll::Ready(Some(task::EstablishedConnectionEvent::Closed {
                id,
                peer_id,
                error,
                handler,
            })) => {
                let connections = self
                    .established
                    .get_mut(&peer_id)
                    .expect("`Closed` event for established connection");
                let EstablishedConnection { endpoint, .. } =
                    connections.remove(&id).expect("Connection to be present");
                self.counters.dec_established(&endpoint);
                let remaining_established_connection_ids: Vec<ConnectionId> =
                    connections.keys().cloned().collect();
                if remaining_established_connection_ids.is_empty() {
                    self.established.remove(&peer_id);
                }
                return Poll::Ready(PoolEvent::ConnectionClosed {
                    id,
                    connected: Connected { endpoint, peer_id },
                    error,
                    remaining_established_connection_ids,
                    handler,
                });
            }
        }

        // Poll for events of pending connections.
        loop {
            let event = match self.pending_connection_events_rx.poll_next_unpin(cx) {
                Poll::Ready(Some(event)) => event,
                Poll::Pending => break,
                Poll::Ready(None) => unreachable!("Pool holds both sender and receiver."),
            };

            match event {
                task::PendingConnectionEvent::ConnectionEstablished {
                    id,
                    output: (obtained_peer_id, mut muxer),
                    outgoing,
                } => {
                    let PendingConnection {
                        peer_id: expected_peer_id,
                        endpoint,
                        abort_notifier: _,
                        accepted_at,
                    } = self
                        .pending
                        .remove(&id)
                        .expect("Entry in `self.pending` for previously pending connection.");

                    self.counters.dec_pending(&endpoint);

                    let (endpoint, concurrent_dial_errors) = match (endpoint, outgoing) {
                        (PendingPoint::Dialer { role_override }, Some((address, errors))) => (
                            ConnectedPoint::Dialer {
                                address,
                                role_override,
                            },
                            Some(errors),
                        ),
                        (
                            PendingPoint::Listener {
                                local_addr,
                                send_back_addr,
                            },
                            None,
                        ) => (
                            ConnectedPoint::Listener {
                                local_addr,
                                send_back_addr,
                            },
                            None,
                        ),
                        (PendingPoint::Dialer { .. }, None) => unreachable!(
                            "Established incoming connection via pending outgoing connection."
                        ),
                        (PendingPoint::Listener { .. }, Some(_)) => unreachable!(
                            "Established outgoing connection via pending incoming connection."
                        ),
                    };

                    let error = self
                        .counters
                        // Check general established connection limit.
                        .check_max_established(&endpoint)
                        .map_err(PendingConnectionError::ConnectionLimit)
                        // Check per-peer established connection limit.
                        .and_then(|()| {
                            self.counters
                                .check_max_established_per_peer(num_peer_established(
                                    &self.established,
                                    obtained_peer_id,
                                ))
                                .map_err(PendingConnectionError::ConnectionLimit)
                        })
                        // Check expected peer id matches.
                        .and_then(|()| {
                            if let Some(peer) = expected_peer_id {
                                if peer != obtained_peer_id {
                                    Err(PendingConnectionError::WrongPeerId {
                                        obtained: obtained_peer_id,
                                        endpoint: endpoint.clone(),
                                    })
                                } else {
                                    Ok(())
                                }
                            } else {
                                Ok(())
                            }
                        })
                        // Check peer is not local peer.
                        .and_then(|()| {
                            if self.local_id == obtained_peer_id {
                                Err(PendingConnectionError::LocalPeerId {
                                    endpoint: endpoint.clone(),
                                })
                            } else {
                                Ok(())
                            }
                        });

                    if let Err(error) = error {
                        self.spawn(
                            poll_fn(move |cx| {
                                if let Err(e) = ready!(muxer.poll_close_unpin(cx)) {
                                    log::debug!(
                                        "Failed to close connection {:?} to peer {}: {:?}",
                                        id,
                                        obtained_peer_id,
                                        e
                                    );
                                }
                                Poll::Ready(())
                            })
                            .boxed(),
                        );

                        match endpoint {
                            ConnectedPoint::Dialer { .. } => {
                                return Poll::Ready(PoolEvent::PendingOutboundConnectionError {
                                    id,
                                    error: error
                                        .map(|t| vec![(endpoint.get_remote_address().clone(), t)]),
                                    peer: expected_peer_id.or(Some(obtained_peer_id)),
                                })
                            }
                            ConnectedPoint::Listener {
                                send_back_addr,
                                local_addr,
                            } => {
                                return Poll::Ready(PoolEvent::PendingInboundConnectionError {
                                    id,
                                    error,
                                    send_back_addr,
                                    local_addr,
                                })
                            }
                        };
                    }

                    let established_in = accepted_at.elapsed();

                    return Poll::Ready(PoolEvent::ConnectionEstablished {
                        peer_id: obtained_peer_id,
                        endpoint,
                        id,
                        connection: muxer,
                        concurrent_dial_errors,
                        established_in,
                    });
                }
                task::PendingConnectionEvent::PendingFailed { id, error } => {
                    if let Some(PendingConnection {
                        peer_id,
                        endpoint,
                        abort_notifier: _,
                        accepted_at: _, // Ignoring the time it took for the connection to fail.
                    }) = self.pending.remove(&id)
                    {
                        self.counters.dec_pending(&endpoint);

                        match (endpoint, error) {
                            (PendingPoint::Dialer { .. }, Either::Left(error)) => {
                                return Poll::Ready(PoolEvent::PendingOutboundConnectionError {
                                    id,
                                    error,
                                    peer: peer_id,
                                });
                            }
                            (
                                PendingPoint::Listener {
                                    send_back_addr,
                                    local_addr,
                                },
                                Either::Right(error),
                            ) => {
                                return Poll::Ready(PoolEvent::PendingInboundConnectionError {
                                    id,
                                    error,
                                    send_back_addr,
                                    local_addr,
                                });
                            }
                            (PendingPoint::Dialer { .. }, Either::Right(_)) => {
                                unreachable!("Inbound error for outbound connection.")
                            }
                            (PendingPoint::Listener { .. }, Either::Left(_)) => {
                                unreachable!("Outbound error for inbound connection.")
                            }
                        }
                    }
                }
            }
        }

        self.executor.advance_local(cx);

        Poll::Pending
    }
}

/// Network connection information.
#[derive(Debug, Clone)]
pub struct ConnectionCounters {
    /// The effective connection limits.
    limits: ConnectionLimits,
    /// The current number of incoming connections.
    pending_incoming: u32,
    /// The current number of outgoing connections.
    pending_outgoing: u32,
    /// The current number of established inbound connections.
    established_incoming: u32,
    /// The current number of established outbound connections.
    established_outgoing: u32,
}

impl ConnectionCounters {
    fn new(limits: ConnectionLimits) -> Self {
        Self {
            limits,
            pending_incoming: 0,
            pending_outgoing: 0,
            established_incoming: 0,
            established_outgoing: 0,
        }
    }

    /// The effective connection limits.
    pub fn limits(&self) -> &ConnectionLimits {
        &self.limits
    }

    /// The total number of connections, both pending and established.
    pub fn num_connections(&self) -> u32 {
        self.num_pending() + self.num_established()
    }

    /// The total number of pending connections, both incoming and outgoing.
    pub fn num_pending(&self) -> u32 {
        self.pending_incoming + self.pending_outgoing
    }

    /// The number of incoming connections being established.
    pub fn num_pending_incoming(&self) -> u32 {
        self.pending_incoming
    }

    /// The number of outgoing connections being established.
    pub fn num_pending_outgoing(&self) -> u32 {
        self.pending_outgoing
    }

    /// The number of established incoming connections.
    pub fn num_established_incoming(&self) -> u32 {
        self.established_incoming
    }

    /// The number of established outgoing connections.
    pub fn num_established_outgoing(&self) -> u32 {
        self.established_outgoing
    }

    /// The total number of established connections.
    pub fn num_established(&self) -> u32 {
        self.established_outgoing + self.established_incoming
    }

    fn inc_pending(&mut self, endpoint: &PendingPoint) {
        match endpoint {
            PendingPoint::Dialer { .. } => {
                self.pending_outgoing += 1;
            }
            PendingPoint::Listener { .. } => {
                self.pending_incoming += 1;
            }
        }
    }

    fn inc_pending_incoming(&mut self) {
        self.pending_incoming += 1;
    }

    fn dec_pending(&mut self, endpoint: &PendingPoint) {
        match endpoint {
            PendingPoint::Dialer { .. } => {
                self.pending_outgoing -= 1;
            }
            PendingPoint::Listener { .. } => {
                self.pending_incoming -= 1;
            }
        }
    }

    fn inc_established(&mut self, endpoint: &ConnectedPoint) {
        match endpoint {
            ConnectedPoint::Dialer { .. } => {
                self.established_outgoing += 1;
            }
            ConnectedPoint::Listener { .. } => {
                self.established_incoming += 1;
            }
        }
    }

    fn dec_established(&mut self, endpoint: &ConnectedPoint) {
        match endpoint {
            ConnectedPoint::Dialer { .. } => {
                self.established_outgoing -= 1;
            }
            ConnectedPoint::Listener { .. } => {
                self.established_incoming -= 1;
            }
        }
    }

    fn check_max_pending_outgoing(&self) -> Result<(), ConnectionLimit> {
        Self::check(self.pending_outgoing, self.limits.max_pending_outgoing)
    }

    fn check_max_pending_incoming(&self) -> Result<(), ConnectionLimit> {
        Self::check(self.pending_incoming, self.limits.max_pending_incoming)
    }

    fn check_max_established(&self, endpoint: &ConnectedPoint) -> Result<(), ConnectionLimit> {
        // Check total connection limit.
        Self::check(self.num_established(), self.limits.max_established_total)?;
        // Check incoming/outgoing connection limits
        match endpoint {
            ConnectedPoint::Dialer { .. } => Self::check(
                self.established_outgoing,
                self.limits.max_established_outgoing,
            ),
            ConnectedPoint::Listener { .. } => Self::check(
                self.established_incoming,
                self.limits.max_established_incoming,
            ),
        }
    }

    fn check_max_established_per_peer(&self, current: u32) -> Result<(), ConnectionLimit> {
        Self::check(current, self.limits.max_established_per_peer)
    }

    fn check(current: u32, limit: Option<u32>) -> Result<(), ConnectionLimit> {
        if let Some(limit) = limit {
            if current >= limit {
                return Err(ConnectionLimit { limit, current });
            }
        }
        Ok(())
    }
}

/// Counts the number of established connections to the given peer.
fn num_peer_established<TInEvent>(
    established: &FnvHashMap<PeerId, FnvHashMap<ConnectionId, EstablishedConnection<TInEvent>>>,
    peer: PeerId,
) -> u32 {
    established.get(&peer).map_or(0, |conns| {
        u32::try_from(conns.len()).expect("Unexpectedly large number of connections for a peer.")
    })
}

/// The configurable connection limits.
///
/// By default no connection limits apply.
#[derive(Debug, Clone, Default)]
pub struct ConnectionLimits {
    max_pending_incoming: Option<u32>,
    max_pending_outgoing: Option<u32>,
    max_established_incoming: Option<u32>,
    max_established_outgoing: Option<u32>,
    max_established_per_peer: Option<u32>,
    max_established_total: Option<u32>,
}

impl ConnectionLimits {
    /// Configures the maximum number of concurrently incoming connections being established.
    pub fn with_max_pending_incoming(mut self, limit: Option<u32>) -> Self {
        self.max_pending_incoming = limit;
        self
    }

    /// Configures the maximum number of concurrently outgoing connections being established.
    pub fn with_max_pending_outgoing(mut self, limit: Option<u32>) -> Self {
        self.max_pending_outgoing = limit;
        self
    }

    /// Configures the maximum number of concurrent established inbound connections.
    pub fn with_max_established_incoming(mut self, limit: Option<u32>) -> Self {
        self.max_established_incoming = limit;
        self
    }

    /// Configures the maximum number of concurrent established outbound connections.
    pub fn with_max_established_outgoing(mut self, limit: Option<u32>) -> Self {
        self.max_established_outgoing = limit;
        self
    }

    /// Configures the maximum number of concurrent established connections (both
    /// inbound and outbound).
    ///
    /// Note: This should be used in conjunction with
    /// [`ConnectionLimits::with_max_established_incoming`] to prevent possible
    /// eclipse attacks (all connections being inbound).
    pub fn with_max_established(mut self, limit: Option<u32>) -> Self {
        self.max_established_total = limit;
        self
    }

    /// Configures the maximum number of concurrent established connections per peer,
    /// regardless of direction (incoming or outgoing).
    pub fn with_max_established_per_peer(mut self, limit: Option<u32>) -> Self {
        self.max_established_per_peer = limit;
        self
    }
}

/// Configuration options when creating a [`Pool`].
///
/// The default configuration specifies no dedicated task executor, a
/// task event buffer size of 32, and a task command buffer size of 7.
pub struct PoolConfig {
    /// Executor to use to spawn tasks.
    pub executor: Option<Box<dyn Executor + Send>>,

    /// Size of the task command buffer (per task).
    pub task_command_buffer_size: usize,

    /// Size of the pending connection task event buffer and the established connection task event
    /// buffer.
    pub per_connection_event_buffer_size: usize,

    /// Number of addresses concurrently dialed for a single outbound connection attempt.
    pub dial_concurrency_factor: NonZeroU8,

    /// The configured override for substream protocol upgrades, if any.
    substream_upgrade_protocol_override: Option<libp2p_core::upgrade::Version>,

    /// The maximum number of inbound streams concurrently negotiating on a connection.
    ///
    /// See [`Connection::max_negotiating_inbound_streams`].
    max_negotiating_inbound_streams: usize,
}

impl PoolConfig {
    pub fn new(executor: Option<Box<dyn Executor + Send>>) -> Self {
        Self {
            executor,
            task_command_buffer_size: 32,
            per_connection_event_buffer_size: 7,
            dial_concurrency_factor: NonZeroU8::new(8).expect("8 > 0"),
            substream_upgrade_protocol_override: None,
            max_negotiating_inbound_streams: 128,
        }
    }

    /// Sets the maximum number of events sent to a connection's background task
    /// that may be buffered, if the task cannot keep up with their consumption and
    /// delivery to the connection handler.
    ///
    /// When the buffer for a particular connection is full, `notify_handler` will no
    /// longer be able to deliver events to the associated [`Connection`](super::Connection),
    /// thus exerting back-pressure on the connection and peer API.
    pub fn with_notify_handler_buffer_size(mut self, n: NonZeroUsize) -> Self {
        self.task_command_buffer_size = n.get() - 1;
        self
    }

    /// Sets the maximum number of buffered connection events (beyond a guaranteed
    /// buffer of 1 event per connection).
    ///
    /// When the buffer is full, the background tasks of all connections will stall.
    /// In this way, the consumers of network events exert back-pressure on
    /// the network connection I/O.
    pub fn with_per_connection_event_buffer_size(mut self, n: usize) -> Self {
        self.per_connection_event_buffer_size = n;
        self
    }

    /// Number of addresses concurrently dialed for a single outbound connection attempt.
    pub fn with_dial_concurrency_factor(mut self, factor: NonZeroU8) -> Self {
        self.dial_concurrency_factor = factor;
        self
    }

    /// Configures an override for the substream upgrade protocol to use.
    pub fn with_substream_upgrade_protocol_override(
        mut self,
        v: libp2p_core::upgrade::Version,
    ) -> Self {
        self.substream_upgrade_protocol_override = Some(v);
        self
    }

    /// The maximum number of inbound streams concurrently negotiating on a connection.
    ///
    /// See [`Connection::max_negotiating_inbound_streams`].
    pub fn with_max_negotiating_inbound_streams(mut self, v: usize) -> Self {
        self.max_negotiating_inbound_streams = v;
        self
    }
}

trait EntryExt<'a, K, V> {
    fn expect_occupied(self, msg: &'static str) -> hash_map::OccupiedEntry<'a, K, V>;
}

impl<'a, K: 'a, V: 'a> EntryExt<'a, K, V> for hash_map::Entry<'a, K, V> {
    fn expect_occupied(self, msg: &'static str) -> hash_map::OccupiedEntry<'a, K, V> {
        match self {
            hash_map::Entry::Occupied(entry) => entry,
            hash_map::Entry::Vacant(_) => panic!("{}", msg),
        }
    }
}

#[cfg(test)]
mod tests {
    use super::*;
    use futures::future::Future;

    struct Dummy;

    impl Executor for Dummy {
        fn exec(&self, _: Pin<Box<dyn Future<Output = ()> + Send>>) {}
    }
}<|MERGE_RESOLUTION|>--- conflicted
+++ resolved
@@ -21,10 +21,6 @@
 
 use crate::connection::{Connection, ConnectionId, PendingPoint};
 use crate::{
-<<<<<<< HEAD
-=======
-    behaviour::THandlerInEvent,
->>>>>>> d1336a7d
     connection::{
         Connected, ConnectionError, ConnectionLimit, IncomingInfo, PendingConnectionError,
         PendingInboundConnectionError, PendingOutboundConnectionError,
