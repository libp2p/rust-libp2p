--- conflicted
+++ resolved
@@ -81,14 +81,10 @@
 }
 
 /// A connection `Pool` manages a set of connections for each peer.
-<<<<<<< HEAD
-pub struct Pool<THandler: ConnectionHandler, TTrans>
-=======
 pub struct Pool<THandler, TTrans>
->>>>>>> 43fdfe27
 where
     TTrans: Transport,
-    THandler: IntoConnectionHandler,
+    THandler: ConnectionHandler,
 {
     local_id: PeerId,
 
