// Copyright 2021 Protocol Labs.
// Copyright 2018 Parity Technologies (UK) Ltd.
//
// Permission is hereby granted, free of charge, to any person obtaining a
// copy of this software and associated documentation files (the "Software"),
// to deal in the Software without restriction, including without limitation
// the rights to use, copy, modify, merge, publish, distribute, sublicense,
// and/or sell copies of the Software, and to permit persons to whom the
// Software is furnished to do so, subject to the following conditions:
//
// The above copyright notice and this permission notice shall be included in
// all copies or substantial portions of the Software.
//
// THE SOFTWARE IS PROVIDED "AS IS", WITHOUT WARRANTY OF ANY KIND, EXPRESS
// OR IMPLIED, INCLUDING BUT NOT LIMITED TO THE WARRANTIES OF MERCHANTABILITY,
// FITNESS FOR A PARTICULAR PURPOSE AND NONINFRINGEMENT. IN NO EVENT SHALL THE
// AUTHORS OR COPYRIGHT HOLDERS BE LIABLE FOR ANY CLAIM, DAMAGES OR OTHER
// LIABILITY, WHETHER IN AN ACTION OF CONTRACT, TORT OR OTHERWISE, ARISING
// FROM, OUT OF OR IN CONNECTION WITH THE SOFTWARE OR THE USE OR OTHER
// DEALINGS IN THE SOFTWARE.

//! Async functions driving pending and established connections in the form of a task.

use super::concurrent_dial::ConcurrentDial;
use crate::{
    connection::{
        self, ConnectionError, ConnectionId, PendingInboundConnectionError,
        PendingOutboundConnectionError,
    },
    transport::TransportError,
    ConnectionHandler, Multiaddr, PeerId,
};
use futures::{
    channel::{mpsc, oneshot},
    future::{poll_fn, Either, Future},
    SinkExt, StreamExt,
};
<<<<<<< HEAD
=======
use libp2p_core::connection::ConnectionId;
use libp2p_core::muxing::StreamMuxerBox;
>>>>>>> e3c70233
use std::pin::Pin;
use void::Void;

/// Commands that can be sent to a task driving an established connection.
#[derive(Debug)]
pub enum Command<T> {
    /// Notify the connection handler of an event.
    NotifyHandler(T),
    /// Gracefully close the connection (active close) before
    /// terminating the task.
    Close,
}

pub enum PendingConnectionEvent {
    ConnectionEstablished {
        id: ConnectionId,
        output: (PeerId, StreamMuxerBox),
        /// [`Some`] when the new connection is an outgoing connection.
        /// Addresses are dialed in parallel. Contains the addresses and errors
        /// of dial attempts that failed before the one successful dial.
        outgoing: Option<(Multiaddr, Vec<(Multiaddr, TransportError<std::io::Error>)>)>,
    },
    /// A pending connection failed.
    PendingFailed {
        id: ConnectionId,
        error: Either<PendingOutboundConnectionError, PendingInboundConnectionError>,
    },
}

#[derive(Debug)]
pub enum EstablishedConnectionEvent<THandler: ConnectionHandler> {
    /// A node we are connected to has changed its address.
    AddressChange {
        id: ConnectionId,
        peer_id: PeerId,
        new_address: Multiaddr,
    },
    /// Notify the manager of an event from the connection.
    Notify {
        id: ConnectionId,
        peer_id: PeerId,
        event: THandler::OutEvent,
    },
    /// A connection closed, possibly due to an error.
    ///
    /// If `error` is `None`, the connection has completed
    /// an active orderly close.
    Closed {
        id: ConnectionId,
        peer_id: PeerId,
        error: Option<ConnectionError<THandler::Error>>,
        handler: THandler,
    },
}

pub async fn new_for_pending_outgoing_connection(
    connection_id: ConnectionId,
    dial: ConcurrentDial,
    abort_receiver: oneshot::Receiver<Void>,
    mut events: mpsc::Sender<PendingConnectionEvent>,
) {
    match futures::future::select(abort_receiver, Box::pin(dial)).await {
        Either::Left((Err(oneshot::Canceled), _)) => {
            let _ = events
                .send(PendingConnectionEvent::PendingFailed {
                    id: connection_id,
                    error: Either::Left(PendingOutboundConnectionError::Aborted),
                })
                .await;
        }
        Either::Left((Ok(v), _)) => void::unreachable(v),
        Either::Right((Ok((address, output, errors)), _)) => {
            let _ = events
                .send(PendingConnectionEvent::ConnectionEstablished {
                    id: connection_id,
                    output,
                    outgoing: Some((address, errors)),
                })
                .await;
        }
        Either::Right((Err(e), _)) => {
            let _ = events
                .send(PendingConnectionEvent::PendingFailed {
                    id: connection_id,
                    error: Either::Left(PendingOutboundConnectionError::Transport(e)),
                })
                .await;
        }
    }
}

pub async fn new_for_pending_incoming_connection<TFut>(
    connection_id: ConnectionId,
    future: TFut,
    abort_receiver: oneshot::Receiver<Void>,
    mut events: mpsc::Sender<PendingConnectionEvent>,
) where
    TFut: Future<Output = Result<(PeerId, StreamMuxerBox), std::io::Error>> + Send + 'static,
{
    match futures::future::select(abort_receiver, Box::pin(future)).await {
        Either::Left((Err(oneshot::Canceled), _)) => {
            let _ = events
                .send(PendingConnectionEvent::PendingFailed {
                    id: connection_id,
                    error: Either::Right(PendingInboundConnectionError::Aborted),
                })
                .await;
        }
        Either::Left((Ok(v), _)) => void::unreachable(v),
        Either::Right((Ok(output), _)) => {
            let _ = events
                .send(PendingConnectionEvent::ConnectionEstablished {
                    id: connection_id,
                    output,
                    outgoing: None,
                })
                .await;
        }
        Either::Right((Err(e), _)) => {
            let _ = events
                .send(PendingConnectionEvent::PendingFailed {
                    id: connection_id,
                    error: Either::Right(PendingInboundConnectionError::Transport(
                        TransportError::Other(e),
                    )),
                })
                .await;
        }
    }
}

pub async fn new_for_established_connection<THandler>(
    connection_id: ConnectionId,
    peer_id: PeerId,
    mut connection: crate::connection::Connection<THandler>,
    mut command_receiver: mpsc::Receiver<Command<THandler::InEvent>>,
    mut events: mpsc::Sender<EstablishedConnectionEvent<THandler>>,
) where
    THandler: ConnectionHandler,
{
    loop {
        match futures::future::select(
            command_receiver.next(),
            poll_fn(|cx| Pin::new(&mut connection).poll(cx)),
        )
        .await
        {
            Either::Left((Some(command), _)) => match command {
                Command::NotifyHandler(event) => connection.on_behaviour_event(event),
                Command::Close => {
                    command_receiver.close();
                    let (handler, closing_muxer) = connection.close();

                    let error = closing_muxer.await.err().map(ConnectionError::IO);
                    let _ = events
                        .send(EstablishedConnectionEvent::Closed {
                            id: connection_id,
                            peer_id,
                            error,
                            handler,
                        })
                        .await;
                    return;
                }
            },

            // The manager has disappeared; abort.
            Either::Left((None, _)) => return,

            Either::Right((event, _)) => {
                match event {
                    Ok(connection::Event::Handler(event)) => {
                        let _ = events
                            .send(EstablishedConnectionEvent::Notify {
                                id: connection_id,
                                peer_id,
                                event,
                            })
                            .await;
                    }
                    Ok(connection::Event::AddressChange(new_address)) => {
                        let _ = events
                            .send(EstablishedConnectionEvent::AddressChange {
                                id: connection_id,
                                peer_id,
                                new_address,
                            })
                            .await;
                    }
                    Err(error) => {
                        command_receiver.close();
                        let (handler, _closing_muxer) = connection.close();
                        // Terminate the task with the error, dropping the connection.
                        let _ = events
                            .send(EstablishedConnectionEvent::Closed {
                                id: connection_id,
                                peer_id,
                                error: Some(error),
                                handler,
                            })
                            .await;
                        return;
                    }
                }
            }
        }
    }
}<|MERGE_RESOLUTION|>--- conflicted
+++ resolved
@@ -35,11 +35,7 @@
     future::{poll_fn, Either, Future},
     SinkExt, StreamExt,
 };
-<<<<<<< HEAD
-=======
-use libp2p_core::connection::ConnectionId;
 use libp2p_core::muxing::StreamMuxerBox;
->>>>>>> e3c70233
 use std::pin::Pin;
 use void::Void;
 
