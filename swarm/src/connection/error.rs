--- conflicted
+++ resolved
@@ -45,11 +45,7 @@
             ConnectionError::KeepAliveTimeout => {
                 write!(f, "Connection closed due to expired keep-alive timeout.")
             }
-<<<<<<< HEAD
             ConnectionError::Handler(_) => Ok(()), // `CloseReason` prints enough context.
-=======
-            ConnectionError::Handler(err) => write!(f, "Connection error: Handler error: {err}"),
->>>>>>> fb45ce37
         }
     }
 }
