// Copyright 2018 Parity Technologies (UK) Ltd.
//
// Permission is hereby granted, free of charge, to any person obtaining a
// copy of this software and associated documentation files (the "Software"),
// to deal in the Software without restriction, including without limitation
// the rights to use, copy, modify, merge, publish, distribute, sublicense,
// and/or sell copies of the Software, and to permit persons to whom the
// Software is furnished to do so, subject to the following conditions:
//
// The above copyright notice and this permission notice shall be included in
// all copies or substantial portions of the Software.
//
// THE SOFTWARE IS PROVIDED "AS IS", WITHOUT WARRANTY OF ANY KIND, EXPRESS
// OR IMPLIED, INCLUDING BUT NOT LIMITED TO THE WARRANTIES OF MERCHANTABILITY,
// FITNESS FOR A PARTICULAR PURPOSE AND NONINFRINGEMENT. IN NO EVENT SHALL THE
// AUTHORS OR COPYRIGHT HOLDERS BE LIABLE FOR ANY CLAIM, DAMAGES OR OTHER
// LIABILITY, WHETHER IN AN ACTION OF CONTRACT, TORT OR OTHERWISE, ARISING
// FROM, OUT OF OR IN CONNECTION WITH THE SOFTWARE OR THE USE OR OTHER
// DEALINGS IN THE SOFTWARE.

use crate::transport::TransportError;
use crate::Multiaddr;
use crate::{connection::ConnectionLimit, ConnectedPoint, PeerId};
use std::{fmt, io};

/// Errors that can occur in the context of an established `Connection`.
#[derive(Debug)]
pub enum ConnectionError<THandlerErr> {
    /// An I/O error occurred on the connection.
    // TODO: Eventually this should also be a custom error?
    IO(io::Error),

    /// The connection keep-alive timeout expired.
    KeepAliveTimeout,

    /// The connection handler produced an error.
    Handler(THandlerErr),
}

impl<THandlerErr> fmt::Display for ConnectionError<THandlerErr>
where
    THandlerErr: fmt::Display,
{
    fn fmt(&self, f: &mut fmt::Formatter<'_>) -> fmt::Result {
        match self {
            ConnectionError::IO(err) => write!(f, "Connection error: I/O error: {err}"),
            ConnectionError::KeepAliveTimeout => {
                write!(f, "Connection closed due to expired keep-alive timeout.")
            }
            ConnectionError::Handler(err) => write!(f, "Connection error: Handler error: {err}"),
        }
    }
}

impl<THandlerErr> std::error::Error for ConnectionError<THandlerErr>
where
    THandlerErr: std::error::Error + 'static,
{
    fn source(&self) -> Option<&(dyn std::error::Error + 'static)> {
        match self {
            ConnectionError::IO(err) => Some(err),
            ConnectionError::KeepAliveTimeout => None,
            ConnectionError::Handler(err) => Some(err),
        }
    }
}

impl<THandlerErr> From<io::Error> for ConnectionError<THandlerErr> {
    fn from(error: io::Error) -> Self {
        ConnectionError::IO(error)
    }
}

/// Errors that can occur in the context of a pending outgoing `Connection`.
///
/// Note: Addresses for an outbound connection are dialed in parallel. Thus, compared to
/// [`PendingInboundConnectionError`], one or more [`TransportError`]s can occur for a single
/// connection.
pub type PendingOutboundConnectionError =
    PendingConnectionError<Vec<(Multiaddr, TransportError<io::Error>)>>;

/// Errors that can occur in the context of a pending incoming `Connection`.
pub type PendingInboundConnectionError = PendingConnectionError<TransportError<io::Error>>;

/// Errors that can occur in the context of a pending `Connection`.
#[derive(Debug)]
pub enum PendingConnectionError<TTransErr> {
    /// An error occurred while negotiating the transport protocol(s) on a connection.
    Transport(TTransErr),

    /// The connection was dropped because the connection limit
    /// for a peer has been reached.
    ConnectionLimit(ConnectionLimit),

    /// Pending connection attempt has been aborted.
    Aborted,

    /// The peer identity obtained on the connection did not
    /// match the one that was expected.
    WrongPeerId {
        obtained: PeerId,
        endpoint: ConnectedPoint,
    },
<<<<<<< HEAD

    /// The connection was dropped because it resolved to our own [`PeerId`].
    LocalPeerId { endpoint: ConnectedPoint },

    /// An I/O error occurred on the connection.
    // TODO: Eventually this should also be a custom error?
    IO(io::Error),
=======
>>>>>>> 90af08cb
}

impl<T> PendingConnectionError<T> {
    pub fn map<U>(self, f: impl FnOnce(T) -> U) -> PendingConnectionError<U> {
        match self {
            PendingConnectionError::Transport(t) => PendingConnectionError::Transport(f(t)),
            PendingConnectionError::ConnectionLimit(l) => {
                PendingConnectionError::ConnectionLimit(l)
            }
            PendingConnectionError::Aborted => PendingConnectionError::Aborted,
            PendingConnectionError::WrongPeerId { obtained, endpoint } => {
                PendingConnectionError::WrongPeerId { obtained, endpoint }
            }
<<<<<<< HEAD
            PendingConnectionError::LocalPeerId { endpoint } => {
                PendingConnectionError::LocalPeerId { endpoint }
            }
            PendingConnectionError::IO(e) => PendingConnectionError::IO(e),
=======
>>>>>>> 90af08cb
        }
    }
}

impl<TTransErr> fmt::Display for PendingConnectionError<TTransErr>
where
    TTransErr: fmt::Display + fmt::Debug,
{
    fn fmt(&self, f: &mut fmt::Formatter<'_>) -> fmt::Result {
        match self {
            PendingConnectionError::Aborted => write!(f, "Pending connection: Aborted."),
            PendingConnectionError::Transport(err) => {
                write!(
                    f,
                    "Pending connection: Transport error on connection: {err}"
                )
            }
            PendingConnectionError::ConnectionLimit(l) => {
                write!(f, "Connection error: Connection limit: {l}.")
            }
            PendingConnectionError::WrongPeerId { obtained, endpoint } => {
                write!(
                    f,
                    "Pending connection: Unexpected peer ID {obtained} at {endpoint:?}."
                )
            }
            PendingConnectionError::LocalPeerId { endpoint } => {
                write!(f, "Pending connection: Local peer ID at {endpoint:?}.")
            }
        }
    }
}

impl<TTransErr> std::error::Error for PendingConnectionError<TTransErr>
where
    TTransErr: std::error::Error + 'static,
{
    fn source(&self) -> Option<&(dyn std::error::Error + 'static)> {
        match self {
            PendingConnectionError::Transport(_) => None,
            PendingConnectionError::WrongPeerId { .. } => None,
            PendingConnectionError::LocalPeerId { .. } => None,
            PendingConnectionError::Aborted => None,
            PendingConnectionError::ConnectionLimit(..) => None,
        }
    }
}<|MERGE_RESOLUTION|>--- conflicted
+++ resolved
@@ -101,16 +101,9 @@
         obtained: PeerId,
         endpoint: ConnectedPoint,
     },
-<<<<<<< HEAD
 
     /// The connection was dropped because it resolved to our own [`PeerId`].
     LocalPeerId { endpoint: ConnectedPoint },
-
-    /// An I/O error occurred on the connection.
-    // TODO: Eventually this should also be a custom error?
-    IO(io::Error),
-=======
->>>>>>> 90af08cb
 }
 
 impl<T> PendingConnectionError<T> {
@@ -124,13 +117,9 @@
             PendingConnectionError::WrongPeerId { obtained, endpoint } => {
                 PendingConnectionError::WrongPeerId { obtained, endpoint }
             }
-<<<<<<< HEAD
             PendingConnectionError::LocalPeerId { endpoint } => {
                 PendingConnectionError::LocalPeerId { endpoint }
             }
-            PendingConnectionError::IO(e) => PendingConnectionError::IO(e),
-=======
->>>>>>> 90af08cb
         }
     }
 }
