--- conflicted
+++ resolved
@@ -101,12 +101,9 @@
         obtained: PeerId,
         endpoint: ConnectedPoint,
     },
-<<<<<<< HEAD
-=======
 
     /// The connection was dropped because it resolved to our own [`PeerId`].
     LocalPeerId { endpoint: ConnectedPoint },
->>>>>>> cf772461
 }
 
 impl<T> PendingConnectionError<T> {
@@ -120,12 +117,9 @@
             PendingConnectionError::WrongPeerId { obtained, endpoint } => {
                 PendingConnectionError::WrongPeerId { obtained, endpoint }
             }
-<<<<<<< HEAD
-=======
             PendingConnectionError::LocalPeerId { endpoint } => {
                 PendingConnectionError::LocalPeerId { endpoint }
             }
->>>>>>> cf772461
         }
     }
 }
