// Copyright 2019 Parity Technologies (UK) Ltd.
//
// Permission is hereby granted, free of charge, to any person obtaining a
// copy of this software and associated documentation files (the "Software"),
// to deal in the Software without restriction, including without limitation
// the rights to use, copy, modify, merge, publish, distribute, sublicense,
// and/or sell copies of the Software, and to permit persons to whom the
// Software is furnished to do so, subject to the following conditions:
//
// The above copyright notice and this permission notice shall be included in
// all copies or substantial portions of the Software.
//
// THE SOFTWARE IS PROVIDED "AS IS", WITHOUT WARRANTY OF ANY KIND, EXPRESS
// OR IMPLIED, INCLUDING BUT NOT LIMITED TO THE WARRANTIES OF MERCHANTABILITY,
// FITNESS FOR A PARTICULAR PURPOSE AND NONINFRINGEMENT. IN NO EVENT SHALL THE
// AUTHORS OR COPYRIGHT HOLDERS BE LIABLE FOR ANY CLAIM, DAMAGES OR OTHER
// LIABILITY, WHETHER IN AN ACTION OF CONTRACT, TORT OR OTHERWISE, ARISING
// FROM, OUT OF OR IN CONNECTION WITH THE SOFTWARE OR THE USE OR OTHER
// DEALINGS IN THE SOFTWARE.

//! High-level network manager.
//!
//! A [`Swarm`] contains the state of the network as a whole. The entire
//! behaviour of a libp2p network can be controlled through the `Swarm`.
//! The `Swarm` struct contains all active and pending connections to
//! remotes and manages the state of all the substreams that have been
//! opened, and all the upgrades that were built upon these substreams.
//!
//! # Initializing a Swarm
//!
//! Creating a `Swarm` requires three things:
//!
//!  1. A network identity of the local node in form of a [`PeerId`].
//!  2. An implementation of the [`Transport`] trait. This is the type that
//!     will be used in order to reach nodes on the network based on their
//!     address. See the `transport` module for more information.
//!  3. An implementation of the [`NetworkBehaviour`] trait. This is a state
//!     machine that defines how the swarm should behave once it is connected
//!     to a node.
//!
//! # Network Behaviour
//!
//! The [`NetworkBehaviour`] trait is implemented on types that indicate to
//! the swarm how it should behave. This includes which protocols are supported
//! and which nodes to try to connect to. It is the `NetworkBehaviour` that
//! controls what happens on the network. Multiple types that implement
//! `NetworkBehaviour` can be composed into a single behaviour.
//!
//! # Protocols Handler
//!
//! The [`ConnectionHandler`] trait defines how each active connection to a
//! remote should behave: how to handle incoming substreams, which protocols
//! are supported, when to open a new outbound substream, etc.
//!

#![cfg_attr(docsrs, feature(doc_cfg, doc_auto_cfg))]

mod connection;
mod registry;
#[cfg(test)]
mod test;
mod upgrade;

pub mod behaviour;
pub mod dial_opts;
pub mod dummy;
mod executor;
pub mod handler;
pub mod keep_alive;

/// Bundles all symbols required for the [`libp2p_swarm_derive::NetworkBehaviour`] macro.
#[doc(hidden)]
pub mod derive_prelude {
    pub use crate::behaviour::AddressChange;
    pub use crate::behaviour::ConnectionClosed;
    pub use crate::behaviour::ConnectionEstablished;
    pub use crate::behaviour::DialFailure;
    pub use crate::behaviour::ExpiredExternalAddr;
    pub use crate::behaviour::ExpiredListenAddr;
    pub use crate::behaviour::FromSwarm;
    pub use crate::behaviour::ListenFailure;
    pub use crate::behaviour::ListenerClosed;
    pub use crate::behaviour::ListenerError;
    pub use crate::behaviour::NewExternalAddr;
    pub use crate::behaviour::NewListenAddr;
    pub use crate::behaviour::NewListener;
    pub use crate::connection::ConnectionId;
    pub use crate::ConnectionDenied;
    pub use crate::ConnectionHandler;
    pub use crate::ConnectionHandlerSelect;
    pub use crate::DialError;
    pub use crate::NetworkBehaviour;
    #[allow(deprecated)]
    pub use crate::NetworkBehaviourAction;
    pub use crate::PollParameters;
    pub use crate::THandler;
    pub use crate::THandlerInEvent;
    pub use crate::THandlerOutEvent;
    pub use crate::ToSwarm;
    pub use either::Either;
    pub use futures::prelude as futures;
    pub use libp2p_core::transport::ListenerId;
    pub use libp2p_core::ConnectedPoint;
    pub use libp2p_core::Endpoint;
    pub use libp2p_core::Multiaddr;
    pub use libp2p_identity::PeerId;
}

#[allow(deprecated)]
pub use crate::connection::ConnectionLimit;
#[allow(deprecated)]
pub use behaviour::NetworkBehaviourAction;
pub use behaviour::{
    AddressChange, CloseConnection, ConnectionClosed, DialFailure, ExpiredExternalAddr,
    ExpiredListenAddr, ExternalAddresses, FromSwarm, ListenAddresses, ListenFailure,
    ListenerClosed, ListenerError, NetworkBehaviour, NewExternalAddr, NewListenAddr, NotifyHandler,
    PollParameters, ToSwarm,
};
#[allow(deprecated)]
pub use connection::pool::{ConnectionCounters, ConnectionLimits};
pub use connection::{ConnectionError, ConnectionId};
pub use executor::Executor;
#[allow(deprecated)]
pub use handler::IntoConnectionHandler;
pub use handler::{
    ConnectionHandler, ConnectionHandlerEvent, ConnectionHandlerSelect, ConnectionHandlerUpgrErr,
    IntoConnectionHandlerSelect, KeepAlive, OneShotHandler, OneShotHandlerConfig,
    SubstreamProtocol,
};
#[cfg(feature = "macros")]
pub use libp2p_swarm_derive::NetworkBehaviour;
pub use registry::{AddAddressResult, AddressRecord, AddressScore};

use crate::handler::UpgradeInfoSend;
use connection::pool::{EstablishedConnection, Pool, PoolConfig, PoolEvent};
use connection::IncomingInfo;
use connection::{
    PendingConnectionError, PendingInboundConnectionError, PendingOutboundConnectionError,
};
use dial_opts::{DialOpts, PeerCondition};
use futures::{executor::ThreadPoolBuilder, prelude::*, stream::FusedStream};
use libp2p_core::muxing::SubstreamBox;
use libp2p_core::{
    connection::ConnectedPoint,
    multiaddr::Protocol,
    multihash::Multihash,
    muxing::StreamMuxerBox,
    transport::{self, ListenerId, TransportError, TransportEvent},
    Endpoint, Multiaddr, Negotiated, ProtocolName, Transport,
};
use libp2p_identity::PeerId;
use registry::{AddressIntoIter, Addresses};
use smallvec::SmallVec;
use std::collections::{HashMap, HashSet};
use std::num::{NonZeroU32, NonZeroU8, NonZeroUsize};
use std::{
    convert::TryFrom,
    error, fmt, io,
    pin::Pin,
    task::{Context, Poll},
};

/// Substream for which a protocol has been chosen.
///
/// Implements the [`AsyncRead`](futures::io::AsyncRead) and
/// [`AsyncWrite`](futures::io::AsyncWrite) traits.
pub type NegotiatedSubstream = Negotiated<SubstreamBox>;

/// Event generated by the [`NetworkBehaviour`] that the swarm will report back.
type TBehaviourOutEvent<TBehaviour> = <TBehaviour as NetworkBehaviour>::OutEvent;

/// [`ConnectionHandler`] of the [`NetworkBehaviour`] for all the protocols the [`NetworkBehaviour`]
/// supports.
#[allow(deprecated)]
pub type THandler<TBehaviour> =
    <<TBehaviour as NetworkBehaviour>::ConnectionHandler as IntoConnectionHandler>::Handler;

/// Custom event that can be received by the [`ConnectionHandler`] of the
/// [`NetworkBehaviour`].
pub type THandlerInEvent<TBehaviour> = <THandler<TBehaviour> as ConnectionHandler>::InEvent;

/// Custom event that can be produced by the [`ConnectionHandler`] of the [`NetworkBehaviour`].
pub type THandlerOutEvent<TBehaviour> = <THandler<TBehaviour> as ConnectionHandler>::OutEvent;

/// Custom error that can be produced by the [`ConnectionHandler`] of the [`NetworkBehaviour`].
pub type THandlerErr<TBehaviour> = <THandler<TBehaviour> as ConnectionHandler>::Error;

/// Event generated by the `Swarm`.
#[derive(Debug)]
pub enum SwarmEvent<TBehaviourOutEvent, THandlerErr> {
    /// Event generated by the `NetworkBehaviour`.
    Behaviour(TBehaviourOutEvent),
    /// A connection to the given peer has been opened.
    ConnectionEstablished {
        /// Identity of the peer that we have connected to.
        peer_id: PeerId,
        /// Endpoint of the connection that has been opened.
        endpoint: ConnectedPoint,
        /// Number of established connections to this peer, including the one that has just been
        /// opened.
        num_established: NonZeroU32,
        /// [`Some`] when the new connection is an outgoing connection.
        /// Addresses are dialed concurrently. Contains the addresses and errors
        /// of dial attempts that failed before the one successful dial.
        concurrent_dial_errors: Option<Vec<(Multiaddr, TransportError<io::Error>)>>,
        /// How long it took to establish this connection
        established_in: std::time::Duration,
    },
    /// A connection with the given peer has been closed,
    /// possibly as a result of an error.
    ConnectionClosed {
        /// Identity of the peer that we have connected to.
        peer_id: PeerId,
        /// Endpoint of the connection that has been closed.
        endpoint: ConnectedPoint,
        /// Number of other remaining connections to this same peer.
        num_established: u32,
        /// Reason for the disconnection, if it was not a successful
        /// active close.
        cause: Option<ConnectionError<THandlerErr>>,
    },
    /// A new connection arrived on a listener and is in the process of protocol negotiation.
    ///
    /// A corresponding [`ConnectionEstablished`](SwarmEvent::ConnectionEstablished),
    /// [`BannedPeer`](SwarmEvent::BannedPeer), or
    /// [`IncomingConnectionError`](SwarmEvent::IncomingConnectionError) event will later be
    /// generated for this connection.
    IncomingConnection {
        /// Local connection address.
        /// This address has been earlier reported with a [`NewListenAddr`](SwarmEvent::NewListenAddr)
        /// event.
        local_addr: Multiaddr,
        /// Address used to send back data to the remote.
        send_back_addr: Multiaddr,
    },
    /// An error happened on an inbound connection during its initial handshake.
    ///
    /// This can include, for example, an error during the handshake of the encryption layer, or
    /// the connection unexpectedly closed.
    IncomingConnectionError {
        /// Local connection address.
        /// This address has been earlier reported with a [`NewListenAddr`](SwarmEvent::NewListenAddr)
        /// event.
        local_addr: Multiaddr,
        /// Address used to send back data to the remote.
        send_back_addr: Multiaddr,
        /// The error that happened.
        error: ListenError,
    },
    /// An error happened on an outbound connection.
    OutgoingConnectionError {
        /// If known, [`PeerId`] of the peer we tried to reach.
        peer_id: Option<PeerId>,
        /// Error that has been encountered.
        error: DialError,
    },
    /// We connected to a peer, but we immediately closed the connection because that peer is banned.
    #[deprecated(note = "Use `libp2p::allow_block_list` instead.", since = "0.42.1")]
    BannedPeer {
        /// Identity of the banned peer.
        peer_id: PeerId,
        /// Endpoint of the connection that has been closed.
        endpoint: ConnectedPoint,
    },
    /// One of our listeners has reported a new local listening address.
    NewListenAddr {
        /// The listener that is listening on the new address.
        listener_id: ListenerId,
        /// The new address that is being listened on.
        address: Multiaddr,
    },
    /// One of our listeners has reported the expiration of a listening address.
    ExpiredListenAddr {
        /// The listener that is no longer listening on the address.
        listener_id: ListenerId,
        /// The expired address.
        address: Multiaddr,
    },
    /// One of the listeners gracefully closed.
    ListenerClosed {
        /// The listener that closed.
        listener_id: ListenerId,
        /// The addresses that the listener was listening on. These addresses are now considered
        /// expired, similar to if a [`ExpiredListenAddr`](SwarmEvent::ExpiredListenAddr) event
        /// has been generated for each of them.
        addresses: Vec<Multiaddr>,
        /// Reason for the closure. Contains `Ok(())` if the stream produced `None`, or `Err`
        /// if the stream produced an error.
        reason: Result<(), io::Error>,
    },
    /// One of the listeners reported a non-fatal error.
    ListenerError {
        /// The listener that errored.
        listener_id: ListenerId,
        /// The listener error.
        error: io::Error,
    },
    /// A new dialing attempt has been initiated by the [`NetworkBehaviour`]
    /// implementation.
    ///
    /// A [`ConnectionEstablished`](SwarmEvent::ConnectionEstablished) event is
    /// reported if the dialing attempt succeeds, otherwise a
    /// [`OutgoingConnectionError`](SwarmEvent::OutgoingConnectionError) event
    /// is reported.
    Dialing(PeerId),
}

impl<TBehaviourOutEvent, THandlerErr> SwarmEvent<TBehaviourOutEvent, THandlerErr> {
    /// Extract the `TBehaviourOutEvent` from this [`SwarmEvent`] in case it is the `Behaviour` variant, otherwise fail.
    #[allow(clippy::result_large_err)]
    pub fn try_into_behaviour_event(self) -> Result<TBehaviourOutEvent, Self> {
        match self {
            SwarmEvent::Behaviour(inner) => Ok(inner),
            other => Err(other),
        }
    }
}

/// Contains the state of the network, plus the way it should behave.
///
/// Note: Needs to be polled via `<Swarm as Stream>` in order to make
/// progress.
pub struct Swarm<TBehaviour>
where
    TBehaviour: NetworkBehaviour,
{
    /// [`Transport`] for dialing remote peers and listening for incoming connection.
    transport: transport::Boxed<(PeerId, StreamMuxerBox)>,

    /// The nodes currently active.
    pool: Pool<THandler<TBehaviour>>,

    /// The local peer ID.
    local_peer_id: PeerId,

    /// Handles which nodes to connect to and how to handle the events sent back by the protocol
    /// handlers.
    behaviour: TBehaviour,

    /// List of protocols that the behaviour says it supports.
    supported_protocols: SmallVec<[Vec<u8>; 16]>,

    /// Multiaddresses that our listeners are listening on,
    listened_addrs: HashMap<ListenerId, SmallVec<[Multiaddr; 1]>>,

    /// List of multiaddresses we're listening on, after account for external IP addresses and
    /// similar mechanisms.
    external_addrs: Addresses,

    /// List of nodes for which we deny any incoming connection.
    banned_peers: HashSet<PeerId>,

    /// Pending event to be delivered to connection handlers
    /// (or dropped if the peer disconnected) before the `behaviour`
    /// can be polled again.
    pending_event: Option<(PeerId, PendingNotifyHandler, THandlerInEvent<TBehaviour>)>,
}

impl<TBehaviour> Unpin for Swarm<TBehaviour> where TBehaviour: NetworkBehaviour {}

#[allow(deprecated)]
impl<TBehaviour> Swarm<TBehaviour>
where
    TBehaviour: NetworkBehaviour,
{
    /// Builds a new `Swarm` with a provided executor.
    #[deprecated(note = "Use `SwarmBuilder::with_executor` instead.")]
    pub fn with_executor(
        transport: transport::Boxed<(PeerId, StreamMuxerBox)>,
        behaviour: TBehaviour,
        local_peer_id: PeerId,
        executor: impl Executor + Send + 'static,
    ) -> Self {
        SwarmBuilder::with_executor(transport, behaviour, local_peer_id, executor).build()
    }

    /// Builds a new `Swarm` with a tokio executor.
    #[cfg(all(
        feature = "tokio",
        not(any(target_os = "emscripten", target_os = "wasi", target_os = "unknown"))
    ))]
    #[deprecated(note = "Use `SwarmBuilder::with_tokio_executor` instead.")]
    pub fn with_tokio_executor(
        transport: transport::Boxed<(PeerId, StreamMuxerBox)>,
        behaviour: TBehaviour,
        local_peer_id: PeerId,
    ) -> Self {
        Self::with_executor(
            transport,
            behaviour,
            local_peer_id,
            crate::executor::TokioExecutor,
        )
    }

    /// Builds a new `Swarm` with an async-std executor.
    #[cfg(all(
        feature = "async-std",
        not(any(target_os = "emscripten", target_os = "wasi", target_os = "unknown"))
    ))]
    #[deprecated(note = "Use `SwarmBuilder::with_async_std_executor` instead.")]
    pub fn with_async_std_executor(
        transport: transport::Boxed<(PeerId, StreamMuxerBox)>,
        behaviour: TBehaviour,
        local_peer_id: PeerId,
    ) -> Self {
        Self::with_executor(
            transport,
            behaviour,
            local_peer_id,
            crate::executor::AsyncStdExecutor,
        )
    }

    /// Builds a new `Swarm` with a threadpool executor.
    #[deprecated(
        note = "The `futures::executor::ThreadPool` executor is deprecated. See https://github.com/libp2p/rust-libp2p/issues/3107."
    )]
    pub fn with_threadpool_executor(
        transport: transport::Boxed<(PeerId, StreamMuxerBox)>,
        behaviour: TBehaviour,
        local_peer_id: PeerId,
    ) -> Self {
        let builder = match ThreadPoolBuilder::new()
            .name_prefix("libp2p-swarm-task-")
            .create()
        {
            Ok(tp) => SwarmBuilder::with_executor(transport, behaviour, local_peer_id, tp),
            Err(err) => {
                log::warn!("Failed to create executor thread pool: {:?}", err);
                SwarmBuilder::without_executor(transport, behaviour, local_peer_id)
            }
        };
        builder.build()
    }

    /// Builds a new `Swarm` with a wasm executor.
    /// Background tasks will be executed by the browser on the next micro-tick.
    ///
    /// Spawning a task is similar too:
    /// ```typescript
    /// function spawn(task: () => Promise<void>) {
    ///     task()
    /// }
    /// ```
    #[cfg(feature = "wasm-bindgen")]
    #[deprecated(note = "Use `SwarmBuilder::with_wasm_executor` instead.")]
    pub fn with_wasm_executor(
        transport: transport::Boxed<(PeerId, StreamMuxerBox)>,
        behaviour: TBehaviour,
        local_peer_id: PeerId,
    ) -> Self {
        Self::with_executor(
            transport,
            behaviour,
            local_peer_id,
            crate::executor::WasmBindgenExecutor,
        )
    }

    /// Builds a new `Swarm` without an executor, instead using the current task.
    ///
    /// ## ⚠️  Performance warning
    /// All connections will be polled on the current task, thus quite bad performance
    /// characteristics should be expected. Whenever possible use an executor and
    /// [`Swarm::with_executor`].
    #[deprecated(note = "Use `SwarmBuilder::without_executor` instead.")]
    pub fn without_executor(
        transport: transport::Boxed<(PeerId, StreamMuxerBox)>,
        behaviour: TBehaviour,
        local_peer_id: PeerId,
    ) -> Self {
        SwarmBuilder::without_executor(transport, behaviour, local_peer_id).build()
    }

    /// Returns information about the connections underlying the [`Swarm`].
    pub fn network_info(&self) -> NetworkInfo {
        let num_peers = self.pool.num_peers();
        let connection_counters = self.pool.counters().clone();
        NetworkInfo {
            num_peers,
            connection_counters,
        }
    }

    /// Starts listening on the given address.
    /// Returns an error if the address is not supported.
    ///
    /// Listeners report their new listening addresses as [`SwarmEvent::NewListenAddr`].
    /// Depending on the underlying transport, one listener may have multiple listening addresses.
    pub fn listen_on(&mut self, addr: Multiaddr) -> Result<ListenerId, TransportError<io::Error>> {
        let id = self.transport.listen_on(addr)?;
        self.behaviour
            .on_swarm_event(FromSwarm::NewListener(behaviour::NewListener {
                listener_id: id,
            }));
        Ok(id)
    }

    /// Remove some listener.
    ///
    /// Returns `true` if there was a listener with this ID, `false`
    /// otherwise.
    pub fn remove_listener(&mut self, listener_id: ListenerId) -> bool {
        self.transport.remove_listener(listener_id)
    }

    /// Dial a known or unknown peer.
    ///
    /// See also [`DialOpts`].
    ///
    /// ```
    /// # use libp2p_swarm::SwarmBuilder;
    /// # use libp2p_swarm::dial_opts::{DialOpts, PeerCondition};
    /// # use libp2p_core::{Multiaddr, PeerId, Transport};
    /// # use libp2p_core::transport::dummy::DummyTransport;
    /// # use libp2p_swarm::dummy;
    /// #
    /// let mut swarm = SwarmBuilder::without_executor(
    ///     DummyTransport::new().boxed(),
    ///     dummy::Behaviour,
    ///     PeerId::random(),
    /// ).build();
    ///
    /// // Dial a known peer.
    /// swarm.dial(PeerId::random());
    ///
    /// // Dial an unknown peer.
    /// swarm.dial("/ip6/::1/tcp/12345".parse::<Multiaddr>().unwrap());
    /// ```
    pub fn dial(&mut self, opts: impl Into<DialOpts>) -> Result<(), DialError> {
        let dial_opts = opts.into();

        let peer_id = dial_opts
            .get_or_parse_peer_id()
            .map_err(DialError::InvalidPeerId)?;
        let condition = dial_opts.peer_condition();
        let connection_id = dial_opts.connection_id();

        let should_dial = match (condition, peer_id) {
            (PeerCondition::Always, _) => true,
            (PeerCondition::Disconnected, None) => true,
            (PeerCondition::NotDialing, None) => true,
            (PeerCondition::Disconnected, Some(peer_id)) => !self.pool.is_connected(peer_id),
            (PeerCondition::NotDialing, Some(peer_id)) => !self.pool.is_dialing(peer_id),
        };

        if !should_dial {
            let e = DialError::DialPeerConditionFalse(condition);

            self.behaviour
                .on_swarm_event(FromSwarm::DialFailure(DialFailure {
                    peer_id,
                    error: &e,
                    connection_id,
                }));

            return Err(e);
        }

        if let Some(peer_id) = peer_id {
            // Check if peer is banned.
            if self.banned_peers.contains(&peer_id) {
                #[allow(deprecated)]
                let error = DialError::Banned;
                self.behaviour
                    .on_swarm_event(FromSwarm::DialFailure(DialFailure {
                        peer_id: Some(peer_id),
                        error: &error,
                        connection_id,
                    }));

                return Err(error);
            }
        }

        let addresses = {
            let mut addresses_from_opts = dial_opts.get_addresses();

            match self.behaviour.handle_pending_outbound_connection(
                connection_id,
                peer_id,
                addresses_from_opts.as_slice(),
                dial_opts.role_override(),
            ) {
                Ok(addresses) => {
                    if dial_opts.extend_addresses_through_behaviour() {
                        addresses_from_opts.extend(addresses)
                    } else {
                        let num_addresses = addresses.len();

                        if num_addresses > 0 {
                            log::debug!("discarding {num_addresses} addresses from `NetworkBehaviour` because `DialOpts::extend_addresses_through_behaviour is `false` for connection {connection_id:?}")
                        }
                    }
                }
                Err(cause) => {
                    let error = DialError::Denied { cause };

                    self.behaviour
                        .on_swarm_event(FromSwarm::DialFailure(DialFailure {
                            peer_id,
                            error: &error,
                            connection_id,
                        }));

                    return Err(error);
                }
            }

            let mut unique_addresses = HashSet::new();
            addresses_from_opts.retain(|addr| {
                !self.listened_addrs.values().flatten().any(|a| a == addr)
                    && unique_addresses.insert(addr.clone())
            });

            if addresses_from_opts.is_empty() {
                let error = DialError::NoAddresses;
                self.behaviour
                    .on_swarm_event(FromSwarm::DialFailure(DialFailure {
                        peer_id,
                        error: &error,
                        connection_id,
                    }));
                return Err(error);
            };

            addresses_from_opts
        };

        let dials = addresses
            .into_iter()
            .map(|a| match p2p_addr(peer_id, a) {
                Ok(address) => {
                    let dial = match dial_opts.role_override() {
                        Endpoint::Dialer => self.transport.dial(address.clone()),
                        Endpoint::Listener => self.transport.dial_as_listener(address.clone()),
                    };
                    match dial {
                        Ok(fut) => fut
                            .map(|r| (address, r.map_err(TransportError::Other)))
                            .boxed(),
                        Err(err) => futures::future::ready((address, Err(err))).boxed(),
                    }
                }
                Err(address) => futures::future::ready((
                    address.clone(),
                    Err(TransportError::MultiaddrNotSupported(address)),
                ))
                .boxed(),
            })
            .collect();

        match self.pool.add_outgoing(
            dials,
            peer_id,
            dial_opts.role_override(),
            dial_opts.dial_concurrency_override(),
            connection_id,
        ) {
            Ok(()) => Ok(()),
            Err(connection_limit) => {
                #[allow(deprecated)]
                let error = DialError::ConnectionLimit(connection_limit);
                self.behaviour
                    .on_swarm_event(FromSwarm::DialFailure(DialFailure {
                        peer_id,
                        error: &error,
                        connection_id,
                    }));

                Err(error)
            }
        }
    }

    /// Returns an iterator that produces the list of addresses we're listening on.
    pub fn listeners(&self) -> impl Iterator<Item = &Multiaddr> {
        self.listened_addrs.values().flatten()
    }

    /// Returns the peer ID of the swarm passed as parameter.
    pub fn local_peer_id(&self) -> &PeerId {
        &self.local_peer_id
    }

    /// Returns an iterator for [`AddressRecord`]s of external addresses
    /// of the local node, in decreasing order of their current
    /// [score](AddressScore).
    pub fn external_addresses(&self) -> impl Iterator<Item = &AddressRecord> {
        self.external_addrs.iter()
    }

    /// Adds an external address record for the local node.
    ///
    /// An external address is an address of the local node known to
    /// be (likely) reachable for other nodes, possibly taking into
    /// account NAT. The external addresses of the local node may be
    /// shared with other nodes by the `NetworkBehaviour`.
    ///
    /// The associated score determines both the position of the address
    /// in the list of external addresses (which can determine the
    /// order in which addresses are used to connect to) as well as
    /// how long the address is retained in the list, depending on
    /// how frequently it is reported by the `NetworkBehaviour` via
    /// [`ToSwarm::ReportObservedAddr`] or explicitly
    /// through this method.
    pub fn add_external_address(&mut self, a: Multiaddr, s: AddressScore) -> AddAddressResult {
        let result = self.external_addrs.add(a.clone(), s);
        let expired = match &result {
            AddAddressResult::Inserted { expired } => {
                self.behaviour
                    .on_swarm_event(FromSwarm::NewExternalAddr(NewExternalAddr { addr: &a }));
                expired
            }
            AddAddressResult::Updated { expired } => expired,
        };
        for a in expired {
            self.behaviour
                .on_swarm_event(FromSwarm::ExpiredExternalAddr(ExpiredExternalAddr {
                    addr: &a.addr,
                }));
        }
        result
    }

    /// Removes an external address of the local node, regardless of
    /// its current score. See [`Swarm::add_external_address`]
    /// for details.
    ///
    /// Returns `true` if the address existed and was removed, `false`
    /// otherwise.
    pub fn remove_external_address(&mut self, addr: &Multiaddr) -> bool {
        if self.external_addrs.remove(addr) {
            self.behaviour
                .on_swarm_event(FromSwarm::ExpiredExternalAddr(ExpiredExternalAddr { addr }));
            true
        } else {
            false
        }
    }

    /// Bans a peer by its peer ID.
    ///
    /// Any incoming connection and any dialing attempt will immediately be rejected.
    /// This function has no effect if the peer is already banned.
    #[deprecated(note = "Use `libp2p::allow_block_list` instead.", since = "0.42.1")]
    pub fn ban_peer_id(&mut self, peer_id: PeerId) {
        if self.banned_peers.insert(peer_id) {
            // Note that established connections to the now banned peer are closed but not
            // added to [`Swarm::banned_peer_connections`]. They have been previously reported
            // as open to the behaviour and need be reported as closed once closing the
            // connection finishes.
            self.pool.disconnect(peer_id);
        }
    }

    /// Unbans a peer.
    #[deprecated(note = "Use `libp2p::allow_block_list` instead.", since = "0.42.1")]
    pub fn unban_peer_id(&mut self, peer_id: PeerId) {
        self.banned_peers.remove(&peer_id);
    }

    /// Disconnects a peer by its peer ID, closing all connections to said peer.
    ///
    /// Returns `Ok(())` if there was one or more established connections to the peer.
    ///
    /// Note: Closing a connection via [`Swarm::disconnect_peer_id`] does
    /// not inform the corresponding [`ConnectionHandler`].
    /// Closing a connection via a [`ConnectionHandler`] can be done either in a
    /// collaborative manner across [`ConnectionHandler`]s
    /// with [`ConnectionHandler::connection_keep_alive`] or directly with
    /// [`ConnectionHandlerEvent::Close`].
    #[allow(clippy::result_unit_err)]
    pub fn disconnect_peer_id(&mut self, peer_id: PeerId) -> Result<(), ()> {
        let was_connected = self.pool.is_connected(peer_id);
        self.pool.disconnect(peer_id);

        if was_connected {
            Ok(())
        } else {
            Err(())
        }
    }

    /// Checks whether there is an established connection to a peer.
    pub fn is_connected(&self, peer_id: &PeerId) -> bool {
        self.pool.is_connected(*peer_id)
    }

    /// Returns the currently connected peers.
    pub fn connected_peers(&self) -> impl Iterator<Item = &PeerId> {
        self.pool.iter_connected()
    }

    /// Returns a reference to the provided [`NetworkBehaviour`].
    pub fn behaviour(&self) -> &TBehaviour {
        &self.behaviour
    }

    /// Returns a mutable reference to the provided [`NetworkBehaviour`].
    pub fn behaviour_mut(&mut self) -> &mut TBehaviour {
        &mut self.behaviour
    }

    fn handle_pool_event(
        &mut self,
        event: PoolEvent<THandler<TBehaviour>>,
    ) -> Option<SwarmEvent<TBehaviour::OutEvent, THandlerErr<TBehaviour>>> {
        match event {
            PoolEvent::ConnectionEstablished {
                peer_id,
                id,
                endpoint,
                connection,
                concurrent_dial_errors,
                established_in,
            } => {
                if self.banned_peers.contains(&peer_id) {
                    #[allow(deprecated)]
                    return Some(SwarmEvent::BannedPeer { peer_id, endpoint });
                }

                let handler = match endpoint.clone() {
                    ConnectedPoint::Dialer {
                        address,
                        role_override,
                    } => {
                        match self.behaviour.handle_established_outbound_connection(
                            id,
                            peer_id,
                            &address,
                            role_override,
                        ) {
                            Ok(handler) => handler,
                            Err(cause) => {
                                let dial_error = DialError::Denied { cause };
                                self.behaviour.on_swarm_event(FromSwarm::DialFailure(
                                    DialFailure {
                                        connection_id: id,
                                        error: &dial_error,
                                        peer_id: Some(peer_id),
                                    },
                                ));

                                return Some(SwarmEvent::OutgoingConnectionError {
                                    peer_id: Some(peer_id),
                                    error: dial_error,
                                });
                            }
                        }
                    }
                    ConnectedPoint::Listener {
                        local_addr,
                        send_back_addr,
                    } => {
                        match self.behaviour.handle_established_inbound_connection(
                            id,
                            peer_id,
                            &local_addr,
                            &send_back_addr,
                        ) {
                            Ok(handler) => handler,
                            Err(cause) => {
                                let listen_error = ListenError::Denied { cause };
                                self.behaviour.on_swarm_event(FromSwarm::ListenFailure(
                                    ListenFailure {
                                        local_addr: &local_addr,
                                        send_back_addr: &send_back_addr,
                                        error: &listen_error,
                                        connection_id: id,
                                    },
                                ));

                                return Some(SwarmEvent::IncomingConnectionError {
                                    send_back_addr,
                                    local_addr,
                                    error: listen_error,
                                });
                            }
                        }
                    }
                };

                let supported_protocols = handler
                    .listen_protocol()
                    .upgrade()
                    .protocol_info()
                    .map(|p| p.protocol_name().to_owned())
                    .collect();
                let other_established_connection_ids = self
                    .pool
                    .iter_established_connections_of_peer(&peer_id)
                    .collect::<Vec<_>>();
                let num_established = NonZeroU32::new(
                    u32::try_from(other_established_connection_ids.len() + 1).unwrap(),
                )
                .expect("n + 1 is always non-zero; qed");

                self.pool
                    .spawn_connection(id, peer_id, &endpoint, connection, handler);

                log::debug!(
                    "Connection established: {:?} {:?}; Total (peer): {}.",
                    peer_id,
                    endpoint,
                    num_established,
                );
                let failed_addresses = concurrent_dial_errors
                    .as_ref()
                    .map(|es| {
                        es.iter()
                            .map(|(a, _)| a)
                            .cloned()
                            .collect::<Vec<Multiaddr>>()
                    })
                    .unwrap_or_default();
                self.behaviour
                    .on_swarm_event(FromSwarm::ConnectionEstablished(
                        behaviour::ConnectionEstablished {
                            peer_id,
                            connection_id: id,
                            endpoint: &endpoint,
                            failed_addresses: &failed_addresses,
                            other_established: other_established_connection_ids.len(),
                        },
                    ));
                self.supported_protocols = supported_protocols;
                return Some(SwarmEvent::ConnectionEstablished {
                    peer_id,
                    num_established,
                    endpoint,
                    concurrent_dial_errors,
                    established_in,
                });
            }
            PoolEvent::PendingOutboundConnectionError {
                id: connection_id,
                error,
                peer,
            } => {
                let error = error.into();

                self.behaviour
                    .on_swarm_event(FromSwarm::DialFailure(DialFailure {
                        peer_id: peer,
                        error: &error,
                        connection_id,
                    }));

                if let Some(peer) = peer {
                    log::debug!("Connection attempt to {:?} failed with {:?}.", peer, error,);
                } else {
                    log::debug!("Connection attempt to unknown peer failed with {:?}", error);
                }

                return Some(SwarmEvent::OutgoingConnectionError {
                    peer_id: peer,
                    error,
                });
            }
            PoolEvent::PendingInboundConnectionError {
                id,
                send_back_addr,
                local_addr,
                error,
            } => {
                let error = error.into();

                log::debug!("Incoming connection failed: {:?}", error);
                self.behaviour
                    .on_swarm_event(FromSwarm::ListenFailure(ListenFailure {
                        local_addr: &local_addr,
                        send_back_addr: &send_back_addr,
                        error: &error,
                        connection_id: id,
                    }));
                return Some(SwarmEvent::IncomingConnectionError {
                    local_addr,
                    send_back_addr,
                    error,
                });
            }
            PoolEvent::ConnectionClosed {
                id,
                connected,
                error,
                remaining_established_connection_ids,
                handler,
                ..
            } => {
                if let Some(error) = error.as_ref() {
                    log::debug!(
                        "Connection closed with error {:?}: {:?}; Total (peer): {}.",
                        error,
                        connected,
                        remaining_established_connection_ids.len()
                    );
                } else {
                    log::debug!(
                        "Connection closed: {:?}; Total (peer): {}.",
                        connected,
                        remaining_established_connection_ids.len()
                    );
                }
                let peer_id = connected.peer_id;
                let endpoint = connected.endpoint;
                let num_established =
                    u32::try_from(remaining_established_connection_ids.len()).unwrap();

                self.behaviour
                    .on_swarm_event(FromSwarm::ConnectionClosed(ConnectionClosed {
                        peer_id,
                        connection_id: id,
                        endpoint: &endpoint,
                        handler,
                        remaining_established: num_established as usize,
                    }));
                return Some(SwarmEvent::ConnectionClosed {
                    peer_id,
                    endpoint,
                    cause: error,
                    num_established,
                });
            }
            PoolEvent::ConnectionEvent { peer_id, id, event } => {
                self.behaviour
                    .on_connection_handler_event(peer_id, id, event);
            }
            PoolEvent::AddressChange {
                peer_id,
                id,
                new_endpoint,
                old_endpoint,
            } => {
                self.behaviour
                    .on_swarm_event(FromSwarm::AddressChange(AddressChange {
                        peer_id,
                        connection_id: id,
                        old: &old_endpoint,
                        new: &new_endpoint,
                    }));
            }
        }

        None
    }

    fn handle_transport_event(
        &mut self,
        event: TransportEvent<
            <transport::Boxed<(PeerId, StreamMuxerBox)> as Transport>::ListenerUpgrade,
            io::Error,
        >,
    ) -> Option<SwarmEvent<TBehaviour::OutEvent, THandlerErr<TBehaviour>>> {
        match event {
            TransportEvent::Incoming {
                listener_id: _,
                upgrade,
                local_addr,
                send_back_addr,
            } => {
                let connection_id = ConnectionId::next();

                match self.behaviour.handle_pending_inbound_connection(
                    connection_id,
                    &local_addr,
                    &send_back_addr,
                ) {
                    Ok(()) => {}
                    Err(cause) => {
                        let listen_error = ListenError::Denied { cause };

                        self.behaviour
                            .on_swarm_event(FromSwarm::ListenFailure(ListenFailure {
                                local_addr: &local_addr,
                                send_back_addr: &send_back_addr,
                                error: &listen_error,
                                connection_id,
                            }));

                        return Some(SwarmEvent::IncomingConnectionError {
                            local_addr,
                            send_back_addr,
                            error: listen_error,
                        });
                    }
                }

                match self.pool.add_incoming(
                    upgrade,
                    IncomingInfo {
                        local_addr: &local_addr,
                        send_back_addr: &send_back_addr,
                    },
                    connection_id,
                ) {
                    Ok(()) => {
                        return Some(SwarmEvent::IncomingConnection {
                            local_addr,
                            send_back_addr,
                        });
                    }
                    Err(connection_limit) => {
                        #[allow(deprecated)]
                        let error = ListenError::ConnectionLimit(connection_limit);
                        self.behaviour
                            .on_swarm_event(FromSwarm::ListenFailure(ListenFailure {
                                local_addr: &local_addr,
                                send_back_addr: &send_back_addr,
                                error: &error,
                                connection_id,
                            }));
                        log::debug!("Incoming connection rejected: {:?}", connection_limit);
                    }
                };
            }
            TransportEvent::NewAddress {
                listener_id,
                listen_addr,
            } => {
                log::debug!("Listener {:?}; New address: {:?}", listener_id, listen_addr);
                let addrs = self.listened_addrs.entry(listener_id).or_default();
                if !addrs.contains(&listen_addr) {
                    addrs.push(listen_addr.clone())
                }
                self.behaviour
                    .on_swarm_event(FromSwarm::NewListenAddr(NewListenAddr {
                        listener_id,
                        addr: &listen_addr,
                    }));
                return Some(SwarmEvent::NewListenAddr {
                    listener_id,
                    address: listen_addr,
                });
            }
            TransportEvent::AddressExpired {
                listener_id,
                listen_addr,
            } => {
                log::debug!(
                    "Listener {:?}; Expired address {:?}.",
                    listener_id,
                    listen_addr
                );
                if let Some(addrs) = self.listened_addrs.get_mut(&listener_id) {
                    addrs.retain(|a| a != &listen_addr);
                }
                self.behaviour
                    .on_swarm_event(FromSwarm::ExpiredListenAddr(ExpiredListenAddr {
                        listener_id,
                        addr: &listen_addr,
                    }));
                return Some(SwarmEvent::ExpiredListenAddr {
                    listener_id,
                    address: listen_addr,
                });
            }
            TransportEvent::ListenerClosed {
                listener_id,
                reason,
            } => {
                log::debug!("Listener {:?}; Closed by {:?}.", listener_id, reason);
                let addrs = self.listened_addrs.remove(&listener_id).unwrap_or_default();
                for addr in addrs.iter() {
                    self.behaviour.on_swarm_event(FromSwarm::ExpiredListenAddr(
                        ExpiredListenAddr { listener_id, addr },
                    ));
                }
                self.behaviour
                    .on_swarm_event(FromSwarm::ListenerClosed(ListenerClosed {
                        listener_id,
                        reason: reason.as_ref().copied(),
                    }));
                return Some(SwarmEvent::ListenerClosed {
                    listener_id,
                    addresses: addrs.to_vec(),
                    reason,
                });
            }
            TransportEvent::ListenerError { listener_id, error } => {
                self.behaviour
                    .on_swarm_event(FromSwarm::ListenerError(ListenerError {
                        listener_id,
                        err: &error,
                    }));
                return Some(SwarmEvent::ListenerError { listener_id, error });
            }
        }
        None
    }

    fn handle_behaviour_event(
        &mut self,
        event: ToSwarm<TBehaviour::OutEvent, THandlerInEvent<TBehaviour>>,
    ) -> Option<SwarmEvent<TBehaviour::OutEvent, THandlerErr<TBehaviour>>> {
        match event {
            ToSwarm::GenerateEvent(event) => return Some(SwarmEvent::Behaviour(event)),
            ToSwarm::Dial { opts } => {
                let peer_id = opts.get_or_parse_peer_id();
                if let Ok(()) = self.dial(opts) {
                    if let Ok(Some(peer_id)) = peer_id {
                        return Some(SwarmEvent::Dialing(peer_id));
                    }
                }
            }
<<<<<<< HEAD
            NetworkBehaviourAction::ListenOn { address } => {
                self.listen_on(address).ok()?;
            }
            NetworkBehaviourAction::RemoveListener { id } => {
                self.remove_listener(id);
            }
            NetworkBehaviourAction::NotifyHandler {
=======
            ToSwarm::NotifyHandler {
>>>>>>> 30d0f598
                peer_id,
                handler,
                event,
            } => {
                assert!(self.pending_event.is_none());
                let handler = match handler {
                    NotifyHandler::One(connection) => PendingNotifyHandler::One(connection),
                    NotifyHandler::Any => {
                        let ids = self
                            .pool
                            .iter_established_connections_of_peer(&peer_id)
                            .collect();
                        PendingNotifyHandler::Any(ids)
                    }
                };

                self.pending_event = Some((peer_id, handler, event));
            }
            ToSwarm::ReportObservedAddr { address, score } => {
                // Maps the given `observed_addr`, representing an address of the local
                // node observed by a remote peer, onto the locally known listen addresses
                // to yield one or more addresses of the local node that may be publicly
                // reachable.
                //
                // I.e. self method incorporates the view of other peers into the listen
                // addresses seen by the local node to account for possible IP and port
                // mappings performed by intermediate network devices in an effort to
                // obtain addresses for the local peer that are also reachable for peers
                // other than the peer who reported the `observed_addr`.
                //
                // The translation is transport-specific. See [`Transport::address_translation`].
                let translated_addresses = {
                    let mut addrs: Vec<_> = self
                        .listened_addrs
                        .values()
                        .flatten()
                        .filter_map(|server| self.transport.address_translation(server, &address))
                        .collect();

                    // remove duplicates
                    addrs.sort_unstable();
                    addrs.dedup();
                    addrs
                };
                for addr in translated_addresses {
                    self.add_external_address(addr, score);
                }
            }
            ToSwarm::CloseConnection {
                peer_id,
                connection,
            } => match connection {
                CloseConnection::One(connection_id) => {
                    if let Some(conn) = self.pool.get_established(connection_id) {
                        conn.start_close();
                    }
                }
                CloseConnection::All => {
                    self.pool.disconnect(peer_id);
                }
            },
        }

        None
    }

    /// Internal function used by everything event-related.
    ///
    /// Polls the `Swarm` for the next event.
    fn poll_next_event(
        mut self: Pin<&mut Self>,
        cx: &mut Context<'_>,
    ) -> Poll<SwarmEvent<TBehaviour::OutEvent, THandlerErr<TBehaviour>>> {
        // We use a `this` variable because the compiler can't mutably borrow multiple times
        // across a `Deref`.
        let this = &mut *self;

        // This loop polls the components below in a prioritized order.
        //
        // 1. [`NetworkBehaviour`]
        // 2. Connection [`Pool`]
        // 3. [`ListenersStream`]
        //
        // (1) is polled before (2) to prioritize local work over work coming from a remote.
        //
        // (2) is polled before (3) to prioritize existing connections over upgrading new incoming connections.
        loop {
            match this.pending_event.take() {
                // Try to deliver the pending event emitted by the [`NetworkBehaviour`] in the previous
                // iteration to the connection handler(s).
                Some((peer_id, handler, event)) => match handler {
                    PendingNotifyHandler::One(conn_id) => {
                        match this.pool.get_established(conn_id) {
                            Some(conn) => match notify_one(conn, event, cx) {
                                None => continue,
                                Some(event) => {
                                    this.pending_event = Some((peer_id, handler, event));
                                }
                            },
                            None => continue,
                        }
                    }
                    PendingNotifyHandler::Any(ids) => {
                        match notify_any::<_, TBehaviour>(ids, &mut this.pool, event, cx) {
                            None => continue,
                            Some((event, ids)) => {
                                let handler = PendingNotifyHandler::Any(ids);
                                this.pending_event = Some((peer_id, handler, event));
                            }
                        }
                    }
                },
                // No pending event. Allow the [`NetworkBehaviour`] to make progress.
                None => {
                    let behaviour_poll = {
                        let mut parameters = SwarmPollParameters {
                            local_peer_id: &this.local_peer_id,
                            supported_protocols: &this.supported_protocols,
                            listened_addrs: this.listened_addrs.values().flatten().collect(),
                            external_addrs: &this.external_addrs,
                        };
                        this.behaviour.poll(cx, &mut parameters)
                    };

                    match behaviour_poll {
                        Poll::Pending => {}
                        Poll::Ready(behaviour_event) => {
                            if let Some(swarm_event) = this.handle_behaviour_event(behaviour_event)
                            {
                                return Poll::Ready(swarm_event);
                            }

                            continue;
                        }
                    }
                }
            }

            // Poll the known peers.
            match this.pool.poll(cx) {
                Poll::Pending => {}
                Poll::Ready(pool_event) => {
                    if let Some(swarm_event) = this.handle_pool_event(pool_event) {
                        return Poll::Ready(swarm_event);
                    }

                    continue;
                }
            };

            // Poll the listener(s) for new connections.
            match Pin::new(&mut this.transport).poll(cx) {
                Poll::Pending => {}
                Poll::Ready(transport_event) => {
                    if let Some(swarm_event) = this.handle_transport_event(transport_event) {
                        return Poll::Ready(swarm_event);
                    }

                    continue;
                }
            }

            return Poll::Pending;
        }
    }
}

/// Connection to notify of a pending event.
///
/// The connection IDs out of which to notify one of an event are captured at
/// the time the behaviour emits the event, in order not to forward the event to
/// a new connection which the behaviour may not have been aware of at the time
/// it issued the request for sending it.
enum PendingNotifyHandler {
    One(ConnectionId),
    Any(SmallVec<[ConnectionId; 10]>),
}

/// Notify a single connection of an event.
///
/// Returns `Some` with the given event if the connection is not currently
/// ready to receive another event, in which case the current task is
/// scheduled to be woken up.
///
/// Returns `None` if the connection is closing or the event has been
/// successfully sent, in either case the event is consumed.
fn notify_one<THandlerInEvent>(
    conn: &mut EstablishedConnection<THandlerInEvent>,
    event: THandlerInEvent,
    cx: &mut Context<'_>,
) -> Option<THandlerInEvent> {
    match conn.poll_ready_notify_handler(cx) {
        Poll::Pending => Some(event),
        Poll::Ready(Err(())) => None, // connection is closing
        Poll::Ready(Ok(())) => {
            // Can now only fail if connection is closing.
            let _ = conn.notify_handler(event);
            None
        }
    }
}

/// Notify any one of a given list of connections of a peer of an event.
///
/// Returns `Some` with the given event and a new list of connections if
/// none of the given connections was able to receive the event but at
/// least one of them is not closing, in which case the current task
/// is scheduled to be woken up. The returned connections are those which
/// may still become ready to receive another event.
///
/// Returns `None` if either all connections are closing or the event
/// was successfully sent to a handler, in either case the event is consumed.
fn notify_any<THandler, TBehaviour>(
    ids: SmallVec<[ConnectionId; 10]>,
    pool: &mut Pool<THandler>,
    event: THandlerInEvent<TBehaviour>,
    cx: &mut Context<'_>,
) -> Option<(THandlerInEvent<TBehaviour>, SmallVec<[ConnectionId; 10]>)>
where
    TBehaviour: NetworkBehaviour,
    THandler: ConnectionHandler<
        InEvent = THandlerInEvent<TBehaviour>,
        OutEvent = THandlerOutEvent<TBehaviour>,
    >,
{
    let mut pending = SmallVec::new();
    let mut event = Some(event); // (1)
    for id in ids.into_iter() {
        if let Some(conn) = pool.get_established(id) {
            match conn.poll_ready_notify_handler(cx) {
                Poll::Pending => pending.push(id),
                Poll::Ready(Err(())) => {} // connection is closing
                Poll::Ready(Ok(())) => {
                    let e = event.take().expect("by (1),(2)");
                    if let Err(e) = conn.notify_handler(e) {
                        event = Some(e) // (2)
                    } else {
                        break;
                    }
                }
            }
        }
    }

    event.and_then(|e| {
        if !pending.is_empty() {
            Some((e, pending))
        } else {
            None
        }
    })
}

/// Stream of events returned by [`Swarm`].
///
/// Includes events from the [`NetworkBehaviour`] as well as events about
/// connection and listener status. See [`SwarmEvent`] for details.
///
/// Note: This stream is infinite and it is guaranteed that
/// [`Stream::poll_next`] will never return `Poll::Ready(None)`.
impl<TBehaviour> Stream for Swarm<TBehaviour>
where
    TBehaviour: NetworkBehaviour,
{
    type Item = SwarmEvent<TBehaviourOutEvent<TBehaviour>, THandlerErr<TBehaviour>>;

    fn poll_next(mut self: Pin<&mut Self>, cx: &mut Context<'_>) -> Poll<Option<Self::Item>> {
        self.as_mut().poll_next_event(cx).map(Some)
    }
}

/// The stream of swarm events never terminates, so we can implement fused for it.
impl<TBehaviour> FusedStream for Swarm<TBehaviour>
where
    TBehaviour: NetworkBehaviour,
{
    fn is_terminated(&self) -> bool {
        false
    }
}

/// Parameters passed to `poll()`, that the `NetworkBehaviour` has access to.
// TODO: #[derive(Debug)]
pub struct SwarmPollParameters<'a> {
    local_peer_id: &'a PeerId,
    supported_protocols: &'a [Vec<u8>],
    listened_addrs: Vec<&'a Multiaddr>,
    external_addrs: &'a Addresses,
}

impl<'a> PollParameters for SwarmPollParameters<'a> {
    type SupportedProtocolsIter = std::iter::Cloned<std::slice::Iter<'a, std::vec::Vec<u8>>>;
    type ListenedAddressesIter = std::iter::Cloned<std::vec::IntoIter<&'a Multiaddr>>;
    type ExternalAddressesIter = AddressIntoIter;

    fn supported_protocols(&self) -> Self::SupportedProtocolsIter {
        self.supported_protocols.iter().cloned()
    }

    fn listened_addresses(&self) -> Self::ListenedAddressesIter {
        self.listened_addrs.clone().into_iter().cloned()
    }

    fn external_addresses(&self) -> Self::ExternalAddressesIter {
        self.external_addrs.clone().into_iter()
    }

    fn local_peer_id(&self) -> &PeerId {
        self.local_peer_id
    }
}

/// A [`SwarmBuilder`] provides an API for configuring and constructing a [`Swarm`].
pub struct SwarmBuilder<TBehaviour> {
    local_peer_id: PeerId,
    transport: transport::Boxed<(PeerId, StreamMuxerBox)>,
    behaviour: TBehaviour,
    pool_config: PoolConfig,
    #[allow(deprecated)]
    connection_limits: ConnectionLimits,
}

impl<TBehaviour> SwarmBuilder<TBehaviour>
where
    TBehaviour: NetworkBehaviour,
{
    /// Creates a new [`SwarmBuilder`] from the given transport, behaviour, local peer ID and
    /// executor. The `Swarm` with its underlying `Network` is obtained via
    /// [`SwarmBuilder::build`].
    pub fn with_executor(
        transport: transport::Boxed<(PeerId, StreamMuxerBox)>,
        behaviour: TBehaviour,
        local_peer_id: PeerId,
        executor: impl Executor + Send + 'static,
    ) -> Self {
        Self {
            local_peer_id,
            transport,
            behaviour,
            pool_config: PoolConfig::new(Some(Box::new(executor))),
            connection_limits: Default::default(),
        }
    }

    /// Sets executor to the `wasm` executor.
    /// Background tasks will be executed by the browser on the next micro-tick.
    ///
    /// Spawning a task is similar too:
    /// ```typescript
    /// function spawn(task: () => Promise<void>) {
    ///     task()
    /// }
    /// ```
    #[cfg(feature = "wasm-bindgen")]
    pub fn with_wasm_executor(
        transport: transport::Boxed<(PeerId, StreamMuxerBox)>,
        behaviour: TBehaviour,
        local_peer_id: PeerId,
    ) -> Self {
        Self::with_executor(
            transport,
            behaviour,
            local_peer_id,
            crate::executor::WasmBindgenExecutor,
        )
    }

    /// Builds a new [`SwarmBuilder`] from the given transport, behaviour, local peer ID and a
    /// `tokio` executor.
    #[cfg(all(
        feature = "tokio",
        not(any(target_os = "emscripten", target_os = "wasi", target_os = "unknown"))
    ))]
    pub fn with_tokio_executor(
        transport: transport::Boxed<(PeerId, StreamMuxerBox)>,
        behaviour: TBehaviour,
        local_peer_id: PeerId,
    ) -> Self {
        Self::with_executor(
            transport,
            behaviour,
            local_peer_id,
            crate::executor::TokioExecutor,
        )
    }

    /// Builds a new [`SwarmBuilder`] from the given transport, behaviour, local peer ID and a
    /// `async-std` executor.
    #[cfg(all(
        feature = "async-std",
        not(any(target_os = "emscripten", target_os = "wasi", target_os = "unknown"))
    ))]
    pub fn with_async_std_executor(
        transport: transport::Boxed<(PeerId, StreamMuxerBox)>,
        behaviour: TBehaviour,
        local_peer_id: PeerId,
    ) -> Self {
        Self::with_executor(
            transport,
            behaviour,
            local_peer_id,
            crate::executor::AsyncStdExecutor,
        )
    }

    /// Creates a new [`SwarmBuilder`] from the given transport, behaviour and local peer ID. The
    /// `Swarm` with its underlying `Network` is obtained via [`SwarmBuilder::build`].
    ///
    /// ## ⚠️  Performance warning
    /// All connections will be polled on the current task, thus quite bad performance
    /// characteristics should be expected. Whenever possible use an executor and
    /// [`SwarmBuilder::with_executor`].
    pub fn without_executor(
        transport: transport::Boxed<(PeerId, StreamMuxerBox)>,
        behaviour: TBehaviour,
        local_peer_id: PeerId,
    ) -> Self {
        Self {
            local_peer_id,
            transport,
            behaviour,
            pool_config: PoolConfig::new(None),
            connection_limits: Default::default(),
        }
    }

    /// Configures the number of events from the [`NetworkBehaviour`] in
    /// destination to the [`ConnectionHandler`] that can be buffered before
    /// the [`Swarm`] has to wait. An individual buffer with this number of
    /// events exists for each individual connection.
    ///
    /// The ideal value depends on the executor used, the CPU speed, and the
    /// volume of events. If this value is too low, then the [`Swarm`] will
    /// be sleeping more often than necessary. Increasing this value increases
    /// the overall memory usage.
    pub fn notify_handler_buffer_size(mut self, n: NonZeroUsize) -> Self {
        self.pool_config = self.pool_config.with_notify_handler_buffer_size(n);
        self
    }

    /// Configures the size of the buffer for events sent by a [`ConnectionHandler`] to the
    /// [`NetworkBehaviour`].
    ///
    /// Each connection has its own buffer.
    ///
    /// The ideal value depends on the executor used, the CPU speed and the volume of events.
    /// If this value is too low, then the [`ConnectionHandler`]s will be sleeping more often
    /// than necessary. Increasing this value increases the overall memory
    /// usage, and more importantly the latency between the moment when an
    /// event is emitted and the moment when it is received by the
    /// [`NetworkBehaviour`].
    pub fn per_connection_event_buffer_size(mut self, n: usize) -> Self {
        self.pool_config = self.pool_config.with_per_connection_event_buffer_size(n);
        self
    }

    /// Number of addresses concurrently dialed for a single outbound connection attempt.
    pub fn dial_concurrency_factor(mut self, factor: NonZeroU8) -> Self {
        self.pool_config = self.pool_config.with_dial_concurrency_factor(factor);
        self
    }

    /// Configures the connection limits.
    #[allow(deprecated)]
    pub fn connection_limits(mut self, limits: ConnectionLimits) -> Self {
        self.connection_limits = limits;
        self
    }

    /// Configures an override for the substream upgrade protocol to use.
    ///
    /// The subtream upgrade protocol is the multistream-select protocol
    /// used for protocol negotiation on substreams. Since a listener
    /// supports all existing versions, the choice of upgrade protocol
    /// only effects the "dialer", i.e. the peer opening a substream.
    ///
    /// > **Note**: If configured, specific upgrade protocols for
    /// > individual [`SubstreamProtocol`]s emitted by the `NetworkBehaviour`
    /// > are ignored.
    pub fn substream_upgrade_protocol_override(mut self, v: libp2p_core::upgrade::Version) -> Self {
        self.pool_config = self.pool_config.with_substream_upgrade_protocol_override(v);
        self
    }

    /// The maximum number of inbound streams concurrently negotiating on a
    /// connection. New inbound streams exceeding the limit are dropped and thus
    /// reset.
    ///
    /// Note: This only enforces a limit on the number of concurrently
    /// negotiating inbound streams. The total number of inbound streams on a
    /// connection is the sum of negotiating and negotiated streams. A limit on
    /// the total number of streams can be enforced at the
    /// [`StreamMuxerBox`](libp2p_core::muxing::StreamMuxerBox) level.
    pub fn max_negotiating_inbound_streams(mut self, v: usize) -> Self {
        self.pool_config = self.pool_config.with_max_negotiating_inbound_streams(v);
        self
    }

    /// Builds a `Swarm` with the current configuration.
    pub fn build(self) -> Swarm<TBehaviour> {
        Swarm {
            local_peer_id: self.local_peer_id,
            transport: self.transport,
            pool: Pool::new(self.local_peer_id, self.pool_config, self.connection_limits),
            behaviour: self.behaviour,
            supported_protocols: Default::default(),
            listened_addrs: HashMap::new(),
            external_addrs: Addresses::default(),
            banned_peers: HashSet::new(),
            pending_event: None,
        }
    }
}

/// Possible errors when trying to establish or upgrade an outbound connection.
#[derive(Debug)]
pub enum DialError {
    /// The peer is currently banned.
    #[deprecated(note = "Use `libp2p::allow_block_list` instead.", since = "0.42.1")]
    Banned,
    /// The configured limit for simultaneous outgoing connections
    /// has been reached.
    #[deprecated(
        note = "Use `libp2p::connection_limits` instead and handle `{Dial,Listen}Error::Denied::cause`.",
        since = "0.42.1"
    )]
    #[allow(deprecated)]
    ConnectionLimit(ConnectionLimit),
    /// The peer identity obtained on the connection matches the local peer.
    LocalPeerId {
        endpoint: ConnectedPoint,
    },
    /// [`NetworkBehaviour::addresses_of_peer`] returned no addresses
    /// for the peer to dial.
    NoAddresses,
    /// The provided [`dial_opts::PeerCondition`] evaluated to false and thus
    /// the dial was aborted.
    DialPeerConditionFalse(dial_opts::PeerCondition),
    /// Pending connection attempt has been aborted.
    Aborted,
    /// The provided peer identity is invalid.
    InvalidPeerId(Multihash),
    /// The peer identity obtained on the connection did not match the one that was expected.
    WrongPeerId {
        obtained: PeerId,
        endpoint: ConnectedPoint,
    },
    Denied {
        cause: ConnectionDenied,
    },
    /// An error occurred while negotiating the transport protocol(s) on a connection.
    Transport(Vec<(Multiaddr, TransportError<io::Error>)>),
}

impl From<PendingOutboundConnectionError> for DialError {
    fn from(error: PendingOutboundConnectionError) -> Self {
        match error {
            #[allow(deprecated)]
            PendingConnectionError::ConnectionLimit(limit) => DialError::ConnectionLimit(limit),
            PendingConnectionError::Aborted => DialError::Aborted,
            PendingConnectionError::WrongPeerId { obtained, endpoint } => {
                DialError::WrongPeerId { obtained, endpoint }
            }
            PendingConnectionError::LocalPeerId { endpoint } => DialError::LocalPeerId { endpoint },
            PendingConnectionError::Transport(e) => DialError::Transport(e),
        }
    }
}

impl fmt::Display for DialError {
    fn fmt(&self, f: &mut fmt::Formatter<'_>) -> fmt::Result {
        match self {
            #[allow(deprecated)]
            DialError::ConnectionLimit(err) => write!(f, "Dial error: {err}"),
            DialError::NoAddresses => write!(f, "Dial error: no addresses for peer."),
            DialError::LocalPeerId { endpoint } => write!(
                f,
                "Dial error: tried to dial local peer id at {endpoint:?}."
            ),
            #[allow(deprecated)]
            DialError::Banned => write!(f, "Dial error: peer is banned."),
            DialError::DialPeerConditionFalse(c) => {
                write!(f, "Dial error: condition {c:?} for dialing peer was false.")
            }
            DialError::Aborted => write!(
                f,
                "Dial error: Pending connection attempt has been aborted."
            ),
            DialError::InvalidPeerId(multihash) => {
                write!(f, "Dial error: multihash {multihash:?} is not a PeerId")
            }
            DialError::WrongPeerId { obtained, endpoint } => write!(
                f,
                "Dial error: Unexpected peer ID {obtained} at {endpoint:?}."
            ),
            DialError::Transport(errors) => {
                write!(f, "Failed to negotiate transport protocol(s): [")?;

                for (addr, error) in errors {
                    write!(f, "({addr}")?;
                    print_error_chain(f, error)?;
                    write!(f, ")")?;
                }
                write!(f, "]")?;

                Ok(())
            }
            DialError::Denied { .. } => {
                write!(f, "Dial error")
            }
        }
    }
}

fn print_error_chain(f: &mut fmt::Formatter<'_>, e: &dyn error::Error) -> fmt::Result {
    write!(f, ": {e}")?;

    if let Some(source) = e.source() {
        print_error_chain(f, source)?;
    }

    Ok(())
}

impl error::Error for DialError {
    fn source(&self) -> Option<&(dyn error::Error + 'static)> {
        match self {
            #[allow(deprecated)]
            DialError::ConnectionLimit(err) => Some(err),
            DialError::LocalPeerId { .. } => None,
            DialError::NoAddresses => None,
            #[allow(deprecated)]
            DialError::Banned => None,
            DialError::DialPeerConditionFalse(_) => None,
            DialError::Aborted => None,
            DialError::InvalidPeerId { .. } => None,
            DialError::WrongPeerId { .. } => None,
            DialError::Transport(_) => None,
            DialError::Denied { cause } => Some(cause),
        }
    }
}

/// Possible errors when upgrading an inbound connection.
#[derive(Debug)]
pub enum ListenError {
    /// The configured limit for simultaneous outgoing connections
    /// has been reached.
    #[deprecated(
        note = "Use `libp2p::connection_limits` instead and handle `{Dial,Listen}Error::Denied::cause`.",
        since = "0.42.1"
    )]
    #[allow(deprecated)]
    ConnectionLimit(ConnectionLimit),
    /// Pending connection attempt has been aborted.
    Aborted,
    /// The peer identity obtained on the connection did not match the one that was expected.
    WrongPeerId {
        obtained: PeerId,
        endpoint: ConnectedPoint,
    },
    /// The connection was dropped because it resolved to our own [`PeerId`].
    LocalPeerId {
        endpoint: ConnectedPoint,
    },
    Denied {
        cause: ConnectionDenied,
    },
    /// An error occurred while negotiating the transport protocol(s) on a connection.
    Transport(TransportError<io::Error>),
}

impl From<PendingInboundConnectionError> for ListenError {
    fn from(error: PendingInboundConnectionError) -> Self {
        match error {
            PendingInboundConnectionError::Transport(inner) => ListenError::Transport(inner),
            #[allow(deprecated)]
            PendingInboundConnectionError::ConnectionLimit(inner) => {
                ListenError::ConnectionLimit(inner)
            }
            PendingInboundConnectionError::Aborted => ListenError::Aborted,
            PendingInboundConnectionError::WrongPeerId { obtained, endpoint } => {
                ListenError::WrongPeerId { obtained, endpoint }
            }
            PendingInboundConnectionError::LocalPeerId { endpoint } => {
                ListenError::LocalPeerId { endpoint }
            }
        }
    }
}

impl fmt::Display for ListenError {
    fn fmt(&self, f: &mut fmt::Formatter<'_>) -> fmt::Result {
        match self {
            #[allow(deprecated)]
            ListenError::ConnectionLimit(_) => write!(f, "Listen error"),
            ListenError::Aborted => write!(
                f,
                "Listen error: Pending connection attempt has been aborted."
            ),
            ListenError::WrongPeerId { obtained, endpoint } => write!(
                f,
                "Listen error: Unexpected peer ID {obtained} at {endpoint:?}."
            ),
            ListenError::Transport(_) => {
                write!(f, "Listen error: Failed to negotiate transport protocol(s)")
            }
            ListenError::Denied { .. } => {
                write!(f, "Listen error")
            }
            ListenError::LocalPeerId { endpoint } => {
                write!(f, "Listen error: Local peer ID at {endpoint:?}.")
            }
        }
    }
}

impl error::Error for ListenError {
    fn source(&self) -> Option<&(dyn error::Error + 'static)> {
        match self {
            #[allow(deprecated)]
            ListenError::ConnectionLimit(err) => Some(err),
            ListenError::WrongPeerId { .. } => None,
            ListenError::Transport(err) => Some(err),
            ListenError::Aborted => None,
            ListenError::Denied { cause } => Some(cause),
            ListenError::LocalPeerId { .. } => None,
        }
    }
}

/// A connection was denied.
///
/// To figure out which [`NetworkBehaviour`] denied the connection, use [`ConnectionDenied::downcast`].
#[derive(Debug)]
pub struct ConnectionDenied {
    inner: Box<dyn error::Error + Send + Sync + 'static>,
}

impl ConnectionDenied {
    pub fn new(cause: impl error::Error + Send + Sync + 'static) -> Self {
        Self {
            inner: Box::new(cause),
        }
    }

    /// Attempt to downcast to a particular reason for why the connection was denied.
    pub fn downcast<E>(self) -> Result<E, Self>
    where
        E: error::Error + Send + Sync + 'static,
    {
        let inner = self
            .inner
            .downcast::<E>()
            .map_err(|inner| ConnectionDenied { inner })?;

        Ok(*inner)
    }
}

impl fmt::Display for ConnectionDenied {
    fn fmt(&self, f: &mut fmt::Formatter<'_>) -> fmt::Result {
        write!(f, "connection denied")
    }
}

impl error::Error for ConnectionDenied {
    fn source(&self) -> Option<&(dyn error::Error + 'static)> {
        Some(self.inner.as_ref())
    }
}

/// Information about the connections obtained by [`Swarm::network_info()`].
#[derive(Clone, Debug)]
pub struct NetworkInfo {
    /// The total number of connected peers.
    num_peers: usize,
    /// Counters of ongoing network connections.
    connection_counters: ConnectionCounters,
}

impl NetworkInfo {
    /// The number of connected peers, i.e. peers with whom at least
    /// one established connection exists.
    pub fn num_peers(&self) -> usize {
        self.num_peers
    }

    /// Gets counters for ongoing network connections.
    pub fn connection_counters(&self) -> &ConnectionCounters {
        &self.connection_counters
    }
}

/// Ensures a given `Multiaddr` is a `/p2p/...` address for the given peer.
///
/// If the given address is already a `p2p` address for the given peer,
/// i.e. the last encapsulated protocol is `/p2p/<peer-id>`, this is a no-op.
///
/// If the given address is already a `p2p` address for a different peer
/// than the one given, the given `Multiaddr` is returned as an `Err`.
///
/// If the given address is not yet a `p2p` address for the given peer,
/// the `/p2p/<peer-id>` protocol is appended to the returned address.
fn p2p_addr(peer: Option<PeerId>, addr: Multiaddr) -> Result<Multiaddr, Multiaddr> {
    let peer = match peer {
        Some(p) => p,
        None => return Ok(addr),
    };

    if let Some(Protocol::P2p(hash)) = addr.iter().last() {
        if &hash != peer.as_ref() {
            return Err(addr);
        }
        Ok(addr)
    } else {
        Ok(addr.with(Protocol::P2p(peer.into())))
    }
}

#[cfg(test)]
mod tests {
    use super::*;
    use crate::test::{CallTraceBehaviour, MockBehaviour};
    use either::Either;
    use futures::executor::block_on;
    use futures::executor::ThreadPool;
    use futures::future::poll_fn;
    use futures::{executor, future, ready};
    use libp2p_core::multiaddr::multiaddr;
    use libp2p_core::transport::memory::MemoryTransportError;
    use libp2p_core::transport::TransportEvent;
    use libp2p_core::{multiaddr, transport, upgrade};
    use libp2p_core::{Endpoint, UpgradeError};
    use libp2p_identity as identity;
    use libp2p_plaintext as plaintext;
    use libp2p_yamux as yamux;
    use quickcheck::*;
    use void::Void;

    // Test execution state.
    // Connection => Disconnecting => Connecting.
    enum State {
        Connecting,
        Disconnecting,
    }

    fn new_test_swarm<T, O>(
        handler_proto: T,
    ) -> SwarmBuilder<CallTraceBehaviour<MockBehaviour<T, O>>>
    where
        T: ConnectionHandler + Clone,
        T::OutEvent: Clone,
        O: Send + 'static,
    {
        let id_keys = identity::Keypair::generate_ed25519();
        let local_public_key = id_keys.public();
        let transport = transport::MemoryTransport::default()
            .upgrade(upgrade::Version::V1)
            .authenticate(plaintext::PlainText2Config {
                local_public_key: local_public_key.clone(),
            })
            .multiplex(yamux::Config::default())
            .boxed();
        let behaviour = CallTraceBehaviour::new(MockBehaviour::new(handler_proto));
        match ThreadPool::new().ok() {
            Some(tp) => {
                SwarmBuilder::with_executor(transport, behaviour, local_public_key.into(), tp)
            }
            None => SwarmBuilder::without_executor(transport, behaviour, local_public_key.into()),
        }
    }

    fn swarms_connected<TBehaviour>(
        swarm1: &Swarm<CallTraceBehaviour<TBehaviour>>,
        swarm2: &Swarm<CallTraceBehaviour<TBehaviour>>,
        num_connections: usize,
    ) -> bool
    where
        TBehaviour: NetworkBehaviour,
        THandlerOutEvent<TBehaviour>: Clone,
    {
        swarm1
            .behaviour()
            .num_connections_to_peer(*swarm2.local_peer_id())
            == num_connections
            && swarm2
                .behaviour()
                .num_connections_to_peer(*swarm1.local_peer_id())
                == num_connections
            && swarm1.is_connected(swarm2.local_peer_id())
            && swarm2.is_connected(swarm1.local_peer_id())
    }

    fn swarms_disconnected<TBehaviour: NetworkBehaviour>(
        swarm1: &Swarm<CallTraceBehaviour<TBehaviour>>,
        swarm2: &Swarm<CallTraceBehaviour<TBehaviour>>,
    ) -> bool
    where
        TBehaviour: NetworkBehaviour,
        THandlerOutEvent<TBehaviour>: Clone,
    {
        swarm1
            .behaviour()
            .num_connections_to_peer(*swarm2.local_peer_id())
            == 0
            && swarm2
                .behaviour()
                .num_connections_to_peer(*swarm1.local_peer_id())
                == 0
            && !swarm1.is_connected(swarm2.local_peer_id())
            && !swarm2.is_connected(swarm1.local_peer_id())
    }

    /// Establishes multiple connections between two peers,
    /// after which one peer bans the other.
    ///
    /// The test expects both behaviours to be notified via calls to [`NetworkBehaviour::on_swarm_event`]
    /// with pairs of [`FromSwarm::ConnectionEstablished`] / [`FromSwarm::ConnectionClosed`]
    /// while unbanned.
    ///
    /// While the ban is in effect, further dials occur. For these connections no
    /// [`FromSwarm::ConnectionEstablished`], [`FromSwarm::ConnectionClosed`]
    /// calls should be registered.
    #[test]
    #[allow(deprecated)]
    fn test_connect_disconnect_ban() {
        let _ = env_logger::try_init();

        // Since the test does not try to open any substreams, we can
        // use keep alive protocols handler.
        let handler_proto = keep_alive::ConnectionHandler;

        let mut swarm1 = new_test_swarm::<_, ()>(handler_proto.clone()).build();
        let mut swarm2 = new_test_swarm::<_, ()>(handler_proto).build();

        let addr1: Multiaddr = multiaddr::Protocol::Memory(rand::random::<u64>()).into();
        let addr2: Multiaddr = multiaddr::Protocol::Memory(rand::random::<u64>()).into();

        swarm1.listen_on(addr1).unwrap();
        swarm2.listen_on(addr2.clone()).unwrap();

        let swarm1_id = *swarm1.local_peer_id();

        #[derive(Debug)]
        enum Stage {
            /// Waiting for the peers to connect. Banning has not occurred.
            Connecting,
            /// Ban occurred.
            Banned,
            // Ban is in place and a dial is ongoing.
            BannedDial,
            // Mid-ban dial was registered and the peer was unbanned.
            Unbanned,
            // There are dial attempts ongoing for the no longer banned peers.
            Reconnecting,
        }

        let num_connections = 10;

        for _ in 0..num_connections {
            swarm1.dial(addr2.clone()).unwrap();
        }

        let mut s1_expected_conns = num_connections;
        let mut s2_expected_conns = num_connections;

        let mut stage = Stage::Connecting;

        executor::block_on(future::poll_fn(move |cx| loop {
            let poll1 = Swarm::poll_next_event(Pin::new(&mut swarm1), cx);
            let poll2 = Swarm::poll_next_event(Pin::new(&mut swarm2), cx);
            match stage {
                Stage::Connecting => {
                    if swarm1.behaviour.assert_connected(s1_expected_conns, 1)
                        && swarm2.behaviour.assert_connected(s2_expected_conns, 1)
                    {
                        // Setup to test that already established connections are correctly closed
                        // and reported as such after the peer is banned.
                        swarm2.ban_peer_id(swarm1_id);
                        stage = Stage::Banned;
                    }
                }
                Stage::Banned => {
                    if swarm1.behaviour.assert_disconnected(s1_expected_conns, 1)
                        && swarm2.behaviour.assert_disconnected(s2_expected_conns, 1)
                    {
                        // Setup to test that new connections of banned peers are not reported.
                        swarm1.dial(addr2.clone()).unwrap();
                        s1_expected_conns += 1;
                        stage = Stage::BannedDial;
                    }
                }
                Stage::BannedDial => {
                    if swarm1.behaviour.assert_disconnected(s1_expected_conns, 2) {
                        // The banned connection was established. Given the ban, swarm2 closed the
                        // connection. Check that it was not reported to the behaviour of the
                        // banning swarm.
                        assert_eq!(
                        swarm2.behaviour.on_connection_established.len(),
                        s2_expected_conns,
                        "No additional closed connections should be reported for the banned peer"
                    );

                        // Setup to test that the banned connection is not reported upon closing
                        // even if the peer is unbanned.
                        swarm2.unban_peer_id(swarm1_id);
                        stage = Stage::Unbanned;
                    }
                }
                Stage::Unbanned => {
                    if swarm1.network_info().num_peers() == 0
                        && swarm2.network_info().num_peers() == 0
                    {
                        // The banned connection has closed. Check that it was not reported.
                        assert_eq!(
                            swarm2.behaviour.on_connection_closed.len(), s2_expected_conns,
                            "No additional closed connections should be reported for the banned peer"
                        );

                        // Setup to test that a ban lifted does not affect future connections.
                        for _ in 0..num_connections {
                            swarm1.dial(addr2.clone()).unwrap();
                        }
                        s1_expected_conns += num_connections;
                        s2_expected_conns += num_connections;
                        stage = Stage::Reconnecting;
                    }
                }
                Stage::Reconnecting => {
                    if swarm1.behaviour.on_connection_established.len() == s1_expected_conns
                        && swarm2.behaviour.assert_connected(s2_expected_conns, 2)
                    {
                        return Poll::Ready(());
                    }
                }
            }

            if poll1.is_pending() && poll2.is_pending() {
                return Poll::Pending;
            }
        }))
    }

    /// Establishes multiple connections between two peers,
    /// after which one peer disconnects the other using [`Swarm::disconnect_peer_id`].
    ///
    /// The test expects both behaviours to be notified via calls to [`NetworkBehaviour::on_swarm_event`]
    /// with pairs of [`FromSwarm::ConnectionEstablished`] / [`FromSwarm::ConnectionClosed`]
    #[test]
    fn test_swarm_disconnect() {
        // Since the test does not try to open any substreams, we can
        // use the dummy protocols handler.
        let handler_proto = keep_alive::ConnectionHandler;

        let mut swarm1 = new_test_swarm::<_, ()>(handler_proto.clone()).build();
        let mut swarm2 = new_test_swarm::<_, ()>(handler_proto).build();

        let addr1: Multiaddr = multiaddr::Protocol::Memory(rand::random::<u64>()).into();
        let addr2: Multiaddr = multiaddr::Protocol::Memory(rand::random::<u64>()).into();

        swarm1.listen_on(addr1.clone()).unwrap();
        swarm2.listen_on(addr2.clone()).unwrap();

        let swarm1_id = *swarm1.local_peer_id();

        let mut reconnected = false;
        let num_connections = 10;

        for _ in 0..num_connections {
            swarm1.dial(addr2.clone()).unwrap();
        }
        let mut state = State::Connecting;

        executor::block_on(future::poll_fn(move |cx| loop {
            let poll1 = Swarm::poll_next_event(Pin::new(&mut swarm1), cx);
            let poll2 = Swarm::poll_next_event(Pin::new(&mut swarm2), cx);
            match state {
                State::Connecting => {
                    if swarms_connected(&swarm1, &swarm2, num_connections) {
                        if reconnected {
                            return Poll::Ready(());
                        }
                        swarm2
                            .disconnect_peer_id(swarm1_id)
                            .expect("Error disconnecting");
                        state = State::Disconnecting;
                    }
                }
                State::Disconnecting => {
                    if swarms_disconnected(&swarm1, &swarm2) {
                        if reconnected {
                            return Poll::Ready(());
                        }
                        reconnected = true;
                        for _ in 0..num_connections {
                            swarm2.dial(addr1.clone()).unwrap();
                        }
                        state = State::Connecting;
                    }
                }
            }

            if poll1.is_pending() && poll2.is_pending() {
                return Poll::Pending;
            }
        }))
    }

    /// Establishes multiple connections between two peers,
    /// after which one peer disconnects the other
    /// using [`ToSwarm::CloseConnection`] returned by a [`NetworkBehaviour`].
    ///
    /// The test expects both behaviours to be notified via calls to [`NetworkBehaviour::on_swarm_event`]
    /// with pairs of [`FromSwarm::ConnectionEstablished`] / [`FromSwarm::ConnectionClosed`]
    #[test]
    fn test_behaviour_disconnect_all() {
        // Since the test does not try to open any substreams, we can
        // use the dummy protocols handler.
        let handler_proto = keep_alive::ConnectionHandler;

        let mut swarm1 = new_test_swarm::<_, ()>(handler_proto.clone()).build();
        let mut swarm2 = new_test_swarm::<_, ()>(handler_proto).build();

        let addr1: Multiaddr = multiaddr::Protocol::Memory(rand::random::<u64>()).into();
        let addr2: Multiaddr = multiaddr::Protocol::Memory(rand::random::<u64>()).into();

        swarm1.listen_on(addr1.clone()).unwrap();
        swarm2.listen_on(addr2.clone()).unwrap();

        let swarm1_id = *swarm1.local_peer_id();

        let mut reconnected = false;
        let num_connections = 10;

        for _ in 0..num_connections {
            swarm1.dial(addr2.clone()).unwrap();
        }
        let mut state = State::Connecting;

        executor::block_on(future::poll_fn(move |cx| loop {
            let poll1 = Swarm::poll_next_event(Pin::new(&mut swarm1), cx);
            let poll2 = Swarm::poll_next_event(Pin::new(&mut swarm2), cx);
            match state {
                State::Connecting => {
                    if swarms_connected(&swarm1, &swarm2, num_connections) {
                        if reconnected {
                            return Poll::Ready(());
                        }
                        swarm2
                            .behaviour
                            .inner()
                            .next_action
                            .replace(ToSwarm::CloseConnection {
                                peer_id: swarm1_id,
                                connection: CloseConnection::All,
                            });
                        state = State::Disconnecting;
                        continue;
                    }
                }
                State::Disconnecting => {
                    if swarms_disconnected(&swarm1, &swarm2) {
                        reconnected = true;
                        for _ in 0..num_connections {
                            swarm2.dial(addr1.clone()).unwrap();
                        }
                        state = State::Connecting;
                        continue;
                    }
                }
            }

            if poll1.is_pending() && poll2.is_pending() {
                return Poll::Pending;
            }
        }))
    }

    /// Establishes multiple connections between two peers,
    /// after which one peer closes a single connection
    /// using [`ToSwarm::CloseConnection`] returned by a [`NetworkBehaviour`].
    ///
    /// The test expects both behaviours to be notified via calls to [`NetworkBehaviour::on_swarm_event`]
    /// with pairs of [`FromSwarm::ConnectionEstablished`] / [`FromSwarm::ConnectionClosed`]
    #[test]
    fn test_behaviour_disconnect_one() {
        // Since the test does not try to open any substreams, we can
        // use the dummy protocols handler.
        let handler_proto = keep_alive::ConnectionHandler;

        let mut swarm1 = new_test_swarm::<_, ()>(handler_proto.clone()).build();
        let mut swarm2 = new_test_swarm::<_, ()>(handler_proto).build();

        let addr1: Multiaddr = multiaddr::Protocol::Memory(rand::random::<u64>()).into();
        let addr2: Multiaddr = multiaddr::Protocol::Memory(rand::random::<u64>()).into();

        swarm1.listen_on(addr1).unwrap();
        swarm2.listen_on(addr2.clone()).unwrap();

        let swarm1_id = *swarm1.local_peer_id();

        let num_connections = 10;

        for _ in 0..num_connections {
            swarm1.dial(addr2.clone()).unwrap();
        }
        let mut state = State::Connecting;
        let mut disconnected_conn_id = None;

        executor::block_on(future::poll_fn(move |cx| loop {
            let poll1 = Swarm::poll_next_event(Pin::new(&mut swarm1), cx);
            let poll2 = Swarm::poll_next_event(Pin::new(&mut swarm2), cx);
            match state {
                State::Connecting => {
                    if swarms_connected(&swarm1, &swarm2, num_connections) {
                        disconnected_conn_id = {
                            let conn_id =
                                swarm2.behaviour.on_connection_established[num_connections / 2].1;
                            swarm2.behaviour.inner().next_action.replace(
                                ToSwarm::CloseConnection {
                                    peer_id: swarm1_id,
                                    connection: CloseConnection::One(conn_id),
                                },
                            );
                            Some(conn_id)
                        };
                        state = State::Disconnecting;
                    }
                }
                State::Disconnecting => {
                    for s in &[&swarm1, &swarm2] {
                        assert!(s
                            .behaviour
                            .on_connection_closed
                            .iter()
                            .all(|(.., remaining_conns)| *remaining_conns > 0));
                        assert_eq!(s.behaviour.on_connection_established.len(), num_connections);
                        s.behaviour.assert_connected(num_connections, 1);
                    }
                    if [&swarm1, &swarm2]
                        .iter()
                        .all(|s| s.behaviour.on_connection_closed.len() == 1)
                    {
                        let conn_id = swarm2.behaviour.on_connection_closed[0].1;
                        assert_eq!(Some(conn_id), disconnected_conn_id);
                        return Poll::Ready(());
                    }
                }
            }

            if poll1.is_pending() && poll2.is_pending() {
                return Poll::Pending;
            }
        }))
    }

    #[test]
    fn concurrent_dialing() {
        #[derive(Clone, Debug)]
        struct DialConcurrencyFactor(NonZeroU8);

        impl Arbitrary for DialConcurrencyFactor {
            fn arbitrary(g: &mut Gen) -> Self {
                Self(NonZeroU8::new(g.gen_range(1..11)).unwrap())
            }
        }

        fn prop(concurrency_factor: DialConcurrencyFactor) {
            block_on(async {
                let mut swarm = new_test_swarm::<_, ()>(keep_alive::ConnectionHandler)
                    .dial_concurrency_factor(concurrency_factor.0)
                    .build();

                // Listen on `concurrency_factor + 1` addresses.
                //
                // `+ 2` to ensure a subset of addresses is dialed by network_2.
                let num_listen_addrs = concurrency_factor.0.get() + 2;
                let mut listen_addresses = Vec::new();
                let mut transports = Vec::new();
                for _ in 0..num_listen_addrs {
                    let mut transport = transport::MemoryTransport::default().boxed();
                    transport.listen_on("/memory/0".parse().unwrap()).unwrap();

                    match transport.select_next_some().await {
                        TransportEvent::NewAddress { listen_addr, .. } => {
                            listen_addresses.push(listen_addr);
                        }
                        _ => panic!("Expected `NewListenAddr` event."),
                    }

                    transports.push(transport);
                }

                // Have swarm dial each listener and wait for each listener to receive the incoming
                // connections.
                swarm
                    .dial(
                        DialOpts::peer_id(PeerId::random())
                            .addresses(listen_addresses)
                            .build(),
                    )
                    .unwrap();
                for mut transport in transports.into_iter() {
                    loop {
                        match futures::future::select(transport.select_next_some(), swarm.next())
                            .await
                        {
                            future::Either::Left((TransportEvent::Incoming { .. }, _)) => {
                                break;
                            }
                            future::Either::Left(_) => {
                                panic!("Unexpected transport event.")
                            }
                            future::Either::Right((e, _)) => {
                                panic!("Expect swarm to not emit any event {e:?}")
                            }
                        }
                    }
                }

                match swarm.next().await.unwrap() {
                    SwarmEvent::OutgoingConnectionError { .. } => {}
                    e => panic!("Unexpected swarm event {e:?}"),
                }
            })
        }

        QuickCheck::new().tests(10).quickcheck(prop as fn(_) -> _);
    }

    #[test]
    #[allow(deprecated)]
    fn max_outgoing() {
        use rand::Rng;

        let outgoing_limit = rand::thread_rng().gen_range(1..10);

        let limits = ConnectionLimits::default().with_max_pending_outgoing(Some(outgoing_limit));
        let mut network = new_test_swarm::<_, ()>(keep_alive::ConnectionHandler)
            .connection_limits(limits)
            .build();

        let addr: Multiaddr = "/memory/1234".parse().unwrap();

        let target = PeerId::random();
        for _ in 0..outgoing_limit {
            network
                .dial(
                    DialOpts::peer_id(target)
                        .addresses(vec![addr.clone()])
                        .build(),
                )
                .expect("Unexpected connection limit.");
        }

        match network
            .dial(DialOpts::peer_id(target).addresses(vec![addr]).build())
            .expect_err("Unexpected dialing success.")
        {
            #[allow(deprecated)]
            DialError::ConnectionLimit(limit) => {
                assert_eq!(limit.current, outgoing_limit);
                assert_eq!(limit.limit, outgoing_limit);
            }
            e => panic!("Unexpected error: {e:?}"),
        }

        let info = network.network_info();
        assert_eq!(info.num_peers(), 0);
        assert_eq!(
            info.connection_counters().num_pending_outgoing(),
            outgoing_limit
        );
    }

    #[test]
    fn max_established_incoming() {
        #[derive(Debug, Clone)]
        struct Limit(u32);

        impl Arbitrary for Limit {
            fn arbitrary(g: &mut Gen) -> Self {
                Self(g.gen_range(1..10))
            }
        }

        #[allow(deprecated)]
        fn limits(limit: u32) -> ConnectionLimits {
            ConnectionLimits::default().with_max_established_incoming(Some(limit))
        }

        fn prop(limit: Limit) {
            let limit = limit.0;

            #[allow(deprecated)]
            let mut network1 = new_test_swarm::<_, ()>(keep_alive::ConnectionHandler)
                .connection_limits(limits(limit))
                .build();
            #[allow(deprecated)]
            let mut network2 = new_test_swarm::<_, ()>(keep_alive::ConnectionHandler)
                .connection_limits(limits(limit))
                .build();

            let _ = network1.listen_on(multiaddr![Memory(0u64)]).unwrap();
            let listen_addr = async_std::task::block_on(poll_fn(|cx| {
                match ready!(network1.poll_next_unpin(cx)).unwrap() {
                    SwarmEvent::NewListenAddr { address, .. } => Poll::Ready(address),
                    e => panic!("Unexpected network event: {e:?}"),
                }
            }));

            // Spawn and block on the dialer.
            async_std::task::block_on({
                let mut n = 0;
                network2.dial(listen_addr.clone()).unwrap();

                let mut expected_closed = false;
                let mut network_1_established = false;
                let mut network_2_established = false;
                let mut network_1_limit_reached = false;
                let mut network_2_limit_reached = false;
                poll_fn(move |cx| {
                    loop {
                        let mut network_1_pending = false;
                        let mut network_2_pending = false;

                        match network1.poll_next_unpin(cx) {
                            Poll::Ready(Some(SwarmEvent::IncomingConnection { .. })) => {}
                            Poll::Ready(Some(SwarmEvent::ConnectionEstablished { .. })) => {
                                network_1_established = true;
                            }
                            #[allow(deprecated)]
                            Poll::Ready(Some(SwarmEvent::IncomingConnectionError {
                                error: ListenError::ConnectionLimit(err),
                                ..
                            })) => {
                                assert_eq!(err.limit, limit);
                                assert_eq!(err.limit, err.current);
                                let info = network1.network_info();
                                let counters = info.connection_counters();
                                assert_eq!(counters.num_established_incoming(), limit);
                                assert_eq!(counters.num_established(), limit);
                                network_1_limit_reached = true;
                            }
                            Poll::Pending => {
                                network_1_pending = true;
                            }
                            e => panic!("Unexpected network event: {e:?}"),
                        }

                        match network2.poll_next_unpin(cx) {
                            Poll::Ready(Some(SwarmEvent::ConnectionEstablished { .. })) => {
                                network_2_established = true;
                            }
                            Poll::Ready(Some(SwarmEvent::ConnectionClosed { .. })) => {
                                assert!(expected_closed);
                                let info = network2.network_info();
                                let counters = info.connection_counters();
                                assert_eq!(counters.num_established_outgoing(), limit);
                                assert_eq!(counters.num_established(), limit);
                                network_2_limit_reached = true;
                            }
                            Poll::Pending => {
                                network_2_pending = true;
                            }
                            e => panic!("Unexpected network event: {e:?}"),
                        }

                        if network_1_pending && network_2_pending {
                            return Poll::Pending;
                        }

                        if network_1_established && network_2_established {
                            network_1_established = false;
                            network_2_established = false;

                            if n <= limit {
                                // Dial again until the limit is exceeded.
                                n += 1;
                                network2.dial(listen_addr.clone()).unwrap();

                                if n == limit {
                                    // The the next dialing attempt exceeds the limit, this
                                    // is the connection we expected to get closed.
                                    expected_closed = true;
                                }
                            } else {
                                panic!("Expect networks not to establish connections beyond the limit.")
                            }
                        }

                        if network_1_limit_reached && network_2_limit_reached {
                            return Poll::Ready(());
                        }
                    }
                })
            });
        }

        quickcheck(prop as fn(_));
    }

    #[test]
    fn invalid_peer_id() {
        // Checks whether dialing an address containing the wrong peer id raises an error
        // for the expected peer id instead of the obtained peer id.

        let mut swarm1 = new_test_swarm::<_, ()>(dummy::ConnectionHandler).build();
        let mut swarm2 = new_test_swarm::<_, ()>(dummy::ConnectionHandler).build();

        swarm1.listen_on("/memory/0".parse().unwrap()).unwrap();

        let address =
            futures::executor::block_on(future::poll_fn(|cx| match swarm1.poll_next_unpin(cx) {
                Poll::Ready(Some(SwarmEvent::NewListenAddr { address, .. })) => {
                    Poll::Ready(address)
                }
                Poll::Pending => Poll::Pending,
                _ => panic!("Was expecting the listen address to be reported"),
            }));

        let other_id = PeerId::random();
        let other_addr = address.with(Protocol::P2p(other_id.into()));

        swarm2.dial(other_addr.clone()).unwrap();

        let (peer_id, error) = futures::executor::block_on(future::poll_fn(|cx| {
            if let Poll::Ready(Some(SwarmEvent::IncomingConnection { .. })) =
                swarm1.poll_next_unpin(cx)
            {}

            match swarm2.poll_next_unpin(cx) {
                Poll::Ready(Some(SwarmEvent::OutgoingConnectionError {
                    peer_id, error, ..
                })) => Poll::Ready((peer_id, error)),
                Poll::Ready(x) => panic!("unexpected {x:?}"),
                Poll::Pending => Poll::Pending,
            }
        }));
        assert_eq!(peer_id.unwrap(), other_id);
        match error {
            DialError::WrongPeerId { obtained, endpoint } => {
                assert_eq!(obtained, *swarm1.local_peer_id());
                assert_eq!(
                    endpoint,
                    ConnectedPoint::Dialer {
                        address: other_addr,
                        role_override: Endpoint::Dialer,
                    }
                );
            }
            x => panic!("wrong error {x:?}"),
        }
    }

    #[test]
    fn dial_self() {
        // Check whether dialing ourselves correctly fails.
        //
        // Dialing the same address we're listening should result in three events:
        //
        // - The incoming connection notification (before we know the incoming peer ID).
        // - The connection error for the dialing endpoint (once we've determined that it's our own ID).
        // - The connection error for the listening endpoint (once we've determined that it's our own ID).
        //
        // The last two can happen in any order.

        let mut swarm = new_test_swarm::<_, ()>(dummy::ConnectionHandler).build();
        swarm.listen_on("/memory/0".parse().unwrap()).unwrap();

        let local_address =
            futures::executor::block_on(future::poll_fn(|cx| match swarm.poll_next_unpin(cx) {
                Poll::Ready(Some(SwarmEvent::NewListenAddr { address, .. })) => {
                    Poll::Ready(address)
                }
                Poll::Pending => Poll::Pending,
                _ => panic!("Was expecting the listen address to be reported"),
            }));

        swarm.listened_addrs.clear(); // This is a hack to actually execute the dial to ourselves which would otherwise be filtered.

        swarm.dial(local_address.clone()).unwrap();

        let mut got_dial_err = false;
        let mut got_inc_err = false;
        futures::executor::block_on(future::poll_fn(|cx| -> Poll<Result<(), io::Error>> {
            loop {
                match swarm.poll_next_unpin(cx) {
                    Poll::Ready(Some(SwarmEvent::OutgoingConnectionError {
                        peer_id,
                        error: DialError::LocalPeerId { .. },
                        ..
                    })) => {
                        assert_eq!(&peer_id.unwrap(), swarm.local_peer_id());
                        assert!(!got_dial_err);
                        got_dial_err = true;
                        if got_inc_err {
                            return Poll::Ready(Ok(()));
                        }
                    }
                    Poll::Ready(Some(SwarmEvent::IncomingConnectionError {
                        local_addr, ..
                    })) => {
                        assert!(!got_inc_err);
                        assert_eq!(local_addr, local_address);
                        got_inc_err = true;
                        if got_dial_err {
                            return Poll::Ready(Ok(()));
                        }
                    }
                    Poll::Ready(Some(SwarmEvent::IncomingConnection { local_addr, .. })) => {
                        assert_eq!(local_addr, local_address);
                    }
                    Poll::Ready(ev) => {
                        panic!("Unexpected event: {ev:?}")
                    }
                    Poll::Pending => break Poll::Pending,
                }
            }
        }))
        .unwrap();
    }

    #[test]
    fn dial_self_by_id() {
        // Trying to dial self by passing the same `PeerId` shouldn't even be possible in the first
        // place.
        let swarm = new_test_swarm::<_, ()>(dummy::ConnectionHandler).build();
        let peer_id = *swarm.local_peer_id();
        assert!(!swarm.is_connected(&peer_id));
    }

    #[async_std::test]
    async fn multiple_addresses_err() {
        // Tries dialing multiple addresses, and makes sure there's one dialing error per address.

        let target = PeerId::random();

        let mut swarm = new_test_swarm::<_, ()>(dummy::ConnectionHandler).build();

        let addresses = HashSet::from([
            multiaddr![Ip4([0, 0, 0, 0]), Tcp(rand::random::<u16>())],
            multiaddr![Ip4([0, 0, 0, 0]), Tcp(rand::random::<u16>())],
            multiaddr![Ip4([0, 0, 0, 0]), Tcp(rand::random::<u16>())],
            multiaddr![Udp(rand::random::<u16>())],
            multiaddr![Udp(rand::random::<u16>())],
            multiaddr![Udp(rand::random::<u16>())],
            multiaddr![Udp(rand::random::<u16>())],
            multiaddr![Udp(rand::random::<u16>())],
        ]);

        swarm
            .dial(
                DialOpts::peer_id(target)
                    .addresses(addresses.iter().cloned().collect())
                    .build(),
            )
            .unwrap();

        match swarm.next().await.unwrap() {
            SwarmEvent::OutgoingConnectionError {
                peer_id,
                // multiaddr,
                error: DialError::Transport(errors),
            } => {
                assert_eq!(target, peer_id.unwrap());

                let failed_addresses = errors.into_iter().map(|(addr, _)| addr).collect::<Vec<_>>();
                let expected_addresses = addresses
                    .into_iter()
                    .map(|addr| addr.with(Protocol::P2p(target.into())))
                    .collect::<Vec<_>>();

                assert_eq!(expected_addresses, failed_addresses);
            }
            e => panic!("Unexpected event: {e:?}"),
        }
    }

    #[test]
    fn aborting_pending_connection_surfaces_error() {
        let _ = env_logger::try_init();

        let mut dialer = new_test_swarm::<_, ()>(dummy::ConnectionHandler).build();
        let mut listener = new_test_swarm::<_, ()>(dummy::ConnectionHandler).build();

        let listener_peer_id = *listener.local_peer_id();
        listener.listen_on(multiaddr![Memory(0u64)]).unwrap();
        let listener_address = match block_on(listener.next()).unwrap() {
            SwarmEvent::NewListenAddr { address, .. } => address,
            e => panic!("Unexpected network event: {e:?}"),
        };

        dialer
            .dial(
                DialOpts::peer_id(listener_peer_id)
                    .addresses(vec![listener_address])
                    .build(),
            )
            .unwrap();

        dialer
            .disconnect_peer_id(listener_peer_id)
            .expect_err("Expect peer to not yet be connected.");

        match block_on(dialer.next()).unwrap() {
            SwarmEvent::OutgoingConnectionError {
                error: DialError::Aborted,
                ..
            } => {}
            e => panic!("Unexpected swarm event {e:?}."),
        }
    }

    #[test]
    fn dial_error_prints_sources() {
        // This constitutes a fairly typical error for chained transports.
        let error = DialError::Transport(vec![(
            "/ip4/127.0.0.1/tcp/80".parse().unwrap(),
            TransportError::Other(io::Error::new(
                io::ErrorKind::Other,
                Either::<_, Void>::Left(Either::<Void, _>::Right(UpgradeError::Apply(
                    MemoryTransportError::Unreachable,
                ))),
            )),
        )]);

        let string = format!("{error}");

        // Unfortunately, we have some "empty" errors that lead to multiple colons without text but that is the best we can do.
        assert_eq!("Failed to negotiate transport protocol(s): [(/ip4/127.0.0.1/tcp/80: : Handshake failed: No listener on the given port.)]", string)
    }
}<|MERGE_RESOLUTION|>--- conflicted
+++ resolved
@@ -1204,17 +1204,13 @@
                     }
                 }
             }
-<<<<<<< HEAD
-            NetworkBehaviourAction::ListenOn { address } => {
+            ToSwarm::ListenOn { address } => {
                 self.listen_on(address).ok()?;
             }
-            NetworkBehaviourAction::RemoveListener { id } => {
+            ToSwarm::RemoveListener { id } => {
                 self.remove_listener(id);
             }
-            NetworkBehaviourAction::NotifyHandler {
-=======
             ToSwarm::NotifyHandler {
->>>>>>> 30d0f598
                 peer_id,
                 handler,
                 event,
