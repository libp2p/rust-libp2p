--- conflicted
+++ resolved
@@ -1343,22 +1343,6 @@
         false
     }
 }
-<<<<<<< HEAD
-=======
-
-/// Parameters passed to `poll()`, that the `NetworkBehaviour` has access to.
-// TODO: #[derive(Debug)]
-pub struct SwarmPollParameters<'a> {
-    supported_protocols: &'a [Vec<u8>],
-}
-
-impl<'a> PollParameters for SwarmPollParameters<'a> {
-    type SupportedProtocolsIter = std::iter::Cloned<std::slice::Iter<'a, std::vec::Vec<u8>>>;
-
-    fn supported_protocols(&self) -> Self::SupportedProtocolsIter {
-        self.supported_protocols.iter().cloned()
-    }
-}
 
 pub struct Config {
     pool_config: PoolConfig,
@@ -1482,7 +1466,6 @@
     }
 }
 
->>>>>>> d605255f
 /// A [`SwarmBuilder`] provides an API for configuring and constructing a [`Swarm`].
 #[deprecated(
     note = "Use the new `libp2p::SwarmBuilder` instead of `libp2p::swarm::SwarmBuilder` or create a `Swarm` directly via `Swarm::new`."
