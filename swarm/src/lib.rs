// Copyright 2019 Parity Technologies (UK) Ltd.
//
// Permission is hereby granted, free of charge, to any person obtaining a
// copy of this software and associated documentation files (the "Software"),
// to deal in the Software without restriction, including without limitation
// the rights to use, copy, modify, merge, publish, distribute, sublicense,
// and/or sell copies of the Software, and to permit persons to whom the
// Software is furnished to do so, subject to the following conditions:
//
// The above copyright notice and this permission notice shall be included in
// all copies or substantial portions of the Software.
//
// THE SOFTWARE IS PROVIDED "AS IS", WITHOUT WARRANTY OF ANY KIND, EXPRESS
// OR IMPLIED, INCLUDING BUT NOT LIMITED TO THE WARRANTIES OF MERCHANTABILITY,
// FITNESS FOR A PARTICULAR PURPOSE AND NONINFRINGEMENT. IN NO EVENT SHALL THE
// AUTHORS OR COPYRIGHT HOLDERS BE LIABLE FOR ANY CLAIM, DAMAGES OR OTHER
// LIABILITY, WHETHER IN AN ACTION OF CONTRACT, TORT OR OTHERWISE, ARISING
// FROM, OUT OF OR IN CONNECTION WITH THE SOFTWARE OR THE USE OR OTHER
// DEALINGS IN THE SOFTWARE.

//! High-level network manager.
//!
//! A [`Swarm`] contains the state of the network as a whole. The entire
//! behaviour of a libp2p network can be controlled through the `Swarm`.
//! The `Swarm` struct contains all active and pending connections to
//! remotes and manages the state of all the substreams that have been
//! opened, and all the upgrades that were built upon these substreams.
//!
//! # Initializing a Swarm
//!
//! Creating a `Swarm` requires three things:
//!
//!  1. A network identity of the local node in form of a [`PeerId`].
//!  2. An implementation of the [`Transport`] trait. This is the type that
//!     will be used in order to reach nodes on the network based on their
//!     address. See the `transport` module for more information.
//!  3. An implementation of the [`NetworkBehaviour`] trait. This is a state
//!     machine that defines how the swarm should behave once it is connected
//!     to a node.
//!
//! # Network Behaviour
//!
//! The [`NetworkBehaviour`] trait is implemented on types that indicate to
//! the swarm how it should behave. This includes which protocols are supported
//! and which nodes to try to connect to. It is the `NetworkBehaviour` that
//! controls what happens on the network. Multiple types that implement
//! `NetworkBehaviour` can be composed into a single behaviour.
//!
//! # Protocols Handler
//!
//! The [`ConnectionHandler`] trait defines how each active connection to a
//! remote should behave: how to handle incoming substreams, which protocols
//! are supported, when to open a new outbound substream, etc.
//!

#![cfg_attr(docsrs, feature(doc_cfg, doc_auto_cfg))]

mod connection;
mod registry;
#[cfg(test)]
mod test;
mod upgrade;

pub mod behaviour;
pub mod dial_opts;
pub mod dummy;
mod executor;
pub mod handler;
pub mod keep_alive;

/// Bundles all symbols required for the [`libp2p_swarm_derive::NetworkBehaviour`] macro.
#[doc(hidden)]
pub mod derive_prelude {
    pub use crate::behaviour::AddressChange;
    pub use crate::behaviour::ConnectionClosed;
    pub use crate::behaviour::ConnectionEstablished;
    pub use crate::behaviour::DialFailure;
    pub use crate::behaviour::ExpiredExternalAddr;
    pub use crate::behaviour::ExpiredListenAddr;
    pub use crate::behaviour::FromSwarm;
    pub use crate::behaviour::ListenFailure;
    pub use crate::behaviour::ListenerClosed;
    pub use crate::behaviour::ListenerError;
    pub use crate::behaviour::NewExternalAddr;
    pub use crate::behaviour::NewListenAddr;
    pub use crate::behaviour::NewListener;
    pub use crate::ConnectionHandler;
    pub use crate::ConnectionHandlerSelect;
    pub use crate::DialError;
    pub use crate::NetworkBehaviour;
    pub use crate::NetworkBehaviourAction;
    pub use crate::PollParameters;
    pub use crate::THandler;
    pub use crate::THandlerInEvent;
    pub use crate::THandlerOutEvent;
    pub use futures::prelude as futures;
    pub use libp2p_core::connection::ConnectionId;
    pub use libp2p_core::either::EitherOutput;
    pub use libp2p_core::transport::ListenerId;
    pub use libp2p_core::ConnectedPoint;
    pub use libp2p_core::Endpoint;
    pub use libp2p_core::Multiaddr;
    pub use libp2p_core::PeerId;
}

pub use behaviour::{
    AddressChange, CloseConnection, ConnectionClosed, DialFailure, ExpiredExternalAddr,
    ExpiredListenAddr, ExternalAddresses, FromSwarm, ListenAddresses, ListenFailure,
    ListenerClosed, ListenerError, NetworkBehaviour, NetworkBehaviourAction, NewExternalAddr,
    NewListenAddr, NotifyHandler, PollParameters,
};
pub use connection::pool::{ConnectionCounters, ConnectionLimits};
pub use connection::{
    ConnectionError, ConnectionLimit, PendingConnectionError, PendingInboundConnectionError,
    PendingOutboundConnectionError,
};
pub use executor::Executor;
#[allow(deprecated)]
pub use handler::IntoConnectionHandler;
pub use handler::{
    ConnectionHandler, ConnectionHandlerEvent, ConnectionHandlerSelect, ConnectionHandlerUpgrErr,
    IntoConnectionHandlerSelect, KeepAlive, OneShotHandler, OneShotHandlerConfig,
    SubstreamProtocol,
};
#[cfg(feature = "macros")]
pub use libp2p_swarm_derive::NetworkBehaviour;
pub use registry::{AddAddressResult, AddressRecord, AddressScore};

use crate::behaviour::{DialFailure, FromSwarm};
use connection::pool::{EstablishedConnection, Pool, PoolConfig, PoolEvent};
use connection::IncomingInfo;
use dial_opts::{DialOpts, PeerCondition};
use futures::{executor::ThreadPoolBuilder, prelude::*, stream::FusedStream};
use libp2p_core::connection::ConnectionId;
use libp2p_core::muxing::SubstreamBox;
use libp2p_core::{
    connection::ConnectedPoint,
    multiaddr::Protocol,
    multihash::Multihash,
    muxing::StreamMuxerBox,
    transport::{self, ListenerId, TransportError, TransportEvent},
    Endpoint, Multiaddr, Negotiated, PeerId, Transport,
};
use registry::{AddressIntoIter, Addresses};
use smallvec::SmallVec;
use std::collections::{HashMap, HashSet};
use std::num::{NonZeroU32, NonZeroU8, NonZeroUsize};
use std::{
    convert::TryFrom,
    error, fmt, io,
    pin::Pin,
    task::{Context, Poll},
};

/// Substream for which a protocol has been chosen.
///
/// Implements the [`AsyncRead`](futures::io::AsyncRead) and
/// [`AsyncWrite`](futures::io::AsyncWrite) traits.
pub type NegotiatedSubstream = Negotiated<SubstreamBox>;

/// Event generated by the [`NetworkBehaviour`] that the swarm will report back.
type TBehaviourOutEvent<TBehaviour> = <TBehaviour as NetworkBehaviour>::OutEvent;

/// [`ConnectionHandler`] of the [`NetworkBehaviour`] for all the protocols the [`NetworkBehaviour`]
/// supports.
#[allow(deprecated)]
pub type THandler<TBehaviour> =
    <<TBehaviour as NetworkBehaviour>::ConnectionHandler as IntoConnectionHandler>::Handler;

/// Custom event that can be received by the [`ConnectionHandler`] of the
/// [`NetworkBehaviour`].
pub type THandlerInEvent<TBehaviour> = <THandler<TBehaviour> as ConnectionHandler>::InEvent;

/// Custom event that can be produced by the [`ConnectionHandler`] of the [`NetworkBehaviour`].
pub type THandlerOutEvent<TBehaviour> = <THandler<TBehaviour> as ConnectionHandler>::OutEvent;

/// Custom error that can be produced by the [`ConnectionHandler`] of the [`NetworkBehaviour`].
pub type THandlerErr<TBehaviour> = <THandler<TBehaviour> as ConnectionHandler>::Error;

/// Event generated by the `Swarm`.
#[derive(Debug)]
pub enum SwarmEvent<TBehaviourOutEvent, THandlerErr> {
    /// Event generated by the `NetworkBehaviour`.
    Behaviour(TBehaviourOutEvent),
    /// A connection to the given peer has been opened.
    ConnectionEstablished {
        /// Identity of the peer that we have connected to.
        peer_id: PeerId,
        /// Endpoint of the connection that has been opened.
        endpoint: ConnectedPoint,
        /// Number of established connections to this peer, including the one that has just been
        /// opened.
        num_established: NonZeroU32,
        /// [`Some`] when the new connection is an outgoing connection.
        /// Addresses are dialed concurrently. Contains the addresses and errors
        /// of dial attempts that failed before the one successful dial.
        concurrent_dial_errors: Option<Vec<(Multiaddr, TransportError<io::Error>)>>,
        /// How long it took to establish this connection
        established_in: std::time::Duration,
    },
    /// A connection with the given peer has been closed,
    /// possibly as a result of an error.
    ConnectionClosed {
        /// Identity of the peer that we have connected to.
        peer_id: PeerId,
        /// Endpoint of the connection that has been closed.
        endpoint: ConnectedPoint,
        /// Number of other remaining connections to this same peer.
        num_established: u32,
        /// Reason for the disconnection, if it was not a successful
        /// active close.
        cause: Option<ConnectionError<THandlerErr>>,
    },
    /// A new connection arrived on a listener and is in the process of protocol negotiation.
    ///
    /// A corresponding [`ConnectionEstablished`](SwarmEvent::ConnectionEstablished),
    /// [`BannedPeer`](SwarmEvent::BannedPeer), or
    /// [`IncomingConnectionError`](SwarmEvent::IncomingConnectionError) event will later be
    /// generated for this connection.
    IncomingConnection {
        /// Local connection address.
        /// This address has been earlier reported with a [`NewListenAddr`](SwarmEvent::NewListenAddr)
        /// event.
        local_addr: Multiaddr,
        /// Address used to send back data to the remote.
        send_back_addr: Multiaddr,
    },
    /// An error happened on a connection during its initial handshake.
    ///
    /// This can include, for example, an error during the handshake of the encryption layer, or
    /// the connection unexpectedly closed.
    IncomingConnectionError {
        /// Local connection address.
        /// This address has been earlier reported with a [`NewListenAddr`](SwarmEvent::NewListenAddr)
        /// event.
        local_addr: Multiaddr,
        /// Address used to send back data to the remote.
        send_back_addr: Multiaddr,
        /// The error that happened.
        error: PendingInboundConnectionError,
    },
    /// Outgoing connection attempt failed.
    OutgoingConnectionError {
        /// If known, [`PeerId`] of the peer we tried to reach.
        peer_id: Option<PeerId>,
        /// Error that has been encountered.
        error: DialError,
    },
    /// We connected to a peer, but we immediately closed the connection because that peer is banned.
    BannedPeer {
        /// Identity of the banned peer.
        peer_id: PeerId,
        /// Endpoint of the connection that has been closed.
        endpoint: ConnectedPoint,
    },
    /// One of our listeners has reported a new local listening address.
    NewListenAddr {
        /// The listener that is listening on the new address.
        listener_id: ListenerId,
        /// The new address that is being listened on.
        address: Multiaddr,
    },
    /// One of our listeners has reported the expiration of a listening address.
    ExpiredListenAddr {
        /// The listener that is no longer listening on the address.
        listener_id: ListenerId,
        /// The expired address.
        address: Multiaddr,
    },
    /// One of the listeners gracefully closed.
    ListenerClosed {
        /// The listener that closed.
        listener_id: ListenerId,
        /// The addresses that the listener was listening on. These addresses are now considered
        /// expired, similar to if a [`ExpiredListenAddr`](SwarmEvent::ExpiredListenAddr) event
        /// has been generated for each of them.
        addresses: Vec<Multiaddr>,
        /// Reason for the closure. Contains `Ok(())` if the stream produced `None`, or `Err`
        /// if the stream produced an error.
        reason: Result<(), io::Error>,
    },
    /// One of the listeners reported a non-fatal error.
    ListenerError {
        /// The listener that errored.
        listener_id: ListenerId,
        /// The listener error.
        error: io::Error,
    },
    /// A new dialing attempt has been initiated by the [`NetworkBehaviour`]
    /// implementation.
    ///
    /// A [`ConnectionEstablished`](SwarmEvent::ConnectionEstablished) event is
    /// reported if the dialing attempt succeeds, otherwise a
    /// [`OutgoingConnectionError`](SwarmEvent::OutgoingConnectionError) event
    /// is reported.
    Dialing(PeerId),
}

/// Contains the state of the network, plus the way it should behave.
///
/// Note: Needs to be polled via `<Swarm as Stream>` in order to make
/// progress.
pub struct Swarm<TBehaviour>
where
    TBehaviour: NetworkBehaviour,
{
    /// [`Transport`] for dialing remote peers and listening for incoming connection.
    transport: transport::Boxed<(PeerId, StreamMuxerBox)>,

    /// The nodes currently active.
    pool: Pool<THandler<TBehaviour>>,

    /// The local peer ID.
    local_peer_id: PeerId,

    /// Handles which nodes to connect to and how to handle the events sent back by the protocol
    /// handlers.
    behaviour: TBehaviour,

    /// List of protocols that the behaviour says it supports.
    supported_protocols: SmallVec<[Vec<u8>; 16]>,

    /// Multiaddresses that our listeners are listening on,
    listened_addrs: HashMap<ListenerId, SmallVec<[Multiaddr; 1]>>,

    /// List of multiaddresses we're listening on, after account for external IP addresses and
    /// similar mechanisms.
    external_addrs: Addresses,

    /// List of nodes for which we deny any incoming connection.
    banned_peers: HashSet<PeerId>,

    /// Connections for which we withhold any reporting. These belong to banned peers.
    ///
    /// Note: Connections to a peer that are established at the time of banning that peer
    /// are not added here. Instead they are simply closed.
    banned_peer_connections: HashSet<ConnectionId>,

    /// Pending event to be delivered to connection handlers
    /// (or dropped if the peer disconnected) before the `behaviour`
    /// can be polled again.
    pending_event: Option<(PeerId, PendingNotifyHandler, THandlerInEvent<TBehaviour>)>,
}

impl<TBehaviour> Unpin for Swarm<TBehaviour> where TBehaviour: NetworkBehaviour {}

impl<TBehaviour> Swarm<TBehaviour>
where
    TBehaviour: NetworkBehaviour,
{
    /// Builds a new `Swarm`.
    #[deprecated(
        since = "0.41.0",
        note = "This constructor is considered ambiguous regarding the executor. Use one of the new, executor-specific constructors or `Swarm::with_threadpool_executor` for the same behaviour."
    )]
    pub fn new(
        transport: transport::Boxed<(PeerId, StreamMuxerBox)>,
        behaviour: TBehaviour,
        local_peer_id: PeerId,
    ) -> Self {
        Self::with_threadpool_executor(transport, behaviour, local_peer_id)
    }

    /// Builds a new `Swarm` with a provided executor.
    pub fn with_executor(
        transport: transport::Boxed<(PeerId, StreamMuxerBox)>,
        behaviour: TBehaviour,
        local_peer_id: PeerId,
        executor: impl Executor + Send + 'static,
    ) -> Self {
        SwarmBuilder::with_executor(transport, behaviour, local_peer_id, executor).build()
    }

    /// Builds a new `Swarm` with a tokio executor.
    #[cfg(all(
        feature = "tokio",
        not(any(target_os = "emscripten", target_os = "wasi", target_os = "unknown"))
    ))]
    pub fn with_tokio_executor(
        transport: transport::Boxed<(PeerId, StreamMuxerBox)>,
        behaviour: TBehaviour,
        local_peer_id: PeerId,
    ) -> Self {
        Self::with_executor(
            transport,
            behaviour,
            local_peer_id,
            crate::executor::TokioExecutor,
        )
    }

    /// Builds a new `Swarm` with an async-std executor.
    #[cfg(all(
        feature = "async-std",
        not(any(target_os = "emscripten", target_os = "wasi", target_os = "unknown"))
    ))]
    pub fn with_async_std_executor(
        transport: transport::Boxed<(PeerId, StreamMuxerBox)>,
        behaviour: TBehaviour,
        local_peer_id: PeerId,
    ) -> Self {
        Self::with_executor(
            transport,
            behaviour,
            local_peer_id,
            crate::executor::AsyncStdExecutor,
        )
    }

    /// Builds a new `Swarm` with a threadpool executor.
    pub fn with_threadpool_executor(
        transport: transport::Boxed<(PeerId, StreamMuxerBox)>,
        behaviour: TBehaviour,
        local_peer_id: PeerId,
    ) -> Self {
        let builder = match ThreadPoolBuilder::new()
            .name_prefix("libp2p-swarm-task-")
            .create()
        {
            Ok(tp) => SwarmBuilder::with_executor(transport, behaviour, local_peer_id, tp),
            Err(err) => {
                log::warn!("Failed to create executor thread pool: {:?}", err);
                SwarmBuilder::without_executor(transport, behaviour, local_peer_id)
            }
        };
        builder.build()
    }

    /// Builds a new `Swarm` with a wasm executor.
    /// Background tasks will be executed by the browser on the next micro-tick.
    ///
    /// Spawning a task is similar too:
    /// ```typescript
    /// function spawn(task: () => Promise<void>) {
    ///     task()
    /// }
    /// ```
    #[cfg(feature = "wasm-bindgen")]
    pub fn with_wasm_executor(
        transport: transport::Boxed<(PeerId, StreamMuxerBox)>,
        behaviour: TBehaviour,
        local_peer_id: PeerId,
    ) -> Self {
        Self::with_executor(
            transport,
            behaviour,
            local_peer_id,
            crate::executor::WasmBindgenExecutor,
        )
    }

    /// Builds a new `Swarm` without an executor, instead using the current task.
    ///
    /// ## ⚠️  Performance warning
    /// All connections will be polled on the current task, thus quite bad performance
    /// characteristics should be expected. Whenever possible use an executor and
    /// [`Swarm::with_executor`].
    pub fn without_executor(
        transport: transport::Boxed<(PeerId, StreamMuxerBox)>,
        behaviour: TBehaviour,
        local_peer_id: PeerId,
    ) -> Self {
        SwarmBuilder::without_executor(transport, behaviour, local_peer_id).build()
    }

    /// Returns information about the connections underlying the [`Swarm`].
    pub fn network_info(&self) -> NetworkInfo {
        let num_peers = self.pool.num_peers();
        let connection_counters = self.pool.counters().clone();
        NetworkInfo {
            num_peers,
            connection_counters,
        }
    }

    /// Starts listening on the given address.
    /// Returns an error if the address is not supported.
    ///
    /// Listeners report their new listening addresses as [`SwarmEvent::NewListenAddr`].
    /// Depending on the underlying transport, one listener may have multiple listening addresses.
    pub fn listen_on(&mut self, addr: Multiaddr) -> Result<ListenerId, TransportError<io::Error>> {
        let id = self.transport.listen_on(addr)?;
        self.behaviour
            .on_swarm_event(FromSwarm::NewListener(behaviour::NewListener {
                listener_id: id,
            }));
        Ok(id)
    }

    /// Remove some listener.
    ///
    /// Returns `true` if there was a listener with this ID, `false`
    /// otherwise.
    pub fn remove_listener(&mut self, listener_id: ListenerId) -> bool {
        self.transport.remove_listener(listener_id)
    }

    /// Dial a known or unknown peer.
    ///
    /// See also [`DialOpts`].
    ///
    /// ```
    /// # use libp2p_swarm::Swarm;
    /// # use libp2p_swarm::dial_opts::{DialOpts, PeerCondition};
    /// # use libp2p_core::{Multiaddr, PeerId, Transport};
    /// # use libp2p_core::transport::dummy::DummyTransport;
    /// # use libp2p_swarm::dummy;
    /// #
<<<<<<< HEAD
    /// let mut swarm = Swarm::new(
    ///   DummyTransport::new().boxed(),
    ///   dummy::Behaviour,
    ///   PeerId::random(),
=======
    /// let mut swarm = Swarm::without_executor(
    ///     DummyTransport::new().boxed(),
    ///     dummy::Behaviour,
    ///     PeerId::random(),
>>>>>>> e3c70233
    /// );
    ///
    /// // Dial a known peer.
    /// swarm.dial(PeerId::random());
    ///
    /// // Dial an unknown peer.
    /// swarm.dial("/ip6/::1/tcp/12345".parse::<Multiaddr>().unwrap());
    /// ```
    pub fn dial(&mut self, opts: impl Into<DialOpts>) -> Result<ConnectionId, DialError> {
        let swarm_dial_opts = opts.into();
        let id = ConnectionId::next();

        self.dial_with_id(swarm_dial_opts, id)?;

        Ok(id)
    }

    fn dial_with_id(
        &mut self,
        dial_opts: DialOpts,
        connection_id: ConnectionId,
    ) -> Result<(), DialError> {
        let peer_id = dial_opts
            .get_or_parse_peer_id()
            .map_err(DialError::InvalidPeerId)?;
        let condition = dial_opts.peer_condition();

        let should_dial = match (condition, peer_id) {
            (PeerCondition::Always, _) => true,
            (PeerCondition::Disconnected, None) => true,
            (PeerCondition::NotDialing, None) => true,
            (PeerCondition::Disconnected, Some(peer_id)) => !self.pool.is_connected(peer_id),
            (PeerCondition::NotDialing, Some(peer_id)) => !self.pool.is_dialing(peer_id),
        };

        if !should_dial {
            let e = DialError::DialPeerConditionFalse(condition);

<<<<<<< HEAD
            #[allow(deprecated)]
            self.behaviour
                .inject_dial_failure(peer_id, &e, connection_id);
=======
            self.behaviour
                .on_swarm_event(FromSwarm::DialFailure(DialFailure {
                    peer_id,
                    handler,
                    error: &e,
                }));
>>>>>>> e3c70233

            return Err(e);
        }

        if let Some(peer_id) = peer_id {
            // Check if peer is banned.
            if self.banned_peers.contains(&peer_id) {
                let error = DialError::Banned;
                self.behaviour
<<<<<<< HEAD
                    .inject_dial_failure(Some(peer_id), &error, connection_id);
=======
                    .on_swarm_event(FromSwarm::DialFailure(DialFailure {
                        peer_id: Some(peer_id),
                        handler,
                        error: &error,
                    }));

>>>>>>> e3c70233
                return Err(error);
            }
        }

        let addresses = {
            let mut addresses_from_opts = dial_opts.get_addresses();

            match self.behaviour.handle_pending_outbound_connection(
                peer_id,
                addresses_from_opts.as_slice(),
                dial_opts.role_override(),
                connection_id,
            ) {
                Ok(addresses) => {
                    if dial_opts.extend_addresses_through_behaviour() {
                        addresses_from_opts.extend(addresses)
                    } else {
                        let num_addresses = addresses.len();

                        if num_addresses > 0 {
                            log::debug!("discarding {num_addresses} addresses from `NetworkBehaviour` because `DialOpts::extend_addresses_through_behaviour is `false` for connection {connection_id}")
                        }
                    }
                }
                Err(cause) => {
                    let error = DialError::Denied { cause };

                    #[allow(deprecated)]
                    self.behaviour
                        .inject_dial_failure(peer_id, &error, connection_id);

                    return Err(error);
                }
            }

            let mut unique_addresses = HashSet::new();
            addresses_from_opts.retain(|addr| {
                !self.listened_addrs.values().flatten().any(|a| a == addr)
                    && unique_addresses.insert(addr.clone())
            });

            if addresses_from_opts.is_empty() {
                let error = DialError::NoAddresses;
<<<<<<< HEAD
                #[allow(deprecated)]
                self.behaviour
                    .inject_dial_failure(peer_id, &error, connection_id);
=======
                self.behaviour
                    .on_swarm_event(FromSwarm::DialFailure(DialFailure {
                        peer_id,
                        handler,
                        error: &error,
                    }));
>>>>>>> e3c70233
                return Err(error);
            };

            addresses_from_opts
        };

        let dials = addresses
            .into_iter()
            .map(|a| match p2p_addr(peer_id, a) {
                Ok(address) => {
                    let dial = match dial_opts.role_override() {
                        Endpoint::Dialer => self.transport.dial(address.clone()),
                        Endpoint::Listener => self.transport.dial_as_listener(address.clone()),
                    };
                    match dial {
                        Ok(fut) => fut
                            .map(|r| (address, r.map_err(TransportError::Other)))
                            .boxed(),
                        Err(err) => futures::future::ready((address, Err(err))).boxed(),
                    }
                }
                Err(address) => futures::future::ready((
                    address.clone(),
                    Err(TransportError::MultiaddrNotSupported(address)),
                ))
                .boxed(),
            })
            .collect();

        match self.pool.add_outgoing(
            dials,
            peer_id,
            dial_opts.role_override(),
            dial_opts.dial_concurrency_override(),
            connection_id,
        ) {
<<<<<<< HEAD
            Ok(()) => Ok(()),
            Err(connection_limit) => {
                let error = DialError::ConnectionLimit(connection_limit); // TODO: Remove `ConnectionLimit`.
                #[allow(deprecated)]
                self.behaviour
                    .inject_dial_failure(peer_id, &error, connection_id);
=======
            Ok(_connection_id) => Ok(()),
            Err((connection_limit, handler)) => {
                let error = DialError::ConnectionLimit(connection_limit);
                self.behaviour
                    .on_swarm_event(FromSwarm::DialFailure(DialFailure {
                        peer_id,
                        handler,
                        error: &error,
                    }));

>>>>>>> e3c70233
                Err(error)
            }
        }
    }

    /// Returns an iterator that produces the list of addresses we're listening on.
    pub fn listeners(&self) -> impl Iterator<Item = &Multiaddr> {
        self.listened_addrs.values().flatten()
    }

    /// Returns the peer ID of the swarm passed as parameter.
    pub fn local_peer_id(&self) -> &PeerId {
        &self.local_peer_id
    }

    /// Returns an iterator for [`AddressRecord`]s of external addresses
    /// of the local node, in decreasing order of their current
    /// [score](AddressScore).
    pub fn external_addresses(&self) -> impl Iterator<Item = &AddressRecord> {
        self.external_addrs.iter()
    }

    /// Adds an external address record for the local node.
    ///
    /// An external address is an address of the local node known to
    /// be (likely) reachable for other nodes, possibly taking into
    /// account NAT. The external addresses of the local node may be
    /// shared with other nodes by the `NetworkBehaviour`.
    ///
    /// The associated score determines both the position of the address
    /// in the list of external addresses (which can determine the
    /// order in which addresses are used to connect to) as well as
    /// how long the address is retained in the list, depending on
    /// how frequently it is reported by the `NetworkBehaviour` via
    /// [`NetworkBehaviourAction::ReportObservedAddr`] or explicitly
    /// through this method.
    pub fn add_external_address(&mut self, a: Multiaddr, s: AddressScore) -> AddAddressResult {
        let result = self.external_addrs.add(a.clone(), s);
        let expired = match &result {
            AddAddressResult::Inserted { expired } => {
                self.behaviour
                    .on_swarm_event(FromSwarm::NewExternalAddr(NewExternalAddr { addr: &a }));
                expired
            }
            AddAddressResult::Updated { expired } => expired,
        };
        for a in expired {
            self.behaviour
                .on_swarm_event(FromSwarm::ExpiredExternalAddr(ExpiredExternalAddr {
                    addr: &a.addr,
                }));
        }
        result
    }

    /// Removes an external address of the local node, regardless of
    /// its current score. See [`Swarm::add_external_address`]
    /// for details.
    ///
    /// Returns `true` if the address existed and was removed, `false`
    /// otherwise.
    pub fn remove_external_address(&mut self, addr: &Multiaddr) -> bool {
        if self.external_addrs.remove(addr) {
            self.behaviour
                .on_swarm_event(FromSwarm::ExpiredExternalAddr(ExpiredExternalAddr { addr }));
            true
        } else {
            false
        }
    }

    /// Bans a peer by its peer ID.
    ///
    /// Any incoming connection and any dialing attempt will immediately be rejected.
    /// This function has no effect if the peer is already banned.
    pub fn ban_peer_id(&mut self, peer_id: PeerId) {
        if self.banned_peers.insert(peer_id) {
            // Note that established connections to the now banned peer are closed but not
            // added to [`Swarm::banned_peer_connections`]. They have been previously reported
            // as open to the behaviour and need be reported as closed once closing the
            // connection finishes.
            self.pool.disconnect(peer_id);
        }
    }

    /// Unbans a peer.
    pub fn unban_peer_id(&mut self, peer_id: PeerId) {
        self.banned_peers.remove(&peer_id);
    }

    /// Disconnects a peer by its peer ID, closing all connections to said peer.
    ///
    /// Returns `Ok(())` if there was one or more established connections to the peer.
    ///
    /// Note: Closing a connection via [`Swarm::disconnect_peer_id`] does
    /// not inform the corresponding [`ConnectionHandler`].
    /// Closing a connection via a [`ConnectionHandler`] can be done either in a
    /// collaborative manner across [`ConnectionHandler`]s
    /// with [`ConnectionHandler::connection_keep_alive`] or directly with
    /// [`ConnectionHandlerEvent::Close`].
    #[allow(clippy::result_unit_err)]
    pub fn disconnect_peer_id(&mut self, peer_id: PeerId) -> Result<(), ()> {
        let was_connected = self.pool.is_connected(peer_id);
        self.pool.disconnect(peer_id);

        if was_connected {
            Ok(())
        } else {
            Err(())
        }
    }

    /// Checks whether there is an established connection to a peer.
    pub fn is_connected(&self, peer_id: &PeerId) -> bool {
        self.pool.is_connected(*peer_id)
    }

    /// Returns the currently connected peers.
    pub fn connected_peers(&self) -> impl Iterator<Item = &PeerId> {
        self.pool.iter_connected()
    }

    /// Returns a reference to the provided [`NetworkBehaviour`].
    pub fn behaviour(&self) -> &TBehaviour {
        &self.behaviour
    }

    /// Returns a mutable reference to the provided [`NetworkBehaviour`].
    pub fn behaviour_mut(&mut self) -> &mut TBehaviour {
        &mut self.behaviour
    }

    fn handle_pool_event(
        &mut self,
        event: PoolEvent<THandler<TBehaviour>>,
    ) -> Option<SwarmEvent<TBehaviour::OutEvent, THandlerErr<TBehaviour>>> {
        match event {
            PoolEvent::ConnectionEstablished {
                peer_id,
                id,
                endpoint,
                other_established_connection_ids,
                concurrent_dial_errors,
                supported_protocols,
                established_in,
            } => {
                if self.banned_peers.contains(&peer_id) {
                    // Mark the connection for the banned peer as banned, thus withholding any
                    // future events from the connection to the behaviour.
                    self.banned_peer_connections.insert(id);
                    self.pool.disconnect(peer_id);
                    return Some(SwarmEvent::BannedPeer { peer_id, endpoint });
                } else {
                    let num_established = NonZeroU32::new(
                        u32::try_from(other_established_connection_ids.len() + 1).unwrap(),
                    )
                    .expect("n + 1 is always non-zero; qed");
                    let non_banned_established = other_established_connection_ids
                        .into_iter()
                        .filter(|conn_id| !self.banned_peer_connections.contains(conn_id))
                        .count();

                    log::debug!(
                            "Connection established: {:?} {:?}; Total (peer): {}. Total non-banned (peer): {}",
                            peer_id,
                            endpoint,
                            num_established,
                            non_banned_established + 1,
                        );
                    let failed_addresses = concurrent_dial_errors
                        .as_ref()
<<<<<<< HEAD
                        .map(|es| es.iter().map(|(a, _)| a).cloned().collect());
                    #[allow(deprecated)]
                    self.behaviour.inject_connection_established(
                        &peer_id,
                        &id,
                        &endpoint,
                        failed_addresses.as_ref(),
                        non_banned_established,
                    );
                    self.supported_protocols = supported_protocols;

=======
                        .map(|es| {
                            es.iter()
                                .map(|(a, _)| a)
                                .cloned()
                                .collect::<Vec<Multiaddr>>()
                        })
                        .unwrap_or_default();
                    self.behaviour
                        .on_swarm_event(FromSwarm::ConnectionEstablished(
                            behaviour::ConnectionEstablished {
                                peer_id,
                                connection_id: id,
                                endpoint: &endpoint,
                                failed_addresses: &failed_addresses,
                                other_established: non_banned_established,
                            },
                        ));
>>>>>>> e3c70233
                    return Some(SwarmEvent::ConnectionEstablished {
                        peer_id,
                        num_established,
                        endpoint,
                        concurrent_dial_errors,
                        established_in,
                    });
                }
            }
            PoolEvent::PendingOutboundConnectionError { id, error, peer } => {
                let error = error.into();

<<<<<<< HEAD
                #[allow(deprecated)]
                self.behaviour.inject_dial_failure(peer, &error, id);
=======
                self.behaviour
                    .on_swarm_event(FromSwarm::DialFailure(DialFailure {
                        peer_id: peer,
                        handler,
                        error: &error,
                    }));
>>>>>>> e3c70233

                if let Some(peer) = peer {
                    log::debug!("Connection attempt to {:?} failed with {:?}.", peer, error,);
                } else {
                    log::debug!("Connection attempt to unknown peer failed with {:?}", error);
                }

                return Some(SwarmEvent::OutgoingConnectionError {
                    peer_id: peer,
                    error,
                });
            }
            PoolEvent::PendingInboundConnectionError {
                id,
                send_back_addr,
                local_addr,
                error,
            } => {
                log::debug!("Incoming connection failed: {:?}", error);
                self.behaviour
<<<<<<< HEAD
                    .inject_listen_failure(&local_addr, &send_back_addr, id);
=======
                    .on_swarm_event(FromSwarm::ListenFailure(ListenFailure {
                        local_addr: &local_addr,
                        send_back_addr: &send_back_addr,
                        handler,
                    }));
>>>>>>> e3c70233
                return Some(SwarmEvent::IncomingConnectionError {
                    local_addr,
                    send_back_addr,
                    error,
                });
            }
            PoolEvent::ConnectionClosed {
                id,
                connected,
                error,
                remaining_established_connection_ids,
                handler,
                ..
            } => {
                if let Some(error) = error.as_ref() {
                    log::debug!(
                        "Connection closed with error {:?}: {:?}; Total (peer): {}.",
                        error,
                        connected,
                        remaining_established_connection_ids.len()
                    );
                } else {
                    log::debug!(
                        "Connection closed: {:?}; Total (peer): {}.",
                        connected,
                        remaining_established_connection_ids.len()
                    );
                }
                let peer_id = connected.peer_id;
                let endpoint = connected.endpoint;
                let num_established =
                    u32::try_from(remaining_established_connection_ids.len()).unwrap();
                let conn_was_reported = !self.banned_peer_connections.remove(&id);
                if conn_was_reported {
                    let remaining_non_banned = remaining_established_connection_ids
                        .into_iter()
                        .filter(|conn_id| !self.banned_peer_connections.contains(conn_id))
                        .count();
                    self.behaviour
                        .on_swarm_event(FromSwarm::ConnectionClosed(ConnectionClosed {
                            peer_id,
                            connection_id: id,
                            endpoint: &endpoint,
                            handler,
                            remaining_established: remaining_non_banned,
                        }));
                }
                return Some(SwarmEvent::ConnectionClosed {
                    peer_id,
                    endpoint,
                    cause: error,
                    num_established,
                });
            }
            PoolEvent::EstablishedConnectionDenied {
                peer_id,
                endpoint,
                cause,
                id,
            } => match endpoint {
                ConnectedPoint::Dialer { .. } => {
                    let dial_error = DialError::Denied { cause };
                    self.behaviour
                        .on_swarm_event(FromSwarm::DialFailure(DialFailure {
                            id,
                            error: &dial_error,
                            peer_id: Some(peer_id),
                        }));

                    return Some(SwarmEvent::OutgoingConnectionError {
                        peer_id: Some(peer_id),
                        error: dial_error,
                    });
                }
                ConnectedPoint::Listener {
                    local_addr,
                    send_back_addr,
                } => {
                    return Some(SwarmEvent::IncomingConnectionError {
                        send_back_addr,
                        local_addr,
                        error: todo!(
                            "Got a 'pending' error here but we have an established connection ..."
                        ),
                    })
                }
            },
            PoolEvent::ConnectionEvent { peer_id, id, event } => {
                if self.banned_peer_connections.contains(&id) {
                    log::debug!("Ignoring event from banned peer: {} {:?}.", peer_id, id);
                } else {
                    self.behaviour
                        .on_connection_handler_event(peer_id, id, event);
                }
            }
            PoolEvent::AddressChange {
                peer_id,
                id,
                new_endpoint,
                old_endpoint,
            } => {
                if !self.banned_peer_connections.contains(&id) {
                    self.behaviour
                        .on_swarm_event(FromSwarm::AddressChange(AddressChange {
                            peer_id,
                            connection_id: id,
                            old: &old_endpoint,
                            new: &new_endpoint,
                        }));
                }
            }
        }

        None
    }

    fn handle_transport_event(
        &mut self,
        event: TransportEvent<
            <transport::Boxed<(PeerId, StreamMuxerBox)> as Transport>::ListenerUpgrade,
            io::Error,
        >,
    ) -> Option<SwarmEvent<TBehaviour::OutEvent, THandlerErr<TBehaviour>>> {
        match event {
            TransportEvent::Incoming {
                listener_id: _,
                upgrade,
                local_addr,
                send_back_addr,
            } => {
                let connection_id = ConnectionId::next();

                match self.behaviour.handle_pending_inbound_connection(
                    connection_id,
                    &local_addr,
                    &send_back_addr,
                ) {
                    Ok(()) => {}
                    Err(error) => {
                        // TODO: self.behaviour.on_swarm_event(FromSwarm::ListenFailure())

                        return Some(todo!("Report connection error event, these are currently modeled in a weird way where we split them by incoming/outgoing on the `SwarmEvent` level but everywhere else by established/pending"));
                    }
                }

                match self.pool.add_incoming(
                    upgrade,
                    IncomingInfo {
                        local_addr: &local_addr,
                        send_back_addr: &send_back_addr,
                    },
                    connection_id,
                ) {
                    Ok(()) => {
                        return Some(SwarmEvent::IncomingConnection {
                            local_addr,
                            send_back_addr,
                        });
                    }
<<<<<<< HEAD
                    Err(connection_limit) => {
                        #[allow(deprecated)]
                        self.behaviour.inject_listen_failure(
                            &local_addr,
                            &send_back_addr,
                            connection_id,
                        );
=======
                    Err((connection_limit, handler)) => {
                        self.behaviour
                            .on_swarm_event(FromSwarm::ListenFailure(ListenFailure {
                                local_addr: &local_addr,
                                send_back_addr: &send_back_addr,
                                handler,
                            }));
>>>>>>> e3c70233
                        log::warn!("Incoming connection rejected: {:?}", connection_limit);
                    }
                };
            }
            TransportEvent::NewAddress {
                listener_id,
                listen_addr,
            } => {
                log::debug!("Listener {:?}; New address: {:?}", listener_id, listen_addr);
                let addrs = self.listened_addrs.entry(listener_id).or_default();
                if !addrs.contains(&listen_addr) {
                    addrs.push(listen_addr.clone())
                }
                self.behaviour
                    .on_swarm_event(FromSwarm::NewListenAddr(NewListenAddr {
                        listener_id,
                        addr: &listen_addr,
                    }));
                return Some(SwarmEvent::NewListenAddr {
                    listener_id,
                    address: listen_addr,
                });
            }
            TransportEvent::AddressExpired {
                listener_id,
                listen_addr,
            } => {
                log::debug!(
                    "Listener {:?}; Expired address {:?}.",
                    listener_id,
                    listen_addr
                );
                if let Some(addrs) = self.listened_addrs.get_mut(&listener_id) {
                    addrs.retain(|a| a != &listen_addr);
                }
                self.behaviour
                    .on_swarm_event(FromSwarm::ExpiredListenAddr(ExpiredListenAddr {
                        listener_id,
                        addr: &listen_addr,
                    }));
                return Some(SwarmEvent::ExpiredListenAddr {
                    listener_id,
                    address: listen_addr,
                });
            }
            TransportEvent::ListenerClosed {
                listener_id,
                reason,
            } => {
                log::debug!("Listener {:?}; Closed by {:?}.", listener_id, reason);
                let addrs = self.listened_addrs.remove(&listener_id).unwrap_or_default();
                for addr in addrs.iter() {
                    self.behaviour.on_swarm_event(FromSwarm::ExpiredListenAddr(
                        ExpiredListenAddr { listener_id, addr },
                    ));
                }
                self.behaviour
                    .on_swarm_event(FromSwarm::ListenerClosed(ListenerClosed {
                        listener_id,
                        reason: reason.as_ref().copied(),
                    }));
                return Some(SwarmEvent::ListenerClosed {
                    listener_id,
                    addresses: addrs.to_vec(),
                    reason,
                });
            }
            TransportEvent::ListenerError { listener_id, error } => {
                self.behaviour
                    .on_swarm_event(FromSwarm::ListenerError(ListenerError {
                        listener_id,
                        err: &error,
                    }));
                return Some(SwarmEvent::ListenerError { listener_id, error });
            }
        }
        None
    }

    fn handle_behaviour_event(
        &mut self,
        event: NetworkBehaviourAction<TBehaviour::OutEvent, THandlerInEvent<TBehaviour>>,
    ) -> Option<SwarmEvent<TBehaviour::OutEvent, THandlerErr<TBehaviour>>> {
        match event {
            NetworkBehaviourAction::GenerateEvent(event) => {
                return Some(SwarmEvent::Behaviour(event))
            }
            NetworkBehaviourAction::Dial {
                opts,
                id: connection_id,
            } => {
                let peer_id = opts.get_or_parse_peer_id();
                if let Ok(()) = self.dial_with_id(opts, connection_id) {
                    if let Ok(Some(peer_id)) = peer_id {
                        return Some(SwarmEvent::Dialing(peer_id));
                    }
                }
            }
            NetworkBehaviourAction::NotifyHandler {
                peer_id,
                handler,
                event,
            } => {
                assert!(self.pending_event.is_none());
                let handler = match handler {
                    NotifyHandler::One(connection) => PendingNotifyHandler::One(connection),
                    NotifyHandler::Any => {
                        let ids = self
                            .pool
                            .iter_established_connections_of_peer(&peer_id)
                            .collect();
                        PendingNotifyHandler::Any(ids)
                    }
                };

                self.pending_event = Some((peer_id, handler, event));
            }
            NetworkBehaviourAction::ReportObservedAddr { address, score } => {
                // Maps the given `observed_addr`, representing an address of the local
                // node observed by a remote peer, onto the locally known listen addresses
                // to yield one or more addresses of the local node that may be publicly
                // reachable.
                //
                // I.e. self method incorporates the view of other peers into the listen
                // addresses seen by the local node to account for possible IP and port
                // mappings performed by intermediate network devices in an effort to
                // obtain addresses for the local peer that are also reachable for peers
                // other than the peer who reported the `observed_addr`.
                //
                // The translation is transport-specific. See [`Transport::address_translation`].
                let translated_addresses = {
                    let mut addrs: Vec<_> = self
                        .listened_addrs
                        .values()
                        .flatten()
                        .filter_map(|server| self.transport.address_translation(server, &address))
                        .collect();

                    // remove duplicates
                    addrs.sort_unstable();
                    addrs.dedup();
                    addrs
                };
                for addr in translated_addresses {
                    self.add_external_address(addr, score);
                }
            }
            NetworkBehaviourAction::CloseConnection {
                peer_id,
                connection,
            } => match connection {
                CloseConnection::One(connection_id) => {
                    if let Some(conn) = self.pool.get_established(connection_id) {
                        conn.start_close();
                    }
                }
                CloseConnection::All => {
                    self.pool.disconnect(peer_id);
                }
            },
        }

        None
    }

    /// Internal function used by everything event-related.
    ///
    /// Polls the `Swarm` for the next event.
    fn poll_next_event(
        mut self: Pin<&mut Self>,
        cx: &mut Context<'_>,
    ) -> Poll<SwarmEvent<TBehaviour::OutEvent, THandlerErr<TBehaviour>>> {
        // We use a `this` variable because the compiler can't mutably borrow multiple times
        // across a `Deref`.
        let this = &mut *self;

        // This loop polls the components below in a prioritized order.
        //
        // 1. [`NetworkBehaviour`]
        // 2. Connection [`Pool`]
        // 3. [`ListenersStream`]
        //
        // (1) is polled before (2) to prioritize local work over work coming from a remote.
        //
        // (2) is polled before (3) to prioritize existing connections over upgrading new incoming connections.
        loop {
            match this.pending_event.take() {
                // Try to deliver the pending event emitted by the [`NetworkBehaviour`] in the previous
                // iteration to the connection handler(s).
                Some((peer_id, handler, event)) => match handler {
                    PendingNotifyHandler::One(conn_id) => {
                        match this.pool.get_established(conn_id) {
                            Some(conn) => match notify_one(conn, event, cx) {
                                None => continue,
                                Some(event) => {
                                    this.pending_event = Some((peer_id, handler, event));
                                }
                            },
                            None => continue,
                        }
                    }
                    PendingNotifyHandler::Any(ids) => {
                        match notify_any::<_, TBehaviour>(ids, &mut this.pool, event, cx) {
                            None => continue,
                            Some((event, ids)) => {
                                let handler = PendingNotifyHandler::Any(ids);
                                this.pending_event = Some((peer_id, handler, event));
                            }
                        }
                    }
                },
                // No pending event. Allow the [`NetworkBehaviour`] to make progress.
                None => {
                    let behaviour_poll = {
                        let mut parameters = SwarmPollParameters {
                            local_peer_id: &this.local_peer_id,
                            supported_protocols: &this.supported_protocols,
                            listened_addrs: this.listened_addrs.values().flatten().collect(),
                            external_addrs: &this.external_addrs,
                        };
                        this.behaviour.poll(cx, &mut parameters)
                    };

                    match behaviour_poll {
                        Poll::Pending => {}
                        Poll::Ready(behaviour_event) => {
                            if let Some(swarm_event) = this.handle_behaviour_event(behaviour_event)
                            {
                                return Poll::Ready(swarm_event);
                            }

                            continue;
                        }
                    }
                }
            }

            // Poll the known peers.
            match this.pool.poll(
                |peer, connected_point, connection_id| match connected_point {
                    ConnectedPoint::Dialer {
                        address,
                        role_override,
                    } => this.behaviour.handle_established_outbound_connection(
                        peer,
                        address,
                        *role_override,
                        connection_id,
                    ),
                    ConnectedPoint::Listener {
                        local_addr,
                        send_back_addr,
                    } => this.behaviour.handle_established_inbound_connection(
                        peer,
                        connection_id,
                        local_addr,
                        send_back_addr,
                    ),
                },
                cx,
            ) {
                Poll::Pending => {}
                Poll::Ready(pool_event) => {
                    if let Some(swarm_event) = this.handle_pool_event(pool_event) {
                        return Poll::Ready(swarm_event);
                    }

                    continue;
                }
            };

            // Poll the listener(s) for new connections.
            match Pin::new(&mut this.transport).poll(cx) {
                Poll::Pending => {}
                Poll::Ready(transport_event) => {
                    if let Some(swarm_event) = this.handle_transport_event(transport_event) {
                        return Poll::Ready(swarm_event);
                    }

                    continue;
                }
            }

            return Poll::Pending;
        }
    }
}

/// Connection to notify of a pending event.
///
/// The connection IDs out of which to notify one of an event are captured at
/// the time the behaviour emits the event, in order not to forward the event to
/// a new connection which the behaviour may not have been aware of at the time
/// it issued the request for sending it.
enum PendingNotifyHandler {
    One(ConnectionId),
    Any(SmallVec<[ConnectionId; 10]>),
}

/// Notify a single connection of an event.
///
/// Returns `Some` with the given event if the connection is not currently
/// ready to receive another event, in which case the current task is
/// scheduled to be woken up.
///
/// Returns `None` if the connection is closing or the event has been
/// successfully sent, in either case the event is consumed.
fn notify_one<THandlerInEvent>(
    conn: &mut EstablishedConnection<THandlerInEvent>,
    event: THandlerInEvent,
    cx: &mut Context<'_>,
) -> Option<THandlerInEvent> {
    match conn.poll_ready_notify_handler(cx) {
        Poll::Pending => Some(event),
        Poll::Ready(Err(())) => None, // connection is closing
        Poll::Ready(Ok(())) => {
            // Can now only fail if connection is closing.
            let _ = conn.notify_handler(event);
            None
        }
    }
}

/// Notify any one of a given list of connections of a peer of an event.
///
/// Returns `Some` with the given event and a new list of connections if
/// none of the given connections was able to receive the event but at
/// least one of them is not closing, in which case the current task
/// is scheduled to be woken up. The returned connections are those which
/// may still become ready to receive another event.
///
/// Returns `None` if either all connections are closing or the event
/// was successfully sent to a handler, in either case the event is consumed.
fn notify_any<THandler, TBehaviour>(
    ids: SmallVec<[ConnectionId; 10]>,
    pool: &mut Pool<THandler>,
    event: THandlerInEvent<TBehaviour>,
    cx: &mut Context<'_>,
) -> Option<(THandlerInEvent<TBehaviour>, SmallVec<[ConnectionId; 10]>)>
where
    TBehaviour: NetworkBehaviour,
    THandler: ConnectionHandler<
        InEvent = THandlerInEvent<TBehaviour>,
        OutEvent = THandlerOutEvent<TBehaviour>,
    >,
{
    let mut pending = SmallVec::new();
    let mut event = Some(event); // (1)
    for id in ids.into_iter() {
        if let Some(conn) = pool.get_established(id) {
            match conn.poll_ready_notify_handler(cx) {
                Poll::Pending => pending.push(id),
                Poll::Ready(Err(())) => {} // connection is closing
                Poll::Ready(Ok(())) => {
                    let e = event.take().expect("by (1),(2)");
                    if let Err(e) = conn.notify_handler(e) {
                        event = Some(e) // (2)
                    } else {
                        break;
                    }
                }
            }
        }
    }

    event.and_then(|e| {
        if !pending.is_empty() {
            Some((e, pending))
        } else {
            None
        }
    })
}

/// Stream of events returned by [`Swarm`].
///
/// Includes events from the [`NetworkBehaviour`] as well as events about
/// connection and listener status. See [`SwarmEvent`] for details.
///
/// Note: This stream is infinite and it is guaranteed that
/// [`Stream::poll_next`] will never return `Poll::Ready(None)`.
impl<TBehaviour> Stream for Swarm<TBehaviour>
where
    TBehaviour: NetworkBehaviour,
{
    type Item = SwarmEvent<TBehaviourOutEvent<TBehaviour>, THandlerErr<TBehaviour>>;

    fn poll_next(mut self: Pin<&mut Self>, cx: &mut Context<'_>) -> Poll<Option<Self::Item>> {
        self.as_mut().poll_next_event(cx).map(Some)
    }
}

/// The stream of swarm events never terminates, so we can implement fused for it.
impl<TBehaviour> FusedStream for Swarm<TBehaviour>
where
    TBehaviour: NetworkBehaviour,
{
    fn is_terminated(&self) -> bool {
        false
    }
}

/// Parameters passed to `poll()`, that the `NetworkBehaviour` has access to.
// TODO: #[derive(Debug)]
pub struct SwarmPollParameters<'a> {
    local_peer_id: &'a PeerId,
    supported_protocols: &'a [Vec<u8>],
    listened_addrs: Vec<&'a Multiaddr>,
    external_addrs: &'a Addresses,
}

impl<'a> PollParameters for SwarmPollParameters<'a> {
    type SupportedProtocolsIter = std::iter::Cloned<std::slice::Iter<'a, std::vec::Vec<u8>>>;
    type ListenedAddressesIter = std::iter::Cloned<std::vec::IntoIter<&'a Multiaddr>>;
    type ExternalAddressesIter = AddressIntoIter;

    fn supported_protocols(&self) -> Self::SupportedProtocolsIter {
        self.supported_protocols.iter().cloned()
    }

    fn listened_addresses(&self) -> Self::ListenedAddressesIter {
        self.listened_addrs.clone().into_iter().cloned()
    }

    fn external_addresses(&self) -> Self::ExternalAddressesIter {
        self.external_addrs.clone().into_iter()
    }

    fn local_peer_id(&self) -> &PeerId {
        self.local_peer_id
    }
}

/// A [`SwarmBuilder`] provides an API for configuring and constructing a [`Swarm`].
pub struct SwarmBuilder<TBehaviour> {
    local_peer_id: PeerId,
    transport: transport::Boxed<(PeerId, StreamMuxerBox)>,
    behaviour: TBehaviour,
    pool_config: PoolConfig,
    connection_limits: ConnectionLimits,
}

impl<TBehaviour> SwarmBuilder<TBehaviour>
where
    TBehaviour: NetworkBehaviour,
{
    /// Creates a new [`SwarmBuilder`] from the given transport, behaviour, local peer ID and
    /// executor. The `Swarm` with its underlying `Network` is obtained via
    /// [`SwarmBuilder::build`].
    pub fn with_executor(
        transport: transport::Boxed<(PeerId, StreamMuxerBox)>,
        behaviour: TBehaviour,
        local_peer_id: PeerId,
        executor: impl Executor + Send + 'static,
    ) -> Self {
        Self {
            local_peer_id,
            transport,
            behaviour,
            pool_config: PoolConfig::new(Some(Box::new(executor))),
            connection_limits: Default::default(),
        }
    }

    /// Builds a new [`SwarmBuilder`] from the given transport, behaviour, local peer ID and a
    /// `tokio` executor.
    #[cfg(all(
        feature = "tokio",
        not(any(target_os = "emscripten", target_os = "wasi", target_os = "unknown"))
    ))]
    pub fn with_tokio_executor(
        transport: transport::Boxed<(PeerId, StreamMuxerBox)>,
        behaviour: TBehaviour,
        local_peer_id: PeerId,
    ) -> Self {
        Self::with_executor(
            transport,
            behaviour,
            local_peer_id,
            crate::executor::TokioExecutor,
        )
    }

    /// Builds a new [`SwarmBuilder`] from the given transport, behaviour, local peer ID and a
    /// `async-std` executor.
    #[cfg(all(
        feature = "async-std",
        not(any(target_os = "emscripten", target_os = "wasi", target_os = "unknown"))
    ))]
    pub fn with_async_std_executor(
        transport: transport::Boxed<(PeerId, StreamMuxerBox)>,
        behaviour: TBehaviour,
        local_peer_id: PeerId,
    ) -> Self {
        Self::with_executor(
            transport,
            behaviour,
            local_peer_id,
            crate::executor::AsyncStdExecutor,
        )
    }

    /// Creates a new [`SwarmBuilder`] from the given transport, behaviour and local peer ID. The
    /// `Swarm` with its underlying `Network` is obtained via [`SwarmBuilder::build`].
    ///
    /// ## ⚠️  Performance warning
    /// All connections will be polled on the current task, thus quite bad performance
    /// characteristics should be expected. Whenever possible use an executor and
    /// [`SwarmBuilder::with_executor`].
    pub fn without_executor(
        transport: transport::Boxed<(PeerId, StreamMuxerBox)>,
        behaviour: TBehaviour,
        local_peer_id: PeerId,
    ) -> Self {
        Self {
            local_peer_id,
            transport,
            behaviour,
            pool_config: PoolConfig::new(None),
            connection_limits: Default::default(),
        }
    }

    /// Configures the number of events from the [`NetworkBehaviour`] in
    /// destination to the [`ConnectionHandler`] that can be buffered before
    /// the [`Swarm`] has to wait. An individual buffer with this number of
    /// events exists for each individual connection.
    ///
    /// The ideal value depends on the executor used, the CPU speed, and the
    /// volume of events. If this value is too low, then the [`Swarm`] will
    /// be sleeping more often than necessary. Increasing this value increases
    /// the overall memory usage.
    pub fn notify_handler_buffer_size(mut self, n: NonZeroUsize) -> Self {
        self.pool_config = self.pool_config.with_notify_handler_buffer_size(n);
        self
    }

    /// Configures the number of extra events from the [`ConnectionHandler`] in
    /// destination to the [`NetworkBehaviour`] that can be buffered before
    /// the [`ConnectionHandler`] has to go to sleep.
    ///
    /// There exists a buffer of events received from [`ConnectionHandler`]s
    /// that the [`NetworkBehaviour`] has yet to process. This buffer is
    /// shared between all instances of [`ConnectionHandler`]. Each instance of
    /// [`ConnectionHandler`] is guaranteed one slot in this buffer, meaning
    /// that delivering an event for the first time is guaranteed to be
    /// instantaneous. Any extra event delivery, however, must wait for that
    /// first event to be delivered or for an "extra slot" to be available.
    ///
    /// This option configures the number of such "extra slots" in this
    /// shared buffer. These extra slots are assigned in a first-come,
    /// first-served basis.
    ///
    /// The ideal value depends on the executor used, the CPU speed, the
    /// average number of connections, and the volume of events. If this value
    /// is too low, then the [`ConnectionHandler`]s will be sleeping more often
    /// than necessary. Increasing this value increases the overall memory
    /// usage, and more importantly the latency between the moment when an
    /// event is emitted and the moment when it is received by the
    /// [`NetworkBehaviour`].
    pub fn connection_event_buffer_size(mut self, n: usize) -> Self {
        self.pool_config = self.pool_config.with_connection_event_buffer_size(n);
        self
    }

    /// Number of addresses concurrently dialed for a single outbound connection attempt.
    pub fn dial_concurrency_factor(mut self, factor: NonZeroU8) -> Self {
        self.pool_config = self.pool_config.with_dial_concurrency_factor(factor);
        self
    }

    /// Configures the connection limits.
    pub fn connection_limits(mut self, limits: ConnectionLimits) -> Self {
        self.connection_limits = limits;
        self
    }

    /// Configures an override for the substream upgrade protocol to use.
    ///
    /// The subtream upgrade protocol is the multistream-select protocol
    /// used for protocol negotiation on substreams. Since a listener
    /// supports all existing versions, the choice of upgrade protocol
    /// only effects the "dialer", i.e. the peer opening a substream.
    ///
    /// > **Note**: If configured, specific upgrade protocols for
    /// > individual [`SubstreamProtocol`]s emitted by the `NetworkBehaviour`
    /// > are ignored.
    pub fn substream_upgrade_protocol_override(mut self, v: libp2p_core::upgrade::Version) -> Self {
        self.pool_config = self.pool_config.with_substream_upgrade_protocol_override(v);
        self
    }

    /// The maximum number of inbound streams concurrently negotiating on a
    /// connection. New inbound streams exceeding the limit are dropped and thus
    /// reset.
    ///
    /// Note: This only enforces a limit on the number of concurrently
    /// negotiating inbound streams. The total number of inbound streams on a
    /// connection is the sum of negotiating and negotiated streams. A limit on
    /// the total number of streams can be enforced at the
    /// [`StreamMuxerBox`](libp2p_core::muxing::StreamMuxerBox) level.
    pub fn max_negotiating_inbound_streams(mut self, v: usize) -> Self {
        self.pool_config = self.pool_config.with_max_negotiating_inbound_streams(v);
        self
    }

    /// Builds a `Swarm` with the current configuration.
    pub fn build(self) -> Swarm<TBehaviour> {
        Swarm {
            local_peer_id: self.local_peer_id,
            transport: self.transport,
            pool: Pool::new(self.local_peer_id, self.pool_config, self.connection_limits),
            behaviour: self.behaviour,
            supported_protocols: Default::default(),
            listened_addrs: HashMap::new(),
            external_addrs: Addresses::default(),
            banned_peers: HashSet::new(),
            banned_peer_connections: HashSet::new(),
            pending_event: None,
        }
    }
}

/// The possible failures of dialing.
#[derive(Debug)]
pub enum DialError {
    /// The peer is currently banned.
    Banned,
    /// The configured limit for simultaneous outgoing connections
    /// has been reached.
    ConnectionLimit(ConnectionLimit),
    /// The peer being dialed is the local peer and thus the dial was aborted.
    LocalPeerId,
    /// [`NetworkBehaviour::addresses_of_peer`] returned no addresses
    /// for the peer to dial.
    NoAddresses,
    /// The provided [`dial_opts::PeerCondition`] evaluated to false and thus
    /// the dial was aborted.
    DialPeerConditionFalse(dial_opts::PeerCondition),
    /// Pending connection attempt has been aborted.
    Aborted,
    /// The provided peer identity is invalid.
    InvalidPeerId(Multihash),
    /// The peer identity obtained on the connection did not match the one that was expected.
    WrongPeerId {
        obtained: PeerId,
        endpoint: ConnectedPoint,
    },
    // TODO: Should this include the role_override?
    Denied {
        cause: Box<dyn error::Error + Send + 'static>,
    },
    /// An I/O error occurred on the connection.
    ConnectionIo(io::Error),
    /// An error occurred while negotiating the transport protocol(s) on a connection.
    Transport(Vec<(Multiaddr, TransportError<io::Error>)>),
}

impl From<PendingOutboundConnectionError> for DialError {
    fn from(error: PendingOutboundConnectionError) -> Self {
        match error {
            PendingConnectionError::ConnectionLimit(limit) => DialError::ConnectionLimit(limit),
            PendingConnectionError::Aborted => DialError::Aborted,
            PendingConnectionError::WrongPeerId { obtained, endpoint } => {
                DialError::WrongPeerId { obtained, endpoint }
            }
            PendingConnectionError::IO(e) => DialError::ConnectionIo(e),
            PendingConnectionError::Transport(e) => DialError::Transport(e),
        }
    }
}

impl fmt::Display for DialError {
    fn fmt(&self, f: &mut fmt::Formatter<'_>) -> fmt::Result {
        match self {
            DialError::ConnectionLimit(err) => write!(f, "Dial error: {}", err),
            DialError::NoAddresses => write!(f, "Dial error: no addresses for peer."),
            DialError::LocalPeerId => write!(f, "Dial error: tried to dial local peer id."),
            DialError::Banned => write!(f, "Dial error: peer is banned."),
            DialError::DialPeerConditionFalse(c) => {
                write!(
                    f,
                    "Dial error: condition {:?} for dialing peer was false.",
                    c
                )
            }
            DialError::Aborted => write!(
                f,
                "Dial error: Pending connection attempt has been aborted."
            ),
            DialError::InvalidPeerId(multihash) => {
                write!(f, "Dial error: multihash {:?} is not a PeerId", multihash)
            }
            DialError::WrongPeerId { obtained, endpoint } => write!(
                f,
                "Dial error: Unexpected peer ID {} at {:?}.",
                obtained, endpoint
            ),
            DialError::ConnectionIo(e) => write!(
                f,
                "Dial error: An I/O error occurred on the connection: {:?}.",
                e
            ),
            DialError::Transport(errors) => {
                write!(f, "Failed to negotiate transport protocol(s): [")?;

                for (addr, error) in errors {
                    write!(f, "({addr}")?;
                    print_error_chain(f, error)?;
                    write!(f, ")")?;
                }
                write!(f, "]")?;

                Ok(())
            }
            DialError::Denied { .. } => {
                write!(f, "Dial was denied")
            }
        }
    }
}

fn print_error_chain(f: &mut fmt::Formatter<'_>, e: &dyn error::Error) -> fmt::Result {
    write!(f, ": {e}")?;

    if let Some(source) = e.source() {
        print_error_chain(f, source)?;
    }

    Ok(())
}

impl error::Error for DialError {
    fn source(&self) -> Option<&(dyn error::Error + 'static)> {
        match self {
            DialError::ConnectionLimit(err) => Some(err),
            DialError::LocalPeerId => None,
            DialError::NoAddresses => None,
            DialError::Banned => None,
            DialError::DialPeerConditionFalse(_) => None,
            DialError::Aborted => None,
            DialError::InvalidPeerId { .. } => None,
            DialError::WrongPeerId { .. } => None,
            DialError::ConnectionIo(_) => None,
            DialError::Transport(_) => None,
            DialError::Denied { cause } => Some(cause.as_ref()),
        }
    }
}

/// Information about the connections obtained by [`Swarm::network_info()`].
#[derive(Clone, Debug)]
pub struct NetworkInfo {
    /// The total number of connected peers.
    num_peers: usize,
    /// Counters of ongoing network connections.
    connection_counters: ConnectionCounters,
}

impl NetworkInfo {
    /// The number of connected peers, i.e. peers with whom at least
    /// one established connection exists.
    pub fn num_peers(&self) -> usize {
        self.num_peers
    }

    /// Gets counters for ongoing network connections.
    pub fn connection_counters(&self) -> &ConnectionCounters {
        &self.connection_counters
    }
}

/// Ensures a given `Multiaddr` is a `/p2p/...` address for the given peer.
///
/// If the given address is already a `p2p` address for the given peer,
/// i.e. the last encapsulated protocol is `/p2p/<peer-id>`, this is a no-op.
///
/// If the given address is already a `p2p` address for a different peer
/// than the one given, the given `Multiaddr` is returned as an `Err`.
///
/// If the given address is not yet a `p2p` address for the given peer,
/// the `/p2p/<peer-id>` protocol is appended to the returned address.
fn p2p_addr(peer: Option<PeerId>, addr: Multiaddr) -> Result<Multiaddr, Multiaddr> {
    let peer = match peer {
        Some(p) => p,
        None => return Ok(addr),
    };

    if let Some(Protocol::P2p(hash)) = addr.iter().last() {
        if &hash != peer.as_ref() {
            return Err(addr);
        }
        Ok(addr)
    } else {
        Ok(addr.with(Protocol::P2p(peer.into())))
    }
}

#[cfg(test)]
mod tests {
    use super::*;
    use crate::test::{CallTraceBehaviour, MockBehaviour};
    use futures::executor::block_on;
    use futures::executor::ThreadPool;
    use futures::future::poll_fn;
    use futures::future::Either;
    use futures::{executor, future, ready};
    use libp2p_core::either::EitherError;
    use libp2p_core::multiaddr::multiaddr;
    use libp2p_core::transport::memory::MemoryTransportError;
    use libp2p_core::transport::TransportEvent;
    use libp2p_core::{identity, multiaddr, transport, upgrade};
    use libp2p_core::{Endpoint, UpgradeError};
    use libp2p_plaintext as plaintext;
    use libp2p_yamux as yamux;
    use quickcheck::*;
    use void::Void;

    // Test execution state.
    // Connection => Disconnecting => Connecting.
    enum State {
        Connecting,
        Disconnecting,
    }

    fn new_test_swarm<T, O>(
        handler_proto: T,
    ) -> SwarmBuilder<CallTraceBehaviour<MockBehaviour<T, O>>>
    where
        T: ConnectionHandler + Clone,
        T::OutEvent: Clone,
        O: Send + 'static,
    {
        let id_keys = identity::Keypair::generate_ed25519();
        let local_public_key = id_keys.public();
        let transport = transport::MemoryTransport::default()
            .upgrade(upgrade::Version::V1)
            .authenticate(plaintext::PlainText2Config {
                local_public_key: local_public_key.clone(),
            })
            .multiplex(yamux::YamuxConfig::default())
            .boxed();
        let behaviour = CallTraceBehaviour::new(MockBehaviour::new(handler_proto));
        match ThreadPool::new().ok() {
            Some(tp) => {
                SwarmBuilder::with_executor(transport, behaviour, local_public_key.into(), tp)
            }
            None => SwarmBuilder::without_executor(transport, behaviour, local_public_key.into()),
        }
    }

    fn swarms_connected<TBehaviour>(
        swarm1: &Swarm<CallTraceBehaviour<TBehaviour>>,
        swarm2: &Swarm<CallTraceBehaviour<TBehaviour>>,
        num_connections: usize,
    ) -> bool
    where
        TBehaviour: NetworkBehaviour,
        THandlerOutEvent<TBehaviour>: Clone,
    {
        swarm1
            .behaviour()
            .num_connections_to_peer(*swarm2.local_peer_id())
            == num_connections
            && swarm2
                .behaviour()
                .num_connections_to_peer(*swarm1.local_peer_id())
                == num_connections
            && swarm1.is_connected(swarm2.local_peer_id())
            && swarm2.is_connected(swarm1.local_peer_id())
    }

    fn swarms_disconnected<TBehaviour: NetworkBehaviour>(
        swarm1: &Swarm<CallTraceBehaviour<TBehaviour>>,
        swarm2: &Swarm<CallTraceBehaviour<TBehaviour>>,
    ) -> bool
    where
        TBehaviour: NetworkBehaviour,
        THandlerOutEvent<TBehaviour>: Clone,
    {
        swarm1
            .behaviour()
            .num_connections_to_peer(*swarm2.local_peer_id())
            == 0
            && swarm2
                .behaviour()
                .num_connections_to_peer(*swarm1.local_peer_id())
                == 0
            && !swarm1.is_connected(swarm2.local_peer_id())
            && !swarm2.is_connected(swarm1.local_peer_id())
    }

    /// Establishes multiple connections between two peers,
    /// after which one peer bans the other.
    ///
    /// The test expects both behaviours to be notified via calls to [`NetworkBehaviour::on_swarm_event`]
    /// with pairs of [`FromSwarm::ConnectionEstablished`] / [`FromSwarm::ConnectionClosed`]
    /// while unbanned.
    ///
    /// While the ban is in effect, further dials occur. For these connections no
    /// [`FromSwarm::ConnectionEstablished`], [`FromSwarm::ConnectionClosed`]
    /// calls should be registered.
    #[test]
    fn test_connect_disconnect_ban() {
        // Since the test does not try to open any substreams, we can
        // use the dummy protocols handler.
        let handler_proto = keep_alive::ConnectionHandler;

        let mut swarm1 = new_test_swarm::<_, ()>(handler_proto.clone()).build();
        let mut swarm2 = new_test_swarm::<_, ()>(handler_proto).build();

        let addr1: Multiaddr = multiaddr::Protocol::Memory(rand::random::<u64>()).into();
        let addr2: Multiaddr = multiaddr::Protocol::Memory(rand::random::<u64>()).into();

        swarm1.listen_on(addr1).unwrap();
        swarm2.listen_on(addr2.clone()).unwrap();

        let swarm1_id = *swarm1.local_peer_id();

        enum Stage {
            /// Waiting for the peers to connect. Banning has not occurred.
            Connecting,
            /// Ban occurred.
            Banned,
            // Ban is in place and a dial is ongoing.
            BannedDial,
            // Mid-ban dial was registered and the peer was unbanned.
            Unbanned,
            // There are dial attempts ongoing for the no longer banned peers.
            Reconnecting,
        }

        let num_connections = 10;

        for _ in 0..num_connections {
            swarm1.dial(addr2.clone()).unwrap();
        }

        let mut s1_expected_conns = num_connections;
        let mut s2_expected_conns = num_connections;

        let mut stage = Stage::Connecting;

        executor::block_on(future::poll_fn(move |cx| loop {
            let poll1 = Swarm::poll_next_event(Pin::new(&mut swarm1), cx);
            let poll2 = Swarm::poll_next_event(Pin::new(&mut swarm2), cx);
            match stage {
                Stage::Connecting => {
                    if swarm1.behaviour.assert_connected(s1_expected_conns, 1)
                        && swarm2.behaviour.assert_connected(s2_expected_conns, 1)
                    {
                        // Setup to test that already established connections are correctly closed
                        // and reported as such after the peer is banned.
                        swarm2.ban_peer_id(swarm1_id);
                        stage = Stage::Banned;
                    }
                }
                Stage::Banned => {
                    if swarm1.behaviour.assert_disconnected(s1_expected_conns, 1)
                        && swarm2.behaviour.assert_disconnected(s2_expected_conns, 1)
                    {
                        // Setup to test that new connections of banned peers are not reported.
                        swarm1.dial(addr2.clone()).unwrap();
                        s1_expected_conns += 1;
                        stage = Stage::BannedDial;
                    }
                }
                Stage::BannedDial => {
                    if swarm2.network_info().num_peers() == 1 {
                        // The banned connection was established. Check that it was not reported to
                        // the behaviour of the banning swarm.
                        assert_eq!(
                            swarm2.behaviour.on_connection_established.len(), s2_expected_conns,
                            "No additional closed connections should be reported for the banned peer"
                        );

                        // Setup to test that the banned connection is not reported upon closing
                        // even if the peer is unbanned.
                        swarm2.unban_peer_id(swarm1_id);
                        stage = Stage::Unbanned;
                    }
                }
                Stage::Unbanned => {
                    if swarm2.network_info().num_peers() == 0 {
                        // The banned connection has closed. Check that it was not reported.
                        assert_eq!(
                            swarm2.behaviour.on_connection_closed.len(), s2_expected_conns,
                            "No additional closed connections should be reported for the banned peer"
                        );
                        assert!(swarm2.banned_peer_connections.is_empty());

                        // Setup to test that a ban lifted does not affect future connections.
                        for _ in 0..num_connections {
                            swarm1.dial(addr2.clone()).unwrap();
                        }
                        s1_expected_conns += num_connections;
                        s2_expected_conns += num_connections;
                        stage = Stage::Reconnecting;
                    }
                }
                Stage::Reconnecting => {
                    if swarm1.behaviour.on_connection_established.len() == s1_expected_conns
                        && swarm2.behaviour.assert_connected(s2_expected_conns, 2)
                    {
                        return Poll::Ready(());
                    }
                }
            }

            if poll1.is_pending() && poll2.is_pending() {
                return Poll::Pending;
            }
        }))
    }

    /// Establishes multiple connections between two peers,
    /// after which one peer disconnects the other using [`Swarm::disconnect_peer_id`].
    ///
    /// The test expects both behaviours to be notified via calls to [`NetworkBehaviour::on_swarm_event`]
    /// with pairs of [`FromSwarm::ConnectionEstablished`] / [`FromSwarm::ConnectionClosed`]
    #[test]
    fn test_swarm_disconnect() {
        // Since the test does not try to open any substreams, we can
        // use the dummy protocols handler.
        let handler_proto = keep_alive::ConnectionHandler;

        let mut swarm1 = new_test_swarm::<_, ()>(handler_proto.clone()).build();
        let mut swarm2 = new_test_swarm::<_, ()>(handler_proto).build();

        let addr1: Multiaddr = multiaddr::Protocol::Memory(rand::random::<u64>()).into();
        let addr2: Multiaddr = multiaddr::Protocol::Memory(rand::random::<u64>()).into();

        swarm1.listen_on(addr1.clone()).unwrap();
        swarm2.listen_on(addr2.clone()).unwrap();

        let swarm1_id = *swarm1.local_peer_id();

        let mut reconnected = false;
        let num_connections = 10;

        for _ in 0..num_connections {
            swarm1.dial(addr2.clone()).unwrap();
        }
        let mut state = State::Connecting;

        executor::block_on(future::poll_fn(move |cx| loop {
            let poll1 = Swarm::poll_next_event(Pin::new(&mut swarm1), cx);
            let poll2 = Swarm::poll_next_event(Pin::new(&mut swarm2), cx);
            match state {
                State::Connecting => {
                    if swarms_connected(&swarm1, &swarm2, num_connections) {
                        if reconnected {
                            return Poll::Ready(());
                        }
                        swarm2
                            .disconnect_peer_id(swarm1_id)
                            .expect("Error disconnecting");
                        state = State::Disconnecting;
                    }
                }
                State::Disconnecting => {
                    if swarms_disconnected(&swarm1, &swarm2) {
                        if reconnected {
                            return Poll::Ready(());
                        }
                        reconnected = true;
                        for _ in 0..num_connections {
                            swarm2.dial(addr1.clone()).unwrap();
                        }
                        state = State::Connecting;
                    }
                }
            }

            if poll1.is_pending() && poll2.is_pending() {
                return Poll::Pending;
            }
        }))
    }

    /// Establishes multiple connections between two peers,
    /// after which one peer disconnects the other
    /// using [`NetworkBehaviourAction::CloseConnection`] returned by a [`NetworkBehaviour`].
    ///
    /// The test expects both behaviours to be notified via calls to [`NetworkBehaviour::on_swarm_event`]
    /// with pairs of [`FromSwarm::ConnectionEstablished`] / [`FromSwarm::ConnectionClosed`]
    #[test]
    fn test_behaviour_disconnect_all() {
        // Since the test does not try to open any substreams, we can
        // use the dummy protocols handler.
        let handler_proto = keep_alive::ConnectionHandler;

        let mut swarm1 = new_test_swarm::<_, ()>(handler_proto.clone()).build();
        let mut swarm2 = new_test_swarm::<_, ()>(handler_proto).build();

        let addr1: Multiaddr = multiaddr::Protocol::Memory(rand::random::<u64>()).into();
        let addr2: Multiaddr = multiaddr::Protocol::Memory(rand::random::<u64>()).into();

        swarm1.listen_on(addr1.clone()).unwrap();
        swarm2.listen_on(addr2.clone()).unwrap();

        let swarm1_id = *swarm1.local_peer_id();

        let mut reconnected = false;
        let num_connections = 10;

        for _ in 0..num_connections {
            swarm1.dial(addr2.clone()).unwrap();
        }
        let mut state = State::Connecting;

        executor::block_on(future::poll_fn(move |cx| loop {
            let poll1 = Swarm::poll_next_event(Pin::new(&mut swarm1), cx);
            let poll2 = Swarm::poll_next_event(Pin::new(&mut swarm2), cx);
            match state {
                State::Connecting => {
                    if swarms_connected(&swarm1, &swarm2, num_connections) {
                        if reconnected {
                            return Poll::Ready(());
                        }
                        swarm2.behaviour.inner().next_action.replace(
                            NetworkBehaviourAction::CloseConnection {
                                peer_id: swarm1_id,
                                connection: CloseConnection::All,
                            },
                        );
                        state = State::Disconnecting;
                        continue;
                    }
                }
                State::Disconnecting => {
                    if swarms_disconnected(&swarm1, &swarm2) {
                        reconnected = true;
                        for _ in 0..num_connections {
                            swarm2.dial(addr1.clone()).unwrap();
                        }
                        state = State::Connecting;
                        continue;
                    }
                }
            }

            if poll1.is_pending() && poll2.is_pending() {
                return Poll::Pending;
            }
        }))
    }

    /// Establishes multiple connections between two peers,
    /// after which one peer closes a single connection
    /// using [`NetworkBehaviourAction::CloseConnection`] returned by a [`NetworkBehaviour`].
    ///
    /// The test expects both behaviours to be notified via calls to [`NetworkBehaviour::on_swarm_event`]
    /// with pairs of [`FromSwarm::ConnectionEstablished`] / [`FromSwarm::ConnectionClosed`]
    #[test]
    fn test_behaviour_disconnect_one() {
        // Since the test does not try to open any substreams, we can
        // use the dummy protocols handler.
        let handler_proto = keep_alive::ConnectionHandler;

        let mut swarm1 = new_test_swarm::<_, ()>(handler_proto.clone()).build();
        let mut swarm2 = new_test_swarm::<_, ()>(handler_proto).build();

        let addr1: Multiaddr = multiaddr::Protocol::Memory(rand::random::<u64>()).into();
        let addr2: Multiaddr = multiaddr::Protocol::Memory(rand::random::<u64>()).into();

        swarm1.listen_on(addr1).unwrap();
        swarm2.listen_on(addr2.clone()).unwrap();

        let swarm1_id = *swarm1.local_peer_id();

        let num_connections = 10;

        for _ in 0..num_connections {
            swarm1.dial(addr2.clone()).unwrap();
        }
        let mut state = State::Connecting;
        let mut disconnected_conn_id = None;

        executor::block_on(future::poll_fn(move |cx| loop {
            let poll1 = Swarm::poll_next_event(Pin::new(&mut swarm1), cx);
            let poll2 = Swarm::poll_next_event(Pin::new(&mut swarm2), cx);
            match state {
                State::Connecting => {
                    if swarms_connected(&swarm1, &swarm2, num_connections) {
                        disconnected_conn_id = {
                            let conn_id =
                                swarm2.behaviour.on_connection_established[num_connections / 2].1;
                            swarm2.behaviour.inner().next_action.replace(
                                NetworkBehaviourAction::CloseConnection {
                                    peer_id: swarm1_id,
                                    connection: CloseConnection::One(conn_id),
                                },
                            );
                            Some(conn_id)
                        };
                        state = State::Disconnecting;
                    }
                }
                State::Disconnecting => {
                    for s in &[&swarm1, &swarm2] {
                        assert!(s
                            .behaviour
                            .on_connection_closed
                            .iter()
                            .all(|(.., remaining_conns)| *remaining_conns > 0));
                        assert_eq!(s.behaviour.on_connection_established.len(), num_connections);
                        s.behaviour.assert_connected(num_connections, 1);
                    }
                    if [&swarm1, &swarm2]
                        .iter()
                        .all(|s| s.behaviour.on_connection_closed.len() == 1)
                    {
                        let conn_id = swarm2.behaviour.on_connection_closed[0].1;
                        assert_eq!(Some(conn_id), disconnected_conn_id);
                        return Poll::Ready(());
                    }
                }
            }

            if poll1.is_pending() && poll2.is_pending() {
                return Poll::Pending;
            }
        }))
    }

    #[test]
    fn concurrent_dialing() {
        #[derive(Clone, Debug)]
        struct DialConcurrencyFactor(NonZeroU8);

        impl Arbitrary for DialConcurrencyFactor {
            fn arbitrary(g: &mut Gen) -> Self {
                Self(NonZeroU8::new(g.gen_range(1..11)).unwrap())
            }
        }

        fn prop(concurrency_factor: DialConcurrencyFactor) {
            block_on(async {
                let mut swarm = new_test_swarm::<_, ()>(keep_alive::ConnectionHandler)
                    .dial_concurrency_factor(concurrency_factor.0)
                    .build();

                // Listen on `concurrency_factor + 1` addresses.
                //
                // `+ 2` to ensure a subset of addresses is dialed by network_2.
                let num_listen_addrs = concurrency_factor.0.get() + 2;
                let mut listen_addresses = Vec::new();
                let mut transports = Vec::new();
                for _ in 0..num_listen_addrs {
                    let mut transport = transport::MemoryTransport::default().boxed();
                    transport.listen_on("/memory/0".parse().unwrap()).unwrap();

                    match transport.select_next_some().await {
                        TransportEvent::NewAddress { listen_addr, .. } => {
                            listen_addresses.push(listen_addr);
                        }
                        _ => panic!("Expected `NewListenAddr` event."),
                    }

                    transports.push(transport);
                }

                // Have swarm dial each listener and wait for each listener to receive the incoming
                // connections.
                swarm
                    .dial(
                        DialOpts::peer_id(PeerId::random())
                            .addresses(listen_addresses)
                            .build(),
                    )
                    .unwrap();
                for mut transport in transports.into_iter() {
                    loop {
                        match futures::future::select(transport.select_next_some(), swarm.next())
                            .await
                        {
                            Either::Left((TransportEvent::Incoming { .. }, _)) => {
                                break;
                            }
                            Either::Left(_) => {
                                panic!("Unexpected transport event.")
                            }
                            Either::Right((e, _)) => {
                                panic!("Expect swarm to not emit any event {:?}", e)
                            }
                        }
                    }
                }

                match swarm.next().await.unwrap() {
                    SwarmEvent::OutgoingConnectionError { .. } => {}
                    e => panic!("Unexpected swarm event {:?}", e),
                }
            })
        }

        QuickCheck::new().tests(10).quickcheck(prop as fn(_) -> _);
    }

    #[test]
    fn max_outgoing() {
        use rand::Rng;

        let outgoing_limit = rand::thread_rng().gen_range(1..10);

        let limits = ConnectionLimits::default().with_max_pending_outgoing(Some(outgoing_limit));
        let mut network = new_test_swarm::<_, ()>(keep_alive::ConnectionHandler)
            .connection_limits(limits)
            .build();

        let addr: Multiaddr = "/memory/1234".parse().unwrap();

        let target = PeerId::random();
        for _ in 0..outgoing_limit {
            network
                .dial(
                    DialOpts::peer_id(target)
                        .addresses(vec![addr.clone()])
                        .build(),
                )
                .expect("Unexpected connection limit.");
        }

        match network
            .dial(DialOpts::peer_id(target).addresses(vec![addr]).build())
            .expect_err("Unexpected dialing success.")
        {
            DialError::ConnectionLimit(limit) => {
                assert_eq!(limit.current, outgoing_limit);
                assert_eq!(limit.limit, outgoing_limit);
            }
            e => panic!("Unexpected error: {:?}", e),
        }

        let info = network.network_info();
        assert_eq!(info.num_peers(), 0);
        assert_eq!(
            info.connection_counters().num_pending_outgoing(),
            outgoing_limit
        );
    }

    #[test]
    fn max_established_incoming() {
        #[derive(Debug, Clone)]
        struct Limit(u32);

        impl Arbitrary for Limit {
            fn arbitrary(g: &mut Gen) -> Self {
                Self(g.gen_range(1..10))
            }
        }

        fn limits(limit: u32) -> ConnectionLimits {
            ConnectionLimits::default().with_max_established_incoming(Some(limit))
        }

        fn prop(limit: Limit) {
            let limit = limit.0;

            let mut network1 = new_test_swarm::<_, ()>(keep_alive::ConnectionHandler)
                .connection_limits(limits(limit))
                .build();
            let mut network2 = new_test_swarm::<_, ()>(keep_alive::ConnectionHandler)
                .connection_limits(limits(limit))
                .build();

            let _ = network1.listen_on(multiaddr![Memory(0u64)]).unwrap();
            let listen_addr = async_std::task::block_on(poll_fn(|cx| {
                match ready!(network1.poll_next_unpin(cx)).unwrap() {
                    SwarmEvent::NewListenAddr { address, .. } => Poll::Ready(address),
                    e => panic!("Unexpected network event: {:?}", e),
                }
            }));

            // Spawn and block on the dialer.
            async_std::task::block_on({
                let mut n = 0;
                network2.dial(listen_addr.clone()).unwrap();

                let mut expected_closed = false;
                let mut network_1_established = false;
                let mut network_2_established = false;
                let mut network_1_limit_reached = false;
                let mut network_2_limit_reached = false;
                poll_fn(move |cx| {
                    loop {
                        let mut network_1_pending = false;
                        let mut network_2_pending = false;

                        match network1.poll_next_unpin(cx) {
                            Poll::Ready(Some(SwarmEvent::IncomingConnection { .. })) => {}
                            Poll::Ready(Some(SwarmEvent::ConnectionEstablished { .. })) => {
                                network_1_established = true;
                            }
                            Poll::Ready(Some(SwarmEvent::IncomingConnectionError {
                                error: PendingConnectionError::ConnectionLimit(err),
                                ..
                            })) => {
                                assert_eq!(err.limit, limit);
                                assert_eq!(err.limit, err.current);
                                let info = network1.network_info();
                                let counters = info.connection_counters();
                                assert_eq!(counters.num_established_incoming(), limit);
                                assert_eq!(counters.num_established(), limit);
                                network_1_limit_reached = true;
                            }
                            Poll::Pending => {
                                network_1_pending = true;
                            }
                            e => panic!("Unexpected network event: {:?}", e),
                        }

                        match network2.poll_next_unpin(cx) {
                            Poll::Ready(Some(SwarmEvent::ConnectionEstablished { .. })) => {
                                network_2_established = true;
                            }
                            Poll::Ready(Some(SwarmEvent::ConnectionClosed { .. })) => {
                                assert!(expected_closed);
                                let info = network2.network_info();
                                let counters = info.connection_counters();
                                assert_eq!(counters.num_established_outgoing(), limit);
                                assert_eq!(counters.num_established(), limit);
                                network_2_limit_reached = true;
                            }
                            Poll::Pending => {
                                network_2_pending = true;
                            }
                            e => panic!("Unexpected network event: {:?}", e),
                        }

                        if network_1_pending && network_2_pending {
                            return Poll::Pending;
                        }

                        if network_1_established && network_2_established {
                            network_1_established = false;
                            network_2_established = false;

                            if n <= limit {
                                // Dial again until the limit is exceeded.
                                n += 1;
                                network2.dial(listen_addr.clone()).unwrap();

                                if n == limit {
                                    // The the next dialing attempt exceeds the limit, this
                                    // is the connection we expected to get closed.
                                    expected_closed = true;
                                }
                            } else {
                                panic!("Expect networks not to establish connections beyond the limit.")
                            }
                        }

                        if network_1_limit_reached && network_2_limit_reached {
                            return Poll::Ready(());
                        }
                    }
                })
            });
        }

        quickcheck(prop as fn(_));
    }

    #[test]
    fn invalid_peer_id() {
        // Checks whether dialing an address containing the wrong peer id raises an error
        // for the expected peer id instead of the obtained peer id.

        let mut swarm1 = new_test_swarm::<_, ()>(dummy::ConnectionHandler).build();
        let mut swarm2 = new_test_swarm::<_, ()>(dummy::ConnectionHandler).build();

        swarm1.listen_on("/memory/0".parse().unwrap()).unwrap();

        let address =
            futures::executor::block_on(future::poll_fn(|cx| match swarm1.poll_next_unpin(cx) {
                Poll::Ready(Some(SwarmEvent::NewListenAddr { address, .. })) => {
                    Poll::Ready(address)
                }
                Poll::Pending => Poll::Pending,
                _ => panic!("Was expecting the listen address to be reported"),
            }));

        let other_id = PeerId::random();
        let other_addr = address.with(Protocol::P2p(other_id.into()));

        swarm2.dial(other_addr.clone()).unwrap();

        let (peer_id, error) = futures::executor::block_on(future::poll_fn(|cx| {
            if let Poll::Ready(Some(SwarmEvent::IncomingConnection { .. })) =
                swarm1.poll_next_unpin(cx)
            {}

            match swarm2.poll_next_unpin(cx) {
                Poll::Ready(Some(SwarmEvent::OutgoingConnectionError {
                    peer_id, error, ..
                })) => Poll::Ready((peer_id, error)),
                Poll::Ready(x) => panic!("unexpected {:?}", x),
                Poll::Pending => Poll::Pending,
            }
        }));
        assert_eq!(peer_id.unwrap(), other_id);
        match error {
            DialError::WrongPeerId { obtained, endpoint } => {
                assert_eq!(obtained, *swarm1.local_peer_id());
                assert_eq!(
                    endpoint,
                    ConnectedPoint::Dialer {
                        address: other_addr,
                        role_override: Endpoint::Dialer,
                    }
                );
            }
            x => panic!("wrong error {:?}", x),
        }
    }

    #[test]
    fn dial_self() {
        // Check whether dialing ourselves correctly fails.
        //
        // Dialing the same address we're listening should result in three events:
        //
        // - The incoming connection notification (before we know the incoming peer ID).
        // - The connection error for the dialing endpoint (once we've determined that it's our own ID).
        // - The connection error for the listening endpoint (once we've determined that it's our own ID).
        //
        // The last two can happen in any order.

        let mut swarm = new_test_swarm::<_, ()>(dummy::ConnectionHandler).build();
        swarm.listen_on("/memory/0".parse().unwrap()).unwrap();

        let local_address =
            futures::executor::block_on(future::poll_fn(|cx| match swarm.poll_next_unpin(cx) {
                Poll::Ready(Some(SwarmEvent::NewListenAddr { address, .. })) => {
                    Poll::Ready(address)
                }
                Poll::Pending => Poll::Pending,
                _ => panic!("Was expecting the listen address to be reported"),
            }));

        swarm.listened_addrs.clear(); // This is a hack to actually execute the dial to ourselves which would otherwise be filtered.

        swarm.dial(local_address.clone()).unwrap();

        let mut got_dial_err = false;
        let mut got_inc_err = false;
        futures::executor::block_on(future::poll_fn(|cx| -> Poll<Result<(), io::Error>> {
            loop {
                match swarm.poll_next_unpin(cx) {
                    Poll::Ready(Some(SwarmEvent::OutgoingConnectionError {
                        peer_id,
                        error: DialError::WrongPeerId { .. },
                        ..
                    })) => {
                        assert_eq!(&peer_id.unwrap(), swarm.local_peer_id());
                        assert!(!got_dial_err);
                        got_dial_err = true;
                        if got_inc_err {
                            return Poll::Ready(Ok(()));
                        }
                    }
                    Poll::Ready(Some(SwarmEvent::IncomingConnectionError {
                        local_addr, ..
                    })) => {
                        assert!(!got_inc_err);
                        assert_eq!(local_addr, local_address);
                        got_inc_err = true;
                        if got_dial_err {
                            return Poll::Ready(Ok(()));
                        }
                    }
                    Poll::Ready(Some(SwarmEvent::IncomingConnection { local_addr, .. })) => {
                        assert_eq!(local_addr, local_address);
                    }
                    Poll::Ready(ev) => {
                        panic!("Unexpected event: {:?}", ev)
                    }
                    Poll::Pending => break Poll::Pending,
                }
            }
        }))
        .unwrap();
    }

    #[test]
    fn dial_self_by_id() {
        // Trying to dial self by passing the same `PeerId` shouldn't even be possible in the first
        // place.
        let swarm = new_test_swarm::<_, ()>(dummy::ConnectionHandler).build();
        let peer_id = *swarm.local_peer_id();
        assert!(!swarm.is_connected(&peer_id));
    }

    #[async_std::test]
    async fn multiple_addresses_err() {
        // Tries dialing multiple addresses, and makes sure there's one dialing error per address.

        let target = PeerId::random();

        let mut swarm = new_test_swarm::<_, ()>(dummy::ConnectionHandler).build();

        let addresses = HashSet::from([
            multiaddr![Ip4([0, 0, 0, 0]), Tcp(rand::random::<u16>())],
            multiaddr![Ip4([0, 0, 0, 0]), Tcp(rand::random::<u16>())],
            multiaddr![Ip4([0, 0, 0, 0]), Tcp(rand::random::<u16>())],
            multiaddr![Udp(rand::random::<u16>())],
            multiaddr![Udp(rand::random::<u16>())],
            multiaddr![Udp(rand::random::<u16>())],
            multiaddr![Udp(rand::random::<u16>())],
            multiaddr![Udp(rand::random::<u16>())],
        ]);

        swarm
            .dial(
                DialOpts::peer_id(target)
                    .addresses(addresses.iter().cloned().collect())
                    .build(),
            )
            .unwrap();

        match swarm.next().await.unwrap() {
            SwarmEvent::OutgoingConnectionError {
                peer_id,
                // multiaddr,
                error: DialError::Transport(errors),
            } => {
                assert_eq!(target, peer_id.unwrap());

                let failed_addresses = errors.into_iter().map(|(addr, _)| addr).collect::<Vec<_>>();
                let expected_addresses = addresses
                    .into_iter()
                    .map(|addr| addr.with(Protocol::P2p(target.into())))
                    .collect::<Vec<_>>();

                assert_eq!(expected_addresses, failed_addresses);
            }
            e => panic!("Unexpected event: {e:?}"),
        }
    }

    #[test]
    fn aborting_pending_connection_surfaces_error() {
        let _ = env_logger::try_init();

        let mut dialer = new_test_swarm::<_, ()>(dummy::ConnectionHandler).build();
        let mut listener = new_test_swarm::<_, ()>(dummy::ConnectionHandler).build();

        let listener_peer_id = *listener.local_peer_id();
        listener.listen_on(multiaddr![Memory(0u64)]).unwrap();
        let listener_address = match block_on(listener.next()).unwrap() {
            SwarmEvent::NewListenAddr { address, .. } => address,
            e => panic!("Unexpected network event: {:?}", e),
        };

        dialer
            .dial(
                DialOpts::peer_id(listener_peer_id)
                    .addresses(vec![listener_address])
                    .build(),
            )
            .unwrap();

        dialer
            .disconnect_peer_id(listener_peer_id)
            .expect_err("Expect peer to not yet be connected.");

        match block_on(dialer.next()).unwrap() {
            SwarmEvent::OutgoingConnectionError {
                error: DialError::Aborted,
                ..
            } => {}
            e => panic!("Unexpected swarm event {:?}.", e),
        }
    }

    #[test]
    fn dial_error_prints_sources() {
        // This constitutes a fairly typical error for chained transports.
        let error = DialError::Transport(vec![(
            "/ip4/127.0.0.1/tcp/80".parse().unwrap(),
            TransportError::Other(io::Error::new(
                io::ErrorKind::Other,
                EitherError::<_, Void>::A(EitherError::<Void, _>::B(UpgradeError::Apply(
                    MemoryTransportError::Unreachable,
                ))),
            )),
        )]);

        let string = format!("{error}");

        // Unfortunately, we have some "empty" errors that lead to multiple colons without text but that is the best we can do.
        assert_eq!("Failed to negotiate transport protocol(s): [(/ip4/127.0.0.1/tcp/80: : Handshake failed: No listener on the given port.)]", string)
    }
}<|MERGE_RESOLUTION|>--- conflicted
+++ resolved
@@ -126,7 +126,6 @@
 pub use libp2p_swarm_derive::NetworkBehaviour;
 pub use registry::{AddAddressResult, AddressRecord, AddressScore};
 
-use crate::behaviour::{DialFailure, FromSwarm};
 use connection::pool::{EstablishedConnection, Pool, PoolConfig, PoolEvent};
 use connection::IncomingInfo;
 use dial_opts::{DialOpts, PeerCondition};
@@ -506,17 +505,10 @@
     /// # use libp2p_core::transport::dummy::DummyTransport;
     /// # use libp2p_swarm::dummy;
     /// #
-<<<<<<< HEAD
     /// let mut swarm = Swarm::new(
-    ///   DummyTransport::new().boxed(),
-    ///   dummy::Behaviour,
-    ///   PeerId::random(),
-=======
-    /// let mut swarm = Swarm::without_executor(
     ///     DummyTransport::new().boxed(),
     ///     dummy::Behaviour,
     ///     PeerId::random(),
->>>>>>> e3c70233
     /// );
     ///
     /// // Dial a known peer.
@@ -555,18 +547,12 @@
         if !should_dial {
             let e = DialError::DialPeerConditionFalse(condition);
 
-<<<<<<< HEAD
-            #[allow(deprecated)]
-            self.behaviour
-                .inject_dial_failure(peer_id, &e, connection_id);
-=======
             self.behaviour
                 .on_swarm_event(FromSwarm::DialFailure(DialFailure {
                     peer_id,
-                    handler,
+                    id: connection_id,
                     error: &e,
                 }));
->>>>>>> e3c70233
 
             return Err(e);
         }
@@ -576,16 +562,12 @@
             if self.banned_peers.contains(&peer_id) {
                 let error = DialError::Banned;
                 self.behaviour
-<<<<<<< HEAD
-                    .inject_dial_failure(Some(peer_id), &error, connection_id);
-=======
                     .on_swarm_event(FromSwarm::DialFailure(DialFailure {
                         peer_id: Some(peer_id),
-                        handler,
+                        id: connection_id,
                         error: &error,
                     }));
 
->>>>>>> e3c70233
                 return Err(error);
             }
         }
@@ -613,9 +595,12 @@
                 Err(cause) => {
                     let error = DialError::Denied { cause };
 
-                    #[allow(deprecated)]
                     self.behaviour
-                        .inject_dial_failure(peer_id, &error, connection_id);
+                        .on_swarm_event(FromSwarm::DialFailure(DialFailure {
+                            peer_id,
+                            error: &error,
+                            id: connection_id,
+                        }));
 
                     return Err(error);
                 }
@@ -629,18 +614,12 @@
 
             if addresses_from_opts.is_empty() {
                 let error = DialError::NoAddresses;
-<<<<<<< HEAD
-                #[allow(deprecated)]
-                self.behaviour
-                    .inject_dial_failure(peer_id, &error, connection_id);
-=======
                 self.behaviour
                     .on_swarm_event(FromSwarm::DialFailure(DialFailure {
                         peer_id,
-                        handler,
+                        id: connection_id,
                         error: &error,
                     }));
->>>>>>> e3c70233
                 return Err(error);
             };
 
@@ -677,25 +656,16 @@
             dial_opts.dial_concurrency_override(),
             connection_id,
         ) {
-<<<<<<< HEAD
-            Ok(()) => Ok(()),
+            Ok(_connection_id) => Ok(()),
             Err(connection_limit) => {
-                let error = DialError::ConnectionLimit(connection_limit); // TODO: Remove `ConnectionLimit`.
-                #[allow(deprecated)]
-                self.behaviour
-                    .inject_dial_failure(peer_id, &error, connection_id);
-=======
-            Ok(_connection_id) => Ok(()),
-            Err((connection_limit, handler)) => {
                 let error = DialError::ConnectionLimit(connection_limit);
                 self.behaviour
                     .on_swarm_event(FromSwarm::DialFailure(DialFailure {
                         peer_id,
-                        handler,
+                        id: connection_id,
                         error: &error,
                     }));
 
->>>>>>> e3c70233
                 Err(error)
             }
         }
@@ -867,19 +837,6 @@
                         );
                     let failed_addresses = concurrent_dial_errors
                         .as_ref()
-<<<<<<< HEAD
-                        .map(|es| es.iter().map(|(a, _)| a).cloned().collect());
-                    #[allow(deprecated)]
-                    self.behaviour.inject_connection_established(
-                        &peer_id,
-                        &id,
-                        &endpoint,
-                        failed_addresses.as_ref(),
-                        non_banned_established,
-                    );
-                    self.supported_protocols = supported_protocols;
-
-=======
                         .map(|es| {
                             es.iter()
                                 .map(|(a, _)| a)
@@ -897,7 +854,7 @@
                                 other_established: non_banned_established,
                             },
                         ));
->>>>>>> e3c70233
+                    self.supported_protocols = supported_protocols;
                     return Some(SwarmEvent::ConnectionEstablished {
                         peer_id,
                         num_established,
@@ -910,17 +867,12 @@
             PoolEvent::PendingOutboundConnectionError { id, error, peer } => {
                 let error = error.into();
 
-<<<<<<< HEAD
-                #[allow(deprecated)]
-                self.behaviour.inject_dial_failure(peer, &error, id);
-=======
                 self.behaviour
                     .on_swarm_event(FromSwarm::DialFailure(DialFailure {
                         peer_id: peer,
-                        handler,
+                        id,
                         error: &error,
                     }));
->>>>>>> e3c70233
 
                 if let Some(peer) = peer {
                     log::debug!("Connection attempt to {:?} failed with {:?}.", peer, error,);
@@ -941,15 +893,11 @@
             } => {
                 log::debug!("Incoming connection failed: {:?}", error);
                 self.behaviour
-<<<<<<< HEAD
-                    .inject_listen_failure(&local_addr, &send_back_addr, id);
-=======
                     .on_swarm_event(FromSwarm::ListenFailure(ListenFailure {
                         local_addr: &local_addr,
                         send_back_addr: &send_back_addr,
-                        handler,
+                        id,
                     }));
->>>>>>> e3c70233
                 return Some(SwarmEvent::IncomingConnectionError {
                     local_addr,
                     send_back_addr,
@@ -1109,23 +1057,13 @@
                             send_back_addr,
                         });
                     }
-<<<<<<< HEAD
-                    Err(connection_limit) => {
-                        #[allow(deprecated)]
-                        self.behaviour.inject_listen_failure(
-                            &local_addr,
-                            &send_back_addr,
-                            connection_id,
-                        );
-=======
                     Err((connection_limit, handler)) => {
                         self.behaviour
                             .on_swarm_event(FromSwarm::ListenFailure(ListenFailure {
                                 local_addr: &local_addr,
                                 send_back_addr: &send_back_addr,
-                                handler,
+                                id: connection_id,
                             }));
->>>>>>> e3c70233
                         log::warn!("Incoming connection rejected: {:?}", connection_limit);
                     }
                 };
