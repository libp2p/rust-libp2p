// Copyright 2019 Parity Technologies (UK) Ltd.
//
// Permission is hereby granted, free of charge, to any person obtaining a
// copy of this software and associated documentation files (the "Software"),
// to deal in the Software without restriction, including without limitation
// the rights to use, copy, modify, merge, publish, distribute, sublicense,
// and/or sell copies of the Software, and to permit persons to whom the
// Software is furnished to do so, subject to the following conditions:
//
// The above copyright notice and this permission notice shall be included in
// all copies or substantial portions of the Software.
//
// THE SOFTWARE IS PROVIDED "AS IS", WITHOUT WARRANTY OF ANY KIND, EXPRESS
// OR IMPLIED, INCLUDING BUT NOT LIMITED TO THE WARRANTIES OF MERCHANTABILITY,
// FITNESS FOR A PARTICULAR PURPOSE AND NONINFRINGEMENT. IN NO EVENT SHALL THE
// AUTHORS OR COPYRIGHT HOLDERS BE LIABLE FOR ANY CLAIM, DAMAGES OR OTHER
// LIABILITY, WHETHER IN AN ACTION OF CONTRACT, TORT OR OTHERWISE, ARISING
// FROM, OUT OF OR IN CONNECTION WITH THE SOFTWARE OR THE USE OR OTHER
// DEALINGS IN THE SOFTWARE.

//! High level manager of the network.
//!
//! A [`Swarm`] contains the state of the network as a whole. The entire
//! behaviour of a libp2p network can be controlled through the `Swarm`.
//! The `Swarm` struct contains all active and pending connections to
//! remotes and manages the state of all the substreams that have been
//! opened, and all the upgrades that were built upon these substreams.
//!
//! # Initializing a Swarm
//!
//! Creating a `Swarm` requires three things:
//!
//!  1. A network identity of the local node in form of a [`PeerId`].
//!  2. An implementation of the [`Transport`] trait. This is the type that
//!     will be used in order to reach nodes on the network based on their
//!     address. See the `transport` module for more information.
//!  3. An implementation of the [`NetworkBehaviour`] trait. This is a state
//!     machine that defines how the swarm should behave once it is connected
//!     to a node.
//!
//! # Network Behaviour
//!
//! The [`NetworkBehaviour`] trait is implemented on types that indicate to
//! the swarm how it should behave. This includes which protocols are supported
//! and which nodes to try to connect to. It is the `NetworkBehaviour` that
//! controls what happens on the network. Multiple types that implement
//! `NetworkBehaviour` can be composed into a single behaviour.
//!
//! # Protocols Handler
//!
//! The [`ConnectionHandler`] trait defines how each active connection to a
//! remote should behave: how to handle incoming substreams, which protocols
//! are supported, when to open a new outbound substream, etc.
//!

#![cfg_attr(docsrs, feature(doc_cfg, doc_auto_cfg))]

mod connection;
mod registry;
#[cfg(test)]
mod test;
mod upgrade;

pub mod behaviour;
pub mod dial_opts;
pub mod dummy;
mod executor;
pub mod handler;
pub mod keep_alive;

/// Bundles all symbols required for the [`libp2p_swarm_derive::NetworkBehaviour`] macro.
#[doc(hidden)]
pub mod derive_prelude {
    pub use crate::behaviour::AddressChange;
    pub use crate::behaviour::ConnectionClosed;
    pub use crate::behaviour::ConnectionEstablished;
    pub use crate::behaviour::DialFailure;
    pub use crate::behaviour::ExpiredExternalAddr;
    pub use crate::behaviour::ExpiredListenAddr;
    pub use crate::behaviour::FromSwarm;
    pub use crate::behaviour::ListenFailure;
    pub use crate::behaviour::ListenerClosed;
    pub use crate::behaviour::ListenerError;
    pub use crate::behaviour::NewExternalAddr;
    pub use crate::behaviour::NewListenAddr;
    pub use crate::behaviour::NewListener;
    pub use crate::ConnectionHandler;
    pub use crate::ConnectionHandlerSelect;
    pub use crate::DialError;
    pub use crate::NetworkBehaviour;
    pub use crate::NetworkBehaviourAction;
    pub use crate::PollParameters;
    pub use futures::prelude as futures;
    pub use libp2p_core::connection::ConnectionId;
    pub use libp2p_core::either::EitherOutput;
    pub use libp2p_core::transport::ListenerId;
    pub use libp2p_core::ConnectedPoint;
    pub use libp2p_core::Multiaddr;
    pub use libp2p_core::PeerId;
}

pub use behaviour::{
    CloseConnection, NetworkBehaviour, NetworkBehaviourAction, NotifyHandler, PollParameters,
};
pub use connection::pool::{ConnectionCounters, ConnectionLimits};
pub use connection::{
    ConnectionError, ConnectionLimit, PendingConnectionError, PendingInboundConnectionError,
    PendingOutboundConnectionError,
};
pub use executor::Executor;
pub use handler::{
    ConnectionHandler, ConnectionHandlerEvent, ConnectionHandlerSelect, ConnectionHandlerUpgrErr,
    KeepAlive, OneShotHandler, OneShotHandlerConfig, SubstreamProtocol,
};
#[cfg(feature = "macros")]
pub use libp2p_swarm_derive::NetworkBehaviour;
pub use registry::{AddAddressResult, AddressRecord, AddressScore};

use connection::pool::{EstablishedConnection, Pool, PoolConfig, PoolEvent};
use connection::IncomingInfo;
use dial_opts::{DialOpts, PeerCondition};
use either::Either;
use futures::{executor::ThreadPoolBuilder, prelude::*, stream::FusedStream};
use libp2p_core::connection::ConnectionId;
use libp2p_core::muxing::SubstreamBox;
use libp2p_core::{
    connection::ConnectedPoint,
    multiaddr::Protocol,
    multihash::Multihash,
    muxing::StreamMuxerBox,
    transport::{self, ListenerId, TransportError, TransportEvent},
    Endpoint, Multiaddr, Negotiated, PeerId, Transport,
};
use registry::{AddressIntoIter, Addresses};
use smallvec::SmallVec;
use std::collections::{HashMap, HashSet};
use std::iter;
use std::num::{NonZeroU32, NonZeroU8, NonZeroUsize};
use std::{
    convert::TryFrom,
    error, fmt, io,
    pin::Pin,
    task::{Context, Poll},
};

/// Substream for which a protocol has been chosen.
///
/// Implements the [`AsyncRead`](futures::io::AsyncRead) and
/// [`AsyncWrite`](futures::io::AsyncWrite) traits.
pub type NegotiatedSubstream = Negotiated<SubstreamBox>;

/// Event generated by the [`NetworkBehaviour`] that the swarm will report back.
type TBehaviourOutEvent<TBehaviour> = <TBehaviour as NetworkBehaviour>::OutEvent;

/// [`ConnectionHandler`] of the [`NetworkBehaviour`] for all the protocols the [`NetworkBehaviour`]
/// supports.
type THandler<TBehaviour> = <TBehaviour as NetworkBehaviour>::ConnectionHandler;

/// Custom event that can be received by the [`ConnectionHandler`] of the
/// [`NetworkBehaviour`].
type THandlerInEvent<TBehaviour> = <THandler<TBehaviour> as ConnectionHandler>::InEvent;

/// Custom event that can be produced by the [`ConnectionHandler`] of the [`NetworkBehaviour`].
type THandlerOutEvent<TBehaviour> = <THandler<TBehaviour> as ConnectionHandler>::OutEvent;

/// Custom error that can be produced by the [`ConnectionHandler`] of the [`NetworkBehaviour`].
type THandlerErr<TBehaviour> = <THandler<TBehaviour> as ConnectionHandler>::Error;

/// Event generated by the `Swarm`.
#[derive(Debug)]
pub enum SwarmEvent<TBehaviourOutEvent, THandlerErr> {
    /// Event generated by the `NetworkBehaviour`.
    Behaviour(TBehaviourOutEvent),
    /// A connection to the given peer has been opened.
    ConnectionEstablished {
        /// Identity of the peer that we have connected to.
        peer_id: PeerId,
        /// Endpoint of the connection that has been opened.
        endpoint: ConnectedPoint,
        /// Number of established connections to this peer, including the one that has just been
        /// opened.
        num_established: NonZeroU32,
        /// [`Some`] when the new connection is an outgoing connection.
        /// Addresses are dialed concurrently. Contains the addresses and errors
        /// of dial attempts that failed before the one successful dial.
        concurrent_dial_errors: Option<Vec<(Multiaddr, TransportError<io::Error>)>>,
    },
    /// A connection with the given peer has been closed,
    /// possibly as a result of an error.
    ConnectionClosed {
        /// Identity of the peer that we have connected to.
        peer_id: PeerId,
        /// Endpoint of the connection that has been closed.
        endpoint: ConnectedPoint,
        /// Number of other remaining connections to this same peer.
        num_established: u32,
        /// Reason for the disconnection, if it was not a successful
        /// active close.
        cause: Option<ConnectionError<THandlerErr>>,
    },
    /// A new connection arrived on a listener and is in the process of protocol negotiation.
    ///
    /// A corresponding [`ConnectionEstablished`](SwarmEvent::ConnectionEstablished),
    /// [`BannedPeer`](SwarmEvent::BannedPeer), or
    /// [`IncomingConnectionError`](SwarmEvent::IncomingConnectionError) event will later be
    /// generated for this connection.
    IncomingConnection {
        /// Local connection address.
        /// This address has been earlier reported with a [`NewListenAddr`](SwarmEvent::NewListenAddr)
        /// event.
        local_addr: Multiaddr,
        /// Address used to send back data to the remote.
        send_back_addr: Multiaddr,
    },
    /// An error happened on a connection during its initial handshake.
    ///
    /// This can include, for example, an error during the handshake of the encryption layer, or
    /// the connection unexpectedly closed.
    IncomingConnectionError {
        /// Local connection address.
        /// This address has been earlier reported with a [`NewListenAddr`](SwarmEvent::NewListenAddr)
        /// event.
        local_addr: Multiaddr,
        /// Address used to send back data to the remote.
        send_back_addr: Multiaddr,
        /// The error that happened.
        error: PendingInboundConnectionError<io::Error>,
    },
    /// Outgoing connection attempt failed.
    OutgoingConnectionError {
        /// If known, [`PeerId`] of the peer we tried to reach.
        peer_id: Option<PeerId>,
        /// Error that has been encountered.
        error: DialError,
    },
    /// We connected to a peer, but we immediately closed the connection because that peer is banned.
    BannedPeer {
        /// Identity of the banned peer.
        peer_id: PeerId,
        /// Endpoint of the connection that has been closed.
        endpoint: ConnectedPoint,
    },
    /// One of our listeners has reported a new local listening address.
    NewListenAddr {
        /// The listener that is listening on the new address.
        listener_id: ListenerId,
        /// The new address that is being listened on.
        address: Multiaddr,
    },
    /// One of our listeners has reported the expiration of a listening address.
    ExpiredListenAddr {
        /// The listener that is no longer listening on the address.
        listener_id: ListenerId,
        /// The expired address.
        address: Multiaddr,
    },
    /// One of the listeners gracefully closed.
    ListenerClosed {
        /// The listener that closed.
        listener_id: ListenerId,
        /// The addresses that the listener was listening on. These addresses are now considered
        /// expired, similar to if a [`ExpiredListenAddr`](SwarmEvent::ExpiredListenAddr) event
        /// has been generated for each of them.
        addresses: Vec<Multiaddr>,
        /// Reason for the closure. Contains `Ok(())` if the stream produced `None`, or `Err`
        /// if the stream produced an error.
        reason: Result<(), io::Error>,
    },
    /// One of the listeners reported a non-fatal error.
    ListenerError {
        /// The listener that errored.
        listener_id: ListenerId,
        /// The listener error.
        error: io::Error,
    },
    /// A new dialing attempt has been initiated by the [`NetworkBehaviour`]
    /// implementation.
    ///
    /// A [`ConnectionEstablished`](SwarmEvent::ConnectionEstablished) event is
    /// reported if the dialing attempt succeeds, otherwise a
    /// [`OutgoingConnectionError`](SwarmEvent::OutgoingConnectionError) event
    /// is reported.
    Dialing(PeerId),
}

/// Contains the state of the network, plus the way it should behave.
///
/// Note: Needs to be polled via `<Swarm as Stream>` in order to make
/// progress.
pub struct Swarm<TBehaviour>
where
    TBehaviour: NetworkBehaviour,
{
    /// [`Transport`] for dialing remote peers and listening for incoming connection.
    transport: transport::Boxed<(PeerId, StreamMuxerBox)>,

    /// The nodes currently active.
    pool: Pool<THandler<TBehaviour>, transport::Boxed<(PeerId, StreamMuxerBox)>>,

    /// The local peer ID.
    local_peer_id: PeerId,

    /// Handles which nodes to connect to and how to handle the events sent back by the protocol
    /// handlers.
    behaviour: TBehaviour,

    /// List of protocols that the behaviour says it supports.
    supported_protocols: SmallVec<[Vec<u8>; 16]>,

    /// Multiaddresses that our listeners are listening on,
    listened_addrs: HashMap<ListenerId, SmallVec<[Multiaddr; 1]>>,

    /// List of multiaddresses we're listening on, after account for external IP addresses and
    /// similar mechanisms.
    external_addrs: Addresses,

    /// List of nodes for which we deny any incoming connection.
    banned_peers: HashSet<PeerId>,

    /// Connections for which we withhold any reporting. These belong to banned peers.
    ///
    /// Note: Connections to a peer that are established at the time of banning that peer
    /// are not added here. Instead they are simply closed.
    banned_peer_connections: HashSet<ConnectionId>,

    /// Pending event to be delivered to connection handlers
    /// (or dropped if the peer disconnected) before the `behaviour`
    /// can be polled again.
    pending_event: Option<(PeerId, PendingNotifyHandler, THandlerInEvent<TBehaviour>)>,
}

impl<TBehaviour> Unpin for Swarm<TBehaviour> where TBehaviour: NetworkBehaviour {}

impl<TBehaviour> Swarm<TBehaviour>
where
    TBehaviour: NetworkBehaviour,
{
    /// Builds a new `Swarm`.
    #[deprecated(
        since = "0.41.0",
        note = "This constructor is considered ambiguous regarding the executor. Use one of the new, executor-specific constructors or `Swarm::with_threadpool_executor` for the same behaviour."
    )]
    pub fn new(
        transport: transport::Boxed<(PeerId, StreamMuxerBox)>,
        behaviour: TBehaviour,
        local_peer_id: PeerId,
    ) -> Self {
        Self::with_threadpool_executor(transport, behaviour, local_peer_id)
    }

    /// Builds a new `Swarm` with a provided executor.
    pub fn with_executor(
        transport: transport::Boxed<(PeerId, StreamMuxerBox)>,
        behaviour: TBehaviour,
        local_peer_id: PeerId,
        executor: impl Executor + Send + 'static,
    ) -> Self {
        SwarmBuilder::with_executor(transport, behaviour, local_peer_id, executor).build()
    }

    /// Builds a new `Swarm` with a tokio executor.
    #[cfg(feature = "tokio")]
    pub fn with_tokio_executor(
        transport: transport::Boxed<(PeerId, StreamMuxerBox)>,
        behaviour: TBehaviour,
        local_peer_id: PeerId,
    ) -> Self {
        Self::with_executor(
            transport,
            behaviour,
            local_peer_id,
            crate::executor::TokioExecutor,
        )
    }

    /// Builds a new `Swarm` with an async-std executor.
    #[cfg(feature = "async-std")]
    pub fn with_async_std_executor(
        transport: transport::Boxed<(PeerId, StreamMuxerBox)>,
        behaviour: TBehaviour,
        local_peer_id: PeerId,
    ) -> Self {
        Self::with_executor(
            transport,
            behaviour,
            local_peer_id,
            crate::executor::AsyncStdExecutor,
        )
    }

    /// Builds a new `Swarm` with a threadpool executor.
    pub fn with_threadpool_executor(
        transport: transport::Boxed<(PeerId, StreamMuxerBox)>,
        behaviour: TBehaviour,
        local_peer_id: PeerId,
    ) -> Self {
        let builder = match ThreadPoolBuilder::new()
            .name_prefix("libp2p-swarm-task-")
            .create()
        {
            Ok(tp) => SwarmBuilder::with_executor(transport, behaviour, local_peer_id, tp),
            Err(err) => {
                log::warn!("Failed to create executor thread pool: {:?}", err);
                SwarmBuilder::without_executor(transport, behaviour, local_peer_id)
            }
        };
        builder.build()
    }

    /// Builds a new `Swarm` without an executor, instead using the current task.
    ///
    /// ## ⚠️  Performance warning
    /// All connections will be polled on the current task, thus quite bad performance
    /// characteristics should be expected. Whenever possible use an executor and
    /// [`Swarm::with_executor`].
    pub fn without_executor(
        transport: transport::Boxed<(PeerId, StreamMuxerBox)>,
        behaviour: TBehaviour,
        local_peer_id: PeerId,
    ) -> Self {
        SwarmBuilder::without_executor(transport, behaviour, local_peer_id).build()
    }

    /// Returns information about the connections underlying the [`Swarm`].
    pub fn network_info(&self) -> NetworkInfo {
        let num_peers = self.pool.num_peers();
        let connection_counters = self.pool.counters().clone();
        NetworkInfo {
            num_peers,
            connection_counters,
        }
    }

    /// Starts listening on the given address.
    /// Returns an error if the address is not supported.
    ///
    /// Listeners report their new listening addresses as [`SwarmEvent::NewListenAddr`].
    /// Depending on the underlying transport, one listener may have multiple listening addresses.
    pub fn listen_on(&mut self, addr: Multiaddr) -> Result<ListenerId, TransportError<io::Error>> {
        let id = self.transport.listen_on(addr)?;
        #[allow(deprecated)]
        self.behaviour.inject_new_listener(id);
        Ok(id)
    }

    /// Remove some listener.
    ///
    /// Returns `true` if there was a listener with this ID, `false`
    /// otherwise.
    pub fn remove_listener(&mut self, listener_id: ListenerId) -> bool {
        self.transport.remove_listener(listener_id)
    }

    /// Dial a known or unknown peer.
    ///
    /// See also [`DialOpts`].
    ///
    /// ```
    /// # use libp2p_swarm::Swarm;
    /// # use libp2p_swarm::dial_opts::{DialOpts, PeerCondition};
    /// # use libp2p_core::{Multiaddr, PeerId, Transport};
    /// # use libp2p_core::transport::dummy::DummyTransport;
    /// # use libp2p_swarm::dummy;
    /// #
    /// let mut swarm = Swarm::new(
    ///   DummyTransport::new().boxed(),
    ///   dummy::Behaviour,
    ///   PeerId::random(),
    /// );
    ///
    /// // Dial a known peer.
    /// swarm.dial(PeerId::random());
    ///
    /// // Dial an unknown peer.
    /// swarm.dial("/ip6/::1/tcp/12345".parse::<Multiaddr>().unwrap());
    /// ```
    pub fn dial(&mut self, opts: impl Into<DialOpts>) -> Result<(), DialError> {
        let swarm_dial_opts = opts.into();

        let (peer_id, addresses, dial_concurrency_factor_override, role_override) =
            match swarm_dial_opts.0 {
                // Dial a known peer.
                dial_opts::Opts::WithPeerId(dial_opts::WithPeerId {
                    peer_id,
                    condition,
                    role_override,
                    dial_concurrency_factor_override,
                })
                | dial_opts::Opts::WithPeerIdWithAddresses(dial_opts::WithPeerIdWithAddresses {
                    peer_id,
                    condition,
                    role_override,
                    dial_concurrency_factor_override,
                    ..
                }) => {
                    // Check [`PeerCondition`] if provided.
                    let condition_matched = match condition {
                        PeerCondition::Disconnected => !self.is_connected(&peer_id),
                        PeerCondition::NotDialing => !self.pool.is_dialing(peer_id),
                        PeerCondition::Always => true,
                    };
                    if !condition_matched {
                        #[allow(deprecated)]
                        self.behaviour.inject_dial_failure(
                            Some(peer_id),
                            &DialError::DialPeerConditionFalse(condition),
                        );

                        return Err(DialError::DialPeerConditionFalse(condition));
                    }

                    // Check if peer is banned.
                    if self.banned_peers.contains(&peer_id) {
                        let error = DialError::Banned;
<<<<<<< HEAD
                        self.behaviour.inject_dial_failure(Some(peer_id), &error);
=======
                        #[allow(deprecated)]
                        self.behaviour
                            .inject_dial_failure(Some(peer_id), handler, &error);
>>>>>>> 08510dd5
                        return Err(error);
                    }

                    // Retrieve the addresses to dial.
                    let addresses = {
                        let mut addresses = match swarm_dial_opts.0 {
                            dial_opts::Opts::WithPeerId(dial_opts::WithPeerId { .. }) => {
                                self.behaviour.addresses_of_peer(&peer_id)
                            }
                            dial_opts::Opts::WithPeerIdWithAddresses(
                                dial_opts::WithPeerIdWithAddresses {
                                    peer_id,
                                    mut addresses,
                                    extend_addresses_through_behaviour,
                                    ..
                                },
                            ) => {
                                if extend_addresses_through_behaviour {
                                    addresses.extend(self.behaviour.addresses_of_peer(&peer_id))
                                }
                                addresses
                            }
                            dial_opts::Opts::WithoutPeerIdWithAddress { .. } => {
                                unreachable!("Due to outer match.")
                            }
                        };

                        let mut unique_addresses = HashSet::new();
                        addresses.retain(|addr| {
                            !self.listened_addrs.values().flatten().any(|a| a == addr)
                                && unique_addresses.insert(addr.clone())
                        });

                        if addresses.is_empty() {
                            let error = DialError::NoAddresses;
<<<<<<< HEAD
                            self.behaviour.inject_dial_failure(Some(peer_id), &error);
=======
                            #[allow(deprecated)]
                            self.behaviour
                                .inject_dial_failure(Some(peer_id), handler, &error);
>>>>>>> 08510dd5
                            return Err(error);
                        };

                        addresses
                    };

                    (
                        Some(peer_id),
                        Either::Left(addresses.into_iter()),
                        dial_concurrency_factor_override,
                        role_override,
                    )
                }
                // Dial an unknown peer.
                dial_opts::Opts::WithoutPeerIdWithAddress(
                    dial_opts::WithoutPeerIdWithAddress {
                        address,
                        role_override,
                    },
                ) => {
                    // If the address ultimately encapsulates an expected peer ID, dial that peer
                    // such that any mismatch is detected. We do not "pop off" the `P2p` protocol
                    // from the address, because it may be used by the `Transport`, i.e. `P2p`
                    // is a protocol component that can influence any transport, like `libp2p-dns`.
                    let peer_id = match address
                        .iter()
                        .last()
                        .and_then(|p| {
                            if let Protocol::P2p(ma) = p {
                                Some(PeerId::try_from(ma))
                            } else {
                                None
                            }
                        })
                        .transpose()
                    {
                        Ok(peer_id) => peer_id,
                        Err(multihash) => return Err(DialError::InvalidPeerId(multihash)),
                    };

                    (
                        peer_id,
                        Either::Right(iter::once(address)),
                        None,
                        role_override,
                    )
                }
            };

        let dials = addresses
            .map(|a| match p2p_addr(peer_id, a) {
                Ok(address) => {
                    let dial = match role_override {
                        Endpoint::Dialer => self.transport.dial(address.clone()),
                        Endpoint::Listener => self.transport.dial_as_listener(address.clone()),
                    };
                    match dial {
                        Ok(fut) => fut
                            .map(|r| (address, r.map_err(TransportError::Other)))
                            .boxed(),
                        Err(err) => futures::future::ready((address, Err(err))).boxed(),
                    }
                }
                Err(address) => futures::future::ready((
                    address.clone(),
                    Err(TransportError::MultiaddrNotSupported(address)),
                ))
                .boxed(),
            })
            .collect();

        match self.pool.add_outgoing(
            dials,
            peer_id,
            role_override,
            dial_concurrency_factor_override,
        ) {
            Ok(_connection_id) => Ok(()),
            Err(connection_limit) => {
                let error = DialError::ConnectionLimit(connection_limit);
<<<<<<< HEAD
                self.behaviour.inject_dial_failure(peer_id, &error);
=======
                #[allow(deprecated)]
                self.behaviour.inject_dial_failure(peer_id, handler, &error);
>>>>>>> 08510dd5
                Err(error)
            }
        }
    }

    /// Returns an iterator that produces the list of addresses we're listening on.
    pub fn listeners(&self) -> impl Iterator<Item = &Multiaddr> {
        self.listened_addrs.values().flatten()
    }

    /// Returns the peer ID of the swarm passed as parameter.
    pub fn local_peer_id(&self) -> &PeerId {
        &self.local_peer_id
    }

    /// Returns an iterator for [`AddressRecord`]s of external addresses
    /// of the local node, in decreasing order of their current
    /// [score](AddressScore).
    pub fn external_addresses(&self) -> impl Iterator<Item = &AddressRecord> {
        self.external_addrs.iter()
    }

    /// Adds an external address record for the local node.
    ///
    /// An external address is an address of the local node known to
    /// be (likely) reachable for other nodes, possibly taking into
    /// account NAT. The external addresses of the local node may be
    /// shared with other nodes by the `NetworkBehaviour`.
    ///
    /// The associated score determines both the position of the address
    /// in the list of external addresses (which can determine the
    /// order in which addresses are used to connect to) as well as
    /// how long the address is retained in the list, depending on
    /// how frequently it is reported by the `NetworkBehaviour` via
    /// [`NetworkBehaviourAction::ReportObservedAddr`] or explicitly
    /// through this method.
    pub fn add_external_address(&mut self, a: Multiaddr, s: AddressScore) -> AddAddressResult {
        let result = self.external_addrs.add(a.clone(), s);
        let expired = match &result {
            AddAddressResult::Inserted { expired } => {
                #[allow(deprecated)]
                self.behaviour.inject_new_external_addr(&a);
                expired
            }
            AddAddressResult::Updated { expired } => expired,
        };
        for a in expired {
            #[allow(deprecated)]
            self.behaviour.inject_expired_external_addr(&a.addr);
        }
        result
    }

    /// Removes an external address of the local node, regardless of
    /// its current score. See [`Swarm::add_external_address`]
    /// for details.
    ///
    /// Returns `true` if the address existed and was removed, `false`
    /// otherwise.
    pub fn remove_external_address(&mut self, addr: &Multiaddr) -> bool {
        if self.external_addrs.remove(addr) {
            #[allow(deprecated)]
            self.behaviour.inject_expired_external_addr(addr);
            true
        } else {
            false
        }
    }

    /// Bans a peer by its peer ID.
    ///
    /// Any incoming connection and any dialing attempt will immediately be rejected.
    /// This function has no effect if the peer is already banned.
    pub fn ban_peer_id(&mut self, peer_id: PeerId) {
        if self.banned_peers.insert(peer_id) {
            // Note that established connections to the now banned peer are closed but not
            // added to [`Swarm::banned_peer_connections`]. They have been previously reported
            // as open to the behaviour and need be reported as closed once closing the
            // connection finishes.
            self.pool.disconnect(peer_id);
        }
    }

    /// Unbans a peer.
    pub fn unban_peer_id(&mut self, peer_id: PeerId) {
        self.banned_peers.remove(&peer_id);
    }

    /// Disconnects a peer by its peer ID, closing all connections to said peer.
    ///
    /// Returns `Ok(())` if there was one or more established connections to the peer.
    ///
    /// Note: Closing a connection via [`Swarm::disconnect_peer_id`] does
    /// not inform the corresponding [`ConnectionHandler`].
    /// Closing a connection via a [`ConnectionHandler`] can be done either in a
    /// collaborative manner across [`ConnectionHandler`]s
    /// with [`ConnectionHandler::connection_keep_alive`] or directly with
    /// [`ConnectionHandlerEvent::Close`].
    #[allow(clippy::result_unit_err)]
    pub fn disconnect_peer_id(&mut self, peer_id: PeerId) -> Result<(), ()> {
        let was_connected = self.pool.is_connected(peer_id);
        self.pool.disconnect(peer_id);

        if was_connected {
            Ok(())
        } else {
            Err(())
        }
    }

    /// Checks whether there is an established connection to a peer.
    pub fn is_connected(&self, peer_id: &PeerId) -> bool {
        self.pool.is_connected(*peer_id)
    }

    /// Returns the currently connected peers.
    pub fn connected_peers(&self) -> impl Iterator<Item = &PeerId> {
        self.pool.iter_connected()
    }

    /// Returns a reference to the provided [`NetworkBehaviour`].
    pub fn behaviour(&self) -> &TBehaviour {
        &self.behaviour
    }

    /// Returns a mutable reference to the provided [`NetworkBehaviour`].
    pub fn behaviour_mut(&mut self) -> &mut TBehaviour {
        &mut self.behaviour
    }

    fn handle_pool_event(
        &mut self,
        event: PoolEvent<THandler<TBehaviour>, transport::Boxed<(PeerId, StreamMuxerBox)>>,
    ) -> Option<SwarmEvent<TBehaviour::OutEvent, THandlerErr<TBehaviour>>> {
        match event {
            PoolEvent::ConnectionEstablished {
                peer_id,
                id,
                endpoint,
                other_established_connection_ids,
                concurrent_dial_errors,
                supported_protocols,
            } => {
                if self.banned_peers.contains(&peer_id) {
                    // Mark the connection for the banned peer as banned, thus withholding any
                    // future events from the connection to the behaviour.
                    self.banned_peer_connections.insert(id);
                    self.pool.disconnect(peer_id);
                    return Some(SwarmEvent::BannedPeer { peer_id, endpoint });
                } else {
                    let num_established = NonZeroU32::new(
                        u32::try_from(other_established_connection_ids.len() + 1).unwrap(),
                    )
                    .expect("n + 1 is always non-zero; qed");
                    let non_banned_established = other_established_connection_ids
                        .into_iter()
                        .filter(|conn_id| !self.banned_peer_connections.contains(conn_id))
                        .count();

                    log::debug!(
                            "Connection established: {:?} {:?}; Total (peer): {}. Total non-banned (peer): {}",
                            peer_id,
                            endpoint,
                            num_established,
                            non_banned_established + 1,
                        );
                    let failed_addresses = concurrent_dial_errors
                        .as_ref()
                        .map(|es| es.iter().map(|(a, _)| a).cloned().collect());
                    #[allow(deprecated)]
                    self.behaviour.inject_connection_established(
                        &peer_id,
                        &id,
                        &endpoint,
                        failed_addresses.as_ref(),
                        non_banned_established,
                    );
                    self.supported_protocols = supported_protocols;

                    return Some(SwarmEvent::ConnectionEstablished {
                        peer_id,
                        num_established,
                        endpoint,
                        concurrent_dial_errors,
                    });
                }
            }
            PoolEvent::PendingOutboundConnectionError { id: _, error, peer } => {
                let error = error.into();

<<<<<<< HEAD
                self.behaviour.inject_dial_failure(peer, &error);
=======
                #[allow(deprecated)]
                self.behaviour.inject_dial_failure(peer, handler, &error);
>>>>>>> 08510dd5

                if let Some(peer) = peer {
                    log::debug!("Connection attempt to {:?} failed with {:?}.", peer, error,);
                } else {
                    log::debug!("Connection attempt to unknown peer failed with {:?}", error);
                }

                return Some(SwarmEvent::OutgoingConnectionError {
                    peer_id: peer,
                    error,
                });
            }
            PoolEvent::PendingInboundConnectionError {
                id: _,
                send_back_addr,
                local_addr,
                error,
            } => {
                log::debug!("Incoming connection failed: {:?}", error);
                #[allow(deprecated)]
                self.behaviour
                    .inject_listen_failure(&local_addr, &send_back_addr);
                return Some(SwarmEvent::IncomingConnectionError {
                    local_addr,
                    send_back_addr,
                    error,
                });
            }
            PoolEvent::ConnectionClosed {
                id,
                connected,
                error,
                remaining_established_connection_ids,
                handler,
                ..
            } => {
                if let Some(error) = error.as_ref() {
                    log::debug!(
                        "Connection closed with error {:?}: {:?}; Total (peer): {}.",
                        error,
                        connected,
                        remaining_established_connection_ids.len()
                    );
                } else {
                    log::debug!(
                        "Connection closed: {:?}; Total (peer): {}.",
                        connected,
                        remaining_established_connection_ids.len()
                    );
                }
                let peer_id = connected.peer_id;
                let endpoint = connected.endpoint;
                let num_established =
                    u32::try_from(remaining_established_connection_ids.len()).unwrap();
                let conn_was_reported = !self.banned_peer_connections.remove(&id);
                if conn_was_reported {
                    let remaining_non_banned = remaining_established_connection_ids
                        .into_iter()
                        .filter(|conn_id| !self.banned_peer_connections.contains(conn_id))
                        .count();
                    #[allow(deprecated)]
                    self.behaviour.inject_connection_closed(
                        &peer_id,
                        &id,
                        &endpoint,
                        handler,
                        remaining_non_banned,
                    );
                }
                return Some(SwarmEvent::ConnectionClosed {
                    peer_id,
                    endpoint,
                    cause: error,
                    num_established,
                });
            }
            PoolEvent::ConnectionEvent { peer_id, id, event } => {
                if self.banned_peer_connections.contains(&id) {
                    log::debug!("Ignoring event from banned peer: {} {:?}.", peer_id, id);
                } else {
                    #[allow(deprecated)]
                    self.behaviour.inject_event(peer_id, id, event);
                }
            }
            PoolEvent::AddressChange {
                peer_id,
                id,
                new_endpoint,
                old_endpoint,
            } => {
                if !self.banned_peer_connections.contains(&id) {
                    #[allow(deprecated)]
                    self.behaviour.inject_address_change(
                        &peer_id,
                        &id,
                        &old_endpoint,
                        &new_endpoint,
                    );
                }
            }
        }

        None
    }

    fn handle_transport_event(
        &mut self,
        event: TransportEvent<
            <transport::Boxed<(PeerId, StreamMuxerBox)> as Transport>::ListenerUpgrade,
            io::Error,
        >,
    ) -> Option<SwarmEvent<TBehaviour::OutEvent, THandlerErr<TBehaviour>>> {
        match event {
            TransportEvent::Incoming {
                listener_id: _,
                upgrade,
                local_addr,
                send_back_addr,
            } => {
                match self.pool.add_incoming(
                    upgrade,
                    IncomingInfo {
                        local_addr: &local_addr,
                        send_back_addr: &send_back_addr,
                    },
                ) {
                    Ok(_connection_id) => {
                        return Some(SwarmEvent::IncomingConnection {
                            local_addr,
                            send_back_addr,
                        });
                    }
<<<<<<< HEAD
                    Err(connection_limit) => {
=======
                    Err((connection_limit, handler)) => {
                        #[allow(deprecated)]
>>>>>>> 08510dd5
                        self.behaviour
                            .inject_listen_failure(&local_addr, &send_back_addr);
                        log::warn!("Incoming connection rejected: {:?}", connection_limit);
                    }
                };
            }
            TransportEvent::NewAddress {
                listener_id,
                listen_addr,
            } => {
                log::debug!("Listener {:?}; New address: {:?}", listener_id, listen_addr);
                let addrs = self.listened_addrs.entry(listener_id).or_default();
                if !addrs.contains(&listen_addr) {
                    addrs.push(listen_addr.clone())
                }
                #[allow(deprecated)]
                self.behaviour
                    .inject_new_listen_addr(listener_id, &listen_addr);
                return Some(SwarmEvent::NewListenAddr {
                    listener_id,
                    address: listen_addr,
                });
            }
            TransportEvent::AddressExpired {
                listener_id,
                listen_addr,
            } => {
                log::debug!(
                    "Listener {:?}; Expired address {:?}.",
                    listener_id,
                    listen_addr
                );
                if let Some(addrs) = self.listened_addrs.get_mut(&listener_id) {
                    addrs.retain(|a| a != &listen_addr);
                }
                #[allow(deprecated)]
                self.behaviour
                    .inject_expired_listen_addr(listener_id, &listen_addr);
                return Some(SwarmEvent::ExpiredListenAddr {
                    listener_id,
                    address: listen_addr,
                });
            }
            TransportEvent::ListenerClosed {
                listener_id,
                reason,
            } => {
                log::debug!("Listener {:?}; Closed by {:?}.", listener_id, reason);
                let addrs = self.listened_addrs.remove(&listener_id).unwrap_or_default();
                for addr in addrs.iter() {
                    #[allow(deprecated)]
                    self.behaviour.inject_expired_listen_addr(listener_id, addr);
                }
                #[allow(deprecated)]
                self.behaviour.inject_listener_closed(
                    listener_id,
                    match &reason {
                        Ok(()) => Ok(()),
                        Err(err) => Err(err),
                    },
                );
                return Some(SwarmEvent::ListenerClosed {
                    listener_id,
                    addresses: addrs.to_vec(),
                    reason,
                });
            }
            TransportEvent::ListenerError { listener_id, error } => {
                #[allow(deprecated)]
                self.behaviour.inject_listener_error(listener_id, &error);
                return Some(SwarmEvent::ListenerError { listener_id, error });
            }
        }
        None
    }

    fn handle_behaviour_event(
        &mut self,
        event: NetworkBehaviourAction<TBehaviour::OutEvent, THandlerInEvent<TBehaviour>>,
    ) -> Option<SwarmEvent<TBehaviour::OutEvent, THandlerErr<TBehaviour>>> {
        match event {
            NetworkBehaviourAction::GenerateEvent(event) => {
                return Some(SwarmEvent::Behaviour(event))
            }
            NetworkBehaviourAction::Dial { opts } => {
                let peer_id = opts.get_peer_id();
                if let Ok(()) = self.dial(opts) {
                    if let Some(peer_id) = peer_id {
                        return Some(SwarmEvent::Dialing(peer_id));
                    }
                }
            }
            NetworkBehaviourAction::NotifyHandler {
                peer_id,
                handler,
                event,
            } => {
                assert!(self.pending_event.is_none());
                let handler = match handler {
                    NotifyHandler::One(connection) => PendingNotifyHandler::One(connection),
                    NotifyHandler::Any => {
                        let ids = self
                            .pool
                            .iter_established_connections_of_peer(&peer_id)
                            .collect();
                        PendingNotifyHandler::Any(ids)
                    }
                };

                self.pending_event = Some((peer_id, handler, event));
            }
            NetworkBehaviourAction::ReportObservedAddr { address, score } => {
                // Maps the given `observed_addr`, representing an address of the local
                // node observed by a remote peer, onto the locally known listen addresses
                // to yield one or more addresses of the local node that may be publicly
                // reachable.
                //
                // I.e. self method incorporates the view of other peers into the listen
                // addresses seen by the local node to account for possible IP and port
                // mappings performed by intermediate network devices in an effort to
                // obtain addresses for the local peer that are also reachable for peers
                // other than the peer who reported the `observed_addr`.
                //
                // The translation is transport-specific. See [`Transport::address_translation`].
                let translated_addresses = {
                    let mut addrs: Vec<_> = self
                        .listened_addrs
                        .values()
                        .flatten()
                        .filter_map(|server| self.transport.address_translation(server, &address))
                        .collect();

                    // remove duplicates
                    addrs.sort_unstable();
                    addrs.dedup();
                    addrs
                };
                for addr in translated_addresses {
                    self.add_external_address(addr, score);
                }
            }
            NetworkBehaviourAction::CloseConnection {
                peer_id,
                connection,
            } => match connection {
                CloseConnection::One(connection_id) => {
                    if let Some(conn) = self.pool.get_established(connection_id) {
                        conn.start_close();
                    }
                }
                CloseConnection::All => {
                    self.pool.disconnect(peer_id);
                }
            },
        }

        None
    }

    /// Internal function used by everything event-related.
    ///
    /// Polls the `Swarm` for the next event.
    fn poll_next_event(
        mut self: Pin<&mut Self>,
        cx: &mut Context<'_>,
    ) -> Poll<SwarmEvent<TBehaviour::OutEvent, THandlerErr<TBehaviour>>> {
        // We use a `this` variable because the compiler can't mutably borrow multiple times
        // across a `Deref`.
        let this = &mut *self;

        // This loop polls the components below in a prioritized order.
        //
        // 1. [`NetworkBehaviour`]
        // 2. Connection [`Pool`]
        // 3. [`ListenersStream`]
        //
        // (1) is polled before (2) to prioritize local work over work coming from a remote.
        //
        // (2) is polled before (3) to prioritize existing connections over upgrading new incoming connections.
        loop {
            match this.pending_event.take() {
                // Try to deliver the pending event emitted by the [`NetworkBehaviour`] in the previous
                // iteration to the connection handler(s).
                Some((peer_id, handler, event)) => match handler {
                    PendingNotifyHandler::One(conn_id) => {
                        match this.pool.get_established(conn_id) {
                            Some(conn) => match notify_one(conn, event, cx) {
                                None => continue,
                                Some(event) => {
                                    this.pending_event = Some((peer_id, handler, event));
                                }
                            },
                            None => continue,
                        }
                    }
                    PendingNotifyHandler::Any(ids) => {
                        match notify_any::<_, _, TBehaviour>(ids, &mut this.pool, event, cx) {
                            None => continue,
                            Some((event, ids)) => {
                                let handler = PendingNotifyHandler::Any(ids);
                                this.pending_event = Some((peer_id, handler, event));
                            }
                        }
                    }
                },
                // No pending event. Allow the [`NetworkBehaviour`] to make progress.
                None => {
                    let behaviour_poll = {
                        let mut parameters = SwarmPollParameters {
                            local_peer_id: &this.local_peer_id,
                            supported_protocols: &this.supported_protocols,
                            listened_addrs: this.listened_addrs.values().flatten().collect(),
                            external_addrs: &this.external_addrs,
                        };
                        this.behaviour.poll(cx, &mut parameters)
                    };

                    match behaviour_poll {
                        Poll::Pending => {}
                        Poll::Ready(behaviour_event) => {
                            if let Some(swarm_event) = this.handle_behaviour_event(behaviour_event)
                            {
                                return Poll::Ready(swarm_event);
                            }

                            continue;
                        }
                    }
                }
            }

            // Poll the known peers.
            match this.pool.poll(
                |peer, connected_point| this.behaviour.new_handler(peer, connected_point),
                cx,
            ) {
                Poll::Pending => {}
                Poll::Ready(pool_event) => {
                    if let Some(swarm_event) = this.handle_pool_event(pool_event) {
                        return Poll::Ready(swarm_event);
                    }

                    continue;
                }
            };

            // Poll the listener(s) for new connections.
            match Pin::new(&mut this.transport).poll(cx) {
                Poll::Pending => {}
                Poll::Ready(transport_event) => {
                    if let Some(swarm_event) = this.handle_transport_event(transport_event) {
                        return Poll::Ready(swarm_event);
                    }

                    continue;
                }
            }

            return Poll::Pending;
        }
    }
}

/// Connection to notify of a pending event.
///
/// The connection IDs out of which to notify one of an event are captured at
/// the time the behaviour emits the event, in order not to forward the event to
/// a new connection which the behaviour may not have been aware of at the time
/// it issued the request for sending it.
enum PendingNotifyHandler {
    One(ConnectionId),
    Any(SmallVec<[ConnectionId; 10]>),
}

/// Notify a single connection of an event.
///
/// Returns `Some` with the given event if the connection is not currently
/// ready to receive another event, in which case the current task is
/// scheduled to be woken up.
///
/// Returns `None` if the connection is closing or the event has been
/// successfully sent, in either case the event is consumed.
fn notify_one<THandlerInEvent>(
    conn: &mut EstablishedConnection<THandlerInEvent>,
    event: THandlerInEvent,
    cx: &mut Context<'_>,
) -> Option<THandlerInEvent> {
    match conn.poll_ready_notify_handler(cx) {
        Poll::Pending => Some(event),
        Poll::Ready(Err(())) => None, // connection is closing
        Poll::Ready(Ok(())) => {
            // Can now only fail if connection is closing.
            let _ = conn.notify_handler(event);
            None
        }
    }
}

/// Notify any one of a given list of connections of a peer of an event.
///
/// Returns `Some` with the given event and a new list of connections if
/// none of the given connections was able to receive the event but at
/// least one of them is not closing, in which case the current task
/// is scheduled to be woken up. The returned connections are those which
/// may still become ready to receive another event.
///
/// Returns `None` if either all connections are closing or the event
/// was successfully sent to a handler, in either case the event is consumed.
fn notify_any<TTrans, THandler, TBehaviour>(
    ids: SmallVec<[ConnectionId; 10]>,
    pool: &mut Pool<THandler, TTrans>,
    event: THandlerInEvent<TBehaviour>,
    cx: &mut Context<'_>,
) -> Option<(THandlerInEvent<TBehaviour>, SmallVec<[ConnectionId; 10]>)>
where
    TTrans: Transport,
    TTrans::Error: Send + 'static,
    TBehaviour: NetworkBehaviour,
    THandler: ConnectionHandler<
        InEvent = THandlerInEvent<TBehaviour>,
        OutEvent = THandlerOutEvent<TBehaviour>,
    >,
{
    let mut pending = SmallVec::new();
    let mut event = Some(event); // (1)
    for id in ids.into_iter() {
        if let Some(conn) = pool.get_established(id) {
            match conn.poll_ready_notify_handler(cx) {
                Poll::Pending => pending.push(id),
                Poll::Ready(Err(())) => {} // connection is closing
                Poll::Ready(Ok(())) => {
                    let e = event.take().expect("by (1),(2)");
                    if let Err(e) = conn.notify_handler(e) {
                        event = Some(e) // (2)
                    } else {
                        break;
                    }
                }
            }
        }
    }

    event.and_then(|e| {
        if !pending.is_empty() {
            Some((e, pending))
        } else {
            None
        }
    })
}

/// Stream of events returned by [`Swarm`].
///
/// Includes events from the [`NetworkBehaviour`] as well as events about
/// connection and listener status. See [`SwarmEvent`] for details.
///
/// Note: This stream is infinite and it is guaranteed that
/// [`Stream::poll_next`] will never return `Poll::Ready(None)`.
impl<TBehaviour> Stream for Swarm<TBehaviour>
where
    TBehaviour: NetworkBehaviour,
{
    type Item = SwarmEvent<TBehaviourOutEvent<TBehaviour>, THandlerErr<TBehaviour>>;

    fn poll_next(mut self: Pin<&mut Self>, cx: &mut Context<'_>) -> Poll<Option<Self::Item>> {
        self.as_mut().poll_next_event(cx).map(Some)
    }
}

/// The stream of swarm events never terminates, so we can implement fused for it.
impl<TBehaviour> FusedStream for Swarm<TBehaviour>
where
    TBehaviour: NetworkBehaviour,
{
    fn is_terminated(&self) -> bool {
        false
    }
}

/// Parameters passed to `poll()`, that the `NetworkBehaviour` has access to.
// TODO: #[derive(Debug)]
pub struct SwarmPollParameters<'a> {
    local_peer_id: &'a PeerId,
    supported_protocols: &'a [Vec<u8>],
    listened_addrs: Vec<&'a Multiaddr>,
    external_addrs: &'a Addresses,
}

impl<'a> PollParameters for SwarmPollParameters<'a> {
    type SupportedProtocolsIter = std::iter::Cloned<std::slice::Iter<'a, std::vec::Vec<u8>>>;
    type ListenedAddressesIter = std::iter::Cloned<std::vec::IntoIter<&'a Multiaddr>>;
    type ExternalAddressesIter = AddressIntoIter;

    fn supported_protocols(&self) -> Self::SupportedProtocolsIter {
        self.supported_protocols.iter().cloned()
    }

    fn listened_addresses(&self) -> Self::ListenedAddressesIter {
        self.listened_addrs.clone().into_iter().cloned()
    }

    fn external_addresses(&self) -> Self::ExternalAddressesIter {
        self.external_addrs.clone().into_iter()
    }

    fn local_peer_id(&self) -> &PeerId {
        self.local_peer_id
    }
}

/// A [`SwarmBuilder`] provides an API for configuring and constructing a [`Swarm`].
pub struct SwarmBuilder<TBehaviour> {
    local_peer_id: PeerId,
    transport: transport::Boxed<(PeerId, StreamMuxerBox)>,
    behaviour: TBehaviour,
    pool_config: PoolConfig,
    connection_limits: ConnectionLimits,
}

impl<TBehaviour> SwarmBuilder<TBehaviour>
where
    TBehaviour: NetworkBehaviour,
{
    /// Creates a new `SwarmBuilder` from the given transport, behaviour and
    /// local peer ID. The `Swarm` with its underlying `Network` is obtained
    /// via [`SwarmBuilder::build`].
    #[deprecated(
        since = "0.41.0",
        note = "Use `SwarmBuilder::with_executor` or `SwarmBuilder::without_executor` instead."
    )]
    pub fn new(
        transport: transport::Boxed<(PeerId, StreamMuxerBox)>,
        behaviour: TBehaviour,
        local_peer_id: PeerId,
    ) -> Self {
        let executor: Option<Box<dyn Executor + Send>> = match ThreadPoolBuilder::new()
            .name_prefix("libp2p-swarm-task-")
            .create()
            .ok()
        {
            Some(tp) => Some(Box::new(tp)),
            None => None,
        };
        SwarmBuilder {
            local_peer_id,
            transport,
            behaviour,
            pool_config: PoolConfig::new(executor),
            connection_limits: Default::default(),
        }
    }

    /// Creates a new [`SwarmBuilder`] from the given transport, behaviour, local peer ID and
    /// executor. The `Swarm` with its underlying `Network` is obtained via
    /// [`SwarmBuilder::build`].
    pub fn with_executor(
        transport: transport::Boxed<(PeerId, StreamMuxerBox)>,
        behaviour: TBehaviour,
        local_peer_id: PeerId,
        executor: impl Executor + Send + 'static,
    ) -> Self {
        Self {
            local_peer_id,
            transport,
            behaviour,
            pool_config: PoolConfig::new(Some(Box::new(executor))),
            connection_limits: Default::default(),
        }
    }

    /// Creates a new [`SwarmBuilder`] from the given transport, behaviour and local peer ID. The
    /// `Swarm` with its underlying `Network` is obtained via [`SwarmBuilder::build`].
    ///
    /// ## ⚠️  Performance warning
    /// All connections will be polled on the current task, thus quite bad performance
    /// characteristics should be expected. Whenever possible use an executor and
    /// [`SwarmBuilder::with_executor`].
    pub fn without_executor(
        transport: transport::Boxed<(PeerId, StreamMuxerBox)>,
        behaviour: TBehaviour,
        local_peer_id: PeerId,
    ) -> Self {
        Self {
            local_peer_id,
            transport,
            behaviour,
            pool_config: PoolConfig::new(None),
            connection_limits: Default::default(),
        }
    }

    /// Configures the `Executor` to use for spawning background tasks.
    ///
    /// By default, unless another executor has been configured,
    /// [`SwarmBuilder::build`] will try to set up a
    /// [`ThreadPool`](futures::executor::ThreadPool).
    #[deprecated(since = "0.41.0", note = "Use `SwarmBuilder::with_executor` instead.")]
    pub fn executor(mut self, executor: Box<dyn Executor + Send>) -> Self {
        self.pool_config = self.pool_config.with_executor(executor);
        self
    }

    /// Configures the number of events from the [`NetworkBehaviour`] in
    /// destination to the [`ConnectionHandler`] that can be buffered before
    /// the [`Swarm`] has to wait. An individual buffer with this number of
    /// events exists for each individual connection.
    ///
    /// The ideal value depends on the executor used, the CPU speed, and the
    /// volume of events. If this value is too low, then the [`Swarm`] will
    /// be sleeping more often than necessary. Increasing this value increases
    /// the overall memory usage.
    pub fn notify_handler_buffer_size(mut self, n: NonZeroUsize) -> Self {
        self.pool_config = self.pool_config.with_notify_handler_buffer_size(n);
        self
    }

    /// Configures the number of extra events from the [`ConnectionHandler`] in
    /// destination to the [`NetworkBehaviour`] that can be buffered before
    /// the [`ConnectionHandler`] has to go to sleep.
    ///
    /// There exists a buffer of events received from [`ConnectionHandler`]s
    /// that the [`NetworkBehaviour`] has yet to process. This buffer is
    /// shared between all instances of [`ConnectionHandler`]. Each instance of
    /// [`ConnectionHandler`] is guaranteed one slot in this buffer, meaning
    /// that delivering an event for the first time is guaranteed to be
    /// instantaneous. Any extra event delivery, however, must wait for that
    /// first event to be delivered or for an "extra slot" to be available.
    ///
    /// This option configures the number of such "extra slots" in this
    /// shared buffer. These extra slots are assigned in a first-come,
    /// first-served basis.
    ///
    /// The ideal value depends on the executor used, the CPU speed, the
    /// average number of connections, and the volume of events. If this value
    /// is too low, then the [`ConnectionHandler`]s will be sleeping more often
    /// than necessary. Increasing this value increases the overall memory
    /// usage, and more importantly the latency between the moment when an
    /// event is emitted and the moment when it is received by the
    /// [`NetworkBehaviour`].
    pub fn connection_event_buffer_size(mut self, n: usize) -> Self {
        self.pool_config = self.pool_config.with_connection_event_buffer_size(n);
        self
    }

    /// Number of addresses concurrently dialed for a single outbound connection attempt.
    pub fn dial_concurrency_factor(mut self, factor: NonZeroU8) -> Self {
        self.pool_config = self.pool_config.with_dial_concurrency_factor(factor);
        self
    }

    /// Configures the connection limits.
    pub fn connection_limits(mut self, limits: ConnectionLimits) -> Self {
        self.connection_limits = limits;
        self
    }

    /// Configures an override for the substream upgrade protocol to use.
    ///
    /// The subtream upgrade protocol is the multistream-select protocol
    /// used for protocol negotiation on substreams. Since a listener
    /// supports all existing versions, the choice of upgrade protocol
    /// only effects the "dialer", i.e. the peer opening a substream.
    ///
    /// > **Note**: If configured, specific upgrade protocols for
    /// > individual [`SubstreamProtocol`]s emitted by the `NetworkBehaviour`
    /// > are ignored.
    pub fn substream_upgrade_protocol_override(mut self, v: libp2p_core::upgrade::Version) -> Self {
        self.pool_config = self.pool_config.with_substream_upgrade_protocol_override(v);
        self
    }

    /// The maximum number of inbound streams concurrently negotiating on a
    /// connection. New inbound streams exceeding the limit are dropped and thus
    /// reset.
    ///
    /// Note: This only enforces a limit on the number of concurrently
    /// negotiating inbound streams. The total number of inbound streams on a
    /// connection is the sum of negotiating and negotiated streams. A limit on
    /// the total number of streams can be enforced at the
    /// [`StreamMuxerBox`](libp2p_core::muxing::StreamMuxerBox) level.
    pub fn max_negotiating_inbound_streams(mut self, v: usize) -> Self {
        self.pool_config = self.pool_config.with_max_negotiating_inbound_streams(v);
        self
    }

    /// Builds a `Swarm` with the current configuration.
    pub fn build(self) -> Swarm<TBehaviour> {
        Swarm {
            local_peer_id: self.local_peer_id,
            transport: self.transport,
            pool: Pool::new(self.local_peer_id, self.pool_config, self.connection_limits),
            behaviour: self.behaviour,
            supported_protocols: Default::default(),
            listened_addrs: HashMap::new(),
            external_addrs: Addresses::default(),
            banned_peers: HashSet::new(),
            banned_peer_connections: HashSet::new(),
            pending_event: None,
        }
    }
}

/// The possible failures of dialing.
#[derive(Debug)]
pub enum DialError {
    /// The peer is currently banned.
    Banned,
    /// The configured limit for simultaneous outgoing connections
    /// has been reached.
    ConnectionLimit(ConnectionLimit),
    /// The peer being dialed is the local peer and thus the dial was aborted.
    LocalPeerId,
    /// [`NetworkBehaviour::addresses_of_peer`] returned no addresses
    /// for the peer to dial.
    NoAddresses,
    /// The provided [`dial_opts::PeerCondition`] evaluated to false and thus
    /// the dial was aborted.
    DialPeerConditionFalse(dial_opts::PeerCondition),
    /// Pending connection attempt has been aborted.
    Aborted,
    /// The provided peer identity is invalid.
    InvalidPeerId(Multihash),
    /// The peer identity obtained on the connection did not match the one that was expected.
    WrongPeerId {
        obtained: PeerId,
        endpoint: ConnectedPoint,
    },
    /// An I/O error occurred on the connection.
    ConnectionIo(io::Error),
    /// An error occurred while negotiating the transport protocol(s) on a connection.
    Transport(Vec<(Multiaddr, TransportError<io::Error>)>),
}

impl From<PendingOutboundConnectionError<io::Error>> for DialError {
    fn from(error: PendingOutboundConnectionError<io::Error>) -> Self {
        match error {
            PendingConnectionError::ConnectionLimit(limit) => DialError::ConnectionLimit(limit),
            PendingConnectionError::Aborted => DialError::Aborted,
            PendingConnectionError::WrongPeerId { obtained, endpoint } => {
                DialError::WrongPeerId { obtained, endpoint }
            }
            PendingConnectionError::IO(e) => DialError::ConnectionIo(e),
            PendingConnectionError::Transport(e) => DialError::Transport(e),
        }
    }
}

impl fmt::Display for DialError {
    fn fmt(&self, f: &mut fmt::Formatter<'_>) -> fmt::Result {
        match self {
            DialError::ConnectionLimit(err) => write!(f, "Dial error: {}", err),
            DialError::NoAddresses => write!(f, "Dial error: no addresses for peer."),
            DialError::LocalPeerId => write!(f, "Dial error: tried to dial local peer id."),
            DialError::Banned => write!(f, "Dial error: peer is banned."),
            DialError::DialPeerConditionFalse(c) => {
                write!(
                    f,
                    "Dial error: condition {:?} for dialing peer was false.",
                    c
                )
            }
            DialError::Aborted => write!(
                f,
                "Dial error: Pending connection attempt has been aborted."
            ),
            DialError::InvalidPeerId(multihash) => write!(f, "Dial error: multihash {:?} is not a PeerId", multihash),
            DialError::WrongPeerId { obtained, endpoint} => write!(f, "Dial error: Unexpected peer ID {} at {:?}.", obtained, endpoint),
            DialError::ConnectionIo(e) => write!(
                f,
                "Dial error: An I/O error occurred on the connection: {:?}.", e
            ),
            DialError::Transport(e) => write!(f, "An error occurred while negotiating the transport protocol(s) on a connection: {:?}.", e),
        }
    }
}

impl error::Error for DialError {
    fn source(&self) -> Option<&(dyn error::Error + 'static)> {
        match self {
            DialError::ConnectionLimit(err) => Some(err),
            DialError::LocalPeerId => None,
            DialError::NoAddresses => None,
            DialError::Banned => None,
            DialError::DialPeerConditionFalse(_) => None,
            DialError::Aborted => None,
            DialError::InvalidPeerId { .. } => None,
            DialError::WrongPeerId { .. } => None,
            DialError::ConnectionIo(_) => None,
            DialError::Transport(_) => None,
        }
    }
}

/// Information about the connections obtained by [`Swarm::network_info()`].
#[derive(Clone, Debug)]
pub struct NetworkInfo {
    /// The total number of connected peers.
    num_peers: usize,
    /// Counters of ongoing network connections.
    connection_counters: ConnectionCounters,
}

impl NetworkInfo {
    /// The number of connected peers, i.e. peers with whom at least
    /// one established connection exists.
    pub fn num_peers(&self) -> usize {
        self.num_peers
    }

    /// Gets counters for ongoing network connections.
    pub fn connection_counters(&self) -> &ConnectionCounters {
        &self.connection_counters
    }
}

/// Ensures a given `Multiaddr` is a `/p2p/...` address for the given peer.
///
/// If the given address is already a `p2p` address for the given peer,
/// i.e. the last encapsulated protocol is `/p2p/<peer-id>`, this is a no-op.
///
/// If the given address is already a `p2p` address for a different peer
/// than the one given, the given `Multiaddr` is returned as an `Err`.
///
/// If the given address is not yet a `p2p` address for the given peer,
/// the `/p2p/<peer-id>` protocol is appended to the returned address.
fn p2p_addr(peer: Option<PeerId>, addr: Multiaddr) -> Result<Multiaddr, Multiaddr> {
    let peer = match peer {
        Some(p) => p,
        None => return Ok(addr),
    };

    if let Some(Protocol::P2p(hash)) = addr.iter().last() {
        if &hash != peer.as_ref() {
            return Err(addr);
        }
        Ok(addr)
    } else {
        Ok(addr.with(Protocol::P2p(peer.into())))
    }
}

#[cfg(test)]
mod tests {
    use super::*;
    use crate::test::{CallTraceBehaviour, MockBehaviour};
    use futures::executor::block_on;
    use futures::executor::ThreadPool;
    use futures::future::poll_fn;
    use futures::future::Either;
    use futures::{executor, future, ready};
    use libp2p_core::multiaddr::multiaddr;
    use libp2p_core::transport::TransportEvent;
    use libp2p_core::Endpoint;
    use libp2p_core::{identity, multiaddr, transport, upgrade};
    use libp2p_plaintext as plaintext;
    use libp2p_yamux as yamux;
    use quickcheck::*;

    // Test execution state.
    // Connection => Disconnecting => Connecting.
    enum State {
        Connecting,
        Disconnecting,
    }

    fn new_test_swarm<T, O>(
        handler_proto: T,
    ) -> SwarmBuilder<CallTraceBehaviour<MockBehaviour<T, O>>>
    where
        T: ConnectionHandler + Clone,
        T::OutEvent: Clone,
        O: Send + 'static,
    {
        let id_keys = identity::Keypair::generate_ed25519();
        let local_public_key = id_keys.public();
        let transport = transport::MemoryTransport::default()
            .upgrade(upgrade::Version::V1)
            .authenticate(plaintext::PlainText2Config {
                local_public_key: local_public_key.clone(),
            })
            .multiplex(yamux::YamuxConfig::default())
            .boxed();
        let behaviour = CallTraceBehaviour::new(MockBehaviour::new(handler_proto));
        match ThreadPool::new().ok() {
            Some(tp) => {
                SwarmBuilder::with_executor(transport, behaviour, local_public_key.into(), tp)
            }
            None => SwarmBuilder::without_executor(transport, behaviour, local_public_key.into()),
        }
    }

    fn swarms_connected<TBehaviour>(
        swarm1: &Swarm<CallTraceBehaviour<TBehaviour>>,
        swarm2: &Swarm<CallTraceBehaviour<TBehaviour>>,
        num_connections: usize,
    ) -> bool
    where
        TBehaviour: NetworkBehaviour,
        <TBehaviour::ConnectionHandler as ConnectionHandler>::OutEvent: Clone,
    {
        swarm1
            .behaviour()
            .num_connections_to_peer(*swarm2.local_peer_id())
            == num_connections
            && swarm2
                .behaviour()
                .num_connections_to_peer(*swarm1.local_peer_id())
                == num_connections
            && swarm1.is_connected(swarm2.local_peer_id())
            && swarm2.is_connected(swarm1.local_peer_id())
    }

    fn swarms_disconnected<TBehaviour: NetworkBehaviour>(
        swarm1: &Swarm<CallTraceBehaviour<TBehaviour>>,
        swarm2: &Swarm<CallTraceBehaviour<TBehaviour>>,
    ) -> bool
    where
        TBehaviour: NetworkBehaviour,
        <TBehaviour::ConnectionHandler as ConnectionHandler>::OutEvent: Clone,
    {
        swarm1
            .behaviour()
            .num_connections_to_peer(*swarm2.local_peer_id())
            == 0
            && swarm2
                .behaviour()
                .num_connections_to_peer(*swarm1.local_peer_id())
                == 0
            && !swarm1.is_connected(swarm2.local_peer_id())
            && !swarm2.is_connected(swarm1.local_peer_id())
    }

    /// Establishes multiple connections between two peers,
    /// after which one peer bans the other.
    ///
    /// The test expects both behaviours to be notified via pairs of
    /// [`NetworkBehaviour::inject_connection_established`] / [`NetworkBehaviour::inject_connection_closed`]
    /// calls while unbanned.
    ///
    /// While the ban is in effect, further dials occur. For these connections no
    /// [`NetworkBehaviour::inject_connection_established`], [`NetworkBehaviour::inject_connection_closed`]
    /// calls should be registered.
    #[test]
    fn test_connect_disconnect_ban() {
        // Since the test does not try to open any substreams, we can
        // use the dummy protocols handler.
        let handler_proto = keep_alive::ConnectionHandler;

        let mut swarm1 = new_test_swarm::<_, ()>(handler_proto.clone()).build();
        let mut swarm2 = new_test_swarm::<_, ()>(handler_proto).build();

        let addr1: Multiaddr = multiaddr::Protocol::Memory(rand::random::<u64>()).into();
        let addr2: Multiaddr = multiaddr::Protocol::Memory(rand::random::<u64>()).into();

        swarm1.listen_on(addr1).unwrap();
        swarm2.listen_on(addr2.clone()).unwrap();

        let swarm1_id = *swarm1.local_peer_id();

        enum Stage {
            /// Waiting for the peers to connect. Banning has not occurred.
            Connecting,
            /// Ban occurred.
            Banned,
            // Ban is in place and a dial is ongoing.
            BannedDial,
            // Mid-ban dial was registered and the peer was unbanned.
            Unbanned,
            // There are dial attempts ongoing for the no longer banned peers.
            Reconnecting,
        }

        let num_connections = 10;

        for _ in 0..num_connections {
            swarm1.dial(addr2.clone()).unwrap();
        }

        let mut s1_expected_conns = num_connections;
        let mut s2_expected_conns = num_connections;

        let mut stage = Stage::Connecting;

        executor::block_on(future::poll_fn(move |cx| loop {
            let poll1 = Swarm::poll_next_event(Pin::new(&mut swarm1), cx);
            let poll2 = Swarm::poll_next_event(Pin::new(&mut swarm2), cx);
            match stage {
                Stage::Connecting => {
                    if swarm1.behaviour.assert_connected(s1_expected_conns, 1)
                        && swarm2.behaviour.assert_connected(s2_expected_conns, 1)
                    {
                        // Setup to test that already established connections are correctly closed
                        // and reported as such after the peer is banned.
                        swarm2.ban_peer_id(swarm1_id);
                        stage = Stage::Banned;
                    }
                }
                Stage::Banned => {
                    if swarm1.behaviour.assert_disconnected(s1_expected_conns, 1)
                        && swarm2.behaviour.assert_disconnected(s2_expected_conns, 1)
                    {
                        // Setup to test that new connections of banned peers are not reported.
                        swarm1.dial(addr2.clone()).unwrap();
                        s1_expected_conns += 1;
                        stage = Stage::BannedDial;
                    }
                }
                Stage::BannedDial => {
                    if swarm2.network_info().num_peers() == 1 {
                        // The banned connection was established. Check that it was not reported to
                        // the behaviour of the banning swarm.
                        assert_eq!(
                            swarm2.behaviour.on_connection_established.len(), s2_expected_conns,
                            "No additional closed connections should be reported for the banned peer"
                        );

                        // Setup to test that the banned connection is not reported upon closing
                        // even if the peer is unbanned.
                        swarm2.unban_peer_id(swarm1_id);
                        stage = Stage::Unbanned;
                    }
                }
                Stage::Unbanned => {
                    if swarm2.network_info().num_peers() == 0 {
                        // The banned connection has closed. Check that it was not reported.
                        assert_eq!(
                            swarm2.behaviour.on_connection_closed.len(), s2_expected_conns,
                            "No additional closed connections should be reported for the banned peer"
                        );
                        assert!(swarm2.banned_peer_connections.is_empty());

                        // Setup to test that a ban lifted does not affect future connections.
                        for _ in 0..num_connections {
                            swarm1.dial(addr2.clone()).unwrap();
                        }
                        s1_expected_conns += num_connections;
                        s2_expected_conns += num_connections;
                        stage = Stage::Reconnecting;
                    }
                }
                Stage::Reconnecting => {
                    if swarm1.behaviour.on_connection_established.len() == s1_expected_conns
                        && swarm2.behaviour.assert_connected(s2_expected_conns, 2)
                    {
                        return Poll::Ready(());
                    }
                }
            }

            if poll1.is_pending() && poll2.is_pending() {
                return Poll::Pending;
            }
        }))
    }

    /// Establishes multiple connections between two peers,
    /// after which one peer disconnects the other using [`Swarm::disconnect_peer_id`].
    ///
    /// The test expects both behaviours to be notified via pairs of
    /// [`NetworkBehaviour::inject_connection_established`] / [`NetworkBehaviour::inject_connection_closed`] calls.
    #[test]
    fn test_swarm_disconnect() {
        // Since the test does not try to open any substreams, we can
        // use the dummy protocols handler.
        let handler_proto = keep_alive::ConnectionHandler;

        let mut swarm1 = new_test_swarm::<_, ()>(handler_proto.clone()).build();
        let mut swarm2 = new_test_swarm::<_, ()>(handler_proto).build();

        let addr1: Multiaddr = multiaddr::Protocol::Memory(rand::random::<u64>()).into();
        let addr2: Multiaddr = multiaddr::Protocol::Memory(rand::random::<u64>()).into();

        swarm1.listen_on(addr1.clone()).unwrap();
        swarm2.listen_on(addr2.clone()).unwrap();

        let swarm1_id = *swarm1.local_peer_id();

        let mut reconnected = false;
        let num_connections = 10;

        for _ in 0..num_connections {
            swarm1.dial(addr2.clone()).unwrap();
        }
        let mut state = State::Connecting;

        executor::block_on(future::poll_fn(move |cx| loop {
            let poll1 = Swarm::poll_next_event(Pin::new(&mut swarm1), cx);
            let poll2 = Swarm::poll_next_event(Pin::new(&mut swarm2), cx);
            match state {
                State::Connecting => {
                    if swarms_connected(&swarm1, &swarm2, num_connections) {
                        if reconnected {
                            return Poll::Ready(());
                        }
                        swarm2
                            .disconnect_peer_id(swarm1_id)
                            .expect("Error disconnecting");
                        state = State::Disconnecting;
                    }
                }
                State::Disconnecting => {
                    if swarms_disconnected(&swarm1, &swarm2) {
                        if reconnected {
                            return Poll::Ready(());
                        }
                        reconnected = true;
                        for _ in 0..num_connections {
                            swarm2.dial(addr1.clone()).unwrap();
                        }
                        state = State::Connecting;
                    }
                }
            }

            if poll1.is_pending() && poll2.is_pending() {
                return Poll::Pending;
            }
        }))
    }

    /// Establishes multiple connections between two peers,
    /// after which one peer disconnects the other
    /// using [`NetworkBehaviourAction::CloseConnection`] returned by a [`NetworkBehaviour`].
    ///
    /// The test expects both behaviours to be notified via pairs of
    /// [`NetworkBehaviour::inject_connection_established`] / [`NetworkBehaviour::inject_connection_closed`] calls.
    #[test]
    fn test_behaviour_disconnect_all() {
        // Since the test does not try to open any substreams, we can
        // use the dummy protocols handler.
        let handler_proto = keep_alive::ConnectionHandler;

        let mut swarm1 = new_test_swarm::<_, ()>(handler_proto.clone()).build();
        let mut swarm2 = new_test_swarm::<_, ()>(handler_proto).build();

        let addr1: Multiaddr = multiaddr::Protocol::Memory(rand::random::<u64>()).into();
        let addr2: Multiaddr = multiaddr::Protocol::Memory(rand::random::<u64>()).into();

        swarm1.listen_on(addr1.clone()).unwrap();
        swarm2.listen_on(addr2.clone()).unwrap();

        let swarm1_id = *swarm1.local_peer_id();

        let mut reconnected = false;
        let num_connections = 10;

        for _ in 0..num_connections {
            swarm1.dial(addr2.clone()).unwrap();
        }
        let mut state = State::Connecting;

        executor::block_on(future::poll_fn(move |cx| loop {
            let poll1 = Swarm::poll_next_event(Pin::new(&mut swarm1), cx);
            let poll2 = Swarm::poll_next_event(Pin::new(&mut swarm2), cx);
            match state {
                State::Connecting => {
                    if swarms_connected(&swarm1, &swarm2, num_connections) {
                        if reconnected {
                            return Poll::Ready(());
                        }
                        swarm2.behaviour.inner().next_action.replace(
                            NetworkBehaviourAction::CloseConnection {
                                peer_id: swarm1_id,
                                connection: CloseConnection::All,
                            },
                        );
                        state = State::Disconnecting;
                        continue;
                    }
                }
                State::Disconnecting => {
                    if swarms_disconnected(&swarm1, &swarm2) {
                        reconnected = true;
                        for _ in 0..num_connections {
                            swarm2.dial(addr1.clone()).unwrap();
                        }
                        state = State::Connecting;
                        continue;
                    }
                }
            }

            if poll1.is_pending() && poll2.is_pending() {
                return Poll::Pending;
            }
        }))
    }

    /// Establishes multiple connections between two peers,
    /// after which one peer closes a single connection
    /// using [`NetworkBehaviourAction::CloseConnection`] returned by a [`NetworkBehaviour`].
    ///
    /// The test expects both behaviours to be notified via pairs of
    /// [`NetworkBehaviour::inject_connection_established`] / [`NetworkBehaviour::inject_connection_closed`] calls.
    #[test]
    fn test_behaviour_disconnect_one() {
        // Since the test does not try to open any substreams, we can
        // use the dummy protocols handler.
        let handler_proto = keep_alive::ConnectionHandler;

        let mut swarm1 = new_test_swarm::<_, ()>(handler_proto.clone()).build();
        let mut swarm2 = new_test_swarm::<_, ()>(handler_proto).build();

        let addr1: Multiaddr = multiaddr::Protocol::Memory(rand::random::<u64>()).into();
        let addr2: Multiaddr = multiaddr::Protocol::Memory(rand::random::<u64>()).into();

        swarm1.listen_on(addr1).unwrap();
        swarm2.listen_on(addr2.clone()).unwrap();

        let swarm1_id = *swarm1.local_peer_id();

        let num_connections = 10;

        for _ in 0..num_connections {
            swarm1.dial(addr2.clone()).unwrap();
        }
        let mut state = State::Connecting;
        let mut disconnected_conn_id = None;

        executor::block_on(future::poll_fn(move |cx| loop {
            let poll1 = Swarm::poll_next_event(Pin::new(&mut swarm1), cx);
            let poll2 = Swarm::poll_next_event(Pin::new(&mut swarm2), cx);
            match state {
                State::Connecting => {
                    if swarms_connected(&swarm1, &swarm2, num_connections) {
                        disconnected_conn_id = {
                            let conn_id =
                                swarm2.behaviour.on_connection_established[num_connections / 2].1;
                            swarm2.behaviour.inner().next_action.replace(
                                NetworkBehaviourAction::CloseConnection {
                                    peer_id: swarm1_id,
                                    connection: CloseConnection::One(conn_id),
                                },
                            );
                            Some(conn_id)
                        };
                        state = State::Disconnecting;
                    }
                }
                State::Disconnecting => {
                    for s in &[&swarm1, &swarm2] {
                        assert!(s
                            .behaviour
                            .on_connection_closed
                            .iter()
                            .all(|(.., remaining_conns)| *remaining_conns > 0));
                        assert_eq!(s.behaviour.on_connection_established.len(), num_connections);
                        s.behaviour.assert_connected(num_connections, 1);
                    }
                    if [&swarm1, &swarm2]
                        .iter()
                        .all(|s| s.behaviour.on_connection_closed.len() == 1)
                    {
                        let conn_id = swarm2.behaviour.on_connection_closed[0].1;
                        assert_eq!(Some(conn_id), disconnected_conn_id);
                        return Poll::Ready(());
                    }
                }
            }

            if poll1.is_pending() && poll2.is_pending() {
                return Poll::Pending;
            }
        }))
    }

    #[test]
    fn concurrent_dialing() {
        #[derive(Clone, Debug)]
        struct DialConcurrencyFactor(NonZeroU8);

        impl Arbitrary for DialConcurrencyFactor {
            fn arbitrary(g: &mut Gen) -> Self {
                Self(NonZeroU8::new(g.gen_range(1..11)).unwrap())
            }
        }

        fn prop(concurrency_factor: DialConcurrencyFactor) {
            block_on(async {
                let mut swarm = new_test_swarm::<_, ()>(keep_alive::ConnectionHandler)
                    .dial_concurrency_factor(concurrency_factor.0)
                    .build();

                // Listen on `concurrency_factor + 1` addresses.
                //
                // `+ 2` to ensure a subset of addresses is dialed by network_2.
                let num_listen_addrs = concurrency_factor.0.get() + 2;
                let mut listen_addresses = Vec::new();
                let mut transports = Vec::new();
                for _ in 0..num_listen_addrs {
                    let mut transport = transport::MemoryTransport::default().boxed();
                    transport.listen_on("/memory/0".parse().unwrap()).unwrap();

                    match transport.select_next_some().await {
                        TransportEvent::NewAddress { listen_addr, .. } => {
                            listen_addresses.push(listen_addr);
                        }
                        _ => panic!("Expected `NewListenAddr` event."),
                    }

                    transports.push(transport);
                }

                // Have swarm dial each listener and wait for each listener to receive the incoming
                // connections.
                swarm
                    .dial(
                        DialOpts::peer_id(PeerId::random())
                            .addresses(listen_addresses)
                            .build(),
                    )
                    .unwrap();
                for mut transport in transports.into_iter() {
                    loop {
                        match futures::future::select(transport.select_next_some(), swarm.next())
                            .await
                        {
                            Either::Left((TransportEvent::Incoming { .. }, _)) => {
                                break;
                            }
                            Either::Left(_) => {
                                panic!("Unexpected transport event.")
                            }
                            Either::Right((e, _)) => {
                                panic!("Expect swarm to not emit any event {:?}", e)
                            }
                        }
                    }
                }

                match swarm.next().await.unwrap() {
                    SwarmEvent::OutgoingConnectionError { .. } => {}
                    e => panic!("Unexpected swarm event {:?}", e),
                }
            })
        }

        QuickCheck::new().tests(10).quickcheck(prop as fn(_) -> _);
    }

    #[test]
    fn max_outgoing() {
        use rand::Rng;

        let outgoing_limit = rand::thread_rng().gen_range(1..10);

        let limits = ConnectionLimits::default().with_max_pending_outgoing(Some(outgoing_limit));
        let mut network = new_test_swarm::<_, ()>(keep_alive::ConnectionHandler)
            .connection_limits(limits)
            .build();

        let addr: Multiaddr = "/memory/1234".parse().unwrap();

        let target = PeerId::random();
        for _ in 0..outgoing_limit {
            network
                .dial(
                    DialOpts::peer_id(target)
                        .addresses(vec![addr.clone()])
                        .build(),
                )
                .expect("Unexpected connection limit.");
        }

        match network
            .dial(DialOpts::peer_id(target).addresses(vec![addr]).build())
            .expect_err("Unexpected dialing success.")
        {
            DialError::ConnectionLimit(limit) => {
                assert_eq!(limit.current, outgoing_limit);
                assert_eq!(limit.limit, outgoing_limit);
            }
            e => panic!("Unexpected error: {:?}", e),
        }

        let info = network.network_info();
        assert_eq!(info.num_peers(), 0);
        assert_eq!(
            info.connection_counters().num_pending_outgoing(),
            outgoing_limit
        );
    }

    #[test]
    fn max_established_incoming() {
        #[derive(Debug, Clone)]
        struct Limit(u32);

        impl Arbitrary for Limit {
            fn arbitrary(g: &mut Gen) -> Self {
                Self(g.gen_range(1..10))
            }
        }

        fn limits(limit: u32) -> ConnectionLimits {
            ConnectionLimits::default().with_max_established_incoming(Some(limit))
        }

        fn prop(limit: Limit) {
            let limit = limit.0;

            let mut network1 = new_test_swarm::<_, ()>(keep_alive::ConnectionHandler)
                .connection_limits(limits(limit))
                .build();
            let mut network2 = new_test_swarm::<_, ()>(keep_alive::ConnectionHandler)
                .connection_limits(limits(limit))
                .build();

            let _ = network1.listen_on(multiaddr![Memory(0u64)]).unwrap();
            let listen_addr = async_std::task::block_on(poll_fn(|cx| {
                match ready!(network1.poll_next_unpin(cx)).unwrap() {
                    SwarmEvent::NewListenAddr { address, .. } => Poll::Ready(address),
                    e => panic!("Unexpected network event: {:?}", e),
                }
            }));

            // Spawn and block on the dialer.
            async_std::task::block_on({
                let mut n = 0;
                network2.dial(listen_addr.clone()).unwrap();

                let mut expected_closed = false;
                let mut network_1_established = false;
                let mut network_2_established = false;
                let mut network_1_limit_reached = false;
                let mut network_2_limit_reached = false;
                poll_fn(move |cx| {
                    loop {
                        let mut network_1_pending = false;
                        let mut network_2_pending = false;

                        match network1.poll_next_unpin(cx) {
                            Poll::Ready(Some(SwarmEvent::IncomingConnection { .. })) => {}
                            Poll::Ready(Some(SwarmEvent::ConnectionEstablished { .. })) => {
                                network_1_established = true;
                            }
                            Poll::Ready(Some(SwarmEvent::IncomingConnectionError {
                                error: PendingConnectionError::ConnectionLimit(err),
                                ..
                            })) => {
                                assert_eq!(err.limit, limit);
                                assert_eq!(err.limit, err.current);
                                let info = network1.network_info();
                                let counters = info.connection_counters();
                                assert_eq!(counters.num_established_incoming(), limit);
                                assert_eq!(counters.num_established(), limit);
                                network_1_limit_reached = true;
                            }
                            Poll::Pending => {
                                network_1_pending = true;
                            }
                            e => panic!("Unexpected network event: {:?}", e),
                        }

                        match network2.poll_next_unpin(cx) {
                            Poll::Ready(Some(SwarmEvent::ConnectionEstablished { .. })) => {
                                network_2_established = true;
                            }
                            Poll::Ready(Some(SwarmEvent::ConnectionClosed { .. })) => {
                                assert!(expected_closed);
                                let info = network2.network_info();
                                let counters = info.connection_counters();
                                assert_eq!(counters.num_established_outgoing(), limit);
                                assert_eq!(counters.num_established(), limit);
                                network_2_limit_reached = true;
                            }
                            Poll::Pending => {
                                network_2_pending = true;
                            }
                            e => panic!("Unexpected network event: {:?}", e),
                        }

                        if network_1_pending && network_2_pending {
                            return Poll::Pending;
                        }

                        if network_1_established && network_2_established {
                            network_1_established = false;
                            network_2_established = false;

                            if n <= limit {
                                // Dial again until the limit is exceeded.
                                n += 1;
                                network2.dial(listen_addr.clone()).unwrap();

                                if n == limit {
                                    // The the next dialing attempt exceeds the limit, this
                                    // is the connection we expected to get closed.
                                    expected_closed = true;
                                }
                            } else {
                                panic!("Expect networks not to establish connections beyond the limit.")
                            }
                        }

                        if network_1_limit_reached && network_2_limit_reached {
                            return Poll::Ready(());
                        }
                    }
                })
            });
        }

        quickcheck(prop as fn(_));
    }

    #[test]
    fn invalid_peer_id() {
        // Checks whether dialing an address containing the wrong peer id raises an error
        // for the expected peer id instead of the obtained peer id.

        let mut swarm1 = new_test_swarm::<_, ()>(dummy::ConnectionHandler).build();
        let mut swarm2 = new_test_swarm::<_, ()>(dummy::ConnectionHandler).build();

        swarm1.listen_on("/memory/0".parse().unwrap()).unwrap();

        let address =
            futures::executor::block_on(future::poll_fn(|cx| match swarm1.poll_next_unpin(cx) {
                Poll::Ready(Some(SwarmEvent::NewListenAddr { address, .. })) => {
                    Poll::Ready(address)
                }
                Poll::Pending => Poll::Pending,
                _ => panic!("Was expecting the listen address to be reported"),
            }));

        let other_id = PeerId::random();
        let other_addr = address.with(Protocol::P2p(other_id.into()));

        swarm2.dial(other_addr.clone()).unwrap();

        let (peer_id, error) = futures::executor::block_on(future::poll_fn(|cx| {
            if let Poll::Ready(Some(SwarmEvent::IncomingConnection { .. })) =
                swarm1.poll_next_unpin(cx)
            {}

            match swarm2.poll_next_unpin(cx) {
                Poll::Ready(Some(SwarmEvent::OutgoingConnectionError {
                    peer_id, error, ..
                })) => Poll::Ready((peer_id, error)),
                Poll::Ready(x) => panic!("unexpected {:?}", x),
                Poll::Pending => Poll::Pending,
            }
        }));
        assert_eq!(peer_id.unwrap(), other_id);
        match error {
            DialError::WrongPeerId { obtained, endpoint } => {
                assert_eq!(obtained, *swarm1.local_peer_id());
                assert_eq!(
                    endpoint,
                    ConnectedPoint::Dialer {
                        address: other_addr,
                        role_override: Endpoint::Dialer,
                    }
                );
            }
            x => panic!("wrong error {:?}", x),
        }
    }

    #[test]
    fn dial_self() {
        // Check whether dialing ourselves correctly fails.
        //
        // Dialing the same address we're listening should result in three events:
        //
        // - The incoming connection notification (before we know the incoming peer ID).
        // - The connection error for the dialing endpoint (once we've determined that it's our own ID).
        // - The connection error for the listening endpoint (once we've determined that it's our own ID).
        //
        // The last two can happen in any order.

        let mut swarm = new_test_swarm::<_, ()>(dummy::ConnectionHandler).build();
        swarm.listen_on("/memory/0".parse().unwrap()).unwrap();

        let local_address =
            futures::executor::block_on(future::poll_fn(|cx| match swarm.poll_next_unpin(cx) {
                Poll::Ready(Some(SwarmEvent::NewListenAddr { address, .. })) => {
                    Poll::Ready(address)
                }
                Poll::Pending => Poll::Pending,
                _ => panic!("Was expecting the listen address to be reported"),
            }));

        swarm.dial(local_address.clone()).unwrap();

        let mut got_dial_err = false;
        let mut got_inc_err = false;
        futures::executor::block_on(future::poll_fn(|cx| -> Poll<Result<(), io::Error>> {
            loop {
                match swarm.poll_next_unpin(cx) {
                    Poll::Ready(Some(SwarmEvent::OutgoingConnectionError {
                        peer_id,
                        error: DialError::WrongPeerId { .. },
                        ..
                    })) => {
                        assert_eq!(&peer_id.unwrap(), swarm.local_peer_id());
                        assert!(!got_dial_err);
                        got_dial_err = true;
                        if got_inc_err {
                            return Poll::Ready(Ok(()));
                        }
                    }
                    Poll::Ready(Some(SwarmEvent::IncomingConnectionError {
                        local_addr, ..
                    })) => {
                        assert!(!got_inc_err);
                        assert_eq!(local_addr, local_address);
                        got_inc_err = true;
                        if got_dial_err {
                            return Poll::Ready(Ok(()));
                        }
                    }
                    Poll::Ready(Some(SwarmEvent::IncomingConnection { local_addr, .. })) => {
                        assert_eq!(local_addr, local_address);
                    }
                    Poll::Ready(ev) => {
                        panic!("Unexpected event: {:?}", ev)
                    }
                    Poll::Pending => break Poll::Pending,
                }
            }
        }))
        .unwrap();
    }

    #[test]
    fn dial_self_by_id() {
        // Trying to dial self by passing the same `PeerId` shouldn't even be possible in the first
        // place.
        let swarm = new_test_swarm::<_, ()>(dummy::ConnectionHandler).build();
        let peer_id = *swarm.local_peer_id();
        assert!(!swarm.is_connected(&peer_id));
    }

    #[async_std::test]
    async fn multiple_addresses_err() {
        // Tries dialing multiple addresses, and makes sure there's one dialing error per address.

        let target = PeerId::random();

        let mut swarm = new_test_swarm::<_, ()>(dummy::ConnectionHandler).build();

        let addresses = HashSet::from([
            multiaddr![Ip4([0, 0, 0, 0]), Tcp(rand::random::<u16>())],
            multiaddr![Ip4([0, 0, 0, 0]), Tcp(rand::random::<u16>())],
            multiaddr![Ip4([0, 0, 0, 0]), Tcp(rand::random::<u16>())],
            multiaddr![Udp(rand::random::<u16>())],
            multiaddr![Udp(rand::random::<u16>())],
            multiaddr![Udp(rand::random::<u16>())],
            multiaddr![Udp(rand::random::<u16>())],
            multiaddr![Udp(rand::random::<u16>())],
        ]);

        swarm
            .dial(
                DialOpts::peer_id(target)
                    .addresses(addresses.iter().cloned().collect())
                    .build(),
            )
            .unwrap();

        match swarm.next().await.unwrap() {
            SwarmEvent::OutgoingConnectionError {
                peer_id,
                // multiaddr,
                error: DialError::Transport(errors),
            } => {
                assert_eq!(target, peer_id.unwrap());

                let failed_addresses = errors.into_iter().map(|(addr, _)| addr).collect::<Vec<_>>();
                let expected_addresses = addresses
                    .into_iter()
                    .map(|addr| addr.with(Protocol::P2p(target.into())))
                    .collect::<Vec<_>>();

                assert_eq!(expected_addresses, failed_addresses);
            }
            e => panic!("Unexpected event: {e:?}"),
        }
    }

    #[test]
    fn aborting_pending_connection_surfaces_error() {
        let _ = env_logger::try_init();

        let mut dialer = new_test_swarm::<_, ()>(dummy::ConnectionHandler).build();
        let mut listener = new_test_swarm::<_, ()>(dummy::ConnectionHandler).build();

        let listener_peer_id = *listener.local_peer_id();
        listener.listen_on(multiaddr![Memory(0u64)]).unwrap();
        let listener_address = match block_on(listener.next()).unwrap() {
            SwarmEvent::NewListenAddr { address, .. } => address,
            e => panic!("Unexpected network event: {:?}", e),
        };

        dialer
            .dial(
                DialOpts::peer_id(listener_peer_id)
                    .addresses(vec![listener_address])
                    .build(),
            )
            .unwrap();

        dialer
            .disconnect_peer_id(listener_peer_id)
            .expect_err("Expect peer to not yet be connected.");

        match block_on(dialer.next()).unwrap() {
            SwarmEvent::OutgoingConnectionError {
                error: DialError::Aborted,
                ..
            } => {}
            e => panic!("Unexpected swarm event {:?}.", e),
        }
    }
}<|MERGE_RESOLUTION|>--- conflicted
+++ resolved
@@ -512,13 +512,8 @@
                     // Check if peer is banned.
                     if self.banned_peers.contains(&peer_id) {
                         let error = DialError::Banned;
-<<<<<<< HEAD
+                        #[allow(deprecated)]
                         self.behaviour.inject_dial_failure(Some(peer_id), &error);
-=======
-                        #[allow(deprecated)]
-                        self.behaviour
-                            .inject_dial_failure(Some(peer_id), handler, &error);
->>>>>>> 08510dd5
                         return Err(error);
                     }
 
@@ -554,13 +549,8 @@
 
                         if addresses.is_empty() {
                             let error = DialError::NoAddresses;
-<<<<<<< HEAD
+                            #[allow(deprecated)]
                             self.behaviour.inject_dial_failure(Some(peer_id), &error);
-=======
-                            #[allow(deprecated)]
-                            self.behaviour
-                                .inject_dial_failure(Some(peer_id), handler, &error);
->>>>>>> 08510dd5
                             return Err(error);
                         };
 
@@ -641,12 +631,8 @@
             Ok(_connection_id) => Ok(()),
             Err(connection_limit) => {
                 let error = DialError::ConnectionLimit(connection_limit);
-<<<<<<< HEAD
+                #[allow(deprecated)]
                 self.behaviour.inject_dial_failure(peer_id, &error);
-=======
-                #[allow(deprecated)]
-                self.behaviour.inject_dial_failure(peer_id, handler, &error);
->>>>>>> 08510dd5
                 Err(error)
             }
         }
@@ -837,12 +823,8 @@
             PoolEvent::PendingOutboundConnectionError { id: _, error, peer } => {
                 let error = error.into();
 
-<<<<<<< HEAD
+                #[allow(deprecated)]
                 self.behaviour.inject_dial_failure(peer, &error);
-=======
-                #[allow(deprecated)]
-                self.behaviour.inject_dial_failure(peer, handler, &error);
->>>>>>> 08510dd5
 
                 if let Some(peer) = peer {
                     log::debug!("Connection attempt to {:?} failed with {:?}.", peer, error,);
@@ -975,12 +957,8 @@
                             send_back_addr,
                         });
                     }
-<<<<<<< HEAD
                     Err(connection_limit) => {
-=======
-                    Err((connection_limit, handler)) => {
                         #[allow(deprecated)]
->>>>>>> 08510dd5
                         self.behaviour
                             .inject_listen_failure(&local_addr, &send_back_addr);
                         log::warn!("Incoming connection rejected: {:?}", connection_limit);
