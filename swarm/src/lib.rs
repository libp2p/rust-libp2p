// Copyright 2019 Parity Technologies (UK) Ltd.
//
// Permission is hereby granted, free of charge, to any person obtaining a
// copy of this software and associated documentation files (the "Software"),
// to deal in the Software without restriction, including without limitation
// the rights to use, copy, modify, merge, publish, distribute, sublicense,
// and/or sell copies of the Software, and to permit persons to whom the
// Software is furnished to do so, subject to the following conditions:
//
// The above copyright notice and this permission notice shall be included in
// all copies or substantial portions of the Software.
//
// THE SOFTWARE IS PROVIDED "AS IS", WITHOUT WARRANTY OF ANY KIND, EXPRESS
// OR IMPLIED, INCLUDING BUT NOT LIMITED TO THE WARRANTIES OF MERCHANTABILITY,
// FITNESS FOR A PARTICULAR PURPOSE AND NONINFRINGEMENT. IN NO EVENT SHALL THE
// AUTHORS OR COPYRIGHT HOLDERS BE LIABLE FOR ANY CLAIM, DAMAGES OR OTHER
// LIABILITY, WHETHER IN AN ACTION OF CONTRACT, TORT OR OTHERWISE, ARISING
// FROM, OUT OF OR IN CONNECTION WITH THE SOFTWARE OR THE USE OR OTHER
// DEALINGS IN THE SOFTWARE.

//! High-level network manager.
//!
//! A [`Swarm`] contains the state of the network as a whole. The entire
//! behaviour of a libp2p network can be controlled through the `Swarm`.
//! The `Swarm` struct contains all active and pending connections to
//! remotes and manages the state of all the substreams that have been
//! opened, and all the upgrades that were built upon these substreams.
//!
//! # Initializing a Swarm
//!
//! Creating a `Swarm` requires three things:
//!
//!  1. A network identity of the local node in form of a [`PeerId`].
//!  2. An implementation of the [`Transport`] trait. This is the type that
//!     will be used in order to reach nodes on the network based on their
//!     address. See the `transport` module for more information.
//!  3. An implementation of the [`NetworkBehaviour`] trait. This is a state
//!     machine that defines how the swarm should behave once it is connected
//!     to a node.
//!
//! # Network Behaviour
//!
//! The [`NetworkBehaviour`] trait is implemented on types that indicate to
//! the swarm how it should behave. This includes which protocols are supported
//! and which nodes to try to connect to. It is the `NetworkBehaviour` that
//! controls what happens on the network. Multiple types that implement
//! `NetworkBehaviour` can be composed into a single behaviour.
//!
//! # Protocols Handler
//!
//! The [`ConnectionHandler`] trait defines how each active connection to a
//! remote should behave: how to handle incoming substreams, which protocols
//! are supported, when to open a new outbound substream, etc.
//!

#![cfg_attr(docsrs, feature(doc_cfg, doc_auto_cfg))]

mod connection;
mod executor;
mod stream;
mod stream_protocol;
#[cfg(test)]
mod test;
mod upgrade;

pub mod behaviour;
pub mod dial_opts;
pub mod dummy;
pub mod handler;
#[deprecated(
    note = "Configure an appropriate idle connection timeout via `SwarmBuilder::idle_connection_timeout` instead. To keep connections alive 'forever', use `Duration::from_secs(u64::MAX)`."
)]
pub mod keep_alive;
mod listen_opts;

/// Bundles all symbols required for the [`libp2p_swarm_derive::NetworkBehaviour`] macro.
#[doc(hidden)]
pub mod derive_prelude {
    pub use crate::behaviour::AddressChange;
    pub use crate::behaviour::ConnectionClosed;
    pub use crate::behaviour::ConnectionEstablished;
    pub use crate::behaviour::DialFailure;
    pub use crate::behaviour::ExpiredListenAddr;
    pub use crate::behaviour::ExternalAddrConfirmed;
    pub use crate::behaviour::ExternalAddrExpired;
    pub use crate::behaviour::FromSwarm;
    pub use crate::behaviour::ListenFailure;
    pub use crate::behaviour::ListenerClosed;
    pub use crate::behaviour::ListenerError;
    pub use crate::behaviour::NewExternalAddrCandidate;
    pub use crate::behaviour::NewListenAddr;
    pub use crate::behaviour::NewListener;
    pub use crate::connection::ConnectionId;
    pub use crate::ConnectionDenied;
    pub use crate::ConnectionHandler;
    pub use crate::ConnectionHandlerSelect;
    pub use crate::DialError;
    pub use crate::NetworkBehaviour;
    pub use crate::THandler;
    pub use crate::THandlerInEvent;
    pub use crate::THandlerOutEvent;
    pub use crate::ToSwarm;
    pub use either::Either;
    pub use futures::prelude as futures;
    pub use libp2p_core::transport::ListenerId;
    pub use libp2p_core::ConnectedPoint;
    pub use libp2p_core::Endpoint;
    pub use libp2p_core::Multiaddr;
    pub use libp2p_identity::PeerId;
}

pub use behaviour::{
    AddressChange, CloseConnection, ConnectionClosed, DialFailure, ExpiredListenAddr,
    ExternalAddrExpired, ExternalAddresses, FromSwarm, ListenAddresses, ListenFailure,
    ListenerClosed, ListenerError, NetworkBehaviour, NewExternalAddrCandidate, NewListenAddr,
    NotifyHandler, ToSwarm,
};
pub use connection::pool::ConnectionCounters;
pub use connection::{ConnectionError, ConnectionId, SupportedProtocols};
pub use executor::Executor;
pub use handler::{
    ConnectionHandler, ConnectionHandlerEvent, ConnectionHandlerSelect, KeepAlive, OneShotHandler,
    OneShotHandlerConfig, StreamUpgradeError, SubstreamProtocol,
};
#[cfg(feature = "macros")]
pub use libp2p_swarm_derive::NetworkBehaviour;
pub use listen_opts::ListenOpts;
pub use stream::Stream;
pub use stream_protocol::{InvalidProtocol, StreamProtocol};

use crate::behaviour::ExternalAddrConfirmed;
use crate::handler::UpgradeInfoSend;
use connection::pool::{EstablishedConnection, Pool, PoolConfig, PoolEvent};
use connection::IncomingInfo;
use connection::{
    PendingConnectionError, PendingInboundConnectionError, PendingOutboundConnectionError,
};
use dial_opts::{DialOpts, PeerCondition};
use futures::{prelude::*, stream::FusedStream};
use libp2p_core::{
    connection::ConnectedPoint,
    multiaddr,
    muxing::StreamMuxerBox,
    transport::{self, ListenerId, TransportError, TransportEvent},
    Endpoint, Multiaddr, Transport,
};
use libp2p_identity::PeerId;
use smallvec::SmallVec;
use std::collections::{HashMap, HashSet, VecDeque};
use std::num::{NonZeroU32, NonZeroU8, NonZeroUsize};
use std::time::Duration;
use std::{
    convert::TryFrom,
    error, fmt, io,
    pin::Pin,
    task::{Context, Poll},
};

/// Substream for which a protocol has been chosen.
///
/// Implements the [`AsyncRead`] and [`AsyncWrite`] traits.
#[deprecated(note = "The 'substream' terminology is deprecated. Use 'Stream' instead")]
pub type NegotiatedSubstream = Stream;

/// Event generated by the [`NetworkBehaviour`] that the swarm will report back.
type TBehaviourOutEvent<TBehaviour> = <TBehaviour as NetworkBehaviour>::ToSwarm;

/// [`ConnectionHandler`] of the [`NetworkBehaviour`] for all the protocols the [`NetworkBehaviour`]
/// supports.
pub type THandler<TBehaviour> = <TBehaviour as NetworkBehaviour>::ConnectionHandler;

/// Custom event that can be received by the [`ConnectionHandler`] of the
/// [`NetworkBehaviour`].
pub type THandlerInEvent<TBehaviour> = <THandler<TBehaviour> as ConnectionHandler>::FromBehaviour;

/// Custom event that can be produced by the [`ConnectionHandler`] of the [`NetworkBehaviour`].
pub type THandlerOutEvent<TBehaviour> = <THandler<TBehaviour> as ConnectionHandler>::ToBehaviour;

/// Custom error that can be produced by the [`ConnectionHandler`] of the [`NetworkBehaviour`].
pub type THandlerErr<TBehaviour> = <THandler<TBehaviour> as ConnectionHandler>::Error;

/// Event generated by the `Swarm`.
#[derive(Debug)]
pub enum SwarmEvent<TBehaviourOutEvent, THandlerErr> {
    /// Event generated by the `NetworkBehaviour`.
    Behaviour(TBehaviourOutEvent),
    /// A connection to the given peer has been opened.
    ConnectionEstablished {
        /// Identity of the peer that we have connected to.
        peer_id: PeerId,
        /// Identifier of the connection.
        connection_id: ConnectionId,
        /// Endpoint of the connection that has been opened.
        endpoint: ConnectedPoint,
        /// Number of established connections to this peer, including the one that has just been
        /// opened.
        num_established: NonZeroU32,
        /// [`Some`] when the new connection is an outgoing connection.
        /// Addresses are dialed concurrently. Contains the addresses and errors
        /// of dial attempts that failed before the one successful dial.
        concurrent_dial_errors: Option<Vec<(Multiaddr, TransportError<io::Error>)>>,
        /// How long it took to establish this connection
        established_in: std::time::Duration,
    },
    /// A connection with the given peer has been closed,
    /// possibly as a result of an error.
    ConnectionClosed {
        /// Identity of the peer that we have connected to.
        peer_id: PeerId,
        /// Identifier of the connection.
        connection_id: ConnectionId,
        /// Endpoint of the connection that has been closed.
        endpoint: ConnectedPoint,
        /// Number of other remaining connections to this same peer.
        num_established: u32,
        /// Reason for the disconnection, if it was not a successful
        /// active close.
        cause: Option<ConnectionError<THandlerErr>>,
    },
    /// A new connection arrived on a listener and is in the process of protocol negotiation.
    ///
    /// A corresponding [`ConnectionEstablished`](SwarmEvent::ConnectionEstablished) or
    /// [`IncomingConnectionError`](SwarmEvent::IncomingConnectionError) event will later be
    /// generated for this connection.
    IncomingConnection {
        /// Identifier of the connection.
        connection_id: ConnectionId,
        /// Local connection address.
        /// This address has been earlier reported with a [`NewListenAddr`](SwarmEvent::NewListenAddr)
        /// event.
        local_addr: Multiaddr,
        /// Address used to send back data to the remote.
        send_back_addr: Multiaddr,
    },
    /// An error happened on an inbound connection during its initial handshake.
    ///
    /// This can include, for example, an error during the handshake of the encryption layer, or
    /// the connection unexpectedly closed.
    IncomingConnectionError {
        /// Identifier of the connection.
        connection_id: ConnectionId,
        /// Local connection address.
        /// This address has been earlier reported with a [`NewListenAddr`](SwarmEvent::NewListenAddr)
        /// event.
        local_addr: Multiaddr,
        /// Address used to send back data to the remote.
        send_back_addr: Multiaddr,
        /// The error that happened.
        error: ListenError,
    },
    /// An error happened on an outbound connection.
    OutgoingConnectionError {
        /// Identifier of the connection.
        connection_id: ConnectionId,
        /// If known, [`PeerId`] of the peer we tried to reach.
        peer_id: Option<PeerId>,
        /// Error that has been encountered.
        error: DialError,
    },
    /// One of our listeners has reported a new local listening address.
    NewListenAddr {
        /// The listener that is listening on the new address.
        listener_id: ListenerId,
        /// The new address that is being listened on.
        address: Multiaddr,
    },
    /// One of our listeners has reported the expiration of a listening address.
    ExpiredListenAddr {
        /// The listener that is no longer listening on the address.
        listener_id: ListenerId,
        /// The expired address.
        address: Multiaddr,
    },
    /// One of the listeners gracefully closed.
    ListenerClosed {
        /// The listener that closed.
        listener_id: ListenerId,
        /// The addresses that the listener was listening on. These addresses are now considered
        /// expired, similar to if a [`ExpiredListenAddr`](SwarmEvent::ExpiredListenAddr) event
        /// has been generated for each of them.
        addresses: Vec<Multiaddr>,
        /// Reason for the closure. Contains `Ok(())` if the stream produced `None`, or `Err`
        /// if the stream produced an error.
        reason: Result<(), io::Error>,
    },
    /// One of the listeners reported a non-fatal error.
    ListenerError {
        /// The listener that errored.
        listener_id: ListenerId,
        /// The listener error.
        error: io::Error,
    },
    /// A new dialing attempt has been initiated by the [`NetworkBehaviour`]
    /// implementation.
    ///
    /// A [`ConnectionEstablished`](SwarmEvent::ConnectionEstablished) event is
    /// reported if the dialing attempt succeeds, otherwise a
    /// [`OutgoingConnectionError`](SwarmEvent::OutgoingConnectionError) event
    /// is reported.
    Dialing {
        /// Identity of the peer that we are connecting to.
        peer_id: Option<PeerId>,

        /// Identifier of the connection.
        connection_id: ConnectionId,
    },
    /// We have discovered a new candidate for an external address for us.
    NewExternalAddrCandidate { address: Multiaddr },
    /// An external address of the local node was confirmed.
    ExternalAddrConfirmed { address: Multiaddr },
    /// An external address of the local node expired, i.e. is no-longer confirmed.
    ExternalAddrExpired { address: Multiaddr },
}

impl<TBehaviourOutEvent, THandlerErr> SwarmEvent<TBehaviourOutEvent, THandlerErr> {
    /// Extract the `TBehaviourOutEvent` from this [`SwarmEvent`] in case it is the `Behaviour` variant, otherwise fail.
    #[allow(clippy::result_large_err)]
    pub fn try_into_behaviour_event(self) -> Result<TBehaviourOutEvent, Self> {
        match self {
            SwarmEvent::Behaviour(inner) => Ok(inner),
            other => Err(other),
        }
    }
}

/// Contains the state of the network, plus the way it should behave.
///
/// Note: Needs to be polled via `<Swarm as Stream>` in order to make
/// progress.
pub struct Swarm<TBehaviour>
where
    TBehaviour: NetworkBehaviour,
{
    /// [`Transport`] for dialing remote peers and listening for incoming connection.
    transport: transport::Boxed<(PeerId, StreamMuxerBox)>,

    /// The nodes currently active.
    pool: Pool<THandler<TBehaviour>>,

    /// The local peer ID.
    local_peer_id: PeerId,

    /// Handles which nodes to connect to and how to handle the events sent back by the protocol
    /// handlers.
    behaviour: TBehaviour,

    /// List of protocols that the behaviour says it supports.
    supported_protocols: SmallVec<[Vec<u8>; 16]>,

    confirmed_external_addr: HashSet<Multiaddr>,

    /// Multiaddresses that our listeners are listening on,
    listened_addrs: HashMap<ListenerId, SmallVec<[Multiaddr; 1]>>,

    /// Pending event to be delivered to connection handlers
    /// (or dropped if the peer disconnected) before the `behaviour`
    /// can be polled again.
    pending_handler_event: Option<(PeerId, PendingNotifyHandler, THandlerInEvent<TBehaviour>)>,

    pending_swarm_events: VecDeque<SwarmEvent<TBehaviour::ToSwarm, THandlerErr<TBehaviour>>>,
}

impl<TBehaviour> Unpin for Swarm<TBehaviour> where TBehaviour: NetworkBehaviour {}

impl<TBehaviour> Swarm<TBehaviour>
where
    TBehaviour: NetworkBehaviour,
{
    /// Creates a new [`Swarm`] from the given [`Transport`], [`NetworkBehaviour`], [`PeerId`] and
    /// [`Config`].
    pub fn new(
        transport: transport::Boxed<(PeerId, StreamMuxerBox)>,
        behaviour: TBehaviour,
        local_peer_id: PeerId,
        config: Config,
    ) -> Self {
        log::info!("Local peer id: {local_peer_id}");

        Swarm {
            local_peer_id,
            transport,
            pool: Pool::new(local_peer_id, config.pool_config),
            behaviour,
            supported_protocols: Default::default(),
            confirmed_external_addr: Default::default(),
            listened_addrs: HashMap::new(),
            pending_handler_event: None,
            pending_swarm_events: VecDeque::default(),
        }
    }

    /// Returns information about the connections underlying the [`Swarm`].
    pub fn network_info(&self) -> NetworkInfo {
        let num_peers = self.pool.num_peers();
        let connection_counters = self.pool.counters().clone();
        NetworkInfo {
            num_peers,
            connection_counters,
        }
    }

    /// Starts listening on the given address.
    /// Returns an error if the address is not supported.
    ///
    /// Listeners report their new listening addresses as [`SwarmEvent::NewListenAddr`].
    /// Depending on the underlying transport, one listener may have multiple listening addresses.
    pub fn listen_on(&mut self, addr: Multiaddr) -> Result<ListenerId, TransportError<io::Error>> {
        let opts = ListenOpts::new(addr);
        let id = opts.listener_id();
        self.add_listener(opts)?;
        Ok(id)
    }

    /// Remove some listener.
    ///
    /// Returns `true` if there was a listener with this ID, `false`
    /// otherwise.
    pub fn remove_listener(&mut self, listener_id: ListenerId) -> bool {
        self.transport.remove_listener(listener_id)
    }

    /// Dial a known or unknown peer.
    ///
    /// See also [`DialOpts`].
    ///
    /// ```
    /// # use libp2p_swarm::SwarmBuilder;
    /// # use libp2p_swarm::dial_opts::{DialOpts, PeerCondition};
    /// # use libp2p_core::{Multiaddr, Transport};
    /// # use libp2p_core::transport::dummy::DummyTransport;
    /// # use libp2p_swarm::dummy;
    /// # use libp2p_identity::PeerId;
    /// #
    /// # #[tokio::main]
    /// # async fn main() {
    /// let mut swarm = SwarmBuilder::with_tokio_executor(
    ///     DummyTransport::new().boxed(),
    ///     dummy::Behaviour,
    ///     PeerId::random(),
    /// ).build();
    ///
    /// // Dial a known peer.
    /// swarm.dial(PeerId::random());
    ///
    /// // Dial an unknown peer.
    /// swarm.dial("/ip6/::1/tcp/12345".parse::<Multiaddr>().unwrap());
    /// # }
    /// ```
    pub fn dial(&mut self, opts: impl Into<DialOpts>) -> Result<(), DialError> {
        let dial_opts = opts.into();

        let peer_id = dial_opts.get_peer_id();
        let condition = dial_opts.peer_condition();
        let connection_id = dial_opts.connection_id();

        let should_dial = match (condition, peer_id) {
            (_, None) => true,
            (PeerCondition::Always, _) => true,
            (PeerCondition::Disconnected, Some(peer_id)) => !self.pool.is_connected(peer_id),
            (PeerCondition::NotDialing, Some(peer_id)) => !self.pool.is_dialing(peer_id),
            (PeerCondition::DisconnectedAndNotDialing, Some(peer_id)) => {
                !self.pool.is_dialing(peer_id) && !self.pool.is_connected(peer_id)
            }
        };

        if !should_dial {
            let e = DialError::DialPeerConditionFalse(condition);

            self.behaviour
                .on_swarm_event(FromSwarm::DialFailure(DialFailure {
                    peer_id,
                    error: &e,
                    connection_id,
                }));

            return Err(e);
        }

        let addresses = {
            let mut addresses_from_opts = dial_opts.get_addresses();

            match self.behaviour.handle_pending_outbound_connection(
                connection_id,
                peer_id,
                addresses_from_opts.as_slice(),
                dial_opts.role_override(),
            ) {
                Ok(addresses) => {
                    if dial_opts.extend_addresses_through_behaviour() {
                        addresses_from_opts.extend(addresses)
                    } else {
                        let num_addresses = addresses.len();

                        if num_addresses > 0 {
                            log::debug!("discarding {num_addresses} addresses from `NetworkBehaviour` because `DialOpts::extend_addresses_through_behaviour is `false` for connection {connection_id:?}")
                        }
                    }
                }
                Err(cause) => {
                    let error = DialError::Denied { cause };

                    self.behaviour
                        .on_swarm_event(FromSwarm::DialFailure(DialFailure {
                            peer_id,
                            error: &error,
                            connection_id,
                        }));

                    return Err(error);
                }
            }

            let mut unique_addresses = HashSet::new();
            addresses_from_opts.retain(|addr| {
                !self.listened_addrs.values().flatten().any(|a| a == addr)
                    && unique_addresses.insert(addr.clone())
            });

            if addresses_from_opts.is_empty() {
                let error = DialError::NoAddresses;
                self.behaviour
                    .on_swarm_event(FromSwarm::DialFailure(DialFailure {
                        peer_id,
                        error: &error,
                        connection_id,
                    }));
                return Err(error);
            };

            addresses_from_opts
        };

        let dials = addresses
            .into_iter()
            .map(|a| match p2p_addr(peer_id, a) {
                Ok(address) => {
                    let dial = match dial_opts.role_override() {
                        Endpoint::Dialer => self.transport.dial(address.clone()),
                        Endpoint::Listener => self.transport.dial_as_listener(address.clone()),
                    };
                    match dial {
                        Ok(fut) => fut
                            .map(|r| (address, r.map_err(TransportError::Other)))
                            .boxed(),
                        Err(err) => futures::future::ready((address, Err(err))).boxed(),
                    }
                }
                Err(address) => futures::future::ready((
                    address.clone(),
                    Err(TransportError::MultiaddrNotSupported(address)),
                ))
                .boxed(),
            })
            .collect();

        self.pool.add_outgoing(
            dials,
            peer_id,
            dial_opts.role_override(),
            dial_opts.dial_concurrency_override(),
            connection_id,
        );

        Ok(())
    }

    /// Returns an iterator that produces the list of addresses we're listening on.
    pub fn listeners(&self) -> impl Iterator<Item = &Multiaddr> {
        self.listened_addrs.values().flatten()
    }

    /// Returns the peer ID of the swarm passed as parameter.
    pub fn local_peer_id(&self) -> &PeerId {
        &self.local_peer_id
    }

    /// List all **confirmed** external address for the local node.
    pub fn external_addresses(&self) -> impl Iterator<Item = &Multiaddr> {
        self.confirmed_external_addr.iter()
    }

    fn add_listener(&mut self, opts: ListenOpts) -> Result<(), TransportError<io::Error>> {
        let addr = opts.address();
        let listener_id = opts.listener_id();

        if let Err(e) = self.transport.listen_on(listener_id, addr.clone()) {
            self.behaviour
                .on_swarm_event(FromSwarm::ListenerError(behaviour::ListenerError {
                    listener_id,
                    err: &e,
                }));

            return Err(e);
        }

        self.behaviour
            .on_swarm_event(FromSwarm::NewListener(behaviour::NewListener {
                listener_id,
            }));

        Ok(())
    }

    /// Add a **confirmed** external address for the local node.
    ///
    /// This function should only be called with addresses that are guaranteed to be reachable.
    /// The address is broadcast to all [`NetworkBehaviour`]s via [`FromSwarm::ExternalAddrConfirmed`].
    pub fn add_external_address(&mut self, a: Multiaddr) {
        self.behaviour
            .on_swarm_event(FromSwarm::ExternalAddrConfirmed(ExternalAddrConfirmed {
                addr: &a,
            }));
        self.confirmed_external_addr.insert(a);
    }

    /// Remove an external address for the local node.
    ///
    /// The address is broadcast to all [`NetworkBehaviour`]s via [`FromSwarm::ExternalAddrExpired`].
    pub fn remove_external_address(&mut self, addr: &Multiaddr) {
        self.behaviour
            .on_swarm_event(FromSwarm::ExternalAddrExpired(ExternalAddrExpired { addr }));
        self.confirmed_external_addr.remove(addr);
    }

    /// Disconnects a peer by its peer ID, closing all connections to said peer.
    ///
    /// Returns `Ok(())` if there was one or more established connections to the peer.
    ///
    /// Note: Closing a connection via [`Swarm::disconnect_peer_id`] does
    /// not inform the corresponding [`ConnectionHandler`].
    /// Closing a connection via a [`ConnectionHandler`] can be done either in a
    /// collaborative manner across [`ConnectionHandler`]s
    /// with [`ConnectionHandler::connection_keep_alive`] or directly with
    /// [`ConnectionHandlerEvent::Close`].
    #[allow(clippy::result_unit_err)]
    pub fn disconnect_peer_id(&mut self, peer_id: PeerId) -> Result<(), ()> {
        let was_connected = self.pool.is_connected(peer_id);
        self.pool.disconnect(peer_id);

        if was_connected {
            Ok(())
        } else {
            Err(())
        }
    }

    /// Attempt to gracefully close a connection.
    ///
    /// Closing a connection is asynchronous but this function will return immediately.
    /// A [`SwarmEvent::ConnectionClosed`] event will be emitted once the connection is actually closed.
    ///
    /// # Returns
    ///
    /// - `true` if the connection was established and is now being closed.
    /// - `false` if the connection was not found or is no longer established.
    pub fn close_connection(&mut self, connection_id: ConnectionId) -> bool {
        if let Some(established) = self.pool.get_established(connection_id) {
            established.start_close();
            return true;
        }

        false
    }

    /// Checks whether there is an established connection to a peer.
    pub fn is_connected(&self, peer_id: &PeerId) -> bool {
        self.pool.is_connected(*peer_id)
    }

    /// Returns the currently connected peers.
    pub fn connected_peers(&self) -> impl Iterator<Item = &PeerId> {
        self.pool.iter_connected()
    }

    /// Returns a reference to the provided [`NetworkBehaviour`].
    pub fn behaviour(&self) -> &TBehaviour {
        &self.behaviour
    }

    /// Returns a mutable reference to the provided [`NetworkBehaviour`].
    pub fn behaviour_mut(&mut self) -> &mut TBehaviour {
        &mut self.behaviour
    }

    fn handle_pool_event(&mut self, event: PoolEvent<THandler<TBehaviour>>) {
        match event {
            PoolEvent::ConnectionEstablished {
                peer_id,
                id,
                endpoint,
                connection,
                concurrent_dial_errors,
                established_in,
            } => {
                let handler = match endpoint.clone() {
                    ConnectedPoint::Dialer {
                        address,
                        role_override,
                    } => {
                        match self.behaviour.handle_established_outbound_connection(
                            id,
                            peer_id,
                            &address,
                            role_override,
                        ) {
                            Ok(handler) => handler,
                            Err(cause) => {
                                let dial_error = DialError::Denied { cause };
                                self.behaviour.on_swarm_event(FromSwarm::DialFailure(
                                    DialFailure {
                                        connection_id: id,
                                        error: &dial_error,
                                        peer_id: Some(peer_id),
                                    },
                                ));

                                self.pending_swarm_events.push_back(
                                    SwarmEvent::OutgoingConnectionError {
                                        peer_id: Some(peer_id),
                                        connection_id: id,
                                        error: dial_error,
                                    },
                                );
                                return;
                            }
                        }
                    }
                    ConnectedPoint::Listener {
                        local_addr,
                        send_back_addr,
                    } => {
                        match self.behaviour.handle_established_inbound_connection(
                            id,
                            peer_id,
                            &local_addr,
                            &send_back_addr,
                        ) {
                            Ok(handler) => handler,
                            Err(cause) => {
                                let listen_error = ListenError::Denied { cause };
                                self.behaviour.on_swarm_event(FromSwarm::ListenFailure(
                                    ListenFailure {
                                        local_addr: &local_addr,
                                        send_back_addr: &send_back_addr,
                                        error: &listen_error,
                                        connection_id: id,
                                    },
                                ));

                                self.pending_swarm_events.push_back(
                                    SwarmEvent::IncomingConnectionError {
                                        connection_id: id,
                                        send_back_addr,
                                        local_addr,
                                        error: listen_error,
                                    },
                                );
                                return;
                            }
                        }
                    }
                };

                let supported_protocols = handler
                    .listen_protocol()
                    .upgrade()
                    .protocol_info()
                    .map(|p| p.as_ref().as_bytes().to_vec())
                    .collect();
                let other_established_connection_ids = self
                    .pool
                    .iter_established_connections_of_peer(&peer_id)
                    .collect::<Vec<_>>();
                let num_established = NonZeroU32::new(
                    u32::try_from(other_established_connection_ids.len() + 1).unwrap(),
                )
                .expect("n + 1 is always non-zero; qed");

                self.pool
                    .spawn_connection(id, peer_id, &endpoint, connection, handler);

                log::debug!(
                    "Connection established: {:?} {:?}; Total (peer): {}.",
                    peer_id,
                    endpoint,
                    num_established,
                );
                let failed_addresses = concurrent_dial_errors
                    .as_ref()
                    .map(|es| {
                        es.iter()
                            .map(|(a, _)| a)
                            .cloned()
                            .collect::<Vec<Multiaddr>>()
                    })
                    .unwrap_or_default();
                self.behaviour
                    .on_swarm_event(FromSwarm::ConnectionEstablished(
                        behaviour::ConnectionEstablished {
                            peer_id,
                            connection_id: id,
                            endpoint: &endpoint,
                            failed_addresses: &failed_addresses,
                            other_established: other_established_connection_ids.len(),
                        },
                    ));
                self.supported_protocols = supported_protocols;
                self.pending_swarm_events
                    .push_back(SwarmEvent::ConnectionEstablished {
                        peer_id,
                        connection_id: id,
                        num_established,
                        endpoint,
                        concurrent_dial_errors,
                        established_in,
                    });
            }
            PoolEvent::PendingOutboundConnectionError {
                id: connection_id,
                error,
                peer,
            } => {
                let error = error.into();

                self.behaviour
                    .on_swarm_event(FromSwarm::DialFailure(DialFailure {
                        peer_id: peer,
                        error: &error,
                        connection_id,
                    }));

                if let Some(peer) = peer {
                    log::debug!("Connection attempt to {:?} failed with {:?}.", peer, error,);
                } else {
                    log::debug!("Connection attempt to unknown peer failed with {:?}", error);
                }

                self.pending_swarm_events
                    .push_back(SwarmEvent::OutgoingConnectionError {
                        peer_id: peer,
                        connection_id,
                        error,
                    });
            }
            PoolEvent::PendingInboundConnectionError {
                id,
                send_back_addr,
                local_addr,
                error,
            } => {
                let error = error.into();

                log::debug!("Incoming connection failed: {:?}", error);
                self.behaviour
                    .on_swarm_event(FromSwarm::ListenFailure(ListenFailure {
                        local_addr: &local_addr,
                        send_back_addr: &send_back_addr,
                        error: &error,
                        connection_id: id,
                    }));
                self.pending_swarm_events
                    .push_back(SwarmEvent::IncomingConnectionError {
                        connection_id: id,
                        local_addr,
                        send_back_addr,
                        error,
                    });
            }
            PoolEvent::ConnectionClosed {
                id,
                connected,
                error,
                remaining_established_connection_ids,
                handler,
                ..
            } => {
                if let Some(error) = error.as_ref() {
                    log::debug!(
                        "Connection closed with error {:?}: {:?}; Total (peer): {}.",
                        error,
                        connected,
                        remaining_established_connection_ids.len()
                    );
                } else {
                    log::debug!(
                        "Connection closed: {:?}; Total (peer): {}.",
                        connected,
                        remaining_established_connection_ids.len()
                    );
                }
                let peer_id = connected.peer_id;
                let endpoint = connected.endpoint;
                let num_established =
                    u32::try_from(remaining_established_connection_ids.len()).unwrap();

                self.behaviour
                    .on_swarm_event(FromSwarm::ConnectionClosed(ConnectionClosed {
                        peer_id,
                        connection_id: id,
                        endpoint: &endpoint,
                        handler,
                        remaining_established: num_established as usize,
                    }));
                self.pending_swarm_events
                    .push_back(SwarmEvent::ConnectionClosed {
                        peer_id,
                        connection_id: id,
                        endpoint,
                        cause: error,
                        num_established,
                    });
            }
            PoolEvent::ConnectionEvent { peer_id, id, event } => {
                self.behaviour
                    .on_connection_handler_event(peer_id, id, event);
            }
            PoolEvent::AddressChange {
                peer_id,
                id,
                new_endpoint,
                old_endpoint,
            } => {
                self.behaviour
                    .on_swarm_event(FromSwarm::AddressChange(AddressChange {
                        peer_id,
                        connection_id: id,
                        old: &old_endpoint,
                        new: &new_endpoint,
                    }));
            }
        }
    }

    fn handle_transport_event(
        &mut self,
        event: TransportEvent<
            <transport::Boxed<(PeerId, StreamMuxerBox)> as Transport>::ListenerUpgrade,
            io::Error,
        >,
    ) {
        match event {
            TransportEvent::Incoming {
                listener_id: _,
                upgrade,
                local_addr,
                send_back_addr,
            } => {
                let connection_id = ConnectionId::next();

                match self.behaviour.handle_pending_inbound_connection(
                    connection_id,
                    &local_addr,
                    &send_back_addr,
                ) {
                    Ok(()) => {}
                    Err(cause) => {
                        let listen_error = ListenError::Denied { cause };

                        self.behaviour
                            .on_swarm_event(FromSwarm::ListenFailure(ListenFailure {
                                local_addr: &local_addr,
                                send_back_addr: &send_back_addr,
                                error: &listen_error,
                                connection_id,
                            }));

                        self.pending_swarm_events
                            .push_back(SwarmEvent::IncomingConnectionError {
                                connection_id,
                                local_addr,
                                send_back_addr,
                                error: listen_error,
                            });
                        return;
                    }
                }

                self.pool.add_incoming(
                    upgrade,
                    IncomingInfo {
                        local_addr: &local_addr,
                        send_back_addr: &send_back_addr,
                    },
                    connection_id,
                );

                self.pending_swarm_events
                    .push_back(SwarmEvent::IncomingConnection {
                        connection_id,
                        local_addr,
                        send_back_addr,
                    })
            }
            TransportEvent::NewAddress {
                listener_id,
                listen_addr,
            } => {
                log::debug!("Listener {:?}; New address: {:?}", listener_id, listen_addr);
                let addrs = self.listened_addrs.entry(listener_id).or_default();
                if !addrs.contains(&listen_addr) {
                    addrs.push(listen_addr.clone())
                }
                self.behaviour
                    .on_swarm_event(FromSwarm::NewListenAddr(NewListenAddr {
                        listener_id,
                        addr: &listen_addr,
                    }));
                self.pending_swarm_events
                    .push_back(SwarmEvent::NewListenAddr {
                        listener_id,
                        address: listen_addr,
                    })
            }
            TransportEvent::AddressExpired {
                listener_id,
                listen_addr,
            } => {
                log::debug!(
                    "Listener {:?}; Expired address {:?}.",
                    listener_id,
                    listen_addr
                );
                if let Some(addrs) = self.listened_addrs.get_mut(&listener_id) {
                    addrs.retain(|a| a != &listen_addr);
                }
                self.behaviour
                    .on_swarm_event(FromSwarm::ExpiredListenAddr(ExpiredListenAddr {
                        listener_id,
                        addr: &listen_addr,
                    }));
                self.pending_swarm_events
                    .push_back(SwarmEvent::ExpiredListenAddr {
                        listener_id,
                        address: listen_addr,
                    })
            }
            TransportEvent::ListenerClosed {
                listener_id,
                reason,
            } => {
                log::debug!("Listener {:?}; Closed by {:?}.", listener_id, reason);
                let addrs = self.listened_addrs.remove(&listener_id).unwrap_or_default();
                for addr in addrs.iter() {
                    self.behaviour.on_swarm_event(FromSwarm::ExpiredListenAddr(
                        ExpiredListenAddr { listener_id, addr },
                    ));
                }
                self.behaviour
                    .on_swarm_event(FromSwarm::ListenerClosed(ListenerClosed {
                        listener_id,
                        reason: reason.as_ref().copied(),
                    }));
                self.pending_swarm_events
                    .push_back(SwarmEvent::ListenerClosed {
                        listener_id,
                        addresses: addrs.to_vec(),
                        reason,
                    })
            }
            TransportEvent::ListenerError { listener_id, error } => {
                self.behaviour
                    .on_swarm_event(FromSwarm::ListenerError(ListenerError {
                        listener_id,
                        err: &error,
                    }));
                self.pending_swarm_events
                    .push_back(SwarmEvent::ListenerError { listener_id, error })
            }
        }
    }

    fn handle_behaviour_event(
        &mut self,
        event: ToSwarm<TBehaviour::ToSwarm, THandlerInEvent<TBehaviour>>,
    ) {
        match event {
            ToSwarm::GenerateEvent(event) => {
                self.pending_swarm_events
                    .push_back(SwarmEvent::Behaviour(event));
            }
            ToSwarm::Dial { opts } => {
                let peer_id = opts.get_peer_id();
                let connection_id = opts.connection_id();
                if let Ok(()) = self.dial(opts) {
                    self.pending_swarm_events.push_back(SwarmEvent::Dialing {
                        peer_id,
                        connection_id,
                    });
                }
            }
            ToSwarm::ListenOn { opts } => {
                // Error is dispatched internally, safe to ignore.
                let _ = self.add_listener(opts);
            }
            ToSwarm::RemoveListener { id } => {
                self.remove_listener(id);
            }
            ToSwarm::NotifyHandler {
                peer_id,
                handler,
                event,
            } => {
                assert!(self.pending_handler_event.is_none());
                let handler = match handler {
                    NotifyHandler::One(connection) => PendingNotifyHandler::One(connection),
                    NotifyHandler::Any => {
                        let ids = self
                            .pool
                            .iter_established_connections_of_peer(&peer_id)
                            .collect();
                        PendingNotifyHandler::Any(ids)
                    }
                };

                self.pending_handler_event = Some((peer_id, handler, event));
            }
            ToSwarm::NewExternalAddrCandidate(addr) => {
                // Apply address translation to the candidate address.
                // For TCP without port-reuse, the observed address contains an ephemeral port which needs to be replaced by the port of a listen address.
                let translated_addresses = {
                    let mut addrs: Vec<_> = self
                        .listened_addrs
                        .values()
                        .flatten()
                        .filter_map(|server| self.transport.address_translation(server, &addr))
                        .collect();

                    // remove duplicates
                    addrs.sort_unstable();
                    addrs.dedup();
                    addrs
                };

                // If address translation yielded nothing, broacast the original candidate address.
                if translated_addresses.is_empty() {
                    self.behaviour
                        .on_swarm_event(FromSwarm::NewExternalAddrCandidate(
                            NewExternalAddrCandidate { addr: &addr },
                        ));
                    self.pending_swarm_events
                        .push_back(SwarmEvent::NewExternalAddrCandidate { address: addr });
                } else {
                    for addr in translated_addresses {
                        self.behaviour
                            .on_swarm_event(FromSwarm::NewExternalAddrCandidate(
                                NewExternalAddrCandidate { addr: &addr },
                            ));
                        self.pending_swarm_events
                            .push_back(SwarmEvent::NewExternalAddrCandidate { address: addr });
                    }
                }
            }
            ToSwarm::ExternalAddrConfirmed(addr) => {
                self.add_external_address(addr.clone());
                self.pending_swarm_events
                    .push_back(SwarmEvent::ExternalAddrConfirmed { address: addr });
            }
            ToSwarm::ExternalAddrExpired(addr) => {
                self.remove_external_address(&addr);
                self.pending_swarm_events
                    .push_back(SwarmEvent::ExternalAddrExpired { address: addr });
            }
            ToSwarm::CloseConnection {
                peer_id,
                connection,
            } => match connection {
                CloseConnection::One(connection_id) => {
                    if let Some(conn) = self.pool.get_established(connection_id) {
                        conn.start_close();
                    }
                }
                CloseConnection::All => {
                    self.pool.disconnect(peer_id);
                }
            },
        }
    }

    /// Internal function used by everything event-related.
    ///
    /// Polls the `Swarm` for the next event.
    fn poll_next_event(
        mut self: Pin<&mut Self>,
        cx: &mut Context<'_>,
    ) -> Poll<SwarmEvent<TBehaviour::ToSwarm, THandlerErr<TBehaviour>>> {
        // We use a `this` variable because the compiler can't mutably borrow multiple times
        // across a `Deref`.
        let this = &mut *self;

        // This loop polls the components below in a prioritized order.
        //
        // 1. [`NetworkBehaviour`]
        // 2. Connection [`Pool`]
        // 3. [`ListenersStream`]
        //
        // (1) is polled before (2) to prioritize local work over work coming from a remote.
        //
        // (2) is polled before (3) to prioritize existing connections over upgrading new incoming connections.
        loop {
            if let Some(swarm_event) = this.pending_swarm_events.pop_front() {
                return Poll::Ready(swarm_event);
            }

            match this.pending_handler_event.take() {
                // Try to deliver the pending event emitted by the [`NetworkBehaviour`] in the previous
                // iteration to the connection handler(s).
                Some((peer_id, handler, event)) => match handler {
                    PendingNotifyHandler::One(conn_id) => {
                        match this.pool.get_established(conn_id) {
                            Some(conn) => match notify_one(conn, event, cx) {
                                None => continue,
                                Some(event) => {
                                    this.pending_handler_event = Some((peer_id, handler, event));
                                }
                            },
                            None => continue,
                        }
                    }
                    PendingNotifyHandler::Any(ids) => {
                        match notify_any::<_, TBehaviour>(ids, &mut this.pool, event, cx) {
                            None => continue,
                            Some((event, ids)) => {
                                let handler = PendingNotifyHandler::Any(ids);
                                this.pending_handler_event = Some((peer_id, handler, event));
                            }
                        }
                    }
                },
                // No pending event. Allow the [`NetworkBehaviour`] to make progress.
                None => match this.behaviour.poll(cx) {
                    Poll::Pending => {}
                    Poll::Ready(behaviour_event) => {
                        this.handle_behaviour_event(behaviour_event);

                        continue;
                    }
                },
            }

            // Poll the known peers.
            match this.pool.poll(cx) {
                Poll::Pending => {}
                Poll::Ready(pool_event) => {
                    this.handle_pool_event(pool_event);
                    continue;
                }
            };

            // Poll the listener(s) for new connections.
            match Pin::new(&mut this.transport).poll(cx) {
                Poll::Pending => {}
                Poll::Ready(transport_event) => {
                    this.handle_transport_event(transport_event);
                    continue;
                }
            }

            return Poll::Pending;
        }
    }
}

/// Connection to notify of a pending event.
///
/// The connection IDs out of which to notify one of an event are captured at
/// the time the behaviour emits the event, in order not to forward the event to
/// a new connection which the behaviour may not have been aware of at the time
/// it issued the request for sending it.
enum PendingNotifyHandler {
    One(ConnectionId),
    Any(SmallVec<[ConnectionId; 10]>),
}

/// Notify a single connection of an event.
///
/// Returns `Some` with the given event if the connection is not currently
/// ready to receive another event, in which case the current task is
/// scheduled to be woken up.
///
/// Returns `None` if the connection is closing or the event has been
/// successfully sent, in either case the event is consumed.
fn notify_one<THandlerInEvent>(
    conn: &mut EstablishedConnection<THandlerInEvent>,
    event: THandlerInEvent,
    cx: &mut Context<'_>,
) -> Option<THandlerInEvent> {
    match conn.poll_ready_notify_handler(cx) {
        Poll::Pending => Some(event),
        Poll::Ready(Err(())) => None, // connection is closing
        Poll::Ready(Ok(())) => {
            // Can now only fail if connection is closing.
            let _ = conn.notify_handler(event);
            None
        }
    }
}

/// Notify any one of a given list of connections of a peer of an event.
///
/// Returns `Some` with the given event and a new list of connections if
/// none of the given connections was able to receive the event but at
/// least one of them is not closing, in which case the current task
/// is scheduled to be woken up. The returned connections are those which
/// may still become ready to receive another event.
///
/// Returns `None` if either all connections are closing or the event
/// was successfully sent to a handler, in either case the event is consumed.
fn notify_any<THandler, TBehaviour>(
    ids: SmallVec<[ConnectionId; 10]>,
    pool: &mut Pool<THandler>,
    event: THandlerInEvent<TBehaviour>,
    cx: &mut Context<'_>,
) -> Option<(THandlerInEvent<TBehaviour>, SmallVec<[ConnectionId; 10]>)>
where
    TBehaviour: NetworkBehaviour,
    THandler: ConnectionHandler<
        FromBehaviour = THandlerInEvent<TBehaviour>,
        ToBehaviour = THandlerOutEvent<TBehaviour>,
    >,
{
    let mut pending = SmallVec::new();
    let mut event = Some(event); // (1)
    for id in ids.into_iter() {
        if let Some(conn) = pool.get_established(id) {
            match conn.poll_ready_notify_handler(cx) {
                Poll::Pending => pending.push(id),
                Poll::Ready(Err(())) => {} // connection is closing
                Poll::Ready(Ok(())) => {
                    let e = event.take().expect("by (1),(2)");
                    if let Err(e) = conn.notify_handler(e) {
                        event = Some(e) // (2)
                    } else {
                        break;
                    }
                }
            }
        }
    }

    event.and_then(|e| {
        if !pending.is_empty() {
            Some((e, pending))
        } else {
            None
        }
    })
}

/// Stream of events returned by [`Swarm`].
///
/// Includes events from the [`NetworkBehaviour`] as well as events about
/// connection and listener status. See [`SwarmEvent`] for details.
///
/// Note: This stream is infinite and it is guaranteed that
/// [`futures::Stream::poll_next`] will never return `Poll::Ready(None)`.
impl<TBehaviour> futures::Stream for Swarm<TBehaviour>
where
    TBehaviour: NetworkBehaviour,
{
    type Item = SwarmEvent<TBehaviourOutEvent<TBehaviour>, THandlerErr<TBehaviour>>;

    fn poll_next(mut self: Pin<&mut Self>, cx: &mut Context<'_>) -> Poll<Option<Self::Item>> {
        self.as_mut().poll_next_event(cx).map(Some)
    }
}

/// The stream of swarm events never terminates, so we can implement fused for it.
impl<TBehaviour> FusedStream for Swarm<TBehaviour>
where
    TBehaviour: NetworkBehaviour,
{
    fn is_terminated(&self) -> bool {
        false
    }
}

pub struct Config {
    pool_config: PoolConfig,
}

impl Config {
    /// Creates a new [`Config`] from the given executor. The [`Swarm`] is obtained via
    /// [`Swarm::new`].
    pub fn with_executor(executor: impl Executor + Send + 'static) -> Self {
        Self {
            pool_config: PoolConfig::new(Some(Box::new(executor))),
        }
    }

    /// Sets executor to the `wasm` executor.
    /// Background tasks will be executed by the browser on the next micro-tick.
    ///
    /// Spawning a task is similar too:
    /// ```typescript
    /// function spawn(task: () => Promise<void>) {
    ///     task()
    /// }
    /// ```
    #[cfg(feature = "wasm-bindgen")]
    pub fn with_wasm_executor() -> Self {
        Self::with_executor(crate::executor::WasmBindgenExecutor)
    }

    /// Builds a new [`Config`] from the given `tokio` executor.
    #[cfg(all(
        feature = "tokio",
        not(any(target_os = "emscripten", target_os = "wasi", target_os = "unknown"))
    ))]
    pub fn with_tokio_executor() -> Self {
        Self::with_executor(crate::executor::TokioExecutor)
    }

    /// Builds a new [`Config`] from the given `async-std` executor.
    #[cfg(all(
        feature = "async-std",
        not(any(target_os = "emscripten", target_os = "wasi", target_os = "unknown"))
    ))]
    pub fn with_async_std_executor() -> Self {
        Self::with_executor(crate::executor::AsyncStdExecutor)
    }

    /// Configures the number of events from the [`NetworkBehaviour`] in
    /// destination to the [`ConnectionHandler`] that can be buffered before
    /// the [`Swarm`] has to wait. An individual buffer with this number of
    /// events exists for each individual connection.
    ///
    /// The ideal value depends on the executor used, the CPU speed, and the
    /// volume of events. If this value is too low, then the [`Swarm`] will
    /// be sleeping more often than necessary. Increasing this value increases
    /// the overall memory usage.
    pub fn with_notify_handler_buffer_size(mut self, n: NonZeroUsize) -> Self {
        self.pool_config = self.pool_config.with_notify_handler_buffer_size(n);
        self
    }

    /// Configures the size of the buffer for events sent by a [`ConnectionHandler`] to the
    /// [`NetworkBehaviour`].
    ///
    /// Each connection has its own buffer.
    ///
    /// The ideal value depends on the executor used, the CPU speed and the volume of events.
    /// If this value is too low, then the [`ConnectionHandler`]s will be sleeping more often
    /// than necessary. Increasing this value increases the overall memory
    /// usage, and more importantly the latency between the moment when an
    /// event is emitted and the moment when it is received by the
    /// [`NetworkBehaviour`].
    pub fn with_per_connection_event_buffer_size(mut self, n: usize) -> Self {
        self.pool_config = self.pool_config.with_per_connection_event_buffer_size(n);
        self
    }

    /// Number of addresses concurrently dialed for a single outbound connection attempt.
    pub fn with_dial_concurrency_factor(mut self, factor: NonZeroU8) -> Self {
        self.pool_config = self.pool_config.with_dial_concurrency_factor(factor);
        self
    }

    /// Configures an override for the substream upgrade protocol to use.
    ///
    /// The subtream upgrade protocol is the multistream-select protocol
    /// used for protocol negotiation on substreams. Since a listener
    /// supports all existing versions, the choice of upgrade protocol
    /// only effects the "dialer", i.e. the peer opening a substream.
    ///
    /// > **Note**: If configured, specific upgrade protocols for
    /// > individual [`SubstreamProtocol`]s emitted by the `NetworkBehaviour`
    /// > are ignored.
    pub fn with_substream_upgrade_protocol_override(
        mut self,
        v: libp2p_core::upgrade::Version,
    ) -> Self {
        self.pool_config = self.pool_config.with_substream_upgrade_protocol_override(v);
        self
    }

    /// The maximum number of inbound streams concurrently negotiating on a
    /// connection. New inbound streams exceeding the limit are dropped and thus
    /// reset.
    ///
    /// Note: This only enforces a limit on the number of concurrently
    /// negotiating inbound streams. The total number of inbound streams on a
    /// connection is the sum of negotiating and negotiated streams. A limit on
    /// the total number of streams can be enforced at the
    /// [`StreamMuxerBox`] level.
    pub fn with_max_negotiating_inbound_streams(mut self, v: usize) -> Self {
        self.pool_config = self.pool_config.with_max_negotiating_inbound_streams(v);
        self
    }

    /// How long to keep a connection alive once it is idling.
    ///
    /// Defaults to 0.
    pub fn with_idle_connection_timeout(mut self, timeout: Duration) -> Self {
        self.pool_config.idle_connection_timeout = timeout;
        self
    }
}

/// A [`SwarmBuilder`] provides an API for configuring and constructing a [`Swarm`].
#[deprecated(
    note = "Use the new `libp2p::SwarmBuilder` instead of `libp2p::swarm::SwarmBuilder` or create a `Swarm` directly via `Swarm::new`."
)]
pub struct SwarmBuilder<TBehaviour> {
    local_peer_id: PeerId,
    transport: transport::Boxed<(PeerId, StreamMuxerBox)>,
    behaviour: TBehaviour,
    pool_config: PoolConfig,
}

#[allow(deprecated)]
impl<TBehaviour> SwarmBuilder<TBehaviour>
where
    TBehaviour: NetworkBehaviour,
{
    /// Creates a new [`SwarmBuilder`] from the given transport, behaviour, local peer ID and
    /// executor. The `Swarm` with its underlying `Network` is obtained via
    /// [`SwarmBuilder::build`].
    pub fn with_executor(
        transport: transport::Boxed<(PeerId, StreamMuxerBox)>,
        behaviour: TBehaviour,
        local_peer_id: PeerId,
        executor: impl Executor + Send + 'static,
    ) -> Self {
        Self {
            local_peer_id,
            transport,
            behaviour,
            pool_config: PoolConfig::new(Some(Box::new(executor))),
        }
    }

    /// Sets executor to the `wasm` executor.
    /// Background tasks will be executed by the browser on the next micro-tick.
    ///
    /// Spawning a task is similar too:
    /// ```typescript
    /// function spawn(task: () => Promise<void>) {
    ///     task()
    /// }
    /// ```
    #[cfg(feature = "wasm-bindgen")]
    pub fn with_wasm_executor(
        transport: transport::Boxed<(PeerId, StreamMuxerBox)>,
        behaviour: TBehaviour,
        local_peer_id: PeerId,
    ) -> Self {
        Self::with_executor(
            transport,
            behaviour,
            local_peer_id,
            crate::executor::WasmBindgenExecutor,
        )
    }

    /// Builds a new [`SwarmBuilder`] from the given transport, behaviour, local peer ID and a
    /// `tokio` executor.
    #[cfg(all(
        feature = "tokio",
        not(any(target_os = "emscripten", target_os = "wasi", target_os = "unknown"))
    ))]
    pub fn with_tokio_executor(
        transport: transport::Boxed<(PeerId, StreamMuxerBox)>,
        behaviour: TBehaviour,
        local_peer_id: PeerId,
    ) -> Self {
        Self::with_executor(
            transport,
            behaviour,
            local_peer_id,
            crate::executor::TokioExecutor,
        )
    }

    /// Builds a new [`SwarmBuilder`] from the given transport, behaviour, local peer ID and a
    /// `async-std` executor.
    #[cfg(all(
        feature = "async-std",
        not(any(target_os = "emscripten", target_os = "wasi", target_os = "unknown"))
    ))]
    pub fn with_async_std_executor(
        transport: transport::Boxed<(PeerId, StreamMuxerBox)>,
        behaviour: TBehaviour,
        local_peer_id: PeerId,
    ) -> Self {
        Self::with_executor(
            transport,
            behaviour,
            local_peer_id,
            crate::executor::AsyncStdExecutor,
        )
    }

    /// Creates a new [`SwarmBuilder`] from the given transport, behaviour and local peer ID. The
    /// `Swarm` with its underlying `Network` is obtained via [`SwarmBuilder::build`].
    ///
    /// ## ⚠️  Performance warning
    /// All connections will be polled on the current task, thus quite bad performance
    /// characteristics should be expected. Whenever possible use an executor and
    /// [`SwarmBuilder::with_executor`].
    pub fn without_executor(
        transport: transport::Boxed<(PeerId, StreamMuxerBox)>,
        behaviour: TBehaviour,
        local_peer_id: PeerId,
    ) -> Self {
        Self {
            local_peer_id,
            transport,
            behaviour,
            pool_config: PoolConfig::new(None),
        }
    }

    /// Configures the number of events from the [`NetworkBehaviour`] in
    /// destination to the [`ConnectionHandler`] that can be buffered before
    /// the [`Swarm`] has to wait. An individual buffer with this number of
    /// events exists for each individual connection.
    ///
    /// The ideal value depends on the executor used, the CPU speed, and the
    /// volume of events. If this value is too low, then the [`Swarm`] will
    /// be sleeping more often than necessary. Increasing this value increases
    /// the overall memory usage.
    pub fn notify_handler_buffer_size(mut self, n: NonZeroUsize) -> Self {
        self.pool_config = self.pool_config.with_notify_handler_buffer_size(n);
        self
    }

    /// Configures the size of the buffer for events sent by a [`ConnectionHandler`] to the
    /// [`NetworkBehaviour`].
    ///
    /// Each connection has its own buffer.
    ///
    /// The ideal value depends on the executor used, the CPU speed and the volume of events.
    /// If this value is too low, then the [`ConnectionHandler`]s will be sleeping more often
    /// than necessary. Increasing this value increases the overall memory
    /// usage, and more importantly the latency between the moment when an
    /// event is emitted and the moment when it is received by the
    /// [`NetworkBehaviour`].
    pub fn per_connection_event_buffer_size(mut self, n: usize) -> Self {
        self.pool_config = self.pool_config.with_per_connection_event_buffer_size(n);
        self
    }

    /// Number of addresses concurrently dialed for a single outbound connection attempt.
    pub fn dial_concurrency_factor(mut self, factor: NonZeroU8) -> Self {
        self.pool_config = self.pool_config.with_dial_concurrency_factor(factor);
        self
    }

    /// Configures an override for the substream upgrade protocol to use.
    ///
    /// The subtream upgrade protocol is the multistream-select protocol
    /// used for protocol negotiation on substreams. Since a listener
    /// supports all existing versions, the choice of upgrade protocol
    /// only effects the "dialer", i.e. the peer opening a substream.
    ///
    /// > **Note**: If configured, specific upgrade protocols for
    /// > individual [`SubstreamProtocol`]s emitted by the `NetworkBehaviour`
    /// > are ignored.
    pub fn substream_upgrade_protocol_override(mut self, v: libp2p_core::upgrade::Version) -> Self {
        self.pool_config = self.pool_config.with_substream_upgrade_protocol_override(v);
        self
    }

    /// The maximum number of inbound streams concurrently negotiating on a
    /// connection. New inbound streams exceeding the limit are dropped and thus
    /// reset.
    ///
    /// Note: This only enforces a limit on the number of concurrently
    /// negotiating inbound streams. The total number of inbound streams on a
    /// connection is the sum of negotiating and negotiated streams. A limit on
    /// the total number of streams can be enforced at the [`StreamMuxerBox`] level.
    pub fn max_negotiating_inbound_streams(mut self, v: usize) -> Self {
        self.pool_config = self.pool_config.with_max_negotiating_inbound_streams(v);
        self
    }

    /// How long to keep a connection alive once it is idling.
    ///
    /// Defaults to 0.
    pub fn idle_connection_timeout(mut self, timeout: Duration) -> Self {
        self.pool_config.idle_connection_timeout = timeout;
        self
    }

    /// Builds a `Swarm` with the current configuration.
    pub fn build(self) -> Swarm<TBehaviour> {
<<<<<<< HEAD
        log::info!("Local peer id: {}", self.local_peer_id);
        Swarm {
            local_peer_id: self.local_peer_id,
            transport: self.transport,
            pool: Pool::new(self.local_peer_id, self.pool_config),
            behaviour: self.behaviour,
            supported_protocols: Default::default(),
            confirmed_external_addr: Default::default(),
            listened_addrs: HashMap::new(),
            pending_handler_event: None,
            pending_swarm_events: VecDeque::default(),
        }
=======
        Swarm::new(
            self.transport,
            self.behaviour,
            self.local_peer_id,
            Config {
                pool_config: self.pool_config,
            },
        )
>>>>>>> 85e61059
    }
}

/// Possible errors when trying to establish or upgrade an outbound connection.
#[derive(Debug)]
pub enum DialError {
    /// The peer identity obtained on the connection matches the local peer.
    LocalPeerId {
        endpoint: ConnectedPoint,
    },
    /// No addresses have been provided by [`NetworkBehaviour::handle_pending_outbound_connection`] and [`DialOpts`].
    NoAddresses,
    /// The provided [`dial_opts::PeerCondition`] evaluated to false and thus
    /// the dial was aborted.
    DialPeerConditionFalse(dial_opts::PeerCondition),
    /// Pending connection attempt has been aborted.
    Aborted,
    /// The peer identity obtained on the connection did not match the one that was expected.
    WrongPeerId {
        obtained: PeerId,
        endpoint: ConnectedPoint,
    },
    Denied {
        cause: ConnectionDenied,
    },
    /// An error occurred while negotiating the transport protocol(s) on a connection.
    Transport(Vec<(Multiaddr, TransportError<io::Error>)>),
}

impl From<PendingOutboundConnectionError> for DialError {
    fn from(error: PendingOutboundConnectionError) -> Self {
        match error {
            PendingConnectionError::Aborted => DialError::Aborted,
            PendingConnectionError::WrongPeerId { obtained, endpoint } => {
                DialError::WrongPeerId { obtained, endpoint }
            }
            PendingConnectionError::LocalPeerId { endpoint } => DialError::LocalPeerId { endpoint },
            PendingConnectionError::Transport(e) => DialError::Transport(e),
        }
    }
}

impl fmt::Display for DialError {
    fn fmt(&self, f: &mut fmt::Formatter<'_>) -> fmt::Result {
        match self {
            DialError::NoAddresses => write!(f, "Dial error: no addresses for peer."),
            DialError::LocalPeerId { endpoint } => write!(
                f,
                "Dial error: tried to dial local peer id at {endpoint:?}."
            ),
            DialError::DialPeerConditionFalse(PeerCondition::Disconnected) => write!(f, "Dial error: dial condition was configured to only happen when disconnected (`PeerCondition::Disconnected`), but node is already connected, thus cancelling new dial."),
            DialError::DialPeerConditionFalse(PeerCondition::NotDialing) => write!(f, "Dial error: dial condition was configured to only happen if there is currently no ongoing dialing attempt (`PeerCondition::NotDialing`), but a dial is in progress, thus cancelling new dial."),
            DialError::DialPeerConditionFalse(PeerCondition::DisconnectedAndNotDialing) => write!(f, "Dial error: dial condition was configured to only happen when both disconnected (`PeerCondition::Disconnected`) and there is currently no ongoing dialing attempt (`PeerCondition::NotDialing`), but node is already connected or dial is in progress, thus cancelling new dial."),
            DialError::DialPeerConditionFalse(PeerCondition::Always) => unreachable!("Dial peer condition is by definition true."),
            DialError::Aborted => write!(
                f,
                "Dial error: Pending connection attempt has been aborted."
            ),
            DialError::WrongPeerId { obtained, endpoint } => write!(
                f,
                "Dial error: Unexpected peer ID {obtained} at {endpoint:?}."
            ),
            DialError::Transport(errors) => {
                write!(f, "Failed to negotiate transport protocol(s): [")?;

                for (addr, error) in errors {
                    write!(f, "({addr}")?;
                    print_error_chain(f, error)?;
                    write!(f, ")")?;
                }
                write!(f, "]")?;

                Ok(())
            }
            DialError::Denied { .. } => {
                write!(f, "Dial error")
            }
        }
    }
}

fn print_error_chain(f: &mut fmt::Formatter<'_>, e: &dyn error::Error) -> fmt::Result {
    write!(f, ": {e}")?;

    if let Some(source) = e.source() {
        print_error_chain(f, source)?;
    }

    Ok(())
}

impl error::Error for DialError {
    fn source(&self) -> Option<&(dyn error::Error + 'static)> {
        match self {
            DialError::LocalPeerId { .. } => None,
            DialError::NoAddresses => None,
            DialError::DialPeerConditionFalse(_) => None,
            DialError::Aborted => None,
            DialError::WrongPeerId { .. } => None,
            DialError::Transport(_) => None,
            DialError::Denied { cause } => Some(cause),
        }
    }
}

/// Possible errors when upgrading an inbound connection.
#[derive(Debug)]
pub enum ListenError {
    /// Pending connection attempt has been aborted.
    Aborted,
    /// The peer identity obtained on the connection did not match the one that was expected.
    WrongPeerId {
        obtained: PeerId,
        endpoint: ConnectedPoint,
    },
    /// The connection was dropped because it resolved to our own [`PeerId`].
    LocalPeerId {
        endpoint: ConnectedPoint,
    },
    Denied {
        cause: ConnectionDenied,
    },
    /// An error occurred while negotiating the transport protocol(s) on a connection.
    Transport(TransportError<io::Error>),
}

impl From<PendingInboundConnectionError> for ListenError {
    fn from(error: PendingInboundConnectionError) -> Self {
        match error {
            PendingInboundConnectionError::Transport(inner) => ListenError::Transport(inner),
            PendingInboundConnectionError::Aborted => ListenError::Aborted,
            PendingInboundConnectionError::WrongPeerId { obtained, endpoint } => {
                ListenError::WrongPeerId { obtained, endpoint }
            }
            PendingInboundConnectionError::LocalPeerId { endpoint } => {
                ListenError::LocalPeerId { endpoint }
            }
        }
    }
}

impl fmt::Display for ListenError {
    fn fmt(&self, f: &mut fmt::Formatter<'_>) -> fmt::Result {
        match self {
            ListenError::Aborted => write!(
                f,
                "Listen error: Pending connection attempt has been aborted."
            ),
            ListenError::WrongPeerId { obtained, endpoint } => write!(
                f,
                "Listen error: Unexpected peer ID {obtained} at {endpoint:?}."
            ),
            ListenError::Transport(_) => {
                write!(f, "Listen error: Failed to negotiate transport protocol(s)")
            }
            ListenError::Denied { cause } => {
                write!(f, "Listen error: Denied: {cause}")
            }
            ListenError::LocalPeerId { endpoint } => {
                write!(f, "Listen error: Local peer ID at {endpoint:?}.")
            }
        }
    }
}

impl error::Error for ListenError {
    fn source(&self) -> Option<&(dyn error::Error + 'static)> {
        match self {
            ListenError::WrongPeerId { .. } => None,
            ListenError::Transport(err) => Some(err),
            ListenError::Aborted => None,
            ListenError::Denied { cause } => Some(cause),
            ListenError::LocalPeerId { .. } => None,
        }
    }
}

/// A connection was denied.
///
/// To figure out which [`NetworkBehaviour`] denied the connection, use [`ConnectionDenied::downcast`].
#[derive(Debug)]
pub struct ConnectionDenied {
    inner: Box<dyn error::Error + Send + Sync + 'static>,
}

impl ConnectionDenied {
    pub fn new(cause: impl Into<Box<dyn error::Error + Send + Sync + 'static>>) -> Self {
        Self {
            inner: cause.into(),
        }
    }

    /// Attempt to downcast to a particular reason for why the connection was denied.
    pub fn downcast<E>(self) -> Result<E, Self>
    where
        E: error::Error + Send + Sync + 'static,
    {
        let inner = self
            .inner
            .downcast::<E>()
            .map_err(|inner| ConnectionDenied { inner })?;

        Ok(*inner)
    }

    /// Attempt to downcast to a particular reason for why the connection was denied.
    pub fn downcast_ref<E>(&self) -> Option<&E>
    where
        E: error::Error + Send + Sync + 'static,
    {
        self.inner.downcast_ref::<E>()
    }
}

impl fmt::Display for ConnectionDenied {
    fn fmt(&self, f: &mut fmt::Formatter<'_>) -> fmt::Result {
        write!(f, "connection denied")
    }
}

impl error::Error for ConnectionDenied {
    fn source(&self) -> Option<&(dyn error::Error + 'static)> {
        Some(self.inner.as_ref())
    }
}

/// Information about the connections obtained by [`Swarm::network_info()`].
#[derive(Clone, Debug)]
pub struct NetworkInfo {
    /// The total number of connected peers.
    num_peers: usize,
    /// Counters of ongoing network connections.
    connection_counters: ConnectionCounters,
}

impl NetworkInfo {
    /// The number of connected peers, i.e. peers with whom at least
    /// one established connection exists.
    pub fn num_peers(&self) -> usize {
        self.num_peers
    }

    /// Gets counters for ongoing network connections.
    pub fn connection_counters(&self) -> &ConnectionCounters {
        &self.connection_counters
    }
}

/// Ensures a given `Multiaddr` is a `/p2p/...` address for the given peer.
///
/// If the given address is already a `p2p` address for the given peer,
/// i.e. the last encapsulated protocol is `/p2p/<peer-id>`, this is a no-op.
///
/// If the given address is already a `p2p` address for a different peer
/// than the one given, the given `Multiaddr` is returned as an `Err`.
///
/// If the given address is not yet a `p2p` address for the given peer,
/// the `/p2p/<peer-id>` protocol is appended to the returned address.
fn p2p_addr(peer: Option<PeerId>, addr: Multiaddr) -> Result<Multiaddr, Multiaddr> {
    let peer = match peer {
        Some(p) => p,
        None => return Ok(addr),
    };

    if let Some(multiaddr::Protocol::P2p(peer_id)) = addr.iter().last() {
        if peer_id != peer {
            return Err(addr);
        }

        return Ok(addr);
    }

    Ok(addr.with(multiaddr::Protocol::P2p(peer)))
}

#[cfg(test)]
mod tests {
    use super::*;
    use crate::dummy;
    use crate::test::{CallTraceBehaviour, MockBehaviour};
    use futures::future;
    use libp2p_core::multiaddr::multiaddr;
    use libp2p_core::transport::memory::MemoryTransportError;
    use libp2p_core::transport::TransportEvent;
    use libp2p_core::Endpoint;
    use libp2p_core::{multiaddr, transport, upgrade};
    use libp2p_identity as identity;
    use libp2p_plaintext as plaintext;
    use libp2p_yamux as yamux;
    use quickcheck::*;

    // Test execution state.
    // Connection => Disconnecting => Connecting.
    enum State {
        Connecting,
        Disconnecting,
    }

    fn new_test_swarm(
        config: Config,
    ) -> Swarm<CallTraceBehaviour<MockBehaviour<dummy::ConnectionHandler, ()>>> {
        let id_keys = identity::Keypair::generate_ed25519();
        let local_public_key = id_keys.public();
        let transport = transport::MemoryTransport::default()
            .upgrade(upgrade::Version::V1)
            .authenticate(plaintext::Config::new(&id_keys))
            .multiplex(yamux::Config::default())
            .boxed();
        let behaviour = CallTraceBehaviour::new(MockBehaviour::new(dummy::ConnectionHandler));

        Swarm::new(
            transport,
            behaviour,
            local_public_key.into(),
            config.with_idle_connection_timeout(Duration::from_secs(5)),
        )
    }

    fn swarms_connected<TBehaviour>(
        swarm1: &Swarm<CallTraceBehaviour<TBehaviour>>,
        swarm2: &Swarm<CallTraceBehaviour<TBehaviour>>,
        num_connections: usize,
    ) -> bool
    where
        TBehaviour: NetworkBehaviour,
        THandlerOutEvent<TBehaviour>: Clone,
    {
        swarm1
            .behaviour()
            .num_connections_to_peer(*swarm2.local_peer_id())
            == num_connections
            && swarm2
                .behaviour()
                .num_connections_to_peer(*swarm1.local_peer_id())
                == num_connections
            && swarm1.is_connected(swarm2.local_peer_id())
            && swarm2.is_connected(swarm1.local_peer_id())
    }

    fn swarms_disconnected<TBehaviour: NetworkBehaviour>(
        swarm1: &Swarm<CallTraceBehaviour<TBehaviour>>,
        swarm2: &Swarm<CallTraceBehaviour<TBehaviour>>,
    ) -> bool
    where
        TBehaviour: NetworkBehaviour,
        THandlerOutEvent<TBehaviour>: Clone,
    {
        swarm1
            .behaviour()
            .num_connections_to_peer(*swarm2.local_peer_id())
            == 0
            && swarm2
                .behaviour()
                .num_connections_to_peer(*swarm1.local_peer_id())
                == 0
            && !swarm1.is_connected(swarm2.local_peer_id())
            && !swarm2.is_connected(swarm1.local_peer_id())
    }

    /// Establishes multiple connections between two peers,
    /// after which one peer disconnects the other using [`Swarm::disconnect_peer_id`].
    ///
    /// The test expects both behaviours to be notified via calls to [`NetworkBehaviour::on_swarm_event`]
    /// with pairs of [`FromSwarm::ConnectionEstablished`] / [`FromSwarm::ConnectionClosed`]
    #[tokio::test]
    async fn test_swarm_disconnect() {
        let mut swarm1 = new_test_swarm(Config::with_tokio_executor());
        let mut swarm2 = new_test_swarm(Config::with_tokio_executor());

        let addr1: Multiaddr = multiaddr::Protocol::Memory(rand::random::<u64>()).into();
        let addr2: Multiaddr = multiaddr::Protocol::Memory(rand::random::<u64>()).into();

        swarm1.listen_on(addr1.clone()).unwrap();
        swarm2.listen_on(addr2.clone()).unwrap();

        let swarm1_id = *swarm1.local_peer_id();

        let mut reconnected = false;
        let num_connections = 10;

        for _ in 0..num_connections {
            swarm1.dial(addr2.clone()).unwrap();
        }
        let mut state = State::Connecting;

        future::poll_fn(move |cx| loop {
            let poll1 = Swarm::poll_next_event(Pin::new(&mut swarm1), cx);
            let poll2 = Swarm::poll_next_event(Pin::new(&mut swarm2), cx);
            match state {
                State::Connecting => {
                    if swarms_connected(&swarm1, &swarm2, num_connections) {
                        if reconnected {
                            return Poll::Ready(());
                        }
                        swarm2
                            .disconnect_peer_id(swarm1_id)
                            .expect("Error disconnecting");
                        state = State::Disconnecting;
                    }
                }
                State::Disconnecting => {
                    if swarms_disconnected(&swarm1, &swarm2) {
                        if reconnected {
                            return Poll::Ready(());
                        }
                        reconnected = true;
                        for _ in 0..num_connections {
                            swarm2.dial(addr1.clone()).unwrap();
                        }
                        state = State::Connecting;
                    }
                }
            }

            if poll1.is_pending() && poll2.is_pending() {
                return Poll::Pending;
            }
        })
        .await
    }

    /// Establishes multiple connections between two peers,
    /// after which one peer disconnects the other
    /// using [`ToSwarm::CloseConnection`] returned by a [`NetworkBehaviour`].
    ///
    /// The test expects both behaviours to be notified via calls to [`NetworkBehaviour::on_swarm_event`]
    /// with pairs of [`FromSwarm::ConnectionEstablished`] / [`FromSwarm::ConnectionClosed`]
    #[tokio::test]
    async fn test_behaviour_disconnect_all() {
        let mut swarm1 = new_test_swarm(Config::with_tokio_executor());
        let mut swarm2 = new_test_swarm(Config::with_tokio_executor());

        let addr1: Multiaddr = multiaddr::Protocol::Memory(rand::random::<u64>()).into();
        let addr2: Multiaddr = multiaddr::Protocol::Memory(rand::random::<u64>()).into();

        swarm1.listen_on(addr1.clone()).unwrap();
        swarm2.listen_on(addr2.clone()).unwrap();

        let swarm1_id = *swarm1.local_peer_id();

        let mut reconnected = false;
        let num_connections = 10;

        for _ in 0..num_connections {
            swarm1.dial(addr2.clone()).unwrap();
        }
        let mut state = State::Connecting;

        future::poll_fn(move |cx| loop {
            let poll1 = Swarm::poll_next_event(Pin::new(&mut swarm1), cx);
            let poll2 = Swarm::poll_next_event(Pin::new(&mut swarm2), cx);
            match state {
                State::Connecting => {
                    if swarms_connected(&swarm1, &swarm2, num_connections) {
                        if reconnected {
                            return Poll::Ready(());
                        }
                        swarm2
                            .behaviour
                            .inner()
                            .next_action
                            .replace(ToSwarm::CloseConnection {
                                peer_id: swarm1_id,
                                connection: CloseConnection::All,
                            });
                        state = State::Disconnecting;
                        continue;
                    }
                }
                State::Disconnecting => {
                    if swarms_disconnected(&swarm1, &swarm2) {
                        reconnected = true;
                        for _ in 0..num_connections {
                            swarm2.dial(addr1.clone()).unwrap();
                        }
                        state = State::Connecting;
                        continue;
                    }
                }
            }

            if poll1.is_pending() && poll2.is_pending() {
                return Poll::Pending;
            }
        })
        .await
    }

    /// Establishes multiple connections between two peers,
    /// after which one peer closes a single connection
    /// using [`ToSwarm::CloseConnection`] returned by a [`NetworkBehaviour`].
    ///
    /// The test expects both behaviours to be notified via calls to [`NetworkBehaviour::on_swarm_event`]
    /// with pairs of [`FromSwarm::ConnectionEstablished`] / [`FromSwarm::ConnectionClosed`]
    #[tokio::test]
    async fn test_behaviour_disconnect_one() {
        let mut swarm1 = new_test_swarm(Config::with_tokio_executor());
        let mut swarm2 = new_test_swarm(Config::with_tokio_executor());

        let addr1: Multiaddr = multiaddr::Protocol::Memory(rand::random::<u64>()).into();
        let addr2: Multiaddr = multiaddr::Protocol::Memory(rand::random::<u64>()).into();

        swarm1.listen_on(addr1).unwrap();
        swarm2.listen_on(addr2.clone()).unwrap();

        let swarm1_id = *swarm1.local_peer_id();

        let num_connections = 10;

        for _ in 0..num_connections {
            swarm1.dial(addr2.clone()).unwrap();
        }
        let mut state = State::Connecting;
        let mut disconnected_conn_id = None;

        future::poll_fn(move |cx| loop {
            let poll1 = Swarm::poll_next_event(Pin::new(&mut swarm1), cx);
            let poll2 = Swarm::poll_next_event(Pin::new(&mut swarm2), cx);
            match state {
                State::Connecting => {
                    if swarms_connected(&swarm1, &swarm2, num_connections) {
                        disconnected_conn_id = {
                            let conn_id =
                                swarm2.behaviour.on_connection_established[num_connections / 2].1;
                            swarm2.behaviour.inner().next_action.replace(
                                ToSwarm::CloseConnection {
                                    peer_id: swarm1_id,
                                    connection: CloseConnection::One(conn_id),
                                },
                            );
                            Some(conn_id)
                        };
                        state = State::Disconnecting;
                    }
                }
                State::Disconnecting => {
                    for s in &[&swarm1, &swarm2] {
                        assert!(s
                            .behaviour
                            .on_connection_closed
                            .iter()
                            .all(|(.., remaining_conns)| *remaining_conns > 0));
                        assert_eq!(s.behaviour.on_connection_established.len(), num_connections);
                        s.behaviour.assert_connected(num_connections, 1);
                    }
                    if [&swarm1, &swarm2]
                        .iter()
                        .all(|s| s.behaviour.on_connection_closed.len() == 1)
                    {
                        let conn_id = swarm2.behaviour.on_connection_closed[0].1;
                        assert_eq!(Some(conn_id), disconnected_conn_id);
                        return Poll::Ready(());
                    }
                }
            }

            if poll1.is_pending() && poll2.is_pending() {
                return Poll::Pending;
            }
        })
        .await
    }

    #[test]
    fn concurrent_dialing() {
        #[derive(Clone, Debug)]
        struct DialConcurrencyFactor(NonZeroU8);

        impl Arbitrary for DialConcurrencyFactor {
            fn arbitrary(g: &mut Gen) -> Self {
                Self(NonZeroU8::new(g.gen_range(1..11)).unwrap())
            }
        }

        fn prop(concurrency_factor: DialConcurrencyFactor) {
            tokio::runtime::Runtime::new().unwrap().block_on(async {
                let mut swarm = new_test_swarm(
                    Config::with_tokio_executor()
                        .with_dial_concurrency_factor(concurrency_factor.0),
                );

                // Listen on `concurrency_factor + 1` addresses.
                //
                // `+ 2` to ensure a subset of addresses is dialed by network_2.
                let num_listen_addrs = concurrency_factor.0.get() + 2;
                let mut listen_addresses = Vec::new();
                let mut transports = Vec::new();
                for _ in 0..num_listen_addrs {
                    let mut transport = transport::MemoryTransport::default().boxed();
                    transport
                        .listen_on(ListenerId::next(), "/memory/0".parse().unwrap())
                        .unwrap();

                    match transport.select_next_some().await {
                        TransportEvent::NewAddress { listen_addr, .. } => {
                            listen_addresses.push(listen_addr);
                        }
                        _ => panic!("Expected `NewListenAddr` event."),
                    }

                    transports.push(transport);
                }

                // Have swarm dial each listener and wait for each listener to receive the incoming
                // connections.
                swarm
                    .dial(
                        DialOpts::peer_id(PeerId::random())
                            .addresses(listen_addresses)
                            .build(),
                    )
                    .unwrap();
                for mut transport in transports.into_iter() {
                    match futures::future::select(transport.select_next_some(), swarm.next()).await
                    {
                        future::Either::Left((TransportEvent::Incoming { .. }, _)) => {}
                        future::Either::Left(_) => {
                            panic!("Unexpected transport event.")
                        }
                        future::Either::Right((e, _)) => {
                            panic!("Expect swarm to not emit any event {e:?}")
                        }
                    }
                }

                match swarm.next().await.unwrap() {
                    SwarmEvent::OutgoingConnectionError { .. } => {}
                    e => panic!("Unexpected swarm event {e:?}"),
                }
            })
        }

        QuickCheck::new().tests(10).quickcheck(prop as fn(_) -> _);
    }

    #[tokio::test]
    async fn invalid_peer_id() {
        // Checks whether dialing an address containing the wrong peer id raises an error
        // for the expected peer id instead of the obtained peer id.

        let mut swarm1 = new_test_swarm(Config::with_tokio_executor());
        let mut swarm2 = new_test_swarm(Config::with_tokio_executor());

        swarm1.listen_on("/memory/0".parse().unwrap()).unwrap();

        let address = future::poll_fn(|cx| match swarm1.poll_next_unpin(cx) {
            Poll::Ready(Some(SwarmEvent::NewListenAddr { address, .. })) => Poll::Ready(address),
            Poll::Pending => Poll::Pending,
            _ => panic!("Was expecting the listen address to be reported"),
        })
        .await;

        let other_id = PeerId::random();
        let other_addr = address.with(multiaddr::Protocol::P2p(other_id));

        swarm2.dial(other_addr.clone()).unwrap();

        let (peer_id, error) = future::poll_fn(|cx| {
            if let Poll::Ready(Some(SwarmEvent::IncomingConnection { .. })) =
                swarm1.poll_next_unpin(cx)
            {}

            match swarm2.poll_next_unpin(cx) {
                Poll::Ready(Some(SwarmEvent::OutgoingConnectionError {
                    peer_id, error, ..
                })) => Poll::Ready((peer_id, error)),
                Poll::Ready(x) => panic!("unexpected {x:?}"),
                Poll::Pending => Poll::Pending,
            }
        })
        .await;
        assert_eq!(peer_id.unwrap(), other_id);
        match error {
            DialError::WrongPeerId { obtained, endpoint } => {
                assert_eq!(obtained, *swarm1.local_peer_id());
                assert_eq!(
                    endpoint,
                    ConnectedPoint::Dialer {
                        address: other_addr,
                        role_override: Endpoint::Dialer,
                    }
                );
            }
            x => panic!("wrong error {x:?}"),
        }
    }

    #[tokio::test]
    async fn dial_self() {
        // Check whether dialing ourselves correctly fails.
        //
        // Dialing the same address we're listening should result in three events:
        //
        // - The incoming connection notification (before we know the incoming peer ID).
        // - The connection error for the dialing endpoint (once we've determined that it's our own ID).
        // - The connection error for the listening endpoint (once we've determined that it's our own ID).
        //
        // The last two can happen in any order.

        let mut swarm = new_test_swarm(Config::with_tokio_executor());
        swarm.listen_on("/memory/0".parse().unwrap()).unwrap();

        let local_address = future::poll_fn(|cx| match swarm.poll_next_unpin(cx) {
            Poll::Ready(Some(SwarmEvent::NewListenAddr { address, .. })) => Poll::Ready(address),
            Poll::Pending => Poll::Pending,
            _ => panic!("Was expecting the listen address to be reported"),
        })
        .await;

        swarm.listened_addrs.clear(); // This is a hack to actually execute the dial to ourselves which would otherwise be filtered.

        swarm.dial(local_address.clone()).unwrap();

        let mut got_dial_err = false;
        let mut got_inc_err = false;
        future::poll_fn(|cx| -> Poll<Result<(), io::Error>> {
            loop {
                match swarm.poll_next_unpin(cx) {
                    Poll::Ready(Some(SwarmEvent::OutgoingConnectionError {
                        peer_id,
                        error: DialError::LocalPeerId { .. },
                        ..
                    })) => {
                        assert_eq!(&peer_id.unwrap(), swarm.local_peer_id());
                        assert!(!got_dial_err);
                        got_dial_err = true;
                        if got_inc_err {
                            return Poll::Ready(Ok(()));
                        }
                    }
                    Poll::Ready(Some(SwarmEvent::IncomingConnectionError {
                        local_addr, ..
                    })) => {
                        assert!(!got_inc_err);
                        assert_eq!(local_addr, local_address);
                        got_inc_err = true;
                        if got_dial_err {
                            return Poll::Ready(Ok(()));
                        }
                    }
                    Poll::Ready(Some(SwarmEvent::IncomingConnection { local_addr, .. })) => {
                        assert_eq!(local_addr, local_address);
                    }
                    Poll::Ready(ev) => {
                        panic!("Unexpected event: {ev:?}")
                    }
                    Poll::Pending => break Poll::Pending,
                }
            }
        })
        .await
        .unwrap();
    }

    #[tokio::test]
    async fn dial_self_by_id() {
        // Trying to dial self by passing the same `PeerId` shouldn't even be possible in the first
        // place.
        let swarm = new_test_swarm(Config::with_tokio_executor());
        let peer_id = *swarm.local_peer_id();
        assert!(!swarm.is_connected(&peer_id));
    }

    #[tokio::test]
    async fn multiple_addresses_err() {
        // Tries dialing multiple addresses, and makes sure there's one dialing error per address.

        let target = PeerId::random();

        let mut swarm = new_test_swarm(Config::with_tokio_executor());

        let addresses = HashSet::from([
            multiaddr![Ip4([0, 0, 0, 0]), Tcp(rand::random::<u16>())],
            multiaddr![Ip4([0, 0, 0, 0]), Tcp(rand::random::<u16>())],
            multiaddr![Ip4([0, 0, 0, 0]), Tcp(rand::random::<u16>())],
            multiaddr![Udp(rand::random::<u16>())],
            multiaddr![Udp(rand::random::<u16>())],
            multiaddr![Udp(rand::random::<u16>())],
            multiaddr![Udp(rand::random::<u16>())],
            multiaddr![Udp(rand::random::<u16>())],
        ]);

        swarm
            .dial(
                DialOpts::peer_id(target)
                    .addresses(addresses.iter().cloned().collect())
                    .build(),
            )
            .unwrap();

        match swarm.next().await.unwrap() {
            SwarmEvent::OutgoingConnectionError {
                peer_id,
                // multiaddr,
                error: DialError::Transport(errors),
                ..
            } => {
                assert_eq!(target, peer_id.unwrap());

                let failed_addresses = errors.into_iter().map(|(addr, _)| addr).collect::<Vec<_>>();
                let expected_addresses = addresses
                    .into_iter()
                    .map(|addr| addr.with(multiaddr::Protocol::P2p(target)))
                    .collect::<Vec<_>>();

                assert_eq!(expected_addresses, failed_addresses);
            }
            e => panic!("Unexpected event: {e:?}"),
        }
    }

    #[tokio::test]
    async fn aborting_pending_connection_surfaces_error() {
        let _ = env_logger::try_init();

        let mut dialer = new_test_swarm(Config::with_tokio_executor());
        let mut listener = new_test_swarm(Config::with_tokio_executor());

        let listener_peer_id = *listener.local_peer_id();
        listener.listen_on(multiaddr![Memory(0u64)]).unwrap();
        let listener_address = match listener.next().await.unwrap() {
            SwarmEvent::NewListenAddr { address, .. } => address,
            e => panic!("Unexpected network event: {e:?}"),
        };

        dialer
            .dial(
                DialOpts::peer_id(listener_peer_id)
                    .addresses(vec![listener_address])
                    .build(),
            )
            .unwrap();

        dialer
            .disconnect_peer_id(listener_peer_id)
            .expect_err("Expect peer to not yet be connected.");

        match dialer.next().await.unwrap() {
            SwarmEvent::OutgoingConnectionError {
                error: DialError::Aborted,
                ..
            } => {}
            e => panic!("Unexpected swarm event {e:?}."),
        }
    }

    #[test]
    fn dial_error_prints_sources() {
        // This constitutes a fairly typical error for chained transports.
        let error = DialError::Transport(vec![(
            "/ip4/127.0.0.1/tcp/80".parse().unwrap(),
            TransportError::Other(io::Error::new(
                io::ErrorKind::Other,
                MemoryTransportError::Unreachable,
            )),
        )]);

        let string = format!("{error}");

        // Unfortunately, we have some "empty" errors that lead to multiple colons without text but that is the best we can do.
        assert_eq!("Failed to negotiate transport protocol(s): [(/ip4/127.0.0.1/tcp/80: : No listener on the given port.)]", string)
    }
}<|MERGE_RESOLUTION|>--- conflicted
+++ resolved
@@ -1684,20 +1684,6 @@
 
     /// Builds a `Swarm` with the current configuration.
     pub fn build(self) -> Swarm<TBehaviour> {
-<<<<<<< HEAD
-        log::info!("Local peer id: {}", self.local_peer_id);
-        Swarm {
-            local_peer_id: self.local_peer_id,
-            transport: self.transport,
-            pool: Pool::new(self.local_peer_id, self.pool_config),
-            behaviour: self.behaviour,
-            supported_protocols: Default::default(),
-            confirmed_external_addr: Default::default(),
-            listened_addrs: HashMap::new(),
-            pending_handler_event: None,
-            pending_swarm_events: VecDeque::default(),
-        }
-=======
         Swarm::new(
             self.transport,
             self.behaviour,
@@ -1706,7 +1692,6 @@
                 pool_config: self.pool_config,
             },
         )
->>>>>>> 85e61059
     }
 }
 
