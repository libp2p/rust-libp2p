// Copyright 2019 Parity Technologies (UK) Ltd.
//
// Permission is hereby granted, free of charge, to any person obtaining a
// copy of this software and associated documentation files (the "Software"),
// to deal in the Software without restriction, including without limitation
// the rights to use, copy, modify, merge, publish, distribute, sublicense,
// and/or sell copies of the Software, and to permit persons to whom the
// Software is furnished to do so, subject to the following conditions:
//
// The above copyright notice and this permission notice shall be included in
// all copies or substantial portions of the Software.
//
// THE SOFTWARE IS PROVIDED "AS IS", WITHOUT WARRANTY OF ANY KIND, EXPRESS
// OR IMPLIED, INCLUDING BUT NOT LIMITED TO THE WARRANTIES OF MERCHANTABILITY,
// FITNESS FOR A PARTICULAR PURPOSE AND NONINFRINGEMENT. IN NO EVENT SHALL THE
// AUTHORS OR COPYRIGHT HOLDERS BE LIABLE FOR ANY CLAIM, DAMAGES OR OTHER
// LIABILITY, WHETHER IN AN ACTION OF CONTRACT, TORT OR OTHERWISE, ARISING
// FROM, OUT OF OR IN CONNECTION WITH THE SOFTWARE OR THE USE OR OTHER
// DEALINGS IN THE SOFTWARE.

//! High level manager of the network.
//!
//! A [`Swarm`] contains the state of the network as a whole. The entire
//! behaviour of a libp2p network can be controlled through the `Swarm`.
//! The `Swarm` struct contains all active and pending connections to
//! remotes and manages the state of all the substreams that have been
//! opened, and all the upgrades that were built upon these substreams.
//!
//! # Initializing a Swarm
//!
//! Creating a `Swarm` requires three things:
//!
//!  1. A network identity of the local node in form of a [`PeerId`].
//!  2. An implementation of the [`Transport`] trait. This is the type that
//!     will be used in order to reach nodes on the network based on their
//!     address. See the `transport` module for more information.
//!  3. An implementation of the [`NetworkBehaviour`] trait. This is a state
//!     machine that defines how the swarm should behave once it is connected
//!     to a node.
//!
//! # Network Behaviour
//!
//! The [`NetworkBehaviour`] trait is implemented on types that indicate to
//! the swarm how it should behave. This includes which protocols are supported
//! and which nodes to try to connect to. It is the `NetworkBehaviour` that
//! controls what happens on the network. Multiple types that implement
//! `NetworkBehaviour` can be composed into a single behaviour.
//!
//! # Protocols Handler
//!
//! The [`ConnectionHandler`] trait defines how each active connection to a
//! remote should behave: how to handle incoming substreams, which protocols
//! are supported, when to open a new outbound substream, etc.
//!

#![cfg_attr(docsrs, feature(doc_cfg, doc_auto_cfg))]

mod connection;
mod registry;
#[cfg(test)]
mod test;
mod upgrade;

pub mod behaviour;
pub mod dial_opts;
pub mod dummy;
mod executor;
pub mod handler;
pub mod keep_alive;

/// Bundles all symbols required for the [`libp2p_swarm_derive::NetworkBehaviour`] macro.
#[doc(hidden)]
pub mod derive_prelude {
    pub use crate::ConnectionHandler;
    pub use crate::ConnectionHandlerSelect;
    pub use crate::DialError;
    pub use crate::NetworkBehaviour;
    pub use crate::NetworkBehaviourAction;
    pub use crate::PollParameters;
    pub use futures::prelude as futures;
    pub use libp2p_core::connection::ConnectionId;
    pub use libp2p_core::either::EitherOutput;
    pub use libp2p_core::transport::ListenerId;
    pub use libp2p_core::ConnectedPoint;
    pub use libp2p_core::Multiaddr;
    pub use libp2p_core::PeerId;
}

pub use behaviour::{
    CloseConnection, NetworkBehaviour, NetworkBehaviourAction, NotifyHandler, PollParameters,
};
pub use connection::pool::{ConnectionCounters, ConnectionLimits};
pub use connection::{
    ConnectionError, ConnectionLimit, PendingConnectionError, PendingInboundConnectionError,
    PendingOutboundConnectionError,
};
pub use executor::Executor;
pub use handler::{
    ConnectionHandler, ConnectionHandlerEvent, ConnectionHandlerSelect, ConnectionHandlerUpgrErr,
    KeepAlive, OneShotHandler, OneShotHandlerConfig, SubstreamProtocol,
};
#[cfg(feature = "macros")]
pub use libp2p_swarm_derive::NetworkBehaviour;
pub use registry::{AddAddressResult, AddressRecord, AddressScore};

use connection::pool::{EstablishedConnection, Pool, PoolConfig, PoolEvent};
use connection::IncomingInfo;
use dial_opts::{DialOpts, PeerCondition};
use either::Either;
use futures::{executor::ThreadPoolBuilder, prelude::*, stream::FusedStream};
use libp2p_core::connection::ConnectionId;
use libp2p_core::muxing::SubstreamBox;
use libp2p_core::{
    connection::ConnectedPoint,
    multiaddr::Protocol,
    multihash::Multihash,
    muxing::StreamMuxerBox,
    transport::{self, ListenerId, TransportError, TransportEvent},
<<<<<<< HEAD
    Endpoint, Executor, Multiaddr, Negotiated, PeerId, Transport,
=======
    upgrade::ProtocolName,
    Endpoint, Multiaddr, Negotiated, PeerId, Transport,
>>>>>>> 43fdfe27
};
use registry::{AddressIntoIter, Addresses};
use smallvec::SmallVec;
use std::collections::{HashMap, HashSet};
use std::iter;
use std::num::{NonZeroU32, NonZeroU8, NonZeroUsize};
use std::{
    convert::TryFrom,
    error, fmt, io,
    pin::Pin,
    task::{Context, Poll},
};

/// Substream for which a protocol has been chosen.
///
/// Implements the [`AsyncRead`](futures::io::AsyncRead) and
/// [`AsyncWrite`](futures::io::AsyncWrite) traits.
pub type NegotiatedSubstream = Negotiated<SubstreamBox>;

/// Event generated by the [`NetworkBehaviour`] that the swarm will report back.
type TBehaviourOutEvent<TBehaviour> = <TBehaviour as NetworkBehaviour>::OutEvent;

/// [`ConnectionHandler`] of the [`NetworkBehaviour`] for all the protocols the [`NetworkBehaviour`]
/// supports.
type THandler<TBehaviour> = <TBehaviour as NetworkBehaviour>::ConnectionHandler;

/// Custom event that can be received by the [`ConnectionHandler`] of the
/// [`NetworkBehaviour`].
type THandlerInEvent<TBehaviour> = <THandler<TBehaviour> as ConnectionHandler>::InEvent;

/// Custom event that can be produced by the [`ConnectionHandler`] of the [`NetworkBehaviour`].
type THandlerOutEvent<TBehaviour> = <THandler<TBehaviour> as ConnectionHandler>::OutEvent;

/// Custom error that can be produced by the [`ConnectionHandler`] of the [`NetworkBehaviour`].
type THandlerErr<TBehaviour> = <THandler<TBehaviour> as ConnectionHandler>::Error;

/// Event generated by the `Swarm`.
#[derive(Debug)]
pub enum SwarmEvent<TBehaviourOutEvent, THandlerErr> {
    /// Event generated by the `NetworkBehaviour`.
    Behaviour(TBehaviourOutEvent),
    /// A connection to the given peer has been opened.
    ConnectionEstablished {
        /// Identity of the peer that we have connected to.
        peer_id: PeerId,
        /// Endpoint of the connection that has been opened.
        endpoint: ConnectedPoint,
        /// Number of established connections to this peer, including the one that has just been
        /// opened.
        num_established: NonZeroU32,
        /// [`Some`] when the new connection is an outgoing connection.
        /// Addresses are dialed concurrently. Contains the addresses and errors
        /// of dial attempts that failed before the one successful dial.
        concurrent_dial_errors: Option<Vec<(Multiaddr, TransportError<io::Error>)>>,
    },
    /// A connection with the given peer has been closed,
    /// possibly as a result of an error.
    ConnectionClosed {
        /// Identity of the peer that we have connected to.
        peer_id: PeerId,
        /// Endpoint of the connection that has been closed.
        endpoint: ConnectedPoint,
        /// Number of other remaining connections to this same peer.
        num_established: u32,
        /// Reason for the disconnection, if it was not a successful
        /// active close.
        cause: Option<ConnectionError<THandlerErr>>,
    },
    /// A new connection arrived on a listener and is in the process of protocol negotiation.
    ///
    /// A corresponding [`ConnectionEstablished`](SwarmEvent::ConnectionEstablished),
    /// [`BannedPeer`](SwarmEvent::BannedPeer), or
    /// [`IncomingConnectionError`](SwarmEvent::IncomingConnectionError) event will later be
    /// generated for this connection.
    IncomingConnection {
        /// Local connection address.
        /// This address has been earlier reported with a [`NewListenAddr`](SwarmEvent::NewListenAddr)
        /// event.
        local_addr: Multiaddr,
        /// Address used to send back data to the remote.
        send_back_addr: Multiaddr,
    },
    /// An error happened on a connection during its initial handshake.
    ///
    /// This can include, for example, an error during the handshake of the encryption layer, or
    /// the connection unexpectedly closed.
    IncomingConnectionError {
        /// Local connection address.
        /// This address has been earlier reported with a [`NewListenAddr`](SwarmEvent::NewListenAddr)
        /// event.
        local_addr: Multiaddr,
        /// Address used to send back data to the remote.
        send_back_addr: Multiaddr,
        /// The error that happened.
        error: PendingInboundConnectionError<io::Error>,
    },
    /// Outgoing connection attempt failed.
    OutgoingConnectionError {
        /// If known, [`PeerId`] of the peer we tried to reach.
        peer_id: Option<PeerId>,
        /// Error that has been encountered.
        error: DialError,
    },
    /// We connected to a peer, but we immediately closed the connection because that peer is banned.
    BannedPeer {
        /// Identity of the banned peer.
        peer_id: PeerId,
        /// Endpoint of the connection that has been closed.
        endpoint: ConnectedPoint,
    },
    /// One of our listeners has reported a new local listening address.
    NewListenAddr {
        /// The listener that is listening on the new address.
        listener_id: ListenerId,
        /// The new address that is being listened on.
        address: Multiaddr,
    },
    /// One of our listeners has reported the expiration of a listening address.
    ExpiredListenAddr {
        /// The listener that is no longer listening on the address.
        listener_id: ListenerId,
        /// The expired address.
        address: Multiaddr,
    },
    /// One of the listeners gracefully closed.
    ListenerClosed {
        /// The listener that closed.
        listener_id: ListenerId,
        /// The addresses that the listener was listening on. These addresses are now considered
        /// expired, similar to if a [`ExpiredListenAddr`](SwarmEvent::ExpiredListenAddr) event
        /// has been generated for each of them.
        addresses: Vec<Multiaddr>,
        /// Reason for the closure. Contains `Ok(())` if the stream produced `None`, or `Err`
        /// if the stream produced an error.
        reason: Result<(), io::Error>,
    },
    /// One of the listeners reported a non-fatal error.
    ListenerError {
        /// The listener that errored.
        listener_id: ListenerId,
        /// The listener error.
        error: io::Error,
    },
    /// A new dialing attempt has been initiated by the [`NetworkBehaviour`]
    /// implementation.
    ///
    /// A [`ConnectionEstablished`](SwarmEvent::ConnectionEstablished) event is
    /// reported if the dialing attempt succeeds, otherwise a
    /// [`OutgoingConnectionError`](SwarmEvent::OutgoingConnectionError) event
    /// is reported.
    Dialing(PeerId),
}

/// Contains the state of the network, plus the way it should behave.
///
/// Note: Needs to be polled via `<Swarm as Stream>` in order to make
/// progress.
pub struct Swarm<TBehaviour>
where
    TBehaviour: NetworkBehaviour,
{
    /// [`Transport`] for dialing remote peers and listening for incoming connection.
    transport: transport::Boxed<(PeerId, StreamMuxerBox)>,

    /// The nodes currently active.
    pool: Pool<THandler<TBehaviour>, transport::Boxed<(PeerId, StreamMuxerBox)>>,

    /// The local peer ID.
    local_peer_id: PeerId,

    /// Handles which nodes to connect to and how to handle the events sent back by the protocol
    /// handlers.
    behaviour: TBehaviour,

    /// List of protocols that the behaviour says it supports.
    supported_protocols: SmallVec<[Vec<u8>; 16]>,

    /// Multiaddresses that our listeners are listening on,
    listened_addrs: HashMap<ListenerId, SmallVec<[Multiaddr; 1]>>,

    /// List of multiaddresses we're listening on, after account for external IP addresses and
    /// similar mechanisms.
    external_addrs: Addresses,

    /// List of nodes for which we deny any incoming connection.
    banned_peers: HashSet<PeerId>,

    /// Connections for which we withhold any reporting. These belong to banned peers.
    ///
    /// Note: Connections to a peer that are established at the time of banning that peer
    /// are not added here. Instead they are simply closed.
    banned_peer_connections: HashSet<ConnectionId>,

    /// Pending event to be delivered to connection handlers
    /// (or dropped if the peer disconnected) before the `behaviour`
    /// can be polled again.
    pending_event: Option<(PeerId, PendingNotifyHandler, THandlerInEvent<TBehaviour>)>,
}

impl<TBehaviour> Unpin for Swarm<TBehaviour> where TBehaviour: NetworkBehaviour {}

impl<TBehaviour> Swarm<TBehaviour>
where
    TBehaviour: NetworkBehaviour,
{
    /// Builds a new `Swarm`.
    #[deprecated(
        since = "0.41.0",
        note = "This constructor is considered ambiguous regarding the executor. Use one of the new, executor-specific constructors or `Swarm::with_threadpool_executor` for the same behaviour."
    )]
    pub fn new(
        transport: transport::Boxed<(PeerId, StreamMuxerBox)>,
        behaviour: TBehaviour,
        local_peer_id: PeerId,
    ) -> Self {
        Self::with_threadpool_executor(transport, behaviour, local_peer_id)
    }

    /// Builds a new `Swarm` with a provided executor.
    pub fn with_executor(
        transport: transport::Boxed<(PeerId, StreamMuxerBox)>,
        behaviour: TBehaviour,
        local_peer_id: PeerId,
        executor: impl Executor + Send + 'static,
    ) -> Self {
        SwarmBuilder::with_executor(transport, behaviour, local_peer_id, executor).build()
    }

    /// Builds a new `Swarm` with a tokio executor.
    #[cfg(feature = "tokio")]
    pub fn with_tokio_executor(
        transport: transport::Boxed<(PeerId, StreamMuxerBox)>,
        behaviour: TBehaviour,
        local_peer_id: PeerId,
    ) -> Self {
        Self::with_executor(
            transport,
            behaviour,
            local_peer_id,
            crate::executor::TokioExecutor,
        )
    }

    /// Builds a new `Swarm` with an async-std executor.
    #[cfg(feature = "async-std")]
    pub fn with_async_std_executor(
        transport: transport::Boxed<(PeerId, StreamMuxerBox)>,
        behaviour: TBehaviour,
        local_peer_id: PeerId,
    ) -> Self {
        Self::with_executor(
            transport,
            behaviour,
            local_peer_id,
            crate::executor::AsyncStdExecutor,
        )
    }

    /// Builds a new `Swarm` with a threadpool executor.
    pub fn with_threadpool_executor(
        transport: transport::Boxed<(PeerId, StreamMuxerBox)>,
        behaviour: TBehaviour,
        local_peer_id: PeerId,
    ) -> Self {
        let builder = match ThreadPoolBuilder::new()
            .name_prefix("libp2p-swarm-task-")
            .create()
        {
            Ok(tp) => SwarmBuilder::with_executor(transport, behaviour, local_peer_id, tp),
            Err(err) => {
                log::warn!("Failed to create executor thread pool: {:?}", err);
                SwarmBuilder::without_executor(transport, behaviour, local_peer_id)
            }
        };
        builder.build()
    }

    /// Builds a new `Swarm` without an executor, instead using the current task.
    ///
    /// ## ⚠️  Performance warning
    /// All connections will be polled on the current task, thus quite bad performance
    /// characteristics should be expected. Whenever possible use an executor and
    /// [`Swarm::with_executor`].
    pub fn without_executor(
        transport: transport::Boxed<(PeerId, StreamMuxerBox)>,
        behaviour: TBehaviour,
        local_peer_id: PeerId,
    ) -> Self {
        SwarmBuilder::without_executor(transport, behaviour, local_peer_id).build()
    }

    /// Returns information about the connections underlying the [`Swarm`].
    pub fn network_info(&self) -> NetworkInfo {
        let num_peers = self.pool.num_peers();
        let connection_counters = self.pool.counters().clone();
        NetworkInfo {
            num_peers,
            connection_counters,
        }
    }

    /// Starts listening on the given address.
    /// Returns an error if the address is not supported.
    ///
    /// Listeners report their new listening addresses as [`SwarmEvent::NewListenAddr`].
    /// Depending on the underlying transport, one listener may have multiple listening addresses.
    pub fn listen_on(&mut self, addr: Multiaddr) -> Result<ListenerId, TransportError<io::Error>> {
        let id = self.transport.listen_on(addr)?;
        self.behaviour.inject_new_listener(id);
        Ok(id)
    }

    /// Remove some listener.
    ///
    /// Returns `true` if there was a listener with this ID, `false`
    /// otherwise.
    pub fn remove_listener(&mut self, listener_id: ListenerId) -> bool {
        self.transport.remove_listener(listener_id)
    }

    /// Dial a known or unknown peer.
    ///
    /// See also [`DialOpts`].
    ///
    /// ```
    /// # use libp2p_swarm::Swarm;
    /// # use libp2p_swarm::dial_opts::{DialOpts, PeerCondition};
    /// # use libp2p_core::{Multiaddr, PeerId, Transport};
    /// # use libp2p_core::transport::dummy::DummyTransport;
    /// # use libp2p_swarm::dummy;
    /// #
    /// let mut swarm = Swarm::new(
    ///   DummyTransport::new().boxed(),
    ///   dummy::Behaviour,
    ///   PeerId::random(),
    /// );
    ///
    /// // Dial a known peer.
    /// swarm.dial(PeerId::random());
    ///
    /// // Dial an unknown peer.
    /// swarm.dial("/ip6/::1/tcp/12345".parse::<Multiaddr>().unwrap());
    /// ```
    pub fn dial(&mut self, opts: impl Into<DialOpts>) -> Result<(), DialError> {
        let swarm_dial_opts = opts.into();

        let (peer_id, addresses, dial_concurrency_factor_override, role_override) =
            match swarm_dial_opts.0 {
                // Dial a known peer.
                dial_opts::Opts::WithPeerId(dial_opts::WithPeerId {
                    peer_id,
                    condition,
                    role_override,
                    dial_concurrency_factor_override,
                })
                | dial_opts::Opts::WithPeerIdWithAddresses(dial_opts::WithPeerIdWithAddresses {
                    peer_id,
                    condition,
                    role_override,
                    dial_concurrency_factor_override,
                    ..
                }) => {
                    // Check [`PeerCondition`] if provided.
                    let condition_matched = match condition {
                        PeerCondition::Disconnected => !self.is_connected(&peer_id),
                        PeerCondition::NotDialing => !self.pool.is_dialing(peer_id),
                        PeerCondition::Always => true,
                    };
                    if !condition_matched {
                        self.behaviour.inject_dial_failure(
                            Some(peer_id),
                            &DialError::DialPeerConditionFalse(condition),
                        );

                        return Err(DialError::DialPeerConditionFalse(condition));
                    }

                    // Check if peer is banned.
                    if self.banned_peers.contains(&peer_id) {
                        let error = DialError::Banned;
                        self.behaviour.inject_dial_failure(Some(peer_id), &error);
                        return Err(error);
                    }

                    // Retrieve the addresses to dial.
                    let addresses = {
                        let mut addresses = match swarm_dial_opts.0 {
                            dial_opts::Opts::WithPeerId(dial_opts::WithPeerId { .. }) => {
                                self.behaviour.addresses_of_peer(&peer_id)
                            }
                            dial_opts::Opts::WithPeerIdWithAddresses(
                                dial_opts::WithPeerIdWithAddresses {
                                    peer_id,
                                    mut addresses,
                                    extend_addresses_through_behaviour,
                                    ..
                                },
                            ) => {
                                if extend_addresses_through_behaviour {
                                    addresses.extend(self.behaviour.addresses_of_peer(&peer_id))
                                }
                                addresses
                            }
                            dial_opts::Opts::WithoutPeerIdWithAddress { .. } => {
                                unreachable!("Due to outer match.")
                            }
                        };

                        let mut unique_addresses = HashSet::new();
                        addresses.retain(|addr| {
                            !self.listened_addrs.values().flatten().any(|a| a == addr)
                                && unique_addresses.insert(addr.clone())
                        });

                        if addresses.is_empty() {
                            let error = DialError::NoAddresses;
                            self.behaviour.inject_dial_failure(Some(peer_id), &error);
                            return Err(error);
                        };

                        addresses
                    };

                    (
                        Some(peer_id),
                        Either::Left(addresses.into_iter()),
                        dial_concurrency_factor_override,
                        role_override,
                    )
                }
                // Dial an unknown peer.
                dial_opts::Opts::WithoutPeerIdWithAddress(
                    dial_opts::WithoutPeerIdWithAddress {
                        address,
                        role_override,
                    },
                ) => {
                    // If the address ultimately encapsulates an expected peer ID, dial that peer
                    // such that any mismatch is detected. We do not "pop off" the `P2p` protocol
                    // from the address, because it may be used by the `Transport`, i.e. `P2p`
                    // is a protocol component that can influence any transport, like `libp2p-dns`.
                    let peer_id = match address
                        .iter()
                        .last()
                        .and_then(|p| {
                            if let Protocol::P2p(ma) = p {
                                Some(PeerId::try_from(ma))
                            } else {
                                None
                            }
                        })
                        .transpose()
                    {
                        Ok(peer_id) => peer_id,
                        Err(multihash) => return Err(DialError::InvalidPeerId(multihash)),
                    };

                    (
                        peer_id,
                        Either::Right(iter::once(address)),
                        None,
                        role_override,
                    )
                }
            };

        let dials = addresses
            .map(|a| match p2p_addr(peer_id, a) {
                Ok(address) => {
                    let dial = match role_override {
                        Endpoint::Dialer => self.transport.dial(address.clone()),
                        Endpoint::Listener => self.transport.dial_as_listener(address.clone()),
                    };
                    match dial {
                        Ok(fut) => fut
                            .map(|r| (address, r.map_err(TransportError::Other)))
                            .boxed(),
                        Err(err) => futures::future::ready((address, Err(err))).boxed(),
                    }
                }
                Err(address) => futures::future::ready((
                    address.clone(),
                    Err(TransportError::MultiaddrNotSupported(address)),
                ))
                .boxed(),
            })
            .collect();

        match self.pool.add_outgoing(
            dials,
            peer_id,
            role_override,
            dial_concurrency_factor_override,
        ) {
            Ok(_connection_id) => Ok(()),
            Err(connection_limit) => {
                let error = DialError::ConnectionLimit(connection_limit);
                self.behaviour.inject_dial_failure(peer_id, &error);
                Err(error)
            }
        }
    }

    /// Returns an iterator that produces the list of addresses we're listening on.
    pub fn listeners(&self) -> impl Iterator<Item = &Multiaddr> {
        self.listened_addrs.values().flatten()
    }

    /// Returns the peer ID of the swarm passed as parameter.
    pub fn local_peer_id(&self) -> &PeerId {
        &self.local_peer_id
    }

    /// Returns an iterator for [`AddressRecord`]s of external addresses
    /// of the local node, in decreasing order of their current
    /// [score](AddressScore).
    pub fn external_addresses(&self) -> impl Iterator<Item = &AddressRecord> {
        self.external_addrs.iter()
    }

    /// Adds an external address record for the local node.
    ///
    /// An external address is an address of the local node known to
    /// be (likely) reachable for other nodes, possibly taking into
    /// account NAT. The external addresses of the local node may be
    /// shared with other nodes by the `NetworkBehaviour`.
    ///
    /// The associated score determines both the position of the address
    /// in the list of external addresses (which can determine the
    /// order in which addresses are used to connect to) as well as
    /// how long the address is retained in the list, depending on
    /// how frequently it is reported by the `NetworkBehaviour` via
    /// [`NetworkBehaviourAction::ReportObservedAddr`] or explicitly
    /// through this method.
    pub fn add_external_address(&mut self, a: Multiaddr, s: AddressScore) -> AddAddressResult {
        let result = self.external_addrs.add(a.clone(), s);
        let expired = match &result {
            AddAddressResult::Inserted { expired } => {
                self.behaviour.inject_new_external_addr(&a);
                expired
            }
            AddAddressResult::Updated { expired } => expired,
        };
        for a in expired {
            self.behaviour.inject_expired_external_addr(&a.addr);
        }
        result
    }

    /// Removes an external address of the local node, regardless of
    /// its current score. See [`Swarm::add_external_address`]
    /// for details.
    ///
    /// Returns `true` if the address existed and was removed, `false`
    /// otherwise.
    pub fn remove_external_address(&mut self, addr: &Multiaddr) -> bool {
        if self.external_addrs.remove(addr) {
            self.behaviour.inject_expired_external_addr(addr);
            true
        } else {
            false
        }
    }

    /// Bans a peer by its peer ID.
    ///
    /// Any incoming connection and any dialing attempt will immediately be rejected.
    /// This function has no effect if the peer is already banned.
    pub fn ban_peer_id(&mut self, peer_id: PeerId) {
        if self.banned_peers.insert(peer_id) {
            // Note that established connections to the now banned peer are closed but not
            // added to [`Swarm::banned_peer_connections`]. They have been previously reported
            // as open to the behaviour and need be reported as closed once closing the
            // connection finishes.
            self.pool.disconnect(peer_id);
        }
    }

    /// Unbans a peer.
    pub fn unban_peer_id(&mut self, peer_id: PeerId) {
        self.banned_peers.remove(&peer_id);
    }

    /// Disconnects a peer by its peer ID, closing all connections to said peer.
    ///
    /// Returns `Ok(())` if there was one or more established connections to the peer.
    ///
    /// Note: Closing a connection via [`Swarm::disconnect_peer_id`] does
    /// not inform the corresponding [`ConnectionHandler`].
    /// Closing a connection via a [`ConnectionHandler`] can be done either in a
    /// collaborative manner across [`ConnectionHandler`]s
    /// with [`ConnectionHandler::connection_keep_alive`] or directly with
    /// [`ConnectionHandlerEvent::Close`].
    #[allow(clippy::result_unit_err)]
    pub fn disconnect_peer_id(&mut self, peer_id: PeerId) -> Result<(), ()> {
        let was_connected = self.pool.is_connected(peer_id);
        self.pool.disconnect(peer_id);

        if was_connected {
            Ok(())
        } else {
            Err(())
        }
    }

    /// Checks whether there is an established connection to a peer.
    pub fn is_connected(&self, peer_id: &PeerId) -> bool {
        self.pool.is_connected(*peer_id)
    }

    /// Returns the currently connected peers.
    pub fn connected_peers(&self) -> impl Iterator<Item = &PeerId> {
        self.pool.iter_connected()
    }

    /// Returns a reference to the provided [`NetworkBehaviour`].
    pub fn behaviour(&self) -> &TBehaviour {
        &self.behaviour
    }

    /// Returns a mutable reference to the provided [`NetworkBehaviour`].
    pub fn behaviour_mut(&mut self) -> &mut TBehaviour {
        &mut self.behaviour
    }

    fn handle_pool_event(
        &mut self,
        event: PoolEvent<THandler<TBehaviour>, transport::Boxed<(PeerId, StreamMuxerBox)>>,
    ) -> Option<SwarmEvent<TBehaviour::OutEvent, THandlerErr<TBehaviour>>> {
        match event {
            PoolEvent::ConnectionEstablished {
                peer_id,
                id,
                endpoint,
                other_established_connection_ids,
                concurrent_dial_errors,
                supported_protocols,
            } => {
                if self.banned_peers.contains(&peer_id) {
                    // Mark the connection for the banned peer as banned, thus withholding any
                    // future events from the connection to the behaviour.
                    self.banned_peer_connections.insert(id);
                    self.pool.disconnect(peer_id);
                    return Some(SwarmEvent::BannedPeer { peer_id, endpoint });
                } else {
                    let num_established = NonZeroU32::new(
                        u32::try_from(other_established_connection_ids.len() + 1).unwrap(),
                    )
                    .expect("n + 1 is always non-zero; qed");
                    let non_banned_established = other_established_connection_ids
                        .into_iter()
                        .filter(|conn_id| !self.banned_peer_connections.contains(conn_id))
                        .count();

                    log::debug!(
                            "Connection established: {:?} {:?}; Total (peer): {}. Total non-banned (peer): {}",
                            peer_id,
                            endpoint,
                            num_established,
                            non_banned_established + 1,
                        );
                    let failed_addresses = concurrent_dial_errors
                        .as_ref()
                        .map(|es| es.iter().map(|(a, _)| a).cloned().collect());
                    self.behaviour.inject_connection_established(
                        &peer_id,
                        &id,
                        &endpoint,
                        failed_addresses.as_ref(),
                        non_banned_established,
                    );
                    self.supported_protocols = supported_protocols;

                    return Some(SwarmEvent::ConnectionEstablished {
                        peer_id,
                        num_established,
                        endpoint,
                        concurrent_dial_errors,
                    });
                }
            }
            PoolEvent::PendingOutboundConnectionError { id: _, error, peer } => {
                let error = error.into();

                self.behaviour.inject_dial_failure(peer, &error);

                if let Some(peer) = peer {
                    log::debug!("Connection attempt to {:?} failed with {:?}.", peer, error,);
                } else {
                    log::debug!("Connection attempt to unknown peer failed with {:?}", error);
                }

                return Some(SwarmEvent::OutgoingConnectionError {
                    peer_id: peer,
                    error,
                });
            }
            PoolEvent::PendingInboundConnectionError {
                id: _,
                send_back_addr,
                local_addr,
                error,
            } => {
                log::debug!("Incoming connection failed: {:?}", error);
                self.behaviour
                    .inject_listen_failure(&local_addr, &send_back_addr);
                return Some(SwarmEvent::IncomingConnectionError {
                    local_addr,
                    send_back_addr,
                    error,
                });
            }
            PoolEvent::ConnectionClosed {
                id,
                connected,
                error,
                remaining_established_connection_ids,
                handler,
                ..
            } => {
                if let Some(error) = error.as_ref() {
                    log::debug!(
                        "Connection closed with error {:?}: {:?}; Total (peer): {}.",
                        error,
                        connected,
                        remaining_established_connection_ids.len()
                    );
                } else {
                    log::debug!(
                        "Connection closed: {:?}; Total (peer): {}.",
                        connected,
                        remaining_established_connection_ids.len()
                    );
                }
                let peer_id = connected.peer_id;
                let endpoint = connected.endpoint;
                let num_established =
                    u32::try_from(remaining_established_connection_ids.len()).unwrap();
                let conn_was_reported = !self.banned_peer_connections.remove(&id);
                if conn_was_reported {
                    let remaining_non_banned = remaining_established_connection_ids
                        .into_iter()
                        .filter(|conn_id| !self.banned_peer_connections.contains(conn_id))
                        .count();
                    self.behaviour.inject_connection_closed(
                        &peer_id,
                        &id,
                        &endpoint,
                        handler,
                        remaining_non_banned,
                    );
                }
                return Some(SwarmEvent::ConnectionClosed {
                    peer_id,
                    endpoint,
                    cause: error,
                    num_established,
                });
            }
            PoolEvent::ConnectionEvent { peer_id, id, event } => {
                if self.banned_peer_connections.contains(&id) {
                    log::debug!("Ignoring event from banned peer: {} {:?}.", peer_id, id);
                } else {
                    self.behaviour.inject_event(peer_id, id, event);
                }
            }
            PoolEvent::AddressChange {
                peer_id,
                id,
                new_endpoint,
                old_endpoint,
            } => {
                if !self.banned_peer_connections.contains(&id) {
                    self.behaviour.inject_address_change(
                        &peer_id,
                        &id,
                        &old_endpoint,
                        &new_endpoint,
                    );
                }
            }
        }

        None
    }

    fn handle_transport_event(
        &mut self,
        event: TransportEvent<
            <transport::Boxed<(PeerId, StreamMuxerBox)> as Transport>::ListenerUpgrade,
            io::Error,
        >,
    ) -> Option<SwarmEvent<TBehaviour::OutEvent, THandlerErr<TBehaviour>>> {
        match event {
            TransportEvent::Incoming {
                listener_id: _,
                upgrade,
                local_addr,
                send_back_addr,
            } => {
                match self.pool.add_incoming(
                    upgrade,
                    IncomingInfo {
                        local_addr: &local_addr,
                        send_back_addr: &send_back_addr,
                    },
                ) {
                    Ok(_connection_id) => {
                        return Some(SwarmEvent::IncomingConnection {
                            local_addr,
                            send_back_addr,
                        });
                    }
                    Err(connection_limit) => {
                        self.behaviour
                            .inject_listen_failure(&local_addr, &send_back_addr);
                        log::warn!("Incoming connection rejected: {:?}", connection_limit);
                    }
                };
            }
            TransportEvent::NewAddress {
                listener_id,
                listen_addr,
            } => {
                log::debug!("Listener {:?}; New address: {:?}", listener_id, listen_addr);
                let addrs = self.listened_addrs.entry(listener_id).or_default();
                if !addrs.contains(&listen_addr) {
                    addrs.push(listen_addr.clone())
                }
                self.behaviour
                    .inject_new_listen_addr(listener_id, &listen_addr);
                return Some(SwarmEvent::NewListenAddr {
                    listener_id,
                    address: listen_addr,
                });
            }
            TransportEvent::AddressExpired {
                listener_id,
                listen_addr,
            } => {
                log::debug!(
                    "Listener {:?}; Expired address {:?}.",
                    listener_id,
                    listen_addr
                );
                if let Some(addrs) = self.listened_addrs.get_mut(&listener_id) {
                    addrs.retain(|a| a != &listen_addr);
                }
                self.behaviour
                    .inject_expired_listen_addr(listener_id, &listen_addr);
                return Some(SwarmEvent::ExpiredListenAddr {
                    listener_id,
                    address: listen_addr,
                });
            }
            TransportEvent::ListenerClosed {
                listener_id,
                reason,
            } => {
                log::debug!("Listener {:?}; Closed by {:?}.", listener_id, reason);
                let addrs = self.listened_addrs.remove(&listener_id).unwrap_or_default();
                for addr in addrs.iter() {
                    self.behaviour.inject_expired_listen_addr(listener_id, addr);
                }
                self.behaviour.inject_listener_closed(
                    listener_id,
                    match &reason {
                        Ok(()) => Ok(()),
                        Err(err) => Err(err),
                    },
                );
                return Some(SwarmEvent::ListenerClosed {
                    listener_id,
                    addresses: addrs.to_vec(),
                    reason,
                });
            }
            TransportEvent::ListenerError { listener_id, error } => {
                self.behaviour.inject_listener_error(listener_id, &error);
                return Some(SwarmEvent::ListenerError { listener_id, error });
            }
        }
        None
    }

    fn handle_behaviour_event(
        &mut self,
        event: NetworkBehaviourAction<TBehaviour::OutEvent, THandlerInEvent<TBehaviour>>,
    ) -> Option<SwarmEvent<TBehaviour::OutEvent, THandlerErr<TBehaviour>>> {
        match event {
            NetworkBehaviourAction::GenerateEvent(event) => {
                return Some(SwarmEvent::Behaviour(event))
            }
            NetworkBehaviourAction::Dial { opts } => {
                let peer_id = opts.get_peer_id();
                if let Ok(()) = self.dial(opts) {
                    if let Some(peer_id) = peer_id {
                        return Some(SwarmEvent::Dialing(peer_id));
                    }
                }
            }
            NetworkBehaviourAction::NotifyHandler {
                peer_id,
                handler,
                event,
            } => {
                assert!(self.pending_event.is_none());
                let handler = match handler {
                    NotifyHandler::One(connection) => PendingNotifyHandler::One(connection),
                    NotifyHandler::Any => {
                        let ids = self
                            .pool
                            .iter_established_connections_of_peer(&peer_id)
                            .collect();
                        PendingNotifyHandler::Any(ids)
                    }
                };

                self.pending_event = Some((peer_id, handler, event));
            }
            NetworkBehaviourAction::ReportObservedAddr { address, score } => {
                // Maps the given `observed_addr`, representing an address of the local
                // node observed by a remote peer, onto the locally known listen addresses
                // to yield one or more addresses of the local node that may be publicly
                // reachable.
                //
                // I.e. self method incorporates the view of other peers into the listen
                // addresses seen by the local node to account for possible IP and port
                // mappings performed by intermediate network devices in an effort to
                // obtain addresses for the local peer that are also reachable for peers
                // other than the peer who reported the `observed_addr`.
                //
                // The translation is transport-specific. See [`Transport::address_translation`].
                let translated_addresses = {
                    let mut addrs: Vec<_> = self
                        .listened_addrs
                        .values()
                        .flatten()
                        .filter_map(|server| self.transport.address_translation(server, &address))
                        .collect();

                    // remove duplicates
                    addrs.sort_unstable();
                    addrs.dedup();
                    addrs
                };
                for addr in translated_addresses {
                    self.add_external_address(addr, score);
                }
            }
            NetworkBehaviourAction::CloseConnection {
                peer_id,
                connection,
            } => match connection {
                CloseConnection::One(connection_id) => {
                    if let Some(conn) = self.pool.get_established(connection_id) {
                        conn.start_close();
                    }
                }
                CloseConnection::All => {
                    self.pool.disconnect(peer_id);
                }
            },
        }

        None
    }

    /// Internal function used by everything event-related.
    ///
    /// Polls the `Swarm` for the next event.
    fn poll_next_event(
        mut self: Pin<&mut Self>,
        cx: &mut Context<'_>,
    ) -> Poll<SwarmEvent<TBehaviour::OutEvent, THandlerErr<TBehaviour>>> {
        // We use a `this` variable because the compiler can't mutably borrow multiple times
        // across a `Deref`.
        let this = &mut *self;

        // This loop polls the components below in a prioritized order.
        //
        // 1. [`NetworkBehaviour`]
        // 2. Connection [`Pool`]
        // 3. [`ListenersStream`]
        //
        // (1) is polled before (2) to prioritize local work over work coming from a remote.
        //
        // (2) is polled before (3) to prioritize existing connections over upgrading new incoming connections.
        loop {
            match this.pending_event.take() {
                // Try to deliver the pending event emitted by the [`NetworkBehaviour`] in the previous
                // iteration to the connection handler(s).
                Some((peer_id, handler, event)) => match handler {
                    PendingNotifyHandler::One(conn_id) => {
                        match this.pool.get_established(conn_id) {
                            Some(conn) => match notify_one(conn, event, cx) {
                                None => continue,
                                Some(event) => {
                                    this.pending_event = Some((peer_id, handler, event));
                                }
                            },
                            None => continue,
                        }
                    }
                    PendingNotifyHandler::Any(ids) => {
                        match notify_any::<_, _, TBehaviour>(ids, &mut this.pool, event, cx) {
                            None => continue,
                            Some((event, ids)) => {
                                let handler = PendingNotifyHandler::Any(ids);
                                this.pending_event = Some((peer_id, handler, event));
                            }
                        }
                    }
                },
                // No pending event. Allow the [`NetworkBehaviour`] to make progress.
                None => {
                    let behaviour_poll = {
                        let mut parameters = SwarmPollParameters {
                            local_peer_id: &this.local_peer_id,
                            supported_protocols: &this.supported_protocols,
                            listened_addrs: this.listened_addrs.values().flatten().collect(),
                            external_addrs: &this.external_addrs,
                        };
                        this.behaviour.poll(cx, &mut parameters)
                    };

                    match behaviour_poll {
                        Poll::Pending => {}
                        Poll::Ready(behaviour_event) => {
                            if let Some(swarm_event) = this.handle_behaviour_event(behaviour_event)
                            {
                                return Poll::Ready(swarm_event);
                            }

                            continue;
                        }
                    }
                }
            }

            // Poll the known peers.
            match this.pool.poll(
                |peer, connected_point| this.behaviour.new_handler(peer, connected_point),
                cx,
            ) {
                Poll::Pending => {}
                Poll::Ready(pool_event) => {
                    if let Some(swarm_event) = this.handle_pool_event(pool_event) {
                        return Poll::Ready(swarm_event);
                    }

                    continue;
                }
            };

            // Poll the listener(s) for new connections.
            match Pin::new(&mut this.transport).poll(cx) {
                Poll::Pending => {}
                Poll::Ready(transport_event) => {
                    if let Some(swarm_event) = this.handle_transport_event(transport_event) {
                        return Poll::Ready(swarm_event);
                    }

                    continue;
                }
            }

            return Poll::Pending;
        }
    }
}

/// Connection to notify of a pending event.
///
/// The connection IDs out of which to notify one of an event are captured at
/// the time the behaviour emits the event, in order not to forward the event to
/// a new connection which the behaviour may not have been aware of at the time
/// it issued the request for sending it.
enum PendingNotifyHandler {
    One(ConnectionId),
    Any(SmallVec<[ConnectionId; 10]>),
}

/// Notify a single connection of an event.
///
/// Returns `Some` with the given event if the connection is not currently
/// ready to receive another event, in which case the current task is
/// scheduled to be woken up.
///
/// Returns `None` if the connection is closing or the event has been
/// successfully sent, in either case the event is consumed.
fn notify_one<THandlerInEvent>(
    conn: &mut EstablishedConnection<THandlerInEvent>,
    event: THandlerInEvent,
    cx: &mut Context<'_>,
) -> Option<THandlerInEvent> {
    match conn.poll_ready_notify_handler(cx) {
        Poll::Pending => Some(event),
        Poll::Ready(Err(())) => None, // connection is closing
        Poll::Ready(Ok(())) => {
            // Can now only fail if connection is closing.
            let _ = conn.notify_handler(event);
            None
        }
    }
}

/// Notify any one of a given list of connections of a peer of an event.
///
/// Returns `Some` with the given event and a new list of connections if
/// none of the given connections was able to receive the event but at
/// least one of them is not closing, in which case the current task
/// is scheduled to be woken up. The returned connections are those which
/// may still become ready to receive another event.
///
/// Returns `None` if either all connections are closing or the event
/// was successfully sent to a handler, in either case the event is consumed.
fn notify_any<TTrans, THandler, TBehaviour>(
    ids: SmallVec<[ConnectionId; 10]>,
    pool: &mut Pool<THandler, TTrans>,
    event: THandlerInEvent<TBehaviour>,
    cx: &mut Context<'_>,
) -> Option<(THandlerInEvent<TBehaviour>, SmallVec<[ConnectionId; 10]>)>
where
    TTrans: Transport,
    TTrans::Error: Send + 'static,
    TBehaviour: NetworkBehaviour,
    THandler: ConnectionHandler<
        InEvent = THandlerInEvent<TBehaviour>,
        OutEvent = THandlerOutEvent<TBehaviour>,
    >,
{
    let mut pending = SmallVec::new();
    let mut event = Some(event); // (1)
    for id in ids.into_iter() {
        if let Some(conn) = pool.get_established(id) {
            match conn.poll_ready_notify_handler(cx) {
                Poll::Pending => pending.push(id),
                Poll::Ready(Err(())) => {} // connection is closing
                Poll::Ready(Ok(())) => {
                    let e = event.take().expect("by (1),(2)");
                    if let Err(e) = conn.notify_handler(e) {
                        event = Some(e) // (2)
                    } else {
                        break;
                    }
                }
            }
        }
    }

    event.and_then(|e| {
        if !pending.is_empty() {
            Some((e, pending))
        } else {
            None
        }
    })
}

/// Stream of events returned by [`Swarm`].
///
/// Includes events from the [`NetworkBehaviour`] as well as events about
/// connection and listener status. See [`SwarmEvent`] for details.
///
/// Note: This stream is infinite and it is guaranteed that
/// [`Stream::poll_next`] will never return `Poll::Ready(None)`.
impl<TBehaviour> Stream for Swarm<TBehaviour>
where
    TBehaviour: NetworkBehaviour,
{
    type Item = SwarmEvent<TBehaviourOutEvent<TBehaviour>, THandlerErr<TBehaviour>>;

    fn poll_next(mut self: Pin<&mut Self>, cx: &mut Context<'_>) -> Poll<Option<Self::Item>> {
        self.as_mut().poll_next_event(cx).map(Some)
    }
}

/// The stream of swarm events never terminates, so we can implement fused for it.
impl<TBehaviour> FusedStream for Swarm<TBehaviour>
where
    TBehaviour: NetworkBehaviour,
{
    fn is_terminated(&self) -> bool {
        false
    }
}

/// Parameters passed to `poll()`, that the `NetworkBehaviour` has access to.
// TODO: #[derive(Debug)]
pub struct SwarmPollParameters<'a> {
    local_peer_id: &'a PeerId,
    supported_protocols: &'a [Vec<u8>],
    listened_addrs: Vec<&'a Multiaddr>,
    external_addrs: &'a Addresses,
}

impl<'a> PollParameters for SwarmPollParameters<'a> {
    type SupportedProtocolsIter = std::iter::Cloned<std::slice::Iter<'a, std::vec::Vec<u8>>>;
    type ListenedAddressesIter = std::iter::Cloned<std::vec::IntoIter<&'a Multiaddr>>;
    type ExternalAddressesIter = AddressIntoIter;

    fn supported_protocols(&self) -> Self::SupportedProtocolsIter {
        self.supported_protocols.iter().cloned()
    }

    fn listened_addresses(&self) -> Self::ListenedAddressesIter {
        self.listened_addrs.clone().into_iter().cloned()
    }

    fn external_addresses(&self) -> Self::ExternalAddressesIter {
        self.external_addrs.clone().into_iter()
    }

    fn local_peer_id(&self) -> &PeerId {
        self.local_peer_id
    }
}

/// A [`SwarmBuilder`] provides an API for configuring and constructing a [`Swarm`].
pub struct SwarmBuilder<TBehaviour> {
    local_peer_id: PeerId,
    transport: transport::Boxed<(PeerId, StreamMuxerBox)>,
    behaviour: TBehaviour,
    pool_config: PoolConfig,
    connection_limits: ConnectionLimits,
}

impl<TBehaviour> SwarmBuilder<TBehaviour>
where
    TBehaviour: NetworkBehaviour,
{
    /// Creates a new `SwarmBuilder` from the given transport, behaviour and
    /// local peer ID. The `Swarm` with its underlying `Network` is obtained
    /// via [`SwarmBuilder::build`].
    #[deprecated(
        since = "0.41.0",
        note = "Use `SwarmBuilder::with_executor` or `SwarmBuilder::without_executor` instead."
    )]
    pub fn new(
        transport: transport::Boxed<(PeerId, StreamMuxerBox)>,
        behaviour: TBehaviour,
        local_peer_id: PeerId,
    ) -> Self {
        let executor: Option<Box<dyn Executor + Send>> = match ThreadPoolBuilder::new()
            .name_prefix("libp2p-swarm-task-")
            .create()
            .ok()
        {
            Some(tp) => Some(Box::new(tp)),
            None => None,
        };
        SwarmBuilder {
            local_peer_id,
            transport,
            behaviour,
            pool_config: PoolConfig::new(executor),
            connection_limits: Default::default(),
        }
    }

    /// Creates a new [`SwarmBuilder`] from the given transport, behaviour, local peer ID and
    /// executor. The `Swarm` with its underlying `Network` is obtained via
    /// [`SwarmBuilder::build`].
    pub fn with_executor(
        transport: transport::Boxed<(PeerId, StreamMuxerBox)>,
        behaviour: TBehaviour,
        local_peer_id: PeerId,
        executor: impl Executor + Send + 'static,
    ) -> Self {
        Self {
            local_peer_id,
            transport,
            behaviour,
            pool_config: PoolConfig::new(Some(Box::new(executor))),
            connection_limits: Default::default(),
        }
    }

    /// Creates a new [`SwarmBuilder`] from the given transport, behaviour and local peer ID. The
    /// `Swarm` with its underlying `Network` is obtained via [`SwarmBuilder::build`].
    ///
    /// ## ⚠️  Performance warning
    /// All connections will be polled on the current task, thus quite bad performance
    /// characteristics should be expected. Whenever possible use an executor and
    /// [`SwarmBuilder::with_executor`].
    pub fn without_executor(
        transport: transport::Boxed<(PeerId, StreamMuxerBox)>,
        behaviour: TBehaviour,
        local_peer_id: PeerId,
    ) -> Self {
        Self {
            local_peer_id,
            transport,
            behaviour,
            pool_config: PoolConfig::new(None),
            connection_limits: Default::default(),
        }
    }

    /// Configures the `Executor` to use for spawning background tasks.
    ///
    /// By default, unless another executor has been configured,
    /// [`SwarmBuilder::build`] will try to set up a
    /// [`ThreadPool`](futures::executor::ThreadPool).
    #[deprecated(since = "0.41.0", note = "Use `SwarmBuilder::with_executor` instead.")]
    pub fn executor(mut self, executor: Box<dyn Executor + Send>) -> Self {
        self.pool_config = self.pool_config.with_executor(executor);
        self
    }

    /// Configures the number of events from the [`NetworkBehaviour`] in
    /// destination to the [`ConnectionHandler`] that can be buffered before
    /// the [`Swarm`] has to wait. An individual buffer with this number of
    /// events exists for each individual connection.
    ///
    /// The ideal value depends on the executor used, the CPU speed, and the
    /// volume of events. If this value is too low, then the [`Swarm`] will
    /// be sleeping more often than necessary. Increasing this value increases
    /// the overall memory usage.
    pub fn notify_handler_buffer_size(mut self, n: NonZeroUsize) -> Self {
        self.pool_config = self.pool_config.with_notify_handler_buffer_size(n);
        self
    }

    /// Configures the number of extra events from the [`ConnectionHandler`] in
    /// destination to the [`NetworkBehaviour`] that can be buffered before
    /// the [`ConnectionHandler`] has to go to sleep.
    ///
    /// There exists a buffer of events received from [`ConnectionHandler`]s
    /// that the [`NetworkBehaviour`] has yet to process. This buffer is
    /// shared between all instances of [`ConnectionHandler`]. Each instance of
    /// [`ConnectionHandler`] is guaranteed one slot in this buffer, meaning
    /// that delivering an event for the first time is guaranteed to be
    /// instantaneous. Any extra event delivery, however, must wait for that
    /// first event to be delivered or for an "extra slot" to be available.
    ///
    /// This option configures the number of such "extra slots" in this
    /// shared buffer. These extra slots are assigned in a first-come,
    /// first-served basis.
    ///
    /// The ideal value depends on the executor used, the CPU speed, the
    /// average number of connections, and the volume of events. If this value
    /// is too low, then the [`ConnectionHandler`]s will be sleeping more often
    /// than necessary. Increasing this value increases the overall memory
    /// usage, and more importantly the latency between the moment when an
    /// event is emitted and the moment when it is received by the
    /// [`NetworkBehaviour`].
    pub fn connection_event_buffer_size(mut self, n: usize) -> Self {
        self.pool_config = self.pool_config.with_connection_event_buffer_size(n);
        self
    }

    /// Number of addresses concurrently dialed for a single outbound connection attempt.
    pub fn dial_concurrency_factor(mut self, factor: NonZeroU8) -> Self {
        self.pool_config = self.pool_config.with_dial_concurrency_factor(factor);
        self
    }

    /// Configures the connection limits.
    pub fn connection_limits(mut self, limits: ConnectionLimits) -> Self {
        self.connection_limits = limits;
        self
    }

    /// Configures an override for the substream upgrade protocol to use.
    ///
    /// The subtream upgrade protocol is the multistream-select protocol
    /// used for protocol negotiation on substreams. Since a listener
    /// supports all existing versions, the choice of upgrade protocol
    /// only effects the "dialer", i.e. the peer opening a substream.
    ///
    /// > **Note**: If configured, specific upgrade protocols for
    /// > individual [`SubstreamProtocol`]s emitted by the `NetworkBehaviour`
    /// > are ignored.
    pub fn substream_upgrade_protocol_override(mut self, v: libp2p_core::upgrade::Version) -> Self {
        self.pool_config = self.pool_config.with_substream_upgrade_protocol_override(v);
        self
    }

    /// The maximum number of inbound streams concurrently negotiating on a
    /// connection. New inbound streams exceeding the limit are dropped and thus
    /// reset.
    ///
    /// Note: This only enforces a limit on the number of concurrently
    /// negotiating inbound streams. The total number of inbound streams on a
    /// connection is the sum of negotiating and negotiated streams. A limit on
    /// the total number of streams can be enforced at the
    /// [`StreamMuxerBox`](libp2p_core::muxing::StreamMuxerBox) level.
    pub fn max_negotiating_inbound_streams(mut self, v: usize) -> Self {
        self.pool_config = self.pool_config.with_max_negotiating_inbound_streams(v);
        self
    }

    /// Builds a `Swarm` with the current configuration.
<<<<<<< HEAD
    pub fn build(self) -> Swarm<TBehaviour> {
        // If no executor has been explicitly configured, try to set up a thread pool.
        let pool_config =
            self.pool_config.or_else_with_executor(|| {
                match ThreadPoolBuilder::new()
                    .name_prefix("libp2p-swarm-task-")
                    .create()
                {
                    Ok(tp) => Some(Box::new(move |f| tp.spawn_ok(f))),
                    Err(err) => {
                        log::warn!("Failed to create executor thread pool: {:?}", err);
                        None
                    }
                }
            });
=======
    pub fn build(mut self) -> Swarm<TBehaviour> {
        let supported_protocols = self
            .behaviour
            .new_handler()
            .inbound_protocol()
            .protocol_info()
            .into_iter()
            .map(|info| info.protocol_name().to_vec())
            .collect();
>>>>>>> 43fdfe27

        Swarm {
            local_peer_id: self.local_peer_id,
            transport: self.transport,
            pool: Pool::new(self.local_peer_id, self.pool_config, self.connection_limits),
            behaviour: self.behaviour,
            supported_protocols: Default::default(),
            listened_addrs: HashMap::new(),
            external_addrs: Addresses::default(),
            banned_peers: HashSet::new(),
            banned_peer_connections: HashSet::new(),
            pending_event: None,
        }
    }
}

/// The possible failures of dialing.
#[derive(Debug)]
pub enum DialError {
    /// The peer is currently banned.
    Banned,
    /// The configured limit for simultaneous outgoing connections
    /// has been reached.
    ConnectionLimit(ConnectionLimit),
    /// The peer being dialed is the local peer and thus the dial was aborted.
    LocalPeerId,
    /// [`NetworkBehaviour::addresses_of_peer`] returned no addresses
    /// for the peer to dial.
    NoAddresses,
    /// The provided [`dial_opts::PeerCondition`] evaluated to false and thus
    /// the dial was aborted.
    DialPeerConditionFalse(dial_opts::PeerCondition),
    /// Pending connection attempt has been aborted.
    Aborted,
    /// The provided peer identity is invalid.
    InvalidPeerId(Multihash),
    /// The peer identity obtained on the connection did not match the one that was expected.
    WrongPeerId {
        obtained: PeerId,
        endpoint: ConnectedPoint,
    },
    /// An I/O error occurred on the connection.
    ConnectionIo(io::Error),
    /// An error occurred while negotiating the transport protocol(s) on a connection.
    Transport(Vec<(Multiaddr, TransportError<io::Error>)>),
}

impl From<PendingOutboundConnectionError<io::Error>> for DialError {
    fn from(error: PendingOutboundConnectionError<io::Error>) -> Self {
        match error {
            PendingConnectionError::ConnectionLimit(limit) => DialError::ConnectionLimit(limit),
            PendingConnectionError::Aborted => DialError::Aborted,
            PendingConnectionError::WrongPeerId { obtained, endpoint } => {
                DialError::WrongPeerId { obtained, endpoint }
            }
            PendingConnectionError::IO(e) => DialError::ConnectionIo(e),
            PendingConnectionError::Transport(e) => DialError::Transport(e),
        }
    }
}

impl fmt::Display for DialError {
    fn fmt(&self, f: &mut fmt::Formatter<'_>) -> fmt::Result {
        match self {
            DialError::ConnectionLimit(err) => write!(f, "Dial error: {}", err),
            DialError::NoAddresses => write!(f, "Dial error: no addresses for peer."),
            DialError::LocalPeerId => write!(f, "Dial error: tried to dial local peer id."),
            DialError::Banned => write!(f, "Dial error: peer is banned."),
            DialError::DialPeerConditionFalse(c) => {
                write!(
                    f,
                    "Dial error: condition {:?} for dialing peer was false.",
                    c
                )
            }
            DialError::Aborted => write!(
                f,
                "Dial error: Pending connection attempt has been aborted."
            ),
            DialError::InvalidPeerId(multihash) => write!(f, "Dial error: multihash {:?} is not a PeerId", multihash),
            DialError::WrongPeerId { obtained, endpoint} => write!(f, "Dial error: Unexpected peer ID {} at {:?}.", obtained, endpoint),
            DialError::ConnectionIo(e) => write!(
                f,
                "Dial error: An I/O error occurred on the connection: {:?}.", e
            ),
            DialError::Transport(e) => write!(f, "An error occurred while negotiating the transport protocol(s) on a connection: {:?}.", e),
        }
    }
}

impl error::Error for DialError {
    fn source(&self) -> Option<&(dyn error::Error + 'static)> {
        match self {
            DialError::ConnectionLimit(err) => Some(err),
            DialError::LocalPeerId => None,
            DialError::NoAddresses => None,
            DialError::Banned => None,
            DialError::DialPeerConditionFalse(_) => None,
            DialError::Aborted => None,
            DialError::InvalidPeerId { .. } => None,
            DialError::WrongPeerId { .. } => None,
            DialError::ConnectionIo(_) => None,
            DialError::Transport(_) => None,
        }
    }
}

/// Information about the connections obtained by [`Swarm::network_info()`].
#[derive(Clone, Debug)]
pub struct NetworkInfo {
    /// The total number of connected peers.
    num_peers: usize,
    /// Counters of ongoing network connections.
    connection_counters: ConnectionCounters,
}

impl NetworkInfo {
    /// The number of connected peers, i.e. peers with whom at least
    /// one established connection exists.
    pub fn num_peers(&self) -> usize {
        self.num_peers
    }

    /// Gets counters for ongoing network connections.
    pub fn connection_counters(&self) -> &ConnectionCounters {
        &self.connection_counters
    }
}

/// Ensures a given `Multiaddr` is a `/p2p/...` address for the given peer.
///
/// If the given address is already a `p2p` address for the given peer,
/// i.e. the last encapsulated protocol is `/p2p/<peer-id>`, this is a no-op.
///
/// If the given address is already a `p2p` address for a different peer
/// than the one given, the given `Multiaddr` is returned as an `Err`.
///
/// If the given address is not yet a `p2p` address for the given peer,
/// the `/p2p/<peer-id>` protocol is appended to the returned address.
fn p2p_addr(peer: Option<PeerId>, addr: Multiaddr) -> Result<Multiaddr, Multiaddr> {
    let peer = match peer {
        Some(p) => p,
        None => return Ok(addr),
    };

    if let Some(Protocol::P2p(hash)) = addr.iter().last() {
        if &hash != peer.as_ref() {
            return Err(addr);
        }
        Ok(addr)
    } else {
        Ok(addr.with(Protocol::P2p(peer.into())))
    }
}

#[cfg(test)]
mod tests {
    use super::*;
    use crate::test::{CallTraceBehaviour, MockBehaviour};
    use futures::executor::block_on;
    use futures::executor::ThreadPool;
    use futures::future::poll_fn;
    use futures::future::Either;
    use futures::{executor, future, ready};
    use libp2p_core::multiaddr::multiaddr;
    use libp2p_core::transport::TransportEvent;
    use libp2p_core::Endpoint;
    use libp2p_core::{identity, multiaddr, transport, upgrade};
    use libp2p_plaintext as plaintext;
    use libp2p_yamux as yamux;
    use quickcheck::*;

    // Test execution state.
    // Connection => Disconnecting => Connecting.
    enum State {
        Connecting,
        Disconnecting,
    }

    fn new_test_swarm<T, O>(
        handler_proto: T,
    ) -> SwarmBuilder<CallTraceBehaviour<MockBehaviour<T, O>>>
    where
        T: ConnectionHandler + Clone,
        T::OutEvent: Clone,
        O: Send + 'static,
    {
        let id_keys = identity::Keypair::generate_ed25519();
        let local_public_key = id_keys.public();
        let transport = transport::MemoryTransport::default()
            .upgrade(upgrade::Version::V1)
            .authenticate(plaintext::PlainText2Config {
                local_public_key: local_public_key.clone(),
            })
            .multiplex(yamux::YamuxConfig::default())
            .boxed();
        let behaviour = CallTraceBehaviour::new(MockBehaviour::new(handler_proto));
        match ThreadPool::new().ok() {
            Some(tp) => {
                SwarmBuilder::with_executor(transport, behaviour, local_public_key.into(), tp)
            }
            None => SwarmBuilder::without_executor(transport, behaviour, local_public_key.into()),
        }
    }

    fn swarms_connected<TBehaviour>(
        swarm1: &Swarm<CallTraceBehaviour<TBehaviour>>,
        swarm2: &Swarm<CallTraceBehaviour<TBehaviour>>,
        num_connections: usize,
    ) -> bool
    where
        TBehaviour: NetworkBehaviour,
        <TBehaviour::ConnectionHandler as ConnectionHandler>::OutEvent: Clone,
    {
        swarm1
            .behaviour()
            .num_connections_to_peer(*swarm2.local_peer_id())
            == num_connections
            && swarm2
                .behaviour()
                .num_connections_to_peer(*swarm1.local_peer_id())
                == num_connections
            && swarm1.is_connected(swarm2.local_peer_id())
            && swarm2.is_connected(swarm1.local_peer_id())
    }

    fn swarms_disconnected<TBehaviour: NetworkBehaviour>(
        swarm1: &Swarm<CallTraceBehaviour<TBehaviour>>,
        swarm2: &Swarm<CallTraceBehaviour<TBehaviour>>,
    ) -> bool
    where
        TBehaviour: NetworkBehaviour,
        <TBehaviour::ConnectionHandler as ConnectionHandler>::OutEvent: Clone,
    {
        swarm1
            .behaviour()
            .num_connections_to_peer(*swarm2.local_peer_id())
            == 0
            && swarm2
                .behaviour()
                .num_connections_to_peer(*swarm1.local_peer_id())
                == 0
            && !swarm1.is_connected(swarm2.local_peer_id())
            && !swarm2.is_connected(swarm1.local_peer_id())
    }

    /// Establishes multiple connections between two peers,
    /// after which one peer bans the other.
    ///
    /// The test expects both behaviours to be notified via pairs of
    /// [`NetworkBehaviour::inject_connection_established`] / [`NetworkBehaviour::inject_connection_closed`]
    /// calls while unbanned.
    ///
    /// While the ban is in effect, further dials occur. For these connections no
    /// [`NetworkBehaviour::inject_connection_established`], [`NetworkBehaviour::inject_connection_closed`]
    /// calls should be registered.
    #[test]
    fn test_connect_disconnect_ban() {
        // Since the test does not try to open any substreams, we can
        // use the dummy protocols handler.
        let handler_proto = keep_alive::ConnectionHandler;

        let mut swarm1 = new_test_swarm::<_, ()>(handler_proto.clone()).build();
        let mut swarm2 = new_test_swarm::<_, ()>(handler_proto).build();

        let addr1: Multiaddr = multiaddr::Protocol::Memory(rand::random::<u64>()).into();
        let addr2: Multiaddr = multiaddr::Protocol::Memory(rand::random::<u64>()).into();

        swarm1.listen_on(addr1).unwrap();
        swarm2.listen_on(addr2.clone()).unwrap();

        let swarm1_id = *swarm1.local_peer_id();

        enum Stage {
            /// Waiting for the peers to connect. Banning has not occurred.
            Connecting,
            /// Ban occurred.
            Banned,
            // Ban is in place and a dial is ongoing.
            BannedDial,
            // Mid-ban dial was registered and the peer was unbanned.
            Unbanned,
            // There are dial attempts ongoing for the no longer banned peers.
            Reconnecting,
        }

        let num_connections = 10;

        for _ in 0..num_connections {
            swarm1.dial(addr2.clone()).unwrap();
        }

        let mut s1_expected_conns = num_connections;
        let mut s2_expected_conns = num_connections;

        let mut stage = Stage::Connecting;

        executor::block_on(future::poll_fn(move |cx| loop {
            let poll1 = Swarm::poll_next_event(Pin::new(&mut swarm1), cx);
            let poll2 = Swarm::poll_next_event(Pin::new(&mut swarm2), cx);
            match stage {
                Stage::Connecting => {
                    if swarm1.behaviour.assert_connected(s1_expected_conns, 1)
                        && swarm2.behaviour.assert_connected(s2_expected_conns, 1)
                    {
                        // Setup to test that already established connections are correctly closed
                        // and reported as such after the peer is banned.
                        swarm2.ban_peer_id(swarm1_id);
                        stage = Stage::Banned;
                    }
                }
                Stage::Banned => {
                    if swarm1.behaviour.assert_disconnected(s1_expected_conns, 1)
                        && swarm2.behaviour.assert_disconnected(s2_expected_conns, 1)
                    {
                        // Setup to test that new connections of banned peers are not reported.
                        swarm1.dial(addr2.clone()).unwrap();
                        s1_expected_conns += 1;
                        stage = Stage::BannedDial;
                    }
                }
                Stage::BannedDial => {
                    if swarm2.network_info().num_peers() == 1 {
                        // The banned connection was established. Check that it was not reported to
                        // the behaviour of the banning swarm.
                        assert_eq!(
                            swarm2.behaviour.inject_connection_established.len(), s2_expected_conns,
                            "No additional closed connections should be reported for the banned peer"
                        );

                        // Setup to test that the banned connection is not reported upon closing
                        // even if the peer is unbanned.
                        swarm2.unban_peer_id(swarm1_id);
                        stage = Stage::Unbanned;
                    }
                }
                Stage::Unbanned => {
                    if swarm2.network_info().num_peers() == 0 {
                        // The banned connection has closed. Check that it was not reported.
                        assert_eq!(
                            swarm2.behaviour.inject_connection_closed.len(), s2_expected_conns,
                            "No additional closed connections should be reported for the banned peer"
                        );
                        assert!(swarm2.banned_peer_connections.is_empty());

                        // Setup to test that a ban lifted does not affect future connections.
                        for _ in 0..num_connections {
                            swarm1.dial(addr2.clone()).unwrap();
                        }
                        s1_expected_conns += num_connections;
                        s2_expected_conns += num_connections;
                        stage = Stage::Reconnecting;
                    }
                }
                Stage::Reconnecting => {
                    if swarm1.behaviour.inject_connection_established.len() == s1_expected_conns
                        && swarm2.behaviour.assert_connected(s2_expected_conns, 2)
                    {
                        return Poll::Ready(());
                    }
                }
            }

            if poll1.is_pending() && poll2.is_pending() {
                return Poll::Pending;
            }
        }))
    }

    /// Establishes multiple connections between two peers,
    /// after which one peer disconnects the other using [`Swarm::disconnect_peer_id`].
    ///
    /// The test expects both behaviours to be notified via pairs of
    /// [`NetworkBehaviour::inject_connection_established`] / [`NetworkBehaviour::inject_connection_closed`] calls.
    #[test]
    fn test_swarm_disconnect() {
        // Since the test does not try to open any substreams, we can
        // use the dummy protocols handler.
        let handler_proto = keep_alive::ConnectionHandler;

        let mut swarm1 = new_test_swarm::<_, ()>(handler_proto.clone()).build();
        let mut swarm2 = new_test_swarm::<_, ()>(handler_proto).build();

        let addr1: Multiaddr = multiaddr::Protocol::Memory(rand::random::<u64>()).into();
        let addr2: Multiaddr = multiaddr::Protocol::Memory(rand::random::<u64>()).into();

        swarm1.listen_on(addr1.clone()).unwrap();
        swarm2.listen_on(addr2.clone()).unwrap();

        let swarm1_id = *swarm1.local_peer_id();

        let mut reconnected = false;
        let num_connections = 10;

        for _ in 0..num_connections {
            swarm1.dial(addr2.clone()).unwrap();
        }
        let mut state = State::Connecting;

        executor::block_on(future::poll_fn(move |cx| loop {
            let poll1 = Swarm::poll_next_event(Pin::new(&mut swarm1), cx);
            let poll2 = Swarm::poll_next_event(Pin::new(&mut swarm2), cx);
            match state {
                State::Connecting => {
                    if swarms_connected(&swarm1, &swarm2, num_connections) {
                        if reconnected {
                            return Poll::Ready(());
                        }
                        swarm2
                            .disconnect_peer_id(swarm1_id)
                            .expect("Error disconnecting");
                        state = State::Disconnecting;
                    }
                }
                State::Disconnecting => {
                    if swarms_disconnected(&swarm1, &swarm2) {
                        if reconnected {
                            return Poll::Ready(());
                        }
                        reconnected = true;
                        for _ in 0..num_connections {
                            swarm2.dial(addr1.clone()).unwrap();
                        }
                        state = State::Connecting;
                    }
                }
            }

            if poll1.is_pending() && poll2.is_pending() {
                return Poll::Pending;
            }
        }))
    }

    /// Establishes multiple connections between two peers,
    /// after which one peer disconnects the other
    /// using [`NetworkBehaviourAction::CloseConnection`] returned by a [`NetworkBehaviour`].
    ///
    /// The test expects both behaviours to be notified via pairs of
    /// [`NetworkBehaviour::inject_connection_established`] / [`NetworkBehaviour::inject_connection_closed`] calls.
    #[test]
    fn test_behaviour_disconnect_all() {
        // Since the test does not try to open any substreams, we can
        // use the dummy protocols handler.
        let handler_proto = keep_alive::ConnectionHandler;

        let mut swarm1 = new_test_swarm::<_, ()>(handler_proto.clone()).build();
        let mut swarm2 = new_test_swarm::<_, ()>(handler_proto).build();

        let addr1: Multiaddr = multiaddr::Protocol::Memory(rand::random::<u64>()).into();
        let addr2: Multiaddr = multiaddr::Protocol::Memory(rand::random::<u64>()).into();

        swarm1.listen_on(addr1.clone()).unwrap();
        swarm2.listen_on(addr2.clone()).unwrap();

        let swarm1_id = *swarm1.local_peer_id();

        let mut reconnected = false;
        let num_connections = 10;

        for _ in 0..num_connections {
            swarm1.dial(addr2.clone()).unwrap();
        }
        let mut state = State::Connecting;

        executor::block_on(future::poll_fn(move |cx| loop {
            let poll1 = Swarm::poll_next_event(Pin::new(&mut swarm1), cx);
            let poll2 = Swarm::poll_next_event(Pin::new(&mut swarm2), cx);
            match state {
                State::Connecting => {
                    if swarms_connected(&swarm1, &swarm2, num_connections) {
                        if reconnected {
                            return Poll::Ready(());
                        }
                        swarm2.behaviour.inner().next_action.replace(
                            NetworkBehaviourAction::CloseConnection {
                                peer_id: swarm1_id,
                                connection: CloseConnection::All,
                            },
                        );
                        state = State::Disconnecting;
                        continue;
                    }
                }
                State::Disconnecting => {
                    if swarms_disconnected(&swarm1, &swarm2) {
                        reconnected = true;
                        for _ in 0..num_connections {
                            swarm2.dial(addr1.clone()).unwrap();
                        }
                        state = State::Connecting;
                        continue;
                    }
                }
            }

            if poll1.is_pending() && poll2.is_pending() {
                return Poll::Pending;
            }
        }))
    }

    /// Establishes multiple connections between two peers,
    /// after which one peer closes a single connection
    /// using [`NetworkBehaviourAction::CloseConnection`] returned by a [`NetworkBehaviour`].
    ///
    /// The test expects both behaviours to be notified via pairs of
    /// [`NetworkBehaviour::inject_connection_established`] / [`NetworkBehaviour::inject_connection_closed`] calls.
    #[test]
    fn test_behaviour_disconnect_one() {
        // Since the test does not try to open any substreams, we can
        // use the dummy protocols handler.
        let handler_proto = keep_alive::ConnectionHandler;

        let mut swarm1 = new_test_swarm::<_, ()>(handler_proto.clone()).build();
        let mut swarm2 = new_test_swarm::<_, ()>(handler_proto).build();

        let addr1: Multiaddr = multiaddr::Protocol::Memory(rand::random::<u64>()).into();
        let addr2: Multiaddr = multiaddr::Protocol::Memory(rand::random::<u64>()).into();

        swarm1.listen_on(addr1).unwrap();
        swarm2.listen_on(addr2.clone()).unwrap();

        let swarm1_id = *swarm1.local_peer_id();

        let num_connections = 10;

        for _ in 0..num_connections {
            swarm1.dial(addr2.clone()).unwrap();
        }
        let mut state = State::Connecting;
        let mut disconnected_conn_id = None;

        executor::block_on(future::poll_fn(move |cx| loop {
            let poll1 = Swarm::poll_next_event(Pin::new(&mut swarm1), cx);
            let poll2 = Swarm::poll_next_event(Pin::new(&mut swarm2), cx);
            match state {
                State::Connecting => {
                    if swarms_connected(&swarm1, &swarm2, num_connections) {
                        disconnected_conn_id = {
                            let conn_id = swarm2.behaviour.inject_connection_established
                                [num_connections / 2]
                                .1;
                            swarm2.behaviour.inner().next_action.replace(
                                NetworkBehaviourAction::CloseConnection {
                                    peer_id: swarm1_id,
                                    connection: CloseConnection::One(conn_id),
                                },
                            );
                            Some(conn_id)
                        };
                        state = State::Disconnecting;
                    }
                }
                State::Disconnecting => {
                    for s in &[&swarm1, &swarm2] {
                        assert!(s
                            .behaviour
                            .inject_connection_closed
                            .iter()
                            .all(|(.., remaining_conns)| *remaining_conns > 0));
                        assert_eq!(
                            s.behaviour.inject_connection_established.len(),
                            num_connections
                        );
                        s.behaviour.assert_connected(num_connections, 1);
                    }
                    if [&swarm1, &swarm2]
                        .iter()
                        .all(|s| s.behaviour.inject_connection_closed.len() == 1)
                    {
                        let conn_id = swarm2.behaviour.inject_connection_closed[0].1;
                        assert_eq!(Some(conn_id), disconnected_conn_id);
                        return Poll::Ready(());
                    }
                }
            }

            if poll1.is_pending() && poll2.is_pending() {
                return Poll::Pending;
            }
        }))
    }

    #[test]
    fn concurrent_dialing() {
        #[derive(Clone, Debug)]
        struct DialConcurrencyFactor(NonZeroU8);

        impl Arbitrary for DialConcurrencyFactor {
            fn arbitrary(g: &mut Gen) -> Self {
                Self(NonZeroU8::new(g.gen_range(1..11)).unwrap())
            }
        }

        fn prop(concurrency_factor: DialConcurrencyFactor) {
            block_on(async {
                let mut swarm = new_test_swarm::<_, ()>(keep_alive::ConnectionHandler)
                    .dial_concurrency_factor(concurrency_factor.0)
                    .build();

                // Listen on `concurrency_factor + 1` addresses.
                //
                // `+ 2` to ensure a subset of addresses is dialed by network_2.
                let num_listen_addrs = concurrency_factor.0.get() + 2;
                let mut listen_addresses = Vec::new();
                let mut transports = Vec::new();
                for _ in 0..num_listen_addrs {
                    let mut transport = transport::MemoryTransport::default().boxed();
                    transport.listen_on("/memory/0".parse().unwrap()).unwrap();

                    match transport.select_next_some().await {
                        TransportEvent::NewAddress { listen_addr, .. } => {
                            listen_addresses.push(listen_addr);
                        }
                        _ => panic!("Expected `NewListenAddr` event."),
                    }

                    transports.push(transport);
                }

                // Have swarm dial each listener and wait for each listener to receive the incoming
                // connections.
                swarm
                    .dial(
                        DialOpts::peer_id(PeerId::random())
                            .addresses(listen_addresses)
                            .build(),
                    )
                    .unwrap();
                for mut transport in transports.into_iter() {
                    loop {
                        match futures::future::select(transport.select_next_some(), swarm.next())
                            .await
                        {
                            Either::Left((TransportEvent::Incoming { .. }, _)) => {
                                break;
                            }
                            Either::Left(_) => {
                                panic!("Unexpected transport event.")
                            }
                            Either::Right((e, _)) => {
                                panic!("Expect swarm to not emit any event {:?}", e)
                            }
                        }
                    }
                }

                match swarm.next().await.unwrap() {
                    SwarmEvent::OutgoingConnectionError { .. } => {}
                    e => panic!("Unexpected swarm event {:?}", e),
                }
            })
        }

        QuickCheck::new().tests(10).quickcheck(prop as fn(_) -> _);
    }

    #[test]
    fn max_outgoing() {
        use rand::Rng;

        let outgoing_limit = rand::thread_rng().gen_range(1..10);

        let limits = ConnectionLimits::default().with_max_pending_outgoing(Some(outgoing_limit));
        let mut network = new_test_swarm::<_, ()>(keep_alive::ConnectionHandler)
            .connection_limits(limits)
            .build();

        let addr: Multiaddr = "/memory/1234".parse().unwrap();

        let target = PeerId::random();
        for _ in 0..outgoing_limit {
            network
                .dial(
                    DialOpts::peer_id(target)
                        .addresses(vec![addr.clone()])
                        .build(),
                )
                .expect("Unexpected connection limit.");
        }

        match network
            .dial(DialOpts::peer_id(target).addresses(vec![addr]).build())
            .expect_err("Unexpected dialing success.")
        {
            DialError::ConnectionLimit(limit) => {
                assert_eq!(limit.current, outgoing_limit);
                assert_eq!(limit.limit, outgoing_limit);
            }
            e => panic!("Unexpected error: {:?}", e),
        }

        let info = network.network_info();
        assert_eq!(info.num_peers(), 0);
        assert_eq!(
            info.connection_counters().num_pending_outgoing(),
            outgoing_limit
        );
    }

    #[test]
    fn max_established_incoming() {
        #[derive(Debug, Clone)]
        struct Limit(u32);

        impl Arbitrary for Limit {
            fn arbitrary(g: &mut Gen) -> Self {
                Self(g.gen_range(1..10))
            }
        }

        fn limits(limit: u32) -> ConnectionLimits {
            ConnectionLimits::default().with_max_established_incoming(Some(limit))
        }

        fn prop(limit: Limit) {
            let limit = limit.0;

            let mut network1 = new_test_swarm::<_, ()>(keep_alive::ConnectionHandler)
                .connection_limits(limits(limit))
                .build();
            let mut network2 = new_test_swarm::<_, ()>(keep_alive::ConnectionHandler)
                .connection_limits(limits(limit))
                .build();

            let _ = network1.listen_on(multiaddr![Memory(0u64)]).unwrap();
            let listen_addr = async_std::task::block_on(poll_fn(|cx| {
                match ready!(network1.poll_next_unpin(cx)).unwrap() {
                    SwarmEvent::NewListenAddr { address, .. } => Poll::Ready(address),
                    e => panic!("Unexpected network event: {:?}", e),
                }
            }));

            // Spawn and block on the dialer.
            async_std::task::block_on({
                let mut n = 0;
                network2.dial(listen_addr.clone()).unwrap();

                let mut expected_closed = false;
                let mut network_1_established = false;
                let mut network_2_established = false;
                let mut network_1_limit_reached = false;
                let mut network_2_limit_reached = false;
                poll_fn(move |cx| {
                    loop {
                        let mut network_1_pending = false;
                        let mut network_2_pending = false;

                        match network1.poll_next_unpin(cx) {
                            Poll::Ready(Some(SwarmEvent::IncomingConnection { .. })) => {}
                            Poll::Ready(Some(SwarmEvent::ConnectionEstablished { .. })) => {
                                network_1_established = true;
                            }
                            Poll::Ready(Some(SwarmEvent::IncomingConnectionError {
                                error: PendingConnectionError::ConnectionLimit(err),
                                ..
                            })) => {
                                assert_eq!(err.limit, limit);
                                assert_eq!(err.limit, err.current);
                                let info = network1.network_info();
                                let counters = info.connection_counters();
                                assert_eq!(counters.num_established_incoming(), limit);
                                assert_eq!(counters.num_established(), limit);
                                network_1_limit_reached = true;
                            }
                            Poll::Pending => {
                                network_1_pending = true;
                            }
                            e => panic!("Unexpected network event: {:?}", e),
                        }

                        match network2.poll_next_unpin(cx) {
                            Poll::Ready(Some(SwarmEvent::ConnectionEstablished { .. })) => {
                                network_2_established = true;
                            }
                            Poll::Ready(Some(SwarmEvent::ConnectionClosed { .. })) => {
                                assert!(expected_closed);
                                let info = network2.network_info();
                                let counters = info.connection_counters();
                                assert_eq!(counters.num_established_outgoing(), limit);
                                assert_eq!(counters.num_established(), limit);
                                network_2_limit_reached = true;
                            }
                            Poll::Pending => {
                                network_2_pending = true;
                            }
                            e => panic!("Unexpected network event: {:?}", e),
                        }

                        if network_1_pending && network_2_pending {
                            return Poll::Pending;
                        }

                        if network_1_established && network_2_established {
                            network_1_established = false;
                            network_2_established = false;

                            if n <= limit {
                                // Dial again until the limit is exceeded.
                                n += 1;
                                network2.dial(listen_addr.clone()).unwrap();

                                if n == limit {
                                    // The the next dialing attempt exceeds the limit, this
                                    // is the connection we expected to get closed.
                                    expected_closed = true;
                                }
                            } else {
                                panic!("Expect networks not to establish connections beyond the limit.")
                            }
                        }

                        if network_1_limit_reached && network_2_limit_reached {
                            return Poll::Ready(());
                        }
                    }
                })
            });
        }

        quickcheck(prop as fn(_));
    }

    #[test]
    fn invalid_peer_id() {
        // Checks whether dialing an address containing the wrong peer id raises an error
        // for the expected peer id instead of the obtained peer id.

        let mut swarm1 = new_test_swarm::<_, ()>(dummy::ConnectionHandler).build();
        let mut swarm2 = new_test_swarm::<_, ()>(dummy::ConnectionHandler).build();

        swarm1.listen_on("/memory/0".parse().unwrap()).unwrap();

        let address =
            futures::executor::block_on(future::poll_fn(|cx| match swarm1.poll_next_unpin(cx) {
                Poll::Ready(Some(SwarmEvent::NewListenAddr { address, .. })) => {
                    Poll::Ready(address)
                }
                Poll::Pending => Poll::Pending,
                _ => panic!("Was expecting the listen address to be reported"),
            }));

        let other_id = PeerId::random();
        let other_addr = address.with(Protocol::P2p(other_id.into()));

        swarm2.dial(other_addr.clone()).unwrap();

        let (peer_id, error) = futures::executor::block_on(future::poll_fn(|cx| {
            if let Poll::Ready(Some(SwarmEvent::IncomingConnection { .. })) =
                swarm1.poll_next_unpin(cx)
            {}

            match swarm2.poll_next_unpin(cx) {
                Poll::Ready(Some(SwarmEvent::OutgoingConnectionError {
                    peer_id, error, ..
                })) => Poll::Ready((peer_id, error)),
                Poll::Ready(x) => panic!("unexpected {:?}", x),
                Poll::Pending => Poll::Pending,
            }
        }));
        assert_eq!(peer_id.unwrap(), other_id);
        match error {
            DialError::WrongPeerId { obtained, endpoint } => {
                assert_eq!(obtained, *swarm1.local_peer_id());
                assert_eq!(
                    endpoint,
                    ConnectedPoint::Dialer {
                        address: other_addr,
                        role_override: Endpoint::Dialer,
                    }
                );
            }
            x => panic!("wrong error {:?}", x),
        }
    }

    #[test]
    fn dial_self() {
        // Check whether dialing ourselves correctly fails.
        //
        // Dialing the same address we're listening should result in three events:
        //
        // - The incoming connection notification (before we know the incoming peer ID).
        // - The connection error for the dialing endpoint (once we've determined that it's our own ID).
        // - The connection error for the listening endpoint (once we've determined that it's our own ID).
        //
        // The last two can happen in any order.

        let mut swarm = new_test_swarm::<_, ()>(dummy::ConnectionHandler).build();
        swarm.listen_on("/memory/0".parse().unwrap()).unwrap();

        let local_address =
            futures::executor::block_on(future::poll_fn(|cx| match swarm.poll_next_unpin(cx) {
                Poll::Ready(Some(SwarmEvent::NewListenAddr { address, .. })) => {
                    Poll::Ready(address)
                }
                Poll::Pending => Poll::Pending,
                _ => panic!("Was expecting the listen address to be reported"),
            }));

        swarm.dial(local_address.clone()).unwrap();

        let mut got_dial_err = false;
        let mut got_inc_err = false;
        futures::executor::block_on(future::poll_fn(|cx| -> Poll<Result<(), io::Error>> {
            loop {
                match swarm.poll_next_unpin(cx) {
                    Poll::Ready(Some(SwarmEvent::OutgoingConnectionError {
                        peer_id,
                        error: DialError::WrongPeerId { .. },
                        ..
                    })) => {
                        assert_eq!(&peer_id.unwrap(), swarm.local_peer_id());
                        assert!(!got_dial_err);
                        got_dial_err = true;
                        if got_inc_err {
                            return Poll::Ready(Ok(()));
                        }
                    }
                    Poll::Ready(Some(SwarmEvent::IncomingConnectionError {
                        local_addr, ..
                    })) => {
                        assert!(!got_inc_err);
                        assert_eq!(local_addr, local_address);
                        got_inc_err = true;
                        if got_dial_err {
                            return Poll::Ready(Ok(()));
                        }
                    }
                    Poll::Ready(Some(SwarmEvent::IncomingConnection { local_addr, .. })) => {
                        assert_eq!(local_addr, local_address);
                    }
                    Poll::Ready(ev) => {
                        panic!("Unexpected event: {:?}", ev)
                    }
                    Poll::Pending => break Poll::Pending,
                }
            }
        }))
        .unwrap();
    }

    #[test]
    fn dial_self_by_id() {
        // Trying to dial self by passing the same `PeerId` shouldn't even be possible in the first
        // place.
        let swarm = new_test_swarm::<_, ()>(dummy::ConnectionHandler).build();
        let peer_id = *swarm.local_peer_id();
        assert!(!swarm.is_connected(&peer_id));
    }

    #[async_std::test]
    async fn multiple_addresses_err() {
        // Tries dialing multiple addresses, and makes sure there's one dialing error per address.

        let target = PeerId::random();

        let mut swarm = new_test_swarm::<_, ()>(dummy::ConnectionHandler).build();

        let addresses = HashSet::from([
            multiaddr![Ip4([0, 0, 0, 0]), Tcp(rand::random::<u16>())],
            multiaddr![Ip4([0, 0, 0, 0]), Tcp(rand::random::<u16>())],
            multiaddr![Ip4([0, 0, 0, 0]), Tcp(rand::random::<u16>())],
            multiaddr![Udp(rand::random::<u16>())],
            multiaddr![Udp(rand::random::<u16>())],
            multiaddr![Udp(rand::random::<u16>())],
            multiaddr![Udp(rand::random::<u16>())],
            multiaddr![Udp(rand::random::<u16>())],
        ]);

        swarm
            .dial(
                DialOpts::peer_id(target)
                    .addresses(addresses.iter().cloned().collect())
                    .build(),
            )
            .unwrap();

        match swarm.next().await.unwrap() {
            SwarmEvent::OutgoingConnectionError {
                peer_id,
                // multiaddr,
                error: DialError::Transport(errors),
            } => {
                assert_eq!(target, peer_id.unwrap());

                let failed_addresses = errors.into_iter().map(|(addr, _)| addr).collect::<Vec<_>>();
                let expected_addresses = addresses
                    .into_iter()
                    .map(|addr| addr.with(Protocol::P2p(target.into())))
                    .collect::<Vec<_>>();

                assert_eq!(expected_addresses, failed_addresses);
            }
            e => panic!("Unexpected event: {e:?}"),
        }
    }

    #[test]
    fn aborting_pending_connection_surfaces_error() {
        let _ = env_logger::try_init();

        let mut dialer = new_test_swarm::<_, ()>(dummy::ConnectionHandler).build();
        let mut listener = new_test_swarm::<_, ()>(dummy::ConnectionHandler).build();

        let listener_peer_id = *listener.local_peer_id();
        listener.listen_on(multiaddr![Memory(0u64)]).unwrap();
        let listener_address = match block_on(listener.next()).unwrap() {
            SwarmEvent::NewListenAddr { address, .. } => address,
            e => panic!("Unexpected network event: {:?}", e),
        };

        dialer
            .dial(
                DialOpts::peer_id(listener_peer_id)
                    .addresses(vec![listener_address])
                    .build(),
            )
            .unwrap();

        dialer
            .disconnect_peer_id(listener_peer_id)
            .expect_err("Expect peer to not yet be connected.");

        match block_on(dialer.next()).unwrap() {
            SwarmEvent::OutgoingConnectionError {
                error: DialError::Aborted,
                ..
            } => {}
            e => panic!("Unexpected swarm event {:?}.", e),
        }
    }
}<|MERGE_RESOLUTION|>--- conflicted
+++ resolved
@@ -116,12 +116,7 @@
     multihash::Multihash,
     muxing::StreamMuxerBox,
     transport::{self, ListenerId, TransportError, TransportEvent},
-<<<<<<< HEAD
-    Endpoint, Executor, Multiaddr, Negotiated, PeerId, Transport,
-=======
-    upgrade::ProtocolName,
     Endpoint, Multiaddr, Negotiated, PeerId, Transport,
->>>>>>> 43fdfe27
 };
 use registry::{AddressIntoIter, Addresses};
 use smallvec::SmallVec;
@@ -1517,34 +1512,7 @@
     }
 
     /// Builds a `Swarm` with the current configuration.
-<<<<<<< HEAD
     pub fn build(self) -> Swarm<TBehaviour> {
-        // If no executor has been explicitly configured, try to set up a thread pool.
-        let pool_config =
-            self.pool_config.or_else_with_executor(|| {
-                match ThreadPoolBuilder::new()
-                    .name_prefix("libp2p-swarm-task-")
-                    .create()
-                {
-                    Ok(tp) => Some(Box::new(move |f| tp.spawn_ok(f))),
-                    Err(err) => {
-                        log::warn!("Failed to create executor thread pool: {:?}", err);
-                        None
-                    }
-                }
-            });
-=======
-    pub fn build(mut self) -> Swarm<TBehaviour> {
-        let supported_protocols = self
-            .behaviour
-            .new_handler()
-            .inbound_protocol()
-            .protocol_info()
-            .into_iter()
-            .map(|info| info.protocol_name().to_vec())
-            .collect();
->>>>>>> 43fdfe27
-
         Swarm {
             local_peer_id: self.local_peer_id,
             transport: self.transport,
