--- conflicted
+++ resolved
@@ -62,7 +62,6 @@
 mod upgrade;
 
 pub mod behaviour;
-pub mod connection_limits;
 pub mod dial_opts;
 pub mod dummy;
 mod executor;
@@ -547,7 +546,6 @@
 
         let addresses = {
             let mut addresses_from_opts = dial_opts.get_addresses();
-<<<<<<< HEAD
 
             match self.behaviour.handle_pending_outbound_connection(
                 connection_id,
@@ -561,21 +559,6 @@
                     } else {
                         let num_addresses = addresses.len();
 
-=======
-
-            match self.behaviour.handle_pending_outbound_connection(
-                connection_id,
-                peer_id,
-                addresses_from_opts.as_slice(),
-                dial_opts.role_override(),
-            ) {
-                Ok(addresses) => {
-                    if dial_opts.extend_addresses_through_behaviour() {
-                        addresses_from_opts.extend(addresses)
-                    } else {
-                        let num_addresses = addresses.len();
-
->>>>>>> d80d92dc
                         if num_addresses > 0 {
                             log::debug!("discarding {num_addresses} addresses from `NetworkBehaviour` because `DialOpts::extend_addresses_through_behaviour is `false` for connection {connection_id:?}")
                         }
@@ -647,7 +630,6 @@
         ) {
             Ok(()) => Ok(()),
             Err(connection_limit) => {
-                #[allow(deprecated)]
                 let error = DialError::ConnectionLimit(connection_limit);
                 self.behaviour
                     .on_swarm_event(FromSwarm::DialFailure(DialFailure {
@@ -1086,7 +1068,6 @@
                         });
                     }
                     Err(connection_limit) => {
-                        #[allow(deprecated)]
                         let error = ListenError::ConnectionLimit(connection_limit);
                         self.behaviour
                             .on_swarm_event(FromSwarm::ListenFailure(ListenFailure {
@@ -1630,7 +1611,6 @@
     }
 
     /// Configures the connection limits.
-    #[deprecated(note = "Use the `connection_limits::Behaviour` instead.")]
     pub fn connection_limits(mut self, limits: ConnectionLimits) -> Self {
         self.connection_limits = limits;
         self
@@ -1688,9 +1668,6 @@
     Banned,
     /// The configured limit for simultaneous outgoing connections
     /// has been reached.
-    #[deprecated(
-        note = "Use `libp2p_swarm::connection_limits::Behaviour` instead and handle `DialError::Denied::cause`."
-    )]
     ConnectionLimit(ConnectionLimit),
     /// The peer identity obtained on the connection matches the local peer.
     LocalPeerId {
@@ -1721,7 +1698,6 @@
 impl From<PendingOutboundConnectionError> for DialError {
     fn from(error: PendingOutboundConnectionError) -> Self {
         match error {
-            #[allow(deprecated)]
             PendingConnectionError::ConnectionLimit(limit) => DialError::ConnectionLimit(limit),
             PendingConnectionError::Aborted => DialError::Aborted,
             PendingConnectionError::WrongPeerId { obtained, endpoint } => {
@@ -1736,7 +1712,6 @@
 impl fmt::Display for DialError {
     fn fmt(&self, f: &mut fmt::Formatter<'_>) -> fmt::Result {
         match self {
-            #[allow(deprecated)]
             DialError::ConnectionLimit(err) => write!(f, "Dial error: {err}"),
             DialError::NoAddresses => write!(f, "Dial error: no addresses for peer."),
             DialError::LocalPeerId { endpoint } => write!(
@@ -1790,7 +1765,6 @@
 impl error::Error for DialError {
     fn source(&self) -> Option<&(dyn error::Error + 'static)> {
         match self {
-            #[allow(deprecated)]
             DialError::ConnectionLimit(err) => Some(err),
             DialError::LocalPeerId { .. } => None,
             DialError::NoAddresses => None,
@@ -1810,9 +1784,6 @@
 pub enum ListenError {
     /// The configured limit for simultaneous outgoing connections
     /// has been reached.
-    #[deprecated(
-        note = "Use `libp2p_swarm::connection_limits::Behaviour` instead and handle `ListenError::Denied::cause`."
-    )]
     ConnectionLimit(ConnectionLimit),
     /// Pending connection attempt has been aborted.
     Aborted,
@@ -1836,7 +1807,6 @@
     fn from(error: PendingInboundConnectionError) -> Self {
         match error {
             PendingInboundConnectionError::Transport(inner) => ListenError::Transport(inner),
-            #[allow(deprecated)]
             PendingInboundConnectionError::ConnectionLimit(inner) => {
                 ListenError::ConnectionLimit(inner)
             }
@@ -1854,7 +1824,6 @@
 impl fmt::Display for ListenError {
     fn fmt(&self, f: &mut fmt::Formatter<'_>) -> fmt::Result {
         match self {
-            #[allow(deprecated)]
             ListenError::ConnectionLimit(_) => write!(f, "Listen error"),
             ListenError::Aborted => write!(
                 f,
@@ -1880,7 +1849,6 @@
 impl error::Error for ListenError {
     fn source(&self) -> Option<&(dyn error::Error + 'static)> {
         match self {
-            #[allow(deprecated)]
             ListenError::ConnectionLimit(err) => Some(err),
             ListenError::WrongPeerId { .. } => None,
             ListenError::Transport(err) => Some(err),
@@ -1902,28 +1870,6 @@
             inner: Box::new(cause),
         }
     }
-<<<<<<< HEAD
-
-    /// Checks if the connection was denied for the specified (typed) reason.
-    pub fn is<T>(&self) -> bool
-    where
-        T: error::Error + 'static,
-    {
-        <dyn error::Error + 'static>::is::<T>(self)
-    }
-
-    /// Downcast to the specified type `T`.
-    pub fn downcast<T>(self) -> Result<T, ConnectionDenied>
-    where
-        T: error::Error + 'static,
-    {
-        let inner = <dyn error::Error + Send + Sync + 'static>::downcast::<T>(self.inner)
-            .map_err(|inner| ConnectionDenied { inner })?;
-
-        Ok(*inner)
-    }
-=======
->>>>>>> d80d92dc
 }
 
 impl fmt::Display for ConnectionDenied {
@@ -2500,7 +2446,6 @@
         let outgoing_limit = rand::thread_rng().gen_range(1..10);
 
         let limits = ConnectionLimits::default().with_max_pending_outgoing(Some(outgoing_limit));
-        #[allow(deprecated)]
         let mut network = new_test_swarm::<_, ()>(keep_alive::ConnectionHandler)
             .connection_limits(limits)
             .build();
@@ -2522,7 +2467,6 @@
             .dial(DialOpts::peer_id(target).addresses(vec![addr]).build())
             .expect_err("Unexpected dialing success.")
         {
-            #[allow(deprecated)]
             DialError::ConnectionLimit(limit) => {
                 assert_eq!(limit.current, outgoing_limit);
                 assert_eq!(limit.limit, outgoing_limit);
@@ -2556,11 +2500,9 @@
         fn prop(limit: Limit) {
             let limit = limit.0;
 
-            #[allow(deprecated)]
             let mut network1 = new_test_swarm::<_, ()>(keep_alive::ConnectionHandler)
                 .connection_limits(limits(limit))
                 .build();
-            #[allow(deprecated)]
             let mut network2 = new_test_swarm::<_, ()>(keep_alive::ConnectionHandler)
                 .connection_limits(limits(limit))
                 .build();
@@ -2593,7 +2535,6 @@
                             Poll::Ready(Some(SwarmEvent::ConnectionEstablished { .. })) => {
                                 network_1_established = true;
                             }
-                            #[allow(deprecated)]
                             Poll::Ready(Some(SwarmEvent::IncomingConnectionError {
                                 error: ListenError::ConnectionLimit(err),
                                 ..
