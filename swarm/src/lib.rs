--- conflicted
+++ resolved
@@ -92,13 +92,8 @@
     pub use crate::NetworkBehaviour;
     pub use crate::NetworkBehaviourAction;
     pub use crate::PollParameters;
+    pub use either::Either;
     pub use futures::prelude as futures;
-<<<<<<< HEAD
-    pub use libp2p_core::connection::ConnectionId;
-    pub use either::Either;
-=======
-    pub use libp2p_core::either::EitherOutput;
->>>>>>> 73cbbe29
     pub use libp2p_core::transport::ListenerId;
     pub use libp2p_core::ConnectedPoint;
     pub use libp2p_core::Multiaddr;
