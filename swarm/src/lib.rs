--- conflicted
+++ resolved
@@ -434,17 +434,12 @@
                     }
                 },
                 Async::Ready(NetworkBehaviourAction::SendEvent { peer_id, event }) => {
-<<<<<<< HEAD
-                    if let Some(mut peer) = self.network.peer(peer_id).into_connected() {
-                        peer.send_event(event);
-=======
-                    if let Some(mut peer) = self.raw_swarm.peer(peer_id.clone()).into_connected() {
+                    if let Some(mut peer) = self.network.peer(peer_id.clone()).into_connected() {
                         if let Ok(a@AsyncSink::NotReady(_)) = peer.start_send_event(event) {
                             self.send_event_to_complete = Some((peer_id, a))
                         } else if let Ok(Async::NotReady) = peer.complete_send_event() {
                             self.send_event_to_complete = Some((peer_id, AsyncSink::Ready))
                         }
->>>>>>> 6aba7961
                     }
                 },
                 Async::Ready(NetworkBehaviourAction::ReportObservedAddr { address }) => {
