--- conflicted
+++ resolved
@@ -593,15 +593,11 @@
                     for addr in addresses.iter() {
                         this.behaviour.inject_expired_listen_addr(addr);
                     }
-<<<<<<< HEAD
                     this.behaviour.inject_listener_closed(listener_id, reason);
-=======
-                    this.behaviour.inject_listener_closed(listener_id);
                     return Poll::Ready(SwarmEvent::ListenerClosed {
                         addresses,
                         reason,
                     });
->>>>>>> be970466
                 }
                 Poll::Ready(NetworkEvent::ListenerError { listener_id, error }) => {
                     this.behaviour.inject_listener_error(listener_id, &error);
