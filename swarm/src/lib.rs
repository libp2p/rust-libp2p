--- conflicted
+++ resolved
@@ -512,51 +512,6 @@
         dial_opts: DialOpts,
         handler: <TBehaviour as NetworkBehaviour>::ConnectionHandler,
     ) -> Result<(), DialError> {
-<<<<<<< HEAD
-        let (peer_id, addresses, dial_concurrency_factor_override, role_override) =
-            match swarm_dial_opts.0 {
-                // Dial a known peer.
-                dial_opts::Opts::WithPeerId(dial_opts::WithPeerId {
-                    peer_id,
-                    condition,
-                    role_override,
-                    dial_concurrency_factor_override,
-                })
-                | dial_opts::Opts::WithPeerIdWithAddresses(dial_opts::WithPeerIdWithAddresses {
-                    peer_id,
-                    condition,
-                    role_override,
-                    dial_concurrency_factor_override,
-                    ..
-                }) => {
-                    // Check [`PeerCondition`] if provided.
-                    let condition_matched = match condition {
-                        PeerCondition::Disconnected => !self.is_connected(&peer_id),
-                        PeerCondition::NotDialing => !self.pool.is_dialing(peer_id),
-                        PeerCondition::Always => true,
-                    };
-                    if !condition_matched {
-                        self.behaviour
-                            .on_swarm_event(FromSwarm::DialFailure(DialFailure {
-                                peer_id: Some(peer_id),
-                                handler,
-                                error: &DialError::DialPeerConditionFalse(condition),
-                            }));
-                        return Err(DialError::DialPeerConditionFalse(condition));
-                    }
-
-                    // Check if peer is banned.
-                    if self.banned_peers.contains(&peer_id) {
-                        let error = DialError::Banned;
-                        self.behaviour
-                            .on_swarm_event(FromSwarm::DialFailure(DialFailure {
-                                peer_id: Some(peer_id),
-                                handler,
-                                error: &error,
-                            }));
-                        return Err(error);
-                    }
-=======
         let peer_id = dial_opts
             .get_or_parse_peer_id()
             .map_err(DialError::InvalidPeerId)?;
@@ -572,37 +527,31 @@
 
         if !should_dial {
             let e = DialError::DialPeerConditionFalse(condition);
->>>>>>> d5f4acc6
-
-            #[allow(deprecated)]
-            self.behaviour.inject_dial_failure(peer_id, handler, &e);
+
+            self.behaviour
+                .on_swarm_event(FromSwarm::DialFailure(DialFailure {
+                    peer_id,
+                    handler,
+                    error: &e,
+                }));
 
             return Err(e);
         }
 
-<<<<<<< HEAD
-                        if addresses.is_empty() {
-                            let error = DialError::NoAddresses;
-                            self.behaviour
-                                .on_swarm_event(FromSwarm::DialFailure(DialFailure {
-                                    peer_id: Some(peer_id),
-                                    handler,
-                                    error: &error,
-                                }));
-                            return Err(error);
-                        };
-=======
         if let Some(peer_id) = peer_id {
             // Check if peer is banned.
             if self.banned_peers.contains(&peer_id) {
                 let error = DialError::Banned;
-                #[allow(deprecated)]
                 self.behaviour
-                    .inject_dial_failure(Some(peer_id), handler, &error);
+                    .on_swarm_event(FromSwarm::DialFailure(DialFailure {
+                        peer_id: Some(peer_id),
+                        handler,
+                        error: &error,
+                    }));
+
                 return Err(error);
             }
         }
->>>>>>> d5f4acc6
 
         let addresses = {
             let mut addresses = dial_opts.get_addresses();
@@ -621,8 +570,12 @@
 
             if addresses.is_empty() {
                 let error = DialError::NoAddresses;
-                #[allow(deprecated)]
-                self.behaviour.inject_dial_failure(peer_id, handler, &error);
+                self.behaviour
+                    .on_swarm_event(FromSwarm::DialFailure(DialFailure {
+                        peer_id,
+                        handler,
+                        error: &error,
+                    }));
                 return Err(error);
             };
 
