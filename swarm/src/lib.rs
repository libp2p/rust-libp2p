--- conflicted
+++ resolved
@@ -92,11 +92,8 @@
     pub use crate::NetworkBehaviour;
     pub use crate::NetworkBehaviourAction;
     pub use crate::PollParameters;
-<<<<<<< HEAD
     pub use crate::THandlerInEvent;
-=======
     pub use either::Either;
->>>>>>> 64a333de
     pub use futures::prelude as futures;
     pub use libp2p_core::transport::ListenerId;
     pub use libp2p_core::ConnectedPoint;
