--- conflicted
+++ resolved
@@ -1775,13 +1775,9 @@
     use crate::test::{CallTraceBehaviour, MockBehaviour};
     use libp2p_core::multiaddr::multiaddr;
     use libp2p_core::transport::memory::MemoryTransportError;
-<<<<<<< HEAD
     use libp2p_core::transport::{PortUse, TransportEvent};
     use libp2p_core::Endpoint;
     use libp2p_core::{multiaddr, transport, upgrade};
-=======
-    use libp2p_core::{multiaddr, upgrade};
->>>>>>> e5c072c0
     use libp2p_identity as identity;
     use libp2p_plaintext as plaintext;
     use libp2p_yamux as yamux;
