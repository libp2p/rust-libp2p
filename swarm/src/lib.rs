--- conflicted
+++ resolved
@@ -1628,20 +1628,6 @@
 /// Possible errors when trying to establish or upgrade an outbound connection.
 #[derive(Debug)]
 pub enum DialError {
-<<<<<<< HEAD
-    /// The peer is currently banned.
-    #[deprecated(note = "Use `libp2p::allow_block_list` instead.", since = "0.42.1")]
-    Banned,
-=======
-    /// The configured limit for simultaneous outgoing connections
-    /// has been reached.
-    #[deprecated(
-        note = "Use `libp2p::connection_limits` instead and handle `{Dial,Listen}Error::Denied::cause`.",
-        since = "0.42.1"
-    )]
-    #[allow(deprecated)]
-    ConnectionLimit(ConnectionLimit),
->>>>>>> b4e724dd
     /// The peer identity obtained on the connection matches the local peer.
     LocalPeerId {
         endpoint: ConnectedPoint,
