--- conflicted
+++ resolved
@@ -91,13 +91,9 @@
     pub use crate::NetworkBehaviour;
     pub use crate::NetworkBehaviourAction;
     pub use crate::PollParameters;
-<<<<<<< HEAD
     pub use crate::THandler;
     pub use crate::THandlerInEvent;
     pub use crate::THandlerOutEvent;
-=======
-    pub use crate::THandlerInEvent;
->>>>>>> a82e087e
     pub use futures::prelude as futures;
     pub use libp2p_core::either::EitherOutput;
     pub use libp2p_core::transport::ListenerId;
@@ -171,19 +167,10 @@
 
 /// Custom event that can be received by the [`ConnectionHandler`] of the
 /// [`NetworkBehaviour`].
-<<<<<<< HEAD
 pub type THandlerInEvent<TBehaviour> = <THandler<TBehaviour> as ConnectionHandler>::InEvent;
 
 /// Custom event that can be produced by the [`ConnectionHandler`] of the [`NetworkBehaviour`].
 pub type THandlerOutEvent<TBehaviour> = <THandler<TBehaviour> as ConnectionHandler>::OutEvent;
-=======
-pub type THandlerInEvent<TBehaviour> =
-    <<THandler<TBehaviour> as IntoConnectionHandler>::Handler as ConnectionHandler>::InEvent;
-
-/// Custom event that can be produced by the [`ConnectionHandler`] of the [`NetworkBehaviour`].
-pub type THandlerOutEvent<TBehaviour> =
-    <<THandler<TBehaviour> as IntoConnectionHandler>::Handler as ConnectionHandler>::OutEvent;
->>>>>>> a82e087e
 
 /// Custom error that can be produced by the [`ConnectionHandler`] of the [`NetworkBehaviour`].
 pub type THandlerErr<TBehaviour> = <THandler<TBehaviour> as ConnectionHandler>::Error;
@@ -529,26 +516,9 @@
     /// // Dial an unknown peer.
     /// swarm.dial("/ip6/::1/tcp/12345".parse::<Multiaddr>().unwrap());
     /// ```
-<<<<<<< HEAD
-    pub fn dial(&mut self, opts: impl Into<DialOpts>) -> Result<ConnectionId, DialError> {
-        let swarm_dial_opts = opts.into();
-        let id = ConnectionId::next();
-
-        self.dial_with_id(swarm_dial_opts, id)?;
-
-        Ok(id)
-    }
-
-    fn dial_with_id(
-        &mut self,
-        dial_opts: DialOpts,
-        connection_id: ConnectionId,
-    ) -> Result<(), DialError> {
-=======
     pub fn dial(&mut self, opts: impl Into<DialOpts>) -> Result<(), DialError> {
         let dial_opts = opts.into();
 
->>>>>>> a82e087e
         let peer_id = dial_opts
             .get_or_parse_peer_id()
             .map_err(DialError::InvalidPeerId)?;
@@ -569,10 +539,6 @@
             self.behaviour
                 .on_swarm_event(FromSwarm::DialFailure(DialFailure {
                     peer_id,
-<<<<<<< HEAD
-                    id: connection_id,
-=======
->>>>>>> a82e087e
                     error: &e,
                     connection_id,
                 }));
@@ -587,10 +553,6 @@
                 self.behaviour
                     .on_swarm_event(FromSwarm::DialFailure(DialFailure {
                         peer_id: Some(peer_id),
-<<<<<<< HEAD
-                        id: connection_id,
-=======
->>>>>>> a82e087e
                         error: &error,
                         connection_id,
                     }));
@@ -644,10 +606,6 @@
                 self.behaviour
                     .on_swarm_event(FromSwarm::DialFailure(DialFailure {
                         peer_id,
-<<<<<<< HEAD
-                        id: connection_id,
-=======
->>>>>>> a82e087e
                         error: &error,
                         connection_id,
                     }));
@@ -687,20 +645,12 @@
             dial_opts.dial_concurrency_override(),
             connection_id,
         ) {
-<<<<<<< HEAD
-            Ok(_connection_id) => Ok(()),
-=======
             Ok(()) => Ok(()),
->>>>>>> a82e087e
             Err(connection_limit) => {
                 let error = DialError::ConnectionLimit(connection_limit);
                 self.behaviour
                     .on_swarm_event(FromSwarm::DialFailure(DialFailure {
                         peer_id,
-<<<<<<< HEAD
-                        id: connection_id,
-=======
->>>>>>> a82e087e
                         error: &error,
                         connection_id,
                     }));
@@ -903,24 +853,16 @@
                     });
                 }
             }
-<<<<<<< HEAD
-            PoolEvent::PendingOutboundConnectionError { id, error, peer } => {
-=======
             PoolEvent::PendingOutboundConnectionError {
                 id: connection_id,
                 error,
                 peer,
             } => {
->>>>>>> a82e087e
                 let error = error.into();
 
                 self.behaviour
                     .on_swarm_event(FromSwarm::DialFailure(DialFailure {
                         peer_id: peer,
-<<<<<<< HEAD
-                        id,
-=======
->>>>>>> a82e087e
                         error: &error,
                         connection_id,
                     }));
@@ -947,10 +889,6 @@
                     .on_swarm_event(FromSwarm::ListenFailure(ListenFailure {
                         local_addr: &local_addr,
                         send_back_addr: &send_back_addr,
-<<<<<<< HEAD
-                        id,
-=======
->>>>>>> a82e087e
                     }));
                 return Some(SwarmEvent::IncomingConnectionError {
                     local_addr,
@@ -1082,7 +1020,6 @@
                 local_addr,
                 send_back_addr,
             } => {
-<<<<<<< HEAD
                 let connection_id = ConnectionId::next();
 
                 match self.behaviour.handle_pending_inbound_connection(
@@ -1098,8 +1035,6 @@
                     }
                 }
 
-=======
->>>>>>> a82e087e
                 match self.pool.add_incoming(
                     upgrade,
                     IncomingInfo {
@@ -1119,10 +1054,6 @@
                             .on_swarm_event(FromSwarm::ListenFailure(ListenFailure {
                                 local_addr: &local_addr,
                                 send_back_addr: &send_back_addr,
-<<<<<<< HEAD
-                                id: connection_id,
-=======
->>>>>>> a82e087e
                             }));
                         log::warn!("Incoming connection rejected: {:?}", connection_limit);
                     }
@@ -1211,18 +1142,9 @@
             NetworkBehaviourAction::GenerateEvent(event) => {
                 return Some(SwarmEvent::Behaviour(event))
             }
-<<<<<<< HEAD
-            NetworkBehaviourAction::Dial {
-                opts,
-                id: connection_id,
-            } => {
-                let peer_id = opts.get_or_parse_peer_id();
-                if let Ok(()) = self.dial_with_id(opts, connection_id) {
-=======
             NetworkBehaviourAction::Dial { opts } => {
                 let peer_id = opts.get_or_parse_peer_id();
                 if let Ok(()) = self.dial(opts) {
->>>>>>> a82e087e
                     if let Ok(Some(peer_id)) = peer_id {
                         return Some(SwarmEvent::Dialing(peer_id));
                     }
@@ -1368,7 +1290,6 @@
             }
 
             // Poll the known peers.
-<<<<<<< HEAD
             match this.pool.poll(
                 |peer, connected_point, connection_id| match connected_point {
                     ConnectedPoint::Dialer {
@@ -1392,9 +1313,6 @@
                 },
                 cx,
             ) {
-=======
-            match this.pool.poll(cx, || this.behaviour.new_handler()) {
->>>>>>> a82e087e
                 Poll::Pending => {}
                 Poll::Ready(pool_event) => {
                     if let Some(swarm_event) = this.handle_pool_event(pool_event) {
@@ -2404,13 +2322,8 @@
                             future::Either::Left(_) => {
                                 panic!("Unexpected transport event.")
                             }
-<<<<<<< HEAD
-                            Either::Right((e, _)) => {
+                            future::Either::Right((e, _)) => {
                                 panic!("Expect swarm to not emit any event {:?}", e)
-=======
-                            future::Either::Right((e, _)) => {
-                                panic!("Expect swarm to not emit any event {e:?}")
->>>>>>> a82e087e
                             }
                         }
                     }
