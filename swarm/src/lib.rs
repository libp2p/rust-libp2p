--- conflicted
+++ resolved
@@ -127,6 +127,7 @@
 pub use libp2p_swarm_derive::NetworkBehaviour;
 pub use registry::{AddAddressResult, AddressRecord, AddressScore};
 
+use crate::handler::UpgradeInfoSend;
 use connection::pool::{EstablishedConnection, Pool, PoolConfig, PoolEvent};
 use connection::IncomingInfo;
 use dial_opts::{DialOpts, PeerCondition};
@@ -138,7 +139,7 @@
     multihash::Multihash,
     muxing::StreamMuxerBox,
     transport::{self, ListenerId, TransportError, TransportEvent},
-    Endpoint, Multiaddr, Negotiated, PeerId, Transport,
+    Endpoint, Multiaddr, Negotiated, PeerId, ProtocolName, Transport,
 };
 use registry::{AddressIntoIter, Addresses};
 use smallvec::SmallVec;
@@ -799,7 +800,6 @@
                 endpoint,
                 connection,
                 concurrent_dial_errors,
-                supported_protocols,
                 established_in,
             } => {
                 if self.banned_peers.contains(&peer_id) {
@@ -810,10 +810,73 @@
                     return Some(SwarmEvent::BannedPeer { peer_id, endpoint });
                 }
 
-                let handler = self
-                    .behaviour
-                    .new_handler()
-                    .into_handler(&peer_id, &endpoint);
+                let handler = match endpoint.clone() {
+                    ConnectedPoint::Dialer {
+                        address,
+                        role_override,
+                    } => {
+                        match self.behaviour.handle_established_outbound_connection(
+                            peer_id,
+                            &address,
+                            role_override,
+                            id,
+                        ) {
+                            Ok(handler) => handler,
+                            Err(cause) => {
+                                let dial_error = DialError::Denied { cause };
+                                self.behaviour.on_swarm_event(FromSwarm::DialFailure(
+                                    DialFailure {
+                                        connection_id: id,
+                                        error: &dial_error,
+                                        peer_id: Some(peer_id),
+                                    },
+                                ));
+
+                                return Some(SwarmEvent::OutgoingConnectionError {
+                                    peer_id: Some(peer_id),
+                                    error: dial_error,
+                                });
+                            }
+                        }
+                    }
+                    ConnectedPoint::Listener {
+                        local_addr,
+                        send_back_addr,
+                    } => {
+                        match self.behaviour.handle_established_inbound_connection(
+                            peer_id,
+                            id,
+                            &local_addr,
+                            &send_back_addr,
+                        ) {
+                            Ok(handler) => handler,
+                            Err(cause) => {
+                                let listen_error = ListenError::Denied { cause };
+                                self.behaviour.on_swarm_event(FromSwarm::ListenFailure(
+                                    ListenFailure {
+                                        local_addr: &local_addr,
+                                        send_back_addr: &send_back_addr,
+                                        error: &listen_error,
+                                        connection_id: id,
+                                    },
+                                ));
+
+                                return Some(SwarmEvent::IncomingConnectionError {
+                                    send_back_addr,
+                                    local_addr,
+                                    error: listen_error,
+                                });
+                            }
+                        }
+                    }
+                };
+
+                let supported_protocols = handler
+                    .listen_protocol()
+                    .upgrade()
+                    .protocol_info()
+                    .map(|p| p.protocol_name().to_owned())
+                    .collect();
                 self.pool
                     .spawn_connection(id, peer_id, &endpoint, connection, handler);
 
@@ -837,36 +900,6 @@
                             num_established,
                             non_banned_established + 1,
                         );
-<<<<<<< HEAD
-                    let failed_addresses = concurrent_dial_errors
-                        .as_ref()
-                        .map(|es| {
-                            es.iter()
-                                .map(|(a, _)| a)
-                                .cloned()
-                                .collect::<Vec<Multiaddr>>()
-                        })
-                        .unwrap_or_default();
-                    self.behaviour
-                        .on_swarm_event(FromSwarm::ConnectionEstablished(
-                            behaviour::ConnectionEstablished {
-                                peer_id,
-                                connection_id: id,
-                                endpoint: &endpoint,
-                                failed_addresses: &failed_addresses,
-                                other_established: non_banned_established,
-                            },
-                        ));
-                    self.supported_protocols = supported_protocols;
-                    return Some(SwarmEvent::ConnectionEstablished {
-                        peer_id,
-                        num_established,
-                        endpoint,
-                        concurrent_dial_errors,
-                        established_in,
-                    });
-                }
-=======
                 let failed_addresses = concurrent_dial_errors
                     .as_ref()
                     .map(|es| {
@@ -886,6 +919,7 @@
                             other_established: non_banned_established,
                         },
                     ));
+                self.supported_protocols = supported_protocols;
                 return Some(SwarmEvent::ConnectionEstablished {
                     peer_id,
                     num_established,
@@ -893,7 +927,6 @@
                     concurrent_dial_errors,
                     established_in,
                 });
->>>>>>> cf772461
             }
             PoolEvent::PendingOutboundConnectionError {
                 id: connection_id,
@@ -934,10 +967,7 @@
                         local_addr: &local_addr,
                         send_back_addr: &send_back_addr,
                         error: &error,
-<<<<<<< HEAD
-=======
                         connection_id: id,
->>>>>>> cf772461
                     }));
                 return Some(SwarmEvent::IncomingConnectionError {
                     local_addr,
@@ -993,45 +1023,6 @@
                     num_established,
                 });
             }
-            PoolEvent::EstablishedConnectionDenied {
-                peer_id,
-                endpoint,
-                cause,
-                id,
-            } => match endpoint {
-                ConnectedPoint::Dialer { .. } => {
-                    let dial_error = DialError::Denied { cause };
-                    self.behaviour
-                        .on_swarm_event(FromSwarm::DialFailure(DialFailure {
-                            connection_id: id,
-                            error: &dial_error,
-                            peer_id: Some(peer_id),
-                        }));
-
-                    return Some(SwarmEvent::OutgoingConnectionError {
-                        peer_id: Some(peer_id),
-                        error: dial_error,
-                    });
-                }
-                ConnectedPoint::Listener {
-                    local_addr,
-                    send_back_addr,
-                } => {
-                    let listen_error = ListenError::Denied { cause };
-                    self.behaviour
-                        .on_swarm_event(FromSwarm::ListenFailure(ListenFailure {
-                            local_addr: &local_addr,
-                            send_back_addr: &send_back_addr,
-                            error: &listen_error,
-                        }));
-
-                    return Some(SwarmEvent::IncomingConnectionError {
-                        send_back_addr,
-                        local_addr,
-                        error: listen_error,
-                    });
-                }
-            },
             PoolEvent::ConnectionEvent { peer_id, id, event } => {
                 if self.banned_peer_connections.contains(&id) {
                     log::debug!("Ignoring event from banned peer: {} {:?}.", peer_id, id);
@@ -1077,7 +1068,6 @@
             } => {
                 let connection_id = ConnectionId::next();
 
-<<<<<<< HEAD
                 match self.behaviour.handle_pending_inbound_connection(
                     connection_id,
                     &local_addr,
@@ -1092,6 +1082,7 @@
                                 local_addr: &local_addr,
                                 send_back_addr: &send_back_addr,
                                 error: &listen_error,
+                                connection_id,
                             }));
 
                         return Some(SwarmEvent::IncomingConnectionError {
@@ -1102,8 +1093,6 @@
                     }
                 }
 
-=======
->>>>>>> cf772461
                 match self.pool.add_incoming(
                     upgrade,
                     IncomingInfo {
@@ -1125,10 +1114,7 @@
                                 local_addr: &local_addr,
                                 send_back_addr: &send_back_addr,
                                 error: &error,
-<<<<<<< HEAD
-=======
                                 connection_id,
->>>>>>> cf772461
                             }));
                         log::warn!("Incoming connection rejected: {:?}", connection_limit);
                     }
@@ -1365,33 +1351,7 @@
             }
 
             // Poll the known peers.
-<<<<<<< HEAD
-            match this.pool.poll(
-                |peer, connected_point, connection_id| match connected_point {
-                    ConnectedPoint::Dialer {
-                        address,
-                        role_override,
-                    } => this.behaviour.handle_established_outbound_connection(
-                        peer,
-                        address,
-                        *role_override,
-                        connection_id,
-                    ),
-                    ConnectedPoint::Listener {
-                        local_addr,
-                        send_back_addr,
-                    } => this.behaviour.handle_established_inbound_connection(
-                        peer,
-                        connection_id,
-                        local_addr,
-                        send_back_addr,
-                    ),
-                },
-                cx,
-            ) {
-=======
             match this.pool.poll(cx) {
->>>>>>> cf772461
                 Poll::Pending => {}
                 Poll::Ready(pool_event) => {
                     if let Some(swarm_event) = this.handle_pool_event(pool_event) {
@@ -1751,7 +1711,9 @@
     /// has been reached.
     ConnectionLimit(ConnectionLimit),
     /// The peer identity obtained on the connection matches the local peer.
-    LocalPeerId { endpoint: ConnectedPoint },
+    LocalPeerId {
+        endpoint: ConnectedPoint,
+    },
     /// [`NetworkBehaviour::addresses_of_peer`] returned no addresses
     /// for the peer to dial.
     NoAddresses,
@@ -1767,12 +1729,9 @@
         obtained: PeerId,
         endpoint: ConnectedPoint,
     },
-<<<<<<< HEAD
     Denied {
         cause: ConnectionDenied,
     },
-=======
->>>>>>> cf772461
     /// An error occurred while negotiating the transport protocol(s) on a connection.
     Transport(Vec<(Multiaddr, TransportError<io::Error>)>),
 }
@@ -1785,10 +1744,7 @@
             PendingConnectionError::WrongPeerId { obtained, endpoint } => {
                 DialError::WrongPeerId { obtained, endpoint }
             }
-<<<<<<< HEAD
-=======
             PendingConnectionError::LocalPeerId { endpoint } => DialError::LocalPeerId { endpoint },
->>>>>>> cf772461
             PendingConnectionError::Transport(e) => DialError::Transport(e),
         }
     }
@@ -1816,11 +1772,7 @@
             }
             DialError::WrongPeerId { obtained, endpoint } => write!(
                 f,
-<<<<<<< HEAD
                 "Dial error: Unexpected peer ID {obtained} at {endpoint:?}.",
-=======
-                "Dial error: Unexpected peer ID {obtained} at {endpoint:?}."
->>>>>>> cf772461
             ),
             DialError::Transport(errors) => {
                 write!(f, "Failed to negotiate transport protocol(s): [")?;
@@ -1881,14 +1833,13 @@
         obtained: PeerId,
         endpoint: ConnectedPoint,
     },
-<<<<<<< HEAD
+    /// The connection was dropped because it resolved to our own [`PeerId`].
+    LocalPeerId {
+        endpoint: ConnectedPoint,
+    },
     Denied {
         cause: ConnectionDenied,
     },
-=======
-    /// The peer identity obtained on the connection did not match the one that was expected.
-    LocalPeerId { endpoint: ConnectedPoint },
->>>>>>> cf772461
     /// An error occurred while negotiating the transport protocol(s) on a connection.
     Transport(TransportError<io::Error>),
 }
@@ -1904,12 +1855,9 @@
             PendingInboundConnectionError::WrongPeerId { obtained, endpoint } => {
                 ListenError::WrongPeerId { obtained, endpoint }
             }
-<<<<<<< HEAD
-=======
             PendingInboundConnectionError::LocalPeerId { endpoint } => {
                 ListenError::LocalPeerId { endpoint }
             }
->>>>>>> cf772461
         }
     }
 }
@@ -1929,16 +1877,11 @@
             ListenError::Transport(_) => {
                 write!(f, "Listen error: Failed to negotiate transport protocol(s)")
             }
-<<<<<<< HEAD
             ListenError::Denied { .. } => {
                 write!(f, "Listen error")
-=======
+            }
             ListenError::LocalPeerId { endpoint } => {
-                write!(
-                    f,
-                    "Listen error: Pending connection: Local peer ID at {endpoint:?}."
-                )
->>>>>>> cf772461
+                write!(f, "Listen error: Local peer ID at {endpoint:?}.")
             }
         }
     }
@@ -1951,8 +1894,8 @@
             ListenError::WrongPeerId { .. } => None,
             ListenError::Transport(err) => Some(err),
             ListenError::Aborted => None,
-<<<<<<< HEAD
             ListenError::Denied { cause } => Some(cause),
+            ListenError::LocalPeerId { .. } => None,
         }
     }
 }
@@ -1982,13 +1925,6 @@
     }
 }
 
-=======
-            ListenError::LocalPeerId { .. } => None,
-        }
-    }
-}
-
->>>>>>> cf772461
 /// Information about the connections obtained by [`Swarm::network_info()`].
 #[derive(Clone, Debug)]
 pub struct NetworkInfo {
