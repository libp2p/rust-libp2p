--- conflicted
+++ resolved
@@ -1647,19 +1647,7 @@
     }
 
     /// Builds a `Swarm` with the current configuration.
-<<<<<<< HEAD
     pub fn build(self) -> Swarm<TBehaviour> {
-=======
-    pub fn build(mut self) -> Swarm<TBehaviour> {
-        let supported_protocols = self
-            .behaviour
-            .new_handler()
-            .inbound_protocol()
-            .protocol_info()
-            .map(|info| info.protocol_name().to_vec())
-            .collect();
-
->>>>>>> 87cf5fd5
         Swarm {
             local_peer_id: self.local_peer_id,
             transport: self.transport,
