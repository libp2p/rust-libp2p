--- conflicted
+++ resolved
@@ -1493,6 +1493,14 @@
         self.pool_config = self.pool_config.with_max_negotiating_inbound_streams(v);
         self
     }
+
+    /// How long to keep a connection alive once it is idling.
+    ///
+    /// Defaults to 0.
+    pub fn idle_connection_timeout(mut self, timeout: Duration) -> Self {
+        self.pool_config.idle_connection_timeout = timeout;
+        self
+    }
 }
 
 /// A [`SwarmBuilder`] provides an API for configuring and constructing a [`Swarm`].
@@ -1993,29 +2001,9 @@
         Disconnecting,
     }
 
-<<<<<<< HEAD
-    fn new_test_swarm<T, O>(handler_proto: T) -> Swarm<CallTraceBehaviour<MockBehaviour<T, O>>>
-    where
-        T: ConnectionHandler + Clone,
-        T::ToBehaviour: Clone,
-        O: Send + 'static,
-    {
-        new_test_swarm_with_config(handler_proto, SwarmConfig::with_async_std_executor())
-    }
-
-    fn new_test_swarm_with_config<T, O>(
-        handler_proto: T,
+    fn new_test_swarm(
         config: SwarmConfig,
-    ) -> Swarm<CallTraceBehaviour<MockBehaviour<T, O>>>
-    where
-        T: ConnectionHandler + Clone,
-        T::ToBehaviour: Clone,
-        O: Send + 'static,
-    {
-=======
-    fn new_test_swarm(
-    ) -> SwarmBuilder<CallTraceBehaviour<MockBehaviour<dummy::ConnectionHandler, ()>>> {
->>>>>>> 38ea7ad4
+    ) -> Swarm<CallTraceBehaviour<MockBehaviour<dummy::ConnectionHandler, ()>>> {
         let id_keys = identity::Keypair::generate_ed25519();
         let local_public_key = id_keys.public();
         let transport = transport::MemoryTransport::default()
@@ -2025,21 +2013,14 @@
             })
             .multiplex(yamux::Config::default())
             .boxed();
-<<<<<<< HEAD
-        let behaviour = CallTraceBehaviour::new(MockBehaviour::new(handler_proto));
-
-        Swarm::new_with_config(transport, behaviour, local_public_key.into(), config)
-=======
         let behaviour = CallTraceBehaviour::new(MockBehaviour::new(dummy::ConnectionHandler));
-        let builder = match ThreadPool::new().ok() {
-            Some(tp) => {
-                SwarmBuilder::with_executor(transport, behaviour, local_public_key.into(), tp)
-            }
-            None => SwarmBuilder::without_executor(transport, behaviour, local_public_key.into()),
-        };
-
-        builder.idle_connection_timeout(Duration::from_secs(5))
->>>>>>> 38ea7ad4
+
+        Swarm::new_with_config(
+            transport,
+            behaviour,
+            local_public_key.into(),
+            config.idle_connection_timeout(Duration::from_secs(5)),
+        )
     }
 
     fn swarms_connected<TBehaviour>(
@@ -2090,17 +2071,8 @@
     /// with pairs of [`FromSwarm::ConnectionEstablished`] / [`FromSwarm::ConnectionClosed`]
     #[test]
     fn test_swarm_disconnect() {
-<<<<<<< HEAD
-        // Since the test does not try to open any substreams, we can
-        // use the dummy protocols handler.
-        let handler_proto = keep_alive::ConnectionHandler;
-
-        let mut swarm1 = new_test_swarm::<_, ()>(handler_proto.clone());
-        let mut swarm2 = new_test_swarm::<_, ()>(handler_proto);
-=======
-        let mut swarm1 = new_test_swarm().build();
-        let mut swarm2 = new_test_swarm().build();
->>>>>>> 38ea7ad4
+        let mut swarm1 = new_test_swarm(SwarmConfig::without_executor());
+        let mut swarm2 = new_test_swarm(SwarmConfig::without_executor());
 
         let addr1: Multiaddr = multiaddr::Protocol::Memory(rand::random::<u64>()).into();
         let addr2: Multiaddr = multiaddr::Protocol::Memory(rand::random::<u64>()).into();
@@ -2161,17 +2133,8 @@
     /// with pairs of [`FromSwarm::ConnectionEstablished`] / [`FromSwarm::ConnectionClosed`]
     #[test]
     fn test_behaviour_disconnect_all() {
-<<<<<<< HEAD
-        // Since the test does not try to open any substreams, we can
-        // use the dummy protocols handler.
-        let handler_proto = keep_alive::ConnectionHandler;
-
-        let mut swarm1 = new_test_swarm::<_, ()>(handler_proto.clone());
-        let mut swarm2 = new_test_swarm::<_, ()>(handler_proto);
-=======
-        let mut swarm1 = new_test_swarm().build();
-        let mut swarm2 = new_test_swarm().build();
->>>>>>> 38ea7ad4
+        let mut swarm1 = new_test_swarm(SwarmConfig::without_executor());
+        let mut swarm2 = new_test_swarm(SwarmConfig::without_executor());
 
         let addr1: Multiaddr = multiaddr::Protocol::Memory(rand::random::<u64>()).into();
         let addr2: Multiaddr = multiaddr::Protocol::Memory(rand::random::<u64>()).into();
@@ -2236,17 +2199,8 @@
     /// with pairs of [`FromSwarm::ConnectionEstablished`] / [`FromSwarm::ConnectionClosed`]
     #[test]
     fn test_behaviour_disconnect_one() {
-<<<<<<< HEAD
-        // Since the test does not try to open any substreams, we can
-        // use the dummy protocols handler.
-        let handler_proto = keep_alive::ConnectionHandler;
-
-        let mut swarm1 = new_test_swarm::<_, ()>(handler_proto.clone());
-        let mut swarm2 = new_test_swarm::<_, ()>(handler_proto);
-=======
-        let mut swarm1 = new_test_swarm().build();
-        let mut swarm2 = new_test_swarm().build();
->>>>>>> 38ea7ad4
+        let mut swarm1 = new_test_swarm(SwarmConfig::without_executor());
+        let mut swarm2 = new_test_swarm(SwarmConfig::without_executor());
 
         let addr1: Multiaddr = multiaddr::Protocol::Memory(rand::random::<u64>()).into();
         let addr2: Multiaddr = multiaddr::Protocol::Memory(rand::random::<u64>()).into();
@@ -2324,17 +2278,10 @@
 
         fn prop(concurrency_factor: DialConcurrencyFactor) {
             block_on(async {
-<<<<<<< HEAD
-                let mut swarm = new_test_swarm_with_config::<_, ()>(
-                    keep_alive::ConnectionHandler,
-                    SwarmConfig::with_async_std_executor()
+                let mut swarm = new_test_swarm(
+                    SwarmConfig::without_executor()
                         .with_dial_concurrency_factor(concurrency_factor.0),
                 );
-=======
-                let mut swarm = new_test_swarm()
-                    .dial_concurrency_factor(concurrency_factor.0)
-                    .build();
->>>>>>> 38ea7ad4
 
                 // Listen on `concurrency_factor + 1` addresses.
                 //
@@ -2400,13 +2347,8 @@
         // Checks whether dialing an address containing the wrong peer id raises an error
         // for the expected peer id instead of the obtained peer id.
 
-<<<<<<< HEAD
-        let mut swarm1 = new_test_swarm::<_, ()>(dummy::ConnectionHandler);
-        let mut swarm2 = new_test_swarm::<_, ()>(dummy::ConnectionHandler);
-=======
-        let mut swarm1 = new_test_swarm().build();
-        let mut swarm2 = new_test_swarm().build();
->>>>>>> 38ea7ad4
+        let mut swarm1 = new_test_swarm(SwarmConfig::without_executor());
+        let mut swarm2 = new_test_swarm(SwarmConfig::without_executor());
 
         swarm1.listen_on("/memory/0".parse().unwrap()).unwrap();
 
@@ -2465,11 +2407,7 @@
         //
         // The last two can happen in any order.
 
-<<<<<<< HEAD
-        let mut swarm = new_test_swarm::<_, ()>(dummy::ConnectionHandler);
-=======
-        let mut swarm = new_test_swarm().build();
->>>>>>> 38ea7ad4
+        let mut swarm = new_test_swarm(SwarmConfig::without_executor());
         swarm.listen_on("/memory/0".parse().unwrap()).unwrap();
 
         let local_address =
@@ -2529,11 +2467,7 @@
     fn dial_self_by_id() {
         // Trying to dial self by passing the same `PeerId` shouldn't even be possible in the first
         // place.
-<<<<<<< HEAD
-        let swarm = new_test_swarm::<_, ()>(dummy::ConnectionHandler);
-=======
-        let swarm = new_test_swarm().build();
->>>>>>> 38ea7ad4
+        let swarm = new_test_swarm(SwarmConfig::without_executor());
         let peer_id = *swarm.local_peer_id();
         assert!(!swarm.is_connected(&peer_id));
     }
@@ -2544,11 +2478,7 @@
 
         let target = PeerId::random();
 
-<<<<<<< HEAD
-        let mut swarm = new_test_swarm::<_, ()>(dummy::ConnectionHandler);
-=======
-        let mut swarm = new_test_swarm().build();
->>>>>>> 38ea7ad4
+        let mut swarm = new_test_swarm(SwarmConfig::without_executor());
 
         let addresses = HashSet::from([
             multiaddr![Ip4([0, 0, 0, 0]), Tcp(rand::random::<u16>())],
@@ -2594,13 +2524,8 @@
     fn aborting_pending_connection_surfaces_error() {
         let _ = env_logger::try_init();
 
-<<<<<<< HEAD
-        let mut dialer = new_test_swarm::<_, ()>(dummy::ConnectionHandler);
-        let mut listener = new_test_swarm::<_, ()>(dummy::ConnectionHandler);
-=======
-        let mut dialer = new_test_swarm().build();
-        let mut listener = new_test_swarm().build();
->>>>>>> 38ea7ad4
+        let mut dialer = new_test_swarm(SwarmConfig::without_executor());
+        let mut listener = new_test_swarm(SwarmConfig::without_executor());
 
         let listener_peer_id = *listener.local_peer_id();
         listener.listen_on(multiaddr![Memory(0u64)]).unwrap();
