--- conflicted
+++ resolved
@@ -93,11 +93,8 @@
     pub use crate::PollParameters;
     pub use crate::THandler;
     pub use crate::THandlerInEvent;
-<<<<<<< HEAD
     pub use crate::THandlerOutEvent;
-=======
     pub use either::Either;
->>>>>>> 867c8803
     pub use futures::prelude as futures;
     pub use libp2p_core::transport::ListenerId;
     pub use libp2p_core::ConnectedPoint;
