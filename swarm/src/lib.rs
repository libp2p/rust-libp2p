--- conflicted
+++ resolved
@@ -64,11 +64,7 @@
 pub mod behaviour;
 pub mod dial_opts;
 pub mod dummy;
-<<<<<<< HEAD
-pub mod executor;
-=======
 mod executor;
->>>>>>> 30c50200
 pub mod handler;
 pub mod keep_alive;
 
@@ -113,7 +109,6 @@
 use connection::IncomingInfo;
 use dial_opts::{DialOpts, PeerCondition};
 use either::Either;
-use executor::Executor;
 use futures::{executor::ThreadPoolBuilder, prelude::*, stream::FusedStream};
 use libp2p_core::connection::ConnectionId;
 use libp2p_core::muxing::SubstreamBox;
@@ -406,7 +401,6 @@
         builder.build()
     }
 
-<<<<<<< HEAD
     #[cfg(feature = "wasm-bindgen")]
     pub fn with_wasm_executor(
         transport: transport::Boxed<(PeerId, StreamMuxerBox)>,
@@ -421,8 +415,6 @@
         )
     }
 
-=======
->>>>>>> 30c50200
     /// Builds a new `Swarm` without an executor, instead using the current task.
     ///
     /// ## ⚠️  Performance warning
@@ -1421,11 +1413,7 @@
         }
     }
 
-<<<<<<< HEAD
-    /// Creates a new `SwarmBuilder` from the given transport, behaviour, local peer ID and
-=======
     /// Creates a new [`SwarmBuilder`] from the given transport, behaviour, local peer ID and
->>>>>>> 30c50200
     /// executor. The `Swarm` with its underlying `Network` is obtained via
     /// [`SwarmBuilder::build`].
     pub fn with_executor(
@@ -1443,11 +1431,7 @@
         }
     }
 
-<<<<<<< HEAD
-    /// Creates a new `SwarmBuilder` from the given transport, behaviour and local peer ID. The
-=======
     /// Creates a new [`SwarmBuilder`] from the given transport, behaviour and local peer ID. The
->>>>>>> 30c50200
     /// `Swarm` with its underlying `Network` is obtained via [`SwarmBuilder::build`].
     ///
     /// ## ⚠️  Performance warning
