--- conflicted
+++ resolved
@@ -1,22 +1,10 @@
 use crate::behaviour::{FromSwarm, NetworkBehaviour, NetworkBehaviourAction, PollParameters};
-<<<<<<< HEAD
 use crate::derive_prelude::Multiaddr;
-=======
 use crate::connection::ConnectionId;
->>>>>>> a82e087e
 use crate::handler::{
     ConnectionEvent, DialUpgradeError, FullyNegotiatedInbound, FullyNegotiatedOutbound,
 };
-use crate::{
-<<<<<<< HEAD
-    ConnectionHandlerEvent, ConnectionHandlerUpgrErr, KeepAlive, SubstreamProtocol, THandler,
-    THandlerInEvent, THandlerOutEvent,
-};
-use libp2p_core::connection::ConnectionId;
-=======
-    ConnectionHandlerEvent, ConnectionHandlerUpgrErr, KeepAlive, SubstreamProtocol, THandlerInEvent,
-};
->>>>>>> a82e087e
+use crate::{ConnectionHandlerEvent, ConnectionHandlerUpgrErr, KeepAlive, SubstreamProtocol, THandler, THandlerInEvent, THandlerOutEvent};
 use libp2p_core::upgrade::DeniedUpgrade;
 use libp2p_core::UpgradeError;
 use libp2p_core::{Endpoint, PeerId};
@@ -43,19 +31,12 @@
 
     fn handle_established_outbound_connection(
         &mut self,
-<<<<<<< HEAD
         _: PeerId,
         _: &Multiaddr,
         _: Endpoint,
         _: ConnectionId,
     ) -> Result<THandler<Self>, Box<dyn Error + Send + 'static>> {
         Ok(ConnectionHandler)
-=======
-        _: &mut Context<'_>,
-        _: &mut impl PollParameters,
-    ) -> Poll<NetworkBehaviourAction<Self::OutEvent, THandlerInEvent<Self>>> {
-        Poll::Pending
->>>>>>> a82e087e
     }
 
     fn on_swarm_event(&mut self, event: FromSwarm<Self::ConnectionHandler>) {
