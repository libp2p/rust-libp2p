--- conflicted
+++ resolved
@@ -200,14 +200,7 @@
                 self.events_out.push(Ok(out.into()));
             }
             ConnectionEvent::DialUpgradeError(DialUpgradeError { error, .. }) => {
-<<<<<<< HEAD
-                if self.pending_error.is_none() {
-                    tracing::debug!("DialUpgradeError: {error}");
-                    self.keep_alive = KeepAlive::No;
-                }
-=======
                 self.events_out.push(Err(error));
->>>>>>> 85e61059
             }
             ConnectionEvent::AddressChange(_)
             | ConnectionEvent::ListenUpgradeError(_)
