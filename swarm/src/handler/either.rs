// Copyright 2021 Protocol Labs.
//
// Permission is hereby granted, free of charge, to any person obtaining a
// copy of this software and associated documentation files (the "Software"),
// to deal in the Software without restriction, including without limitation
// the rights to use, copy, modify, merge, publish, distribute, sublicense,
// and/or sell copies of the Software, and to permit persons to whom the
// Software is furnished to do so, subject to the following conditions:
//
// The above copyright notice and this permission notice shall be included in
// all copies or substantial portions of the Software.
//
// THE SOFTWARE IS PROVIDED "AS IS", WITHOUT WARRANTY OF ANY KIND, EXPRESS
// OR IMPLIED, INCLUDING BUT NOT LIMITED TO THE WARRANTIES OF MERCHANTABILITY,
// FITNESS FOR A PARTICULAR PURPOSE AND NONINFRINGEMENT. IN NO EVENT SHALL THE
// AUTHORS OR COPYRIGHT HOLDERS BE LIABLE FOR ANY CLAIM, DAMAGES OR OTHER
// LIABILITY, WHETHER IN AN ACTION OF CONTRACT, TORT OR OTHERWISE, ARISING
// FROM, OUT OF OR IN CONNECTION WITH THE SOFTWARE OR THE USE OR OTHER
// DEALINGS IN THE SOFTWARE.

use crate::handler::{
    ConnectionEvent, ConnectionHandler, ConnectionHandlerEvent, ConnectionHandlerUpgrErr,
    FullyNegotiatedInbound, InboundUpgradeSend,
    IntoConnectionHandler, KeepAlive, ListenUpgradeError, SubstreamProtocol,
};
use crate::upgrade::SendWrapper;
use either::Either;
<<<<<<< HEAD
=======
use libp2p_core::either::EitherOutput;
>>>>>>> 73cbbe29
use libp2p_core::upgrade::UpgradeError;
use libp2p_core::{ConnectedPoint, PeerId};
use std::task::{Context, Poll};

/// Auxiliary type to allow implementing [`IntoConnectionHandler`]. As [`IntoConnectionHandler`] is
/// already implemented for T, we cannot implement it for Either<A, B>.
pub enum IntoEitherHandler<L, R> {
    Left(L),
    Right(R),
}

/// Implementation of a [`IntoConnectionHandler`] that represents either of two [`IntoConnectionHandler`]
/// implementations.
impl<L, R> IntoConnectionHandler for IntoEitherHandler<L, R>
where
    L: IntoConnectionHandler,
    R: IntoConnectionHandler,
{
    type Handler = Either<L::Handler, R::Handler>;

    fn into_handler(self, p: &PeerId, c: &ConnectedPoint) -> Self::Handler {
        match self {
            IntoEitherHandler::Left(into_handler) => Either::Left(into_handler.into_handler(p, c)),
            IntoEitherHandler::Right(into_handler) => {
                Either::Right(into_handler.into_handler(p, c))
            }
        }
    }

    fn inbound_protocol(&self) -> <Self::Handler as ConnectionHandler>::InboundProtocol {
        match self {
            IntoEitherHandler::Left(into_handler) => {
                Either::Left(SendWrapper(into_handler.inbound_protocol()))
            }
            IntoEitherHandler::Right(into_handler) => {
                Either::Right(SendWrapper(into_handler.inbound_protocol()))
            }
        }
    }
}

// Taken from https://github.com/bluss/either.
impl<L, R> IntoEitherHandler<L, R> {
    /// Returns the left value.
    pub fn unwrap_left(self) -> L {
        match self {
            IntoEitherHandler::Left(l) => l,
            IntoEitherHandler::Right(_) => {
                panic!("called `IntoEitherHandler::unwrap_left()` on a `Right` value.",)
            }
        }
    }

    /// Returns the right value.
    pub fn unwrap_right(self) -> R {
        match self {
            IntoEitherHandler::Right(r) => r,
            IntoEitherHandler::Left(_) => {
                panic!("called `IntoEitherHandler::unwrap_right()` on a `Left` value.",)
            }
        }
    }
}

impl<LIP, RIP, LIOI, RIOI>
    FullyNegotiatedInbound<Either<SendWrapper<LIP>, SendWrapper<RIP>>, Either<LIOI, RIOI>>
where
    RIP: InboundUpgradeSend,
    LIP: InboundUpgradeSend,
{
    fn transpose(
        self,
    ) -> Either<FullyNegotiatedInbound<LIP, LIOI>, FullyNegotiatedInbound<RIP, RIOI>> {
        match self {
            FullyNegotiatedInbound {
                protocol: Either::Left(protocol),
                info: Either::Left(info),
            } => Either::Left(FullyNegotiatedInbound { protocol, info }),
            FullyNegotiatedInbound {
                protocol: Either::Right(protocol),
                info: Either::Right(info),
            } => Either::Right(FullyNegotiatedInbound { protocol, info }),
            _ => unreachable!(),
        }
    }
}

<<<<<<< HEAD
=======
impl<LOP, ROP, LOOI, ROOI>
    FullyNegotiatedOutbound<Either<SendWrapper<LOP>, SendWrapper<ROP>>, Either<LOOI, ROOI>>
where
    LOP: OutboundUpgradeSend,
    ROP: OutboundUpgradeSend,
{
    fn transpose(
        self,
    ) -> Either<FullyNegotiatedOutbound<LOP, LOOI>, FullyNegotiatedOutbound<ROP, ROOI>> {
        match self {
            FullyNegotiatedOutbound {
                protocol: EitherOutput::First(protocol),
                info: Either::Left(info),
            } => Either::Left(FullyNegotiatedOutbound { protocol, info }),
            FullyNegotiatedOutbound {
                protocol: EitherOutput::Second(protocol),
                info: Either::Right(info),
            } => Either::Right(FullyNegotiatedOutbound { protocol, info }),
            _ => unreachable!(),
        }
    }
}

impl<LOP, ROP, LOOI, ROOI>
    DialUpgradeError<Either<LOOI, ROOI>, Either<SendWrapper<LOP>, SendWrapper<ROP>>>
where
    LOP: OutboundUpgradeSend,
    ROP: OutboundUpgradeSend,
{
    fn transpose(self) -> Either<DialUpgradeError<LOOI, LOP>, DialUpgradeError<ROOI, ROP>> {
        match self {
            DialUpgradeError {
                error: ConnectionHandlerUpgrErr::Upgrade(UpgradeError::Apply(Either::Left(error))),
                info: Either::Left(info),
            } => Either::Left(DialUpgradeError {
                error: ConnectionHandlerUpgrErr::Upgrade(UpgradeError::Apply(error)),
                info,
            }),
            DialUpgradeError {
                error: ConnectionHandlerUpgrErr::Upgrade(UpgradeError::Apply(Either::Right(error))),
                info: Either::Right(info),
            } => Either::Right(DialUpgradeError {
                error: ConnectionHandlerUpgrErr::Upgrade(UpgradeError::Apply(error)),
                info,
            }),
            DialUpgradeError {
                error: ConnectionHandlerUpgrErr::Upgrade(UpgradeError::Select(error)),
                info: Either::Left(info),
            } => Either::Left(DialUpgradeError {
                error: ConnectionHandlerUpgrErr::Upgrade(UpgradeError::Select(error)),
                info,
            }),
            DialUpgradeError {
                error: ConnectionHandlerUpgrErr::Upgrade(UpgradeError::Select(error)),
                info: Either::Right(info),
            } => Either::Right(DialUpgradeError {
                error: ConnectionHandlerUpgrErr::Upgrade(UpgradeError::Select(error)),
                info,
            }),
            DialUpgradeError {
                error: ConnectionHandlerUpgrErr::Timer,
                info: Either::Left(info),
            } => Either::Left(DialUpgradeError {
                error: ConnectionHandlerUpgrErr::Timer,
                info,
            }),
            DialUpgradeError {
                error: ConnectionHandlerUpgrErr::Timer,
                info: Either::Right(info),
            } => Either::Right(DialUpgradeError {
                error: ConnectionHandlerUpgrErr::Timer,
                info,
            }),
            DialUpgradeError {
                error: ConnectionHandlerUpgrErr::Timeout,
                info: Either::Left(info),
            } => Either::Left(DialUpgradeError {
                error: ConnectionHandlerUpgrErr::Timeout,
                info,
            }),
            DialUpgradeError {
                error: ConnectionHandlerUpgrErr::Timeout,
                info: Either::Right(info),
            } => Either::Right(DialUpgradeError {
                error: ConnectionHandlerUpgrErr::Timeout,
                info,
            }),
            _ => unreachable!(),
        }
    }
}

>>>>>>> 73cbbe29
impl<LIP, RIP, LIOI, RIOI>
    ListenUpgradeError<Either<LIOI, RIOI>, Either<SendWrapper<LIP>, SendWrapper<RIP>>>
where
    RIP: InboundUpgradeSend,
    LIP: InboundUpgradeSend,
{
    fn transpose(self) -> Either<ListenUpgradeError<LIOI, LIP>, ListenUpgradeError<RIOI, RIP>> {
        match self {
            ListenUpgradeError {
                error: ConnectionHandlerUpgrErr::Upgrade(UpgradeError::Apply(Either::Left(error))),
                info: Either::Left(info),
            } => Either::Left(ListenUpgradeError {
                error: ConnectionHandlerUpgrErr::Upgrade(UpgradeError::Apply(error)),
                info,
            }),
            ListenUpgradeError {
                error: ConnectionHandlerUpgrErr::Upgrade(UpgradeError::Apply(Either::Right(error))),
                info: Either::Right(info),
            } => Either::Right(ListenUpgradeError {
                error: ConnectionHandlerUpgrErr::Upgrade(UpgradeError::Apply(error)),
                info,
            }),
            ListenUpgradeError {
                error: ConnectionHandlerUpgrErr::Upgrade(UpgradeError::Select(error)),
                info: Either::Left(info),
            } => Either::Left(ListenUpgradeError {
                error: ConnectionHandlerUpgrErr::Upgrade(UpgradeError::Select(error)),
                info,
            }),
            ListenUpgradeError {
                error: ConnectionHandlerUpgrErr::Upgrade(UpgradeError::Select(error)),
                info: Either::Right(info),
            } => Either::Right(ListenUpgradeError {
                error: ConnectionHandlerUpgrErr::Upgrade(UpgradeError::Select(error)),
                info,
            }),
            ListenUpgradeError {
                error: ConnectionHandlerUpgrErr::Timer,
                info: Either::Left(info),
            } => Either::Left(ListenUpgradeError {
                error: ConnectionHandlerUpgrErr::Timer,
                info,
            }),
            ListenUpgradeError {
                error: ConnectionHandlerUpgrErr::Timer,
                info: Either::Right(info),
            } => Either::Right(ListenUpgradeError {
                error: ConnectionHandlerUpgrErr::Timer,
                info,
            }),
            ListenUpgradeError {
                error: ConnectionHandlerUpgrErr::Timeout,
                info: Either::Left(info),
            } => Either::Left(ListenUpgradeError {
                error: ConnectionHandlerUpgrErr::Timeout,
                info,
            }),
            ListenUpgradeError {
                error: ConnectionHandlerUpgrErr::Timeout,
                info: Either::Right(info),
            } => Either::Right(ListenUpgradeError {
                error: ConnectionHandlerUpgrErr::Timeout,
                info,
            }),
            _ => unreachable!(),
        }
    }
}

/// Implementation of a [`ConnectionHandler`] that represents either of two [`ConnectionHandler`]
/// implementations.
impl<L, R> ConnectionHandler for Either<L, R>
where
    L: ConnectionHandler,
    R: ConnectionHandler,
{
    type InEvent = Either<L::InEvent, R::InEvent>;
    type OutEvent = Either<L::OutEvent, R::OutEvent>;
    type Error = Either<L::Error, R::Error>;
    type InboundProtocol = Either<SendWrapper<L::InboundProtocol>, SendWrapper<R::InboundProtocol>>;
    type OutboundProtocol =
        Either<SendWrapper<L::OutboundProtocol>, SendWrapper<R::OutboundProtocol>>;
    type InboundOpenInfo = Either<L::InboundOpenInfo, R::InboundOpenInfo>;
    type OutboundOpenInfo = Either<L::OutboundOpenInfo, R::OutboundOpenInfo>;

    fn listen_protocol(&self) -> SubstreamProtocol<Self::InboundProtocol, Self::InboundOpenInfo> {
        match self {
            Either::Left(a) => a
                .listen_protocol()
                .map_upgrade(|u| Either::Left(SendWrapper(u)))
                .map_info(Either::Left),
            Either::Right(b) => b
                .listen_protocol()
                .map_upgrade(|u| Either::Right(SendWrapper(u)))
                .map_info(Either::Right),
        }
    }

    fn on_behaviour_event(&mut self, event: Self::InEvent) {
        match (self, event) {
            (Either::Left(handler), Either::Left(event)) => handler.on_behaviour_event(event),
            (Either::Right(handler), Either::Right(event)) => handler.on_behaviour_event(event),
            _ => unreachable!(),
        }
    }

    fn connection_keep_alive(&self) -> KeepAlive {
        match self {
            Either::Left(handler) => handler.connection_keep_alive(),
            Either::Right(handler) => handler.connection_keep_alive(),
        }
    }

    fn poll(
        &mut self,
        cx: &mut Context<'_>,
    ) -> Poll<
        ConnectionHandlerEvent<
            Self::OutboundProtocol,
            Self::OutboundOpenInfo,
            Self::OutEvent,
            Self::Error,
        >,
    > {
        let event = match self {
            Either::Left(handler) => futures::ready!(handler.poll(cx))
                .map_custom(Either::Left)
                .map_close(Either::Left)
                .map_protocol(|p| Either::Left(SendWrapper(p)))
                .map_outbound_open_info(Either::Left),
            Either::Right(handler) => futures::ready!(handler.poll(cx))
                .map_custom(Either::Right)
                .map_close(Either::Right)
                .map_protocol(|p| Either::Right(SendWrapper(p)))
                .map_outbound_open_info(Either::Right),
        };

        Poll::Ready(event)
    }

    fn on_connection_event(
        &mut self,
        event: ConnectionEvent<
            Self::InboundProtocol,
            Self::OutboundProtocol,
            Self::InboundOpenInfo,
            Self::OutboundOpenInfo,
        >,
    ) {
        match event {
            ConnectionEvent::FullyNegotiatedInbound(fully_negotiated_inbound) => {
                match (fully_negotiated_inbound.transpose(), self) {
                    (Either::Left(fully_negotiated_inbound), Either::Left(handler)) => handler
                        .on_connection_event(ConnectionEvent::FullyNegotiatedInbound(
                            fully_negotiated_inbound,
                        )),
                    (Either::Right(fully_negotiated_inbound), Either::Right(handler)) => handler
                        .on_connection_event(ConnectionEvent::FullyNegotiatedInbound(
                            fully_negotiated_inbound,
                        )),
                    _ => unreachable!(),
                }
            }
            ConnectionEvent::FullyNegotiatedOutbound(fully_negotiated_outbound) => {
                match (fully_negotiated_outbound.transpose(), self) {
                    (Either::Left(fully_negotiated_outbound), Either::Left(handler)) => handler
                        .on_connection_event(ConnectionEvent::FullyNegotiatedOutbound(
                            fully_negotiated_outbound,
                        )),
                    (Either::Right(fully_negotiated_outbound), Either::Right(handler)) => handler
                        .on_connection_event(ConnectionEvent::FullyNegotiatedOutbound(
                            fully_negotiated_outbound,
                        )),
                    _ => unreachable!(),
                }
            }
            ConnectionEvent::DialUpgradeError(dial_upgrade_error) => {
                match (dial_upgrade_error.transpose(), self) {
                    (Either::Left(dial_upgrade_error), Either::Left(handler)) => handler
                        .on_connection_event(ConnectionEvent::DialUpgradeError(dial_upgrade_error)),
                    (Either::Right(dial_upgrade_error), Either::Right(handler)) => handler
                        .on_connection_event(ConnectionEvent::DialUpgradeError(dial_upgrade_error)),
                    _ => unreachable!(),
                }
            }
            ConnectionEvent::ListenUpgradeError(listen_upgrade_error) => {
                match (listen_upgrade_error.transpose(), self) {
                    (Either::Left(listen_upgrade_error), Either::Left(handler)) => handler
                        .on_connection_event(ConnectionEvent::ListenUpgradeError(
                            listen_upgrade_error,
                        )),
                    (Either::Right(listen_upgrade_error), Either::Right(handler)) => handler
                        .on_connection_event(ConnectionEvent::ListenUpgradeError(
                            listen_upgrade_error,
                        )),
                    _ => unreachable!(),
                }
            }
            ConnectionEvent::AddressChange(address_change) => match self {
                Either::Left(handler) => {
                    handler.on_connection_event(ConnectionEvent::AddressChange(address_change))
                }
                Either::Right(handler) => {
                    handler.on_connection_event(ConnectionEvent::AddressChange(address_change))
                }
            },
        }
    }
}<|MERGE_RESOLUTION|>--- conflicted
+++ resolved
@@ -20,15 +20,11 @@
 
 use crate::handler::{
     ConnectionEvent, ConnectionHandler, ConnectionHandlerEvent, ConnectionHandlerUpgrErr,
-    FullyNegotiatedInbound, InboundUpgradeSend,
-    IntoConnectionHandler, KeepAlive, ListenUpgradeError, SubstreamProtocol,
+    FullyNegotiatedInbound, InboundUpgradeSend, IntoConnectionHandler, KeepAlive,
+    ListenUpgradeError, SubstreamProtocol,
 };
 use crate::upgrade::SendWrapper;
 use either::Either;
-<<<<<<< HEAD
-=======
-use libp2p_core::either::EitherOutput;
->>>>>>> 73cbbe29
 use libp2p_core::upgrade::UpgradeError;
 use libp2p_core::{ConnectedPoint, PeerId};
 use std::task::{Context, Poll};
@@ -116,101 +112,6 @@
     }
 }
 
-<<<<<<< HEAD
-=======
-impl<LOP, ROP, LOOI, ROOI>
-    FullyNegotiatedOutbound<Either<SendWrapper<LOP>, SendWrapper<ROP>>, Either<LOOI, ROOI>>
-where
-    LOP: OutboundUpgradeSend,
-    ROP: OutboundUpgradeSend,
-{
-    fn transpose(
-        self,
-    ) -> Either<FullyNegotiatedOutbound<LOP, LOOI>, FullyNegotiatedOutbound<ROP, ROOI>> {
-        match self {
-            FullyNegotiatedOutbound {
-                protocol: EitherOutput::First(protocol),
-                info: Either::Left(info),
-            } => Either::Left(FullyNegotiatedOutbound { protocol, info }),
-            FullyNegotiatedOutbound {
-                protocol: EitherOutput::Second(protocol),
-                info: Either::Right(info),
-            } => Either::Right(FullyNegotiatedOutbound { protocol, info }),
-            _ => unreachable!(),
-        }
-    }
-}
-
-impl<LOP, ROP, LOOI, ROOI>
-    DialUpgradeError<Either<LOOI, ROOI>, Either<SendWrapper<LOP>, SendWrapper<ROP>>>
-where
-    LOP: OutboundUpgradeSend,
-    ROP: OutboundUpgradeSend,
-{
-    fn transpose(self) -> Either<DialUpgradeError<LOOI, LOP>, DialUpgradeError<ROOI, ROP>> {
-        match self {
-            DialUpgradeError {
-                error: ConnectionHandlerUpgrErr::Upgrade(UpgradeError::Apply(Either::Left(error))),
-                info: Either::Left(info),
-            } => Either::Left(DialUpgradeError {
-                error: ConnectionHandlerUpgrErr::Upgrade(UpgradeError::Apply(error)),
-                info,
-            }),
-            DialUpgradeError {
-                error: ConnectionHandlerUpgrErr::Upgrade(UpgradeError::Apply(Either::Right(error))),
-                info: Either::Right(info),
-            } => Either::Right(DialUpgradeError {
-                error: ConnectionHandlerUpgrErr::Upgrade(UpgradeError::Apply(error)),
-                info,
-            }),
-            DialUpgradeError {
-                error: ConnectionHandlerUpgrErr::Upgrade(UpgradeError::Select(error)),
-                info: Either::Left(info),
-            } => Either::Left(DialUpgradeError {
-                error: ConnectionHandlerUpgrErr::Upgrade(UpgradeError::Select(error)),
-                info,
-            }),
-            DialUpgradeError {
-                error: ConnectionHandlerUpgrErr::Upgrade(UpgradeError::Select(error)),
-                info: Either::Right(info),
-            } => Either::Right(DialUpgradeError {
-                error: ConnectionHandlerUpgrErr::Upgrade(UpgradeError::Select(error)),
-                info,
-            }),
-            DialUpgradeError {
-                error: ConnectionHandlerUpgrErr::Timer,
-                info: Either::Left(info),
-            } => Either::Left(DialUpgradeError {
-                error: ConnectionHandlerUpgrErr::Timer,
-                info,
-            }),
-            DialUpgradeError {
-                error: ConnectionHandlerUpgrErr::Timer,
-                info: Either::Right(info),
-            } => Either::Right(DialUpgradeError {
-                error: ConnectionHandlerUpgrErr::Timer,
-                info,
-            }),
-            DialUpgradeError {
-                error: ConnectionHandlerUpgrErr::Timeout,
-                info: Either::Left(info),
-            } => Either::Left(DialUpgradeError {
-                error: ConnectionHandlerUpgrErr::Timeout,
-                info,
-            }),
-            DialUpgradeError {
-                error: ConnectionHandlerUpgrErr::Timeout,
-                info: Either::Right(info),
-            } => Either::Right(DialUpgradeError {
-                error: ConnectionHandlerUpgrErr::Timeout,
-                info,
-            }),
-            _ => unreachable!(),
-        }
-    }
-}
-
->>>>>>> 73cbbe29
 impl<LIP, RIP, LIOI, RIOI>
     ListenUpgradeError<Either<LIOI, RIOI>, Either<SendWrapper<LIP>, SendWrapper<RIP>>>
 where
