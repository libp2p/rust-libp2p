// Copyright 2019 Parity Technologies (UK) Ltd.
//
// Permission is hereby granted, free of charge, to any person obtaining a
// copy of this software and associated documentation files (the "Software"),
// to deal in the Software without restriction, including without limitation
// the rights to use, copy, modify, merge, publish, distribute, sublicense,
// and/or sell copies of the Software, and to permit persons to whom the
// Software is furnished to do so, subject to the following conditions:
//
// The above copyright notice and this permission notice shall be included in
// all copies or substantial portions of the Software.
//
// THE SOFTWARE IS PROVIDED "AS IS", WITHOUT WARRANTY OF ANY KIND, EXPRESS
// OR IMPLIED, INCLUDING BUT NOT LIMITED TO THE WARRANTIES OF MERCHANTABILITY,
// FITNESS FOR A PARTICULAR PURPOSE AND NONINFRINGEMENT. IN NO EVENT SHALL THE
// AUTHORS OR COPYRIGHT HOLDERS BE LIABLE FOR ANY CLAIM, DAMAGES OR OTHER
// LIABILITY, WHETHER IN AN ACTION OF CONTRACT, TORT OR OTHERWISE, ARISING
// FROM, OUT OF OR IN CONNECTION WITH THE SOFTWARE OR THE USE OR OTHER
// DEALINGS IN THE SOFTWARE.

use crate::handler::{
    AddressChange, ConnectionEvent, ConnectionHandler, ConnectionHandlerEvent,
    ConnectionHandlerUpgrErr, DialUpgradeError, FullyNegotiatedInbound, FullyNegotiatedOutbound,
    InboundUpgradeSend, KeepAlive, ListenUpgradeError, OutboundUpgradeSend, SubstreamProtocol,
};
use crate::upgrade::SendWrapper;

use either::Either;
use futures::future;
use libp2p_core::{
    upgrade::{NegotiationError, ProtocolError, SelectUpgrade, UpgradeError},
    ConnectedPoint, PeerId,
};
use std::{cmp, task::Context, task::Poll};

/// Implementation of `IntoConnectionHandler` that combines two protocols into one.
#[derive(Debug, Clone)]
pub struct IntoConnectionHandlerSelect<TProto1, TProto2> {
    /// The first protocol.
    proto1: TProto1,
    /// The second protocol.
    proto2: TProto2,
}

impl<TProto1, TProto2> IntoConnectionHandlerSelect<TProto1, TProto2> {
    /// Builds a `IntoConnectionHandlerSelect`.
    pub(crate) fn new(proto1: TProto1, proto2: TProto2) -> Self {
        IntoConnectionHandlerSelect { proto1, proto2 }
    }

    pub fn into_inner(self) -> (TProto1, TProto2) {
        (self.proto1, self.proto2)
    }
}

#[allow(deprecated)]
impl<TProto1, TProto2> crate::handler::IntoConnectionHandler
    for IntoConnectionHandlerSelect<TProto1, TProto2>
where
    TProto1: crate::handler::IntoConnectionHandler,
    TProto2: crate::handler::IntoConnectionHandler,
{
    type Handler = ConnectionHandlerSelect<TProto1::Handler, TProto2::Handler>;

    fn into_handler(
        self,
        remote_peer_id: &PeerId,
        connected_point: &ConnectedPoint,
    ) -> Self::Handler {
        ConnectionHandlerSelect {
            proto1: self.proto1.into_handler(remote_peer_id, connected_point),
            proto2: self.proto2.into_handler(remote_peer_id, connected_point),
        }
    }

    fn inbound_protocol(&self) -> <Self::Handler as ConnectionHandler>::InboundProtocol {
        SelectUpgrade::new(
            SendWrapper(self.proto1.inbound_protocol()),
            SendWrapper(self.proto2.inbound_protocol()),
        )
    }
}

/// Implementation of [`ConnectionHandler`] that combines two protocols into one.
#[derive(Debug, Clone)]
pub struct ConnectionHandlerSelect<TProto1, TProto2> {
    /// The first protocol.
    proto1: TProto1,
    /// The second protocol.
    proto2: TProto2,
}

impl<TProto1, TProto2> ConnectionHandlerSelect<TProto1, TProto2> {
    /// Builds a [`ConnectionHandlerSelect`].
    pub(crate) fn new(proto1: TProto1, proto2: TProto2) -> Self {
        ConnectionHandlerSelect { proto1, proto2 }
    }

    pub fn into_inner(self) -> (TProto1, TProto2) {
        (self.proto1, self.proto2)
    }
}

impl<S1OOI, S2OOI, S1OP, S2OP>
    FullyNegotiatedOutbound<Either<SendWrapper<S1OP>, SendWrapper<S2OP>>, Either<S1OOI, S2OOI>>
where
    S1OP: OutboundUpgradeSend,
    S2OP: OutboundUpgradeSend,
    S1OOI: Send + 'static,
    S2OOI: Send + 'static,
{
    pub(crate) fn transpose(
        self,
    ) -> Either<FullyNegotiatedOutbound<S1OP, S1OOI>, FullyNegotiatedOutbound<S2OP, S2OOI>> {
        match self {
            FullyNegotiatedOutbound {
<<<<<<< HEAD
                protocol: EitherOutput::First(protocol),
                info: Either::Left(info),
            } => Either::Left(FullyNegotiatedOutbound { protocol, info }),
            FullyNegotiatedOutbound {
                protocol: EitherOutput::Second(protocol),
=======
                protocol: future::Either::Left(protocol),
                info: Either::Left(info),
            } => Either::Left(FullyNegotiatedOutbound { protocol, info }),
            FullyNegotiatedOutbound {
                protocol: future::Either::Right(protocol),
>>>>>>> 867c8803
                info: Either::Right(info),
            } => Either::Right(FullyNegotiatedOutbound { protocol, info }),
            _ => panic!("wrong API usage: the protocol doesn't match the upgrade info"),
        }
    }
}

impl<S1OOI, S2OOI, S1OP, S2OP>
    FullyNegotiatedInbound<Either<SendWrapper<S1OP>, SendWrapper<S2OP>>, Either<S1OOI, S2OOI>>
where
    S1OP: InboundUpgradeSend,
    S2OP: InboundUpgradeSend,
    S1OOI: Send + 'static,
    S2OOI: Send + 'static,
{
    pub(crate) fn transpose(
        self,
    ) -> Either<FullyNegotiatedInbound<S1OP, S1OOI>, FullyNegotiatedInbound<S2OP, S2OOI>> {
        match self {
            FullyNegotiatedInbound {
                protocol: EitherOutput::First(protocol),
                info: Either::Left(info),
            } => Either::Left(FullyNegotiatedInbound { protocol, info }),
            FullyNegotiatedInbound {
                protocol: EitherOutput::Second(protocol),
                info: Either::Right(info),
            } => Either::Right(FullyNegotiatedInbound { protocol, info }),
            _ => panic!("wrong API usage: the protocol doesn't match the upgrade info"),
        }
    }
}

impl<S1IP, S1IOI, S2IP, S2IOI>
    FullyNegotiatedInbound<SelectUpgrade<SendWrapper<S1IP>, SendWrapper<S2IP>>, (S1IOI, S2IOI)>
where
    S1IP: InboundUpgradeSend,
    S2IP: InboundUpgradeSend,
{
    pub(crate) fn transpose(
        self,
    ) -> Either<FullyNegotiatedInbound<S1IP, S1IOI>, FullyNegotiatedInbound<S2IP, S2IOI>> {
        match self {
            FullyNegotiatedInbound {
                protocol: future::Either::Left(protocol),
                info: (i1, _i2),
            } => Either::Left(FullyNegotiatedInbound { protocol, info: i1 }),
            FullyNegotiatedInbound {
                protocol: future::Either::Right(protocol),
                info: (_i1, i2),
            } => Either::Right(FullyNegotiatedInbound { protocol, info: i2 }),
        }
    }
}

impl<S1OOI, S2OOI, S1OP, S2OP>
    DialUpgradeError<Either<S1OOI, S2OOI>, Either<SendWrapper<S1OP>, SendWrapper<S2OP>>>
where
    S1OP: OutboundUpgradeSend,
    S2OP: OutboundUpgradeSend,
    S1OOI: Send + 'static,
    S2OOI: Send + 'static,
{
    pub(crate) fn transpose(
        self,
    ) -> Either<DialUpgradeError<S1OOI, S1OP>, DialUpgradeError<S2OOI, S2OP>> {
        match self {
            DialUpgradeError {
                info: Either::Left(info),
                error: ConnectionHandlerUpgrErr::Timer,
            } => Either::Left(DialUpgradeError {
                info,
                error: ConnectionHandlerUpgrErr::Timer,
            }),
            DialUpgradeError {
                info: Either::Left(info),
                error: ConnectionHandlerUpgrErr::Timeout,
            } => Either::Left(DialUpgradeError {
                info,
                error: ConnectionHandlerUpgrErr::Timeout,
            }),
            DialUpgradeError {
                info: Either::Left(info),
                error: ConnectionHandlerUpgrErr::Upgrade(UpgradeError::Select(err)),
            } => Either::Left(DialUpgradeError {
                info,
                error: ConnectionHandlerUpgrErr::Upgrade(UpgradeError::Select(err)),
            }),
            DialUpgradeError {
                info: Either::Left(info),
                error: ConnectionHandlerUpgrErr::Upgrade(UpgradeError::Apply(Either::Left(err))),
            } => Either::Left(DialUpgradeError {
                info,
                error: ConnectionHandlerUpgrErr::Upgrade(UpgradeError::Apply(err)),
            }),
            DialUpgradeError {
                info: Either::Right(info),
                error: ConnectionHandlerUpgrErr::Timer,
            } => Either::Right(DialUpgradeError {
                info,
                error: ConnectionHandlerUpgrErr::Timer,
            }),
            DialUpgradeError {
                info: Either::Right(info),
                error: ConnectionHandlerUpgrErr::Timeout,
            } => Either::Right(DialUpgradeError {
                info,
                error: ConnectionHandlerUpgrErr::Timeout,
            }),
            DialUpgradeError {
                info: Either::Right(info),
                error: ConnectionHandlerUpgrErr::Upgrade(UpgradeError::Select(err)),
            } => Either::Right(DialUpgradeError {
                info,
                error: ConnectionHandlerUpgrErr::Upgrade(UpgradeError::Select(err)),
            }),
            DialUpgradeError {
                info: Either::Right(info),
                error: ConnectionHandlerUpgrErr::Upgrade(UpgradeError::Apply(Either::Right(err))),
            } => Either::Right(DialUpgradeError {
                info,
                error: ConnectionHandlerUpgrErr::Upgrade(UpgradeError::Apply(err)),
            }),
            _ => panic!("Wrong API usage; the upgrade error doesn't match the outbound open info"),
        }
    }
}

impl<S1OOI, S2OOI, S1OP, S2OP>
    ListenUpgradeError<Either<S1OOI, S2OOI>, Either<SendWrapper<S1OP>, SendWrapper<S2OP>>>
where
    S1OP: InboundUpgradeSend,
    S2OP: InboundUpgradeSend,
    S1OOI: Send + 'static,
    S2OOI: Send + 'static,
{
    pub(crate) fn transpose(
        self,
    ) -> Either<ListenUpgradeError<S1OOI, S1OP>, ListenUpgradeError<S2OOI, S2OP>> {
        match self {
            ListenUpgradeError {
                info: Either::Left(info),
                error: ConnectionHandlerUpgrErr::Timer,
            } => Either::Left(ListenUpgradeError {
                info,
                error: ConnectionHandlerUpgrErr::Timer,
            }),
            ListenUpgradeError {
                info: Either::Left(info),
                error: ConnectionHandlerUpgrErr::Timeout,
            } => Either::Left(ListenUpgradeError {
                info,
                error: ConnectionHandlerUpgrErr::Timeout,
            }),
            ListenUpgradeError {
                info: Either::Left(info),
                error: ConnectionHandlerUpgrErr::Upgrade(UpgradeError::Select(err)),
            } => Either::Left(ListenUpgradeError {
                info,
                error: ConnectionHandlerUpgrErr::Upgrade(UpgradeError::Select(err)),
            }),
            ListenUpgradeError {
                info: Either::Left(info),
                error: ConnectionHandlerUpgrErr::Upgrade(UpgradeError::Apply(Either::Left(err))),
            } => Either::Left(ListenUpgradeError {
                info,
                error: ConnectionHandlerUpgrErr::Upgrade(UpgradeError::Apply(err)),
            }),
            ListenUpgradeError {
                info: Either::Right(info),
                error: ConnectionHandlerUpgrErr::Timer,
            } => Either::Right(ListenUpgradeError {
                info,
                error: ConnectionHandlerUpgrErr::Timer,
            }),
            ListenUpgradeError {
                info: Either::Right(info),
                error: ConnectionHandlerUpgrErr::Timeout,
            } => Either::Right(ListenUpgradeError {
                info,
                error: ConnectionHandlerUpgrErr::Timeout,
            }),
            ListenUpgradeError {
                info: Either::Right(info),
                error: ConnectionHandlerUpgrErr::Upgrade(UpgradeError::Select(err)),
            } => Either::Right(ListenUpgradeError {
                info,
                error: ConnectionHandlerUpgrErr::Upgrade(UpgradeError::Select(err)),
            }),
            ListenUpgradeError {
                info: Either::Right(info),
                error: ConnectionHandlerUpgrErr::Upgrade(UpgradeError::Apply(Either::Right(err))),
            } => Either::Right(ListenUpgradeError {
                info,
                error: ConnectionHandlerUpgrErr::Upgrade(UpgradeError::Apply(err)),
            }),
            _ => panic!("Wrong API usage; the upgrade error doesn't match the outbound open info"),
        }
    }
}

impl<TProto1, TProto2> ConnectionHandlerSelect<TProto1, TProto2>
where
    TProto1: ConnectionHandler,
    TProto2: ConnectionHandler,
{
    fn on_listen_upgrade_error(
        &mut self,
        ListenUpgradeError {
            info: (i1, i2),
            error,
        }: ListenUpgradeError<
            <Self as ConnectionHandler>::InboundOpenInfo,
            <Self as ConnectionHandler>::InboundProtocol,
        >,
    ) {
        match error {
            ConnectionHandlerUpgrErr::Timer => {
                self.proto1
                    .on_connection_event(ConnectionEvent::ListenUpgradeError(ListenUpgradeError {
                        info: i1,
                        error: ConnectionHandlerUpgrErr::Timer,
                    }));

                self.proto2
                    .on_connection_event(ConnectionEvent::ListenUpgradeError(ListenUpgradeError {
                        info: i2,
                        error: ConnectionHandlerUpgrErr::Timer,
                    }));
            }
            ConnectionHandlerUpgrErr::Timeout => {
                self.proto1
                    .on_connection_event(ConnectionEvent::ListenUpgradeError(ListenUpgradeError {
                        info: i1,
                        error: ConnectionHandlerUpgrErr::Timeout,
                    }));

                self.proto2
                    .on_connection_event(ConnectionEvent::ListenUpgradeError(ListenUpgradeError {
                        info: i2,
                        error: ConnectionHandlerUpgrErr::Timeout,
                    }));
            }
            ConnectionHandlerUpgrErr::Upgrade(UpgradeError::Select(NegotiationError::Failed)) => {
                self.proto1
                    .on_connection_event(ConnectionEvent::ListenUpgradeError(ListenUpgradeError {
                        info: i1,
                        error: ConnectionHandlerUpgrErr::Upgrade(UpgradeError::Select(
                            NegotiationError::Failed,
                        )),
                    }));

                self.proto2
                    .on_connection_event(ConnectionEvent::ListenUpgradeError(ListenUpgradeError {
                        info: i2,
                        error: ConnectionHandlerUpgrErr::Upgrade(UpgradeError::Select(
                            NegotiationError::Failed,
                        )),
                    }));
            }
            ConnectionHandlerUpgrErr::Upgrade(UpgradeError::Select(
                NegotiationError::ProtocolError(e),
            )) => {
                let (e1, e2);
                match e {
                    ProtocolError::IoError(e) => {
                        e1 = NegotiationError::ProtocolError(ProtocolError::IoError(
                            e.kind().into(),
                        ));
                        e2 = NegotiationError::ProtocolError(ProtocolError::IoError(e))
                    }
                    ProtocolError::InvalidMessage => {
                        e1 = NegotiationError::ProtocolError(ProtocolError::InvalidMessage);
                        e2 = NegotiationError::ProtocolError(ProtocolError::InvalidMessage)
                    }
                    ProtocolError::InvalidProtocol => {
                        e1 = NegotiationError::ProtocolError(ProtocolError::InvalidProtocol);
                        e2 = NegotiationError::ProtocolError(ProtocolError::InvalidProtocol)
                    }
                    ProtocolError::TooManyProtocols => {
                        e1 = NegotiationError::ProtocolError(ProtocolError::TooManyProtocols);
                        e2 = NegotiationError::ProtocolError(ProtocolError::TooManyProtocols)
                    }
                }
                self.proto1
                    .on_connection_event(ConnectionEvent::ListenUpgradeError(ListenUpgradeError {
                        info: i1,
                        error: ConnectionHandlerUpgrErr::Upgrade(UpgradeError::Select(e1)),
                    }));
                self.proto2
                    .on_connection_event(ConnectionEvent::ListenUpgradeError(ListenUpgradeError {
                        info: i2,
                        error: ConnectionHandlerUpgrErr::Upgrade(UpgradeError::Select(e2)),
                    }));
            }
            ConnectionHandlerUpgrErr::Upgrade(UpgradeError::Apply(Either::Left(e))) => {
                self.proto1
                    .on_connection_event(ConnectionEvent::ListenUpgradeError(ListenUpgradeError {
                        info: i1,
                        error: ConnectionHandlerUpgrErr::Upgrade(UpgradeError::Apply(e)),
                    }));
            }
            ConnectionHandlerUpgrErr::Upgrade(UpgradeError::Apply(Either::Right(e))) => {
                self.proto2
                    .on_connection_event(ConnectionEvent::ListenUpgradeError(ListenUpgradeError {
                        info: i2,
                        error: ConnectionHandlerUpgrErr::Upgrade(UpgradeError::Apply(e)),
                    }));
            }
        }
    }
}

impl<TProto1, TProto2> ConnectionHandler for ConnectionHandlerSelect<TProto1, TProto2>
where
    TProto1: ConnectionHandler,
    TProto2: ConnectionHandler,
{
    type InEvent = Either<TProto1::InEvent, TProto2::InEvent>;
    type OutEvent = Either<TProto1::OutEvent, TProto2::OutEvent>;
    type Error = Either<TProto1::Error, TProto2::Error>;
    type InboundProtocol = SelectUpgrade<
        SendWrapper<<TProto1 as ConnectionHandler>::InboundProtocol>,
        SendWrapper<<TProto2 as ConnectionHandler>::InboundProtocol>,
    >;
    type OutboundProtocol =
        Either<SendWrapper<TProto1::OutboundProtocol>, SendWrapper<TProto2::OutboundProtocol>>;
    type OutboundOpenInfo = Either<TProto1::OutboundOpenInfo, TProto2::OutboundOpenInfo>;
    type InboundOpenInfo = (TProto1::InboundOpenInfo, TProto2::InboundOpenInfo);

    fn listen_protocol(&self) -> SubstreamProtocol<Self::InboundProtocol, Self::InboundOpenInfo> {
        let proto1 = self.proto1.listen_protocol();
        let proto2 = self.proto2.listen_protocol();
        let timeout = *std::cmp::max(proto1.timeout(), proto2.timeout());
        let (u1, i1) = proto1.into_upgrade();
        let (u2, i2) = proto2.into_upgrade();
        let choice = SelectUpgrade::new(SendWrapper(u1), SendWrapper(u2));
        SubstreamProtocol::new(choice, (i1, i2)).with_timeout(timeout)
    }

    fn on_behaviour_event(&mut self, event: Self::InEvent) {
        match event {
            Either::Left(event) => self.proto1.on_behaviour_event(event),
            Either::Right(event) => self.proto2.on_behaviour_event(event),
        }
    }

    fn connection_keep_alive(&self) -> KeepAlive {
        cmp::max(
            self.proto1.connection_keep_alive(),
            self.proto2.connection_keep_alive(),
        )
    }

    fn poll(
        &mut self,
        cx: &mut Context<'_>,
    ) -> Poll<
        ConnectionHandlerEvent<
            Self::OutboundProtocol,
            Self::OutboundOpenInfo,
            Self::OutEvent,
            Self::Error,
        >,
    > {
        match self.proto1.poll(cx) {
            Poll::Ready(ConnectionHandlerEvent::Custom(event)) => {
                return Poll::Ready(ConnectionHandlerEvent::Custom(Either::Left(event)));
            }
            Poll::Ready(ConnectionHandlerEvent::Close(event)) => {
                return Poll::Ready(ConnectionHandlerEvent::Close(Either::Left(event)));
            }
            Poll::Ready(ConnectionHandlerEvent::OutboundSubstreamRequest { protocol }) => {
                return Poll::Ready(ConnectionHandlerEvent::OutboundSubstreamRequest {
                    protocol: protocol
                        .map_upgrade(|u| Either::Left(SendWrapper(u)))
                        .map_info(Either::Left),
                });
            }
            Poll::Pending => (),
        };

        match self.proto2.poll(cx) {
            Poll::Ready(ConnectionHandlerEvent::Custom(event)) => {
                return Poll::Ready(ConnectionHandlerEvent::Custom(Either::Right(event)));
            }
            Poll::Ready(ConnectionHandlerEvent::Close(event)) => {
                return Poll::Ready(ConnectionHandlerEvent::Close(Either::Right(event)));
            }
            Poll::Ready(ConnectionHandlerEvent::OutboundSubstreamRequest { protocol }) => {
                return Poll::Ready(ConnectionHandlerEvent::OutboundSubstreamRequest {
                    protocol: protocol
                        .map_upgrade(|u| Either::Right(SendWrapper(u)))
                        .map_info(Either::Right),
                });
            }
            Poll::Pending => (),
        };

        Poll::Pending
    }

    fn on_connection_event(
        &mut self,
        event: ConnectionEvent<
            Self::InboundProtocol,
            Self::OutboundProtocol,
            Self::InboundOpenInfo,
            Self::OutboundOpenInfo,
        >,
    ) {
        match event {
            ConnectionEvent::FullyNegotiatedOutbound(fully_negotiated_outbound) => {
                match fully_negotiated_outbound.transpose() {
                    Either::Left(f) => self
                        .proto1
                        .on_connection_event(ConnectionEvent::FullyNegotiatedOutbound(f)),
                    Either::Right(f) => self
                        .proto2
                        .on_connection_event(ConnectionEvent::FullyNegotiatedOutbound(f)),
                }
            }
            ConnectionEvent::FullyNegotiatedInbound(fully_negotiated_inbound) => {
                match fully_negotiated_inbound.transpose() {
                    Either::Left(f) => self
                        .proto1
                        .on_connection_event(ConnectionEvent::FullyNegotiatedInbound(f)),
                    Either::Right(f) => self
                        .proto2
                        .on_connection_event(ConnectionEvent::FullyNegotiatedInbound(f)),
                }
            }
            ConnectionEvent::AddressChange(address) => {
                self.proto1
                    .on_connection_event(ConnectionEvent::AddressChange(AddressChange {
                        new_address: address.new_address,
                    }));

                self.proto2
                    .on_connection_event(ConnectionEvent::AddressChange(AddressChange {
                        new_address: address.new_address,
                    }));
            }
            ConnectionEvent::DialUpgradeError(dial_upgrade_error) => {
                match dial_upgrade_error.transpose() {
                    Either::Left(err) => self
                        .proto1
                        .on_connection_event(ConnectionEvent::DialUpgradeError(err)),
                    Either::Right(err) => self
                        .proto2
                        .on_connection_event(ConnectionEvent::DialUpgradeError(err)),
                }
            }
            ConnectionEvent::ListenUpgradeError(listen_upgrade_error) => {
                self.on_listen_upgrade_error(listen_upgrade_error)
            }
        }
    }
}<|MERGE_RESOLUTION|>--- conflicted
+++ resolved
@@ -114,19 +114,11 @@
     ) -> Either<FullyNegotiatedOutbound<S1OP, S1OOI>, FullyNegotiatedOutbound<S2OP, S2OOI>> {
         match self {
             FullyNegotiatedOutbound {
-<<<<<<< HEAD
-                protocol: EitherOutput::First(protocol),
-                info: Either::Left(info),
-            } => Either::Left(FullyNegotiatedOutbound { protocol, info }),
-            FullyNegotiatedOutbound {
-                protocol: EitherOutput::Second(protocol),
-=======
                 protocol: future::Either::Left(protocol),
                 info: Either::Left(info),
             } => Either::Left(FullyNegotiatedOutbound { protocol, info }),
             FullyNegotiatedOutbound {
                 protocol: future::Either::Right(protocol),
->>>>>>> 867c8803
                 info: Either::Right(info),
             } => Either::Right(FullyNegotiatedOutbound { protocol, info }),
             _ => panic!("wrong API usage: the protocol doesn't match the upgrade info"),
@@ -147,11 +139,11 @@
     ) -> Either<FullyNegotiatedInbound<S1OP, S1OOI>, FullyNegotiatedInbound<S2OP, S2OOI>> {
         match self {
             FullyNegotiatedInbound {
-                protocol: EitherOutput::First(protocol),
+                protocol: future::Either::Left(protocol),
                 info: Either::Left(info),
             } => Either::Left(FullyNegotiatedInbound { protocol, info }),
             FullyNegotiatedInbound {
-                protocol: EitherOutput::Second(protocol),
+                protocol: future::Either::Right(protocol),
                 info: Either::Right(info),
             } => Either::Right(FullyNegotiatedInbound { protocol, info }),
             _ => panic!("wrong API usage: the protocol doesn't match the upgrade info"),
