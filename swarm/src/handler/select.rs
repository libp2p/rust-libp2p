--- conflicted
+++ resolved
@@ -28,10 +28,6 @@
 
 use either::Either;
 use libp2p_core::{
-<<<<<<< HEAD
-=======
-    either::EitherOutput,
->>>>>>> 73cbbe29
     upgrade::{NegotiationError, ProtocolError, SelectUpgrade, UpgradeError},
     ConnectedPoint, PeerId,
 };
@@ -104,14 +100,7 @@
 }
 
 impl<S1OOI, S2OOI, S1OP, S2OP>
-    FullyNegotiatedOutbound<
-        Either<SendWrapper<S1OP>, SendWrapper<S2OP>>,
-<<<<<<< HEAD
-        Either<S1OOI, S2OOI>,
-=======
-        EitherOutput<S1OOI, S2OOI>,
->>>>>>> 73cbbe29
-    >
+    FullyNegotiatedOutbound<Either<SendWrapper<S1OP>, SendWrapper<S2OP>>, Either<S1OOI, S2OOI>>
 where
     S1OP: OutboundUpgradeSend,
     S2OP: OutboundUpgradeSend,
@@ -158,18 +147,16 @@
 }
 
 impl<S1OOI, S2OOI, S1OP, S2OP>
-<<<<<<< HEAD
     DialUpgradeError<Either<S1OOI, S2OOI>, Either<SendWrapper<S1OP>, SendWrapper<S2OP>>>
-=======
-    DialUpgradeError<EitherOutput<S1OOI, S2OOI>, Either<SendWrapper<S1OP>, SendWrapper<S2OP>>>
->>>>>>> 73cbbe29
 where
     S1OP: OutboundUpgradeSend,
     S2OP: OutboundUpgradeSend,
     S1OOI: Send + 'static,
     S2OOI: Send + 'static,
 {
-    pub(crate) fn transpose(self) -> Either<DialUpgradeError<S1OOI, S1OP>, DialUpgradeError<S2OOI, S2OP>> {
+    pub(crate) fn transpose(
+        self,
+    ) -> Either<DialUpgradeError<S1OOI, S1OP>, DialUpgradeError<S2OOI, S2OP>> {
         match self {
             DialUpgradeError {
                 info: Either::Left(info),
@@ -193,11 +180,7 @@
                 error: ConnectionHandlerUpgrErr::Upgrade(UpgradeError::Select(err)),
             }),
             DialUpgradeError {
-<<<<<<< HEAD
                 info: Either::Left(info),
-=======
-                info: EitherOutput::First(info),
->>>>>>> 73cbbe29
                 error: ConnectionHandlerUpgrErr::Upgrade(UpgradeError::Apply(Either::Left(err))),
             } => Either::Left(DialUpgradeError {
                 info,
@@ -225,11 +208,7 @@
                 error: ConnectionHandlerUpgrErr::Upgrade(UpgradeError::Select(err)),
             }),
             DialUpgradeError {
-<<<<<<< HEAD
                 info: Either::Right(info),
-=======
-                info: EitherOutput::Second(info),
->>>>>>> 73cbbe29
                 error: ConnectionHandlerUpgrErr::Upgrade(UpgradeError::Apply(Either::Right(err))),
             } => Either::Right(DialUpgradeError {
                 info,
@@ -357,13 +336,8 @@
     TProto1: ConnectionHandler,
     TProto2: ConnectionHandler,
 {
-<<<<<<< HEAD
     type InEvent = Either<TProto1::InEvent, TProto2::InEvent>;
     type OutEvent = Either<TProto1::OutEvent, TProto2::OutEvent>;
-=======
-    type InEvent = EitherOutput<TProto1::InEvent, TProto2::InEvent>;
-    type OutEvent = EitherOutput<TProto1::OutEvent, TProto2::OutEvent>;
->>>>>>> 73cbbe29
     type Error = Either<TProto1::Error, TProto2::Error>;
     type InboundProtocol = SelectUpgrade<
         SendWrapper<<TProto1 as ConnectionHandler>::InboundProtocol>,
@@ -371,11 +345,7 @@
     >;
     type OutboundProtocol =
         Either<SendWrapper<TProto1::OutboundProtocol>, SendWrapper<TProto2::OutboundProtocol>>;
-<<<<<<< HEAD
     type OutboundOpenInfo = Either<TProto1::OutboundOpenInfo, TProto2::OutboundOpenInfo>;
-=======
-    type OutboundOpenInfo = EitherOutput<TProto1::OutboundOpenInfo, TProto2::OutboundOpenInfo>;
->>>>>>> 73cbbe29
     type InboundOpenInfo = (TProto1::InboundOpenInfo, TProto2::InboundOpenInfo);
 
     fn listen_protocol(&self) -> SubstreamProtocol<Self::InboundProtocol, Self::InboundOpenInfo> {
@@ -424,11 +394,7 @@
                 return Poll::Ready(ConnectionHandlerEvent::OutboundSubstreamRequest {
                     protocol: protocol
                         .map_upgrade(|u| Either::Left(SendWrapper(u)))
-<<<<<<< HEAD
                         .map_info(Either::Left),
-=======
-                        .map_info(EitherOutput::First),
->>>>>>> 73cbbe29
                 });
             }
             Poll::Pending => (),
@@ -445,11 +411,7 @@
                 return Poll::Ready(ConnectionHandlerEvent::OutboundSubstreamRequest {
                     protocol: protocol
                         .map_upgrade(|u| Either::Right(SendWrapper(u)))
-<<<<<<< HEAD
                         .map_info(Either::Right),
-=======
-                        .map_info(EitherOutput::Second),
->>>>>>> 73cbbe29
                 });
             }
             Poll::Pending => (),
