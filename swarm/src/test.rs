--- conflicted
+++ resolved
@@ -82,7 +82,6 @@
         _: &Multiaddr,
     ) -> Result<THandler, ConnectionDenied> {
         Ok(self.handler_proto.clone())
-<<<<<<< HEAD
     }
 
     fn handle_established_outbound_connection(
@@ -95,20 +94,6 @@
         Ok(self.handler_proto.clone())
     }
 
-=======
-    }
-
-    fn handle_established_outbound_connection(
-        &mut self,
-        _: ConnectionId,
-        _: PeerId,
-        _: &Multiaddr,
-        _: Endpoint,
-    ) -> Result<THandler, ConnectionDenied> {
-        Ok(self.handler_proto.clone())
-    }
-
->>>>>>> d80d92dc
     fn handle_pending_outbound_connection(
         &mut self,
         _connection_id: ConnectionId,
@@ -431,49 +416,6 @@
         ));
         self.inner
             .handle_pending_inbound_connection(connection_id, local_addr, remote_addr)
-<<<<<<< HEAD
-    }
-
-    fn handle_established_inbound_connection(
-        &mut self,
-        _connection_id: ConnectionId,
-        peer: PeerId,
-        local_addr: &Multiaddr,
-        remote_addr: &Multiaddr,
-    ) -> Result<THandler<Self>, ConnectionDenied> {
-        self.handle_established_inbound_connection.push((
-            peer,
-            _connection_id,
-            local_addr.clone(),
-            remote_addr.clone(),
-        ));
-        self.inner.handle_established_inbound_connection(
-            _connection_id,
-            peer,
-            local_addr,
-            remote_addr,
-        )
-    }
-
-    fn handle_pending_outbound_connection(
-        &mut self,
-        _connection_id: ConnectionId,
-        maybe_peer: Option<PeerId>,
-        _addresses: &[Multiaddr],
-        _effective_role: Endpoint,
-    ) -> Result<Vec<Multiaddr>, ConnectionDenied> {
-        self.handle_pending_outbound_connection.push((
-            maybe_peer,
-            _addresses.to_vec(),
-            _effective_role,
-            _connection_id,
-        ));
-        self.inner.handle_pending_outbound_connection(
-            _connection_id,
-            maybe_peer,
-            _addresses,
-            _effective_role,
-=======
     }
 
     fn handle_established_inbound_connection(
@@ -515,17 +457,12 @@
             maybe_peer,
             addresses,
             effective_role,
->>>>>>> d80d92dc
         )
     }
 
     fn handle_established_outbound_connection(
         &mut self,
-<<<<<<< HEAD
-        _connection_id: ConnectionId,
-=======
         connection_id: ConnectionId,
->>>>>>> d80d92dc
         peer: PeerId,
         addr: &Multiaddr,
         role_override: Endpoint,
@@ -534,17 +471,10 @@
             peer,
             addr.clone(),
             role_override,
-<<<<<<< HEAD
-            _connection_id,
-        ));
-        self.inner
-            .handle_established_outbound_connection(_connection_id, peer, addr, role_override)
-=======
             connection_id,
         ));
         self.inner
             .handle_established_outbound_connection(connection_id, peer, addr, role_override)
->>>>>>> d80d92dc
     }
 
     fn on_swarm_event(&mut self, event: FromSwarm<Self::ConnectionHandler>) {
