--- conflicted
+++ resolved
@@ -130,15 +130,7 @@
     pub addresses_of_peer: Vec<PeerId>,
     pub on_connection_established: Vec<(PeerId, ConnectionId, ConnectedPoint, usize)>,
     pub on_connection_closed: Vec<(PeerId, ConnectionId, ConnectedPoint, usize)>,
-<<<<<<< HEAD
-    pub on_event: Vec<(PeerId, ConnectionId, THandlerOutEvent<TInner>)>,
-=======
-    pub on_connection_handler_event: Vec<(
-        PeerId,
-        ConnectionId,
-        <<TInner::ConnectionHandler as IntoConnectionHandler>::Handler as ConnectionHandler>::OutEvent,
-    )>,
->>>>>>> e3c70233
+    pub on_connection_handler_event: Vec<(PeerId, ConnectionId, THandlerOutEvent<TInner>)>,
     pub on_dial_failure: Vec<Option<PeerId>>,
     pub on_new_listener: Vec<ListenerId>,
     pub on_new_listen_addr: Vec<(ListenerId, Multiaddr)>,
@@ -395,17 +387,8 @@
             }
             FromSwarm::DialFailure(DialFailure { peer_id, error, id }) => {
                 self.on_dial_failure.push(peer_id);
-<<<<<<< HEAD
-                #[allow(deprecated)]
-                self.inner.inject_dial_failure(peer_id, error, id);
-=======
-                self.inner
-                    .on_swarm_event(FromSwarm::DialFailure(DialFailure {
-                        peer_id,
-                        handler,
-                        error,
-                    }));
->>>>>>> e3c70233
+                self.inner
+                    .on_swarm_event(FromSwarm::DialFailure(DialFailure { peer_id, id, error }));
             }
             FromSwarm::NewListener(NewListener { listener_id }) => {
                 self.on_new_listener.push(listener_id);
