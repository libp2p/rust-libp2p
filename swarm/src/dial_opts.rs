// Copyright 2019 Parity Technologies (UK) Ltd.
// Copyright 2021 Protocol Labs.
//
// Permission is hereby granted, free of charge, to any person obtaining a
// copy of this software and associated documentation files (the "Software"),
// to deal in the Software without restriction, including without limitation
// the rights to use, copy, modify, merge, publish, distribute, sublicense,
// and/or sell copies of the Software, and to permit persons to whom the
// Software is furnished to do so, subject to the following conditions:
//
// The above copyright notice and this permission notice shall be included in
// all copies or substantial portions of the Software.
//
// THE SOFTWARE IS PROVIDED "AS IS", WITHOUT WARRANTY OF ANY KIND, EXPRESS
// OR IMPLIED, INCLUDING BUT NOT LIMITED TO THE WARRANTIES OF MERCHANTABILITY,
// FITNESS FOR A PARTICULAR PURPOSE AND NONINFRINGEMENT. IN NO EVENT SHALL THE
// AUTHORS OR COPYRIGHT HOLDERS BE LIABLE FOR ANY CLAIM, DAMAGES OR OTHER
// LIABILITY, WHETHER IN AN ACTION OF CONTRACT, TORT OR OTHERWISE, ARISING
// FROM, OUT OF OR IN CONNECTION WITH THE SOFTWARE OR THE USE OR OTHER
// DEALINGS IN THE SOFTWARE.

use libp2p_core::connection::Endpoint;
use libp2p_core::{Multiaddr, PeerId};
use std::num::NonZeroU8;

/// Options to configure a dial to a known or unknown peer.
///
/// Used in [`Swarm::dial`](crate::Swarm::dial) and
/// [`NetworkBehaviourAction::Dial`](crate::behaviour::NetworkBehaviourAction::Dial).
///
/// To construct use either of:
///
/// - [`DialOpts::peer_id`] dialing a known peer
///
/// - [`DialOpts::unknown_peer_id`] dialing an unknown peer
#[derive(Debug)]
pub struct DialOpts(pub(super) Opts);

impl DialOpts {
    /// Dial a known peer.
    ///
    ///   ```
    ///   # use libp2p_swarm::dial_opts::{DialOpts, PeerCondition};
    ///   # use libp2p_core::PeerId;
    ///   DialOpts::peer_id(PeerId::random())
    ///      .condition(PeerCondition::Disconnected)
    ///      .addresses(vec!["/ip6/::1/tcp/12345".parse().unwrap()])
    ///      .extend_addresses_through_behaviour()
    ///      .build();
    ///   ```
    pub fn peer_id(peer_id: PeerId) -> WithPeerId {
        WithPeerId {
            peer_id,
            condition: Default::default(),
<<<<<<< HEAD
            role_override: Endpoint::Dialer,
=======
            dial_concurrency_factor_override: Default::default(),
>>>>>>> 74f31f12
        }
    }

    /// Dial an unknown peer.
    ///
    ///   ```
    ///   # use libp2p_swarm::dial_opts::DialOpts;
    ///   DialOpts::unknown_peer_id()
    ///      .address("/ip6/::1/tcp/12345".parse().unwrap())
    ///      .build();
    ///   ```
    pub fn unknown_peer_id() -> WithoutPeerId {
        WithoutPeerId {}
    }

    /// Get the [`PeerId`] specified in a [`DialOpts`] if any.
    pub fn get_peer_id(&self) -> Option<PeerId> {
        match self {
            DialOpts(Opts::WithPeerId(WithPeerId { peer_id, .. })) => Some(*peer_id),
            DialOpts(Opts::WithPeerIdWithAddresses(WithPeerIdWithAddresses {
                peer_id, ..
            })) => Some(*peer_id),
            DialOpts(Opts::WithoutPeerIdWithAddress(_)) => None,
        }
    }
}

impl From<Multiaddr> for DialOpts {
    fn from(address: Multiaddr) -> Self {
        DialOpts::unknown_peer_id().address(address).build()
    }
}

impl From<PeerId> for DialOpts {
    fn from(peer_id: PeerId) -> Self {
        DialOpts::peer_id(peer_id).build()
    }
}

/// Internal options type.
///
/// Not to be constructed manually. Use either of the below instead:
///
/// - [`DialOpts::peer_id`] dialing a known peer
/// - [`DialOpts::unknown_peer_id`] dialing an unknown peer
#[derive(Debug)]
pub(super) enum Opts {
    WithPeerId(WithPeerId),
    WithPeerIdWithAddresses(WithPeerIdWithAddresses),
    WithoutPeerIdWithAddress(WithoutPeerIdWithAddress),
}

#[derive(Debug)]
pub struct WithPeerId {
    pub(crate) peer_id: PeerId,
    pub(crate) condition: PeerCondition,
<<<<<<< HEAD
    pub(crate) role_override: Endpoint,
=======
    pub(crate) dial_concurrency_factor_override: Option<NonZeroU8>,
>>>>>>> 74f31f12
}

impl WithPeerId {
    /// Specify a [`PeerCondition`] for the dial.
    pub fn condition(mut self, condition: PeerCondition) -> Self {
        self.condition = condition;
        self
    }

    /// Override
    /// [`NetworkConfig::with_dial_concurrency_factor`](libp2p_core::network::NetworkConfig::with_dial_concurrency_factor).
    pub fn override_dial_concurrency_factor(mut self, factor: NonZeroU8) -> Self {
        self.dial_concurrency_factor_override = Some(factor);
        self
    }

    /// Specify a set of addresses to be used to dial the known peer.
    pub fn addresses(self, addresses: Vec<Multiaddr>) -> WithPeerIdWithAddresses {
        WithPeerIdWithAddresses {
            peer_id: self.peer_id,
            condition: self.condition,
            addresses,
            extend_addresses_through_behaviour: false,
<<<<<<< HEAD
            role_override: self.role_override,
=======
            dial_concurrency_factor_override: self.dial_concurrency_factor_override,
>>>>>>> 74f31f12
        }
    }

    /// Override role of local node on connection. I.e. execute the dial _as a
    /// listener_.
    ///
    /// See
    /// [`ConnectedPoint::Dialer`](libp2p_core::connection::ConnectedPoint::Dialer)
    /// for details.
    pub fn role_override(mut self) -> Self {
        self.role_override = Endpoint::Listener;
        self
    }

    /// Build the final [`DialOpts`].
    ///
    /// Addresses to dial the peer are retrieved via
    /// [`NetworkBehaviour::addresses_of_peer`](crate::behaviour::NetworkBehaviour::addresses_of_peer).
    pub fn build(self) -> DialOpts {
        DialOpts(Opts::WithPeerId(self))
    }
}

#[derive(Debug)]
pub struct WithPeerIdWithAddresses {
    pub(crate) peer_id: PeerId,
    pub(crate) condition: PeerCondition,
    pub(crate) addresses: Vec<Multiaddr>,
    pub(crate) extend_addresses_through_behaviour: bool,
<<<<<<< HEAD
    pub(crate) role_override: Endpoint,
=======
    pub(crate) dial_concurrency_factor_override: Option<NonZeroU8>,
>>>>>>> 74f31f12
}

impl WithPeerIdWithAddresses {
    /// Specify a [`PeerCondition`] for the dial.
    pub fn condition(mut self, condition: PeerCondition) -> Self {
        self.condition = condition;
        self
    }

    /// In addition to the provided addresses, extend the set via
    /// [`NetworkBehaviour::addresses_of_peer`](crate::behaviour::NetworkBehaviour::addresses_of_peer).
    pub fn extend_addresses_through_behaviour(mut self) -> Self {
        self.extend_addresses_through_behaviour = true;
        self
    }

<<<<<<< HEAD
    /// Override role of local node on connection. I.e. execute the dial _as a
    /// listener_.
    ///
    /// See
    /// [`ConnectedPoint::Dialer`](libp2p_core::connection::ConnectedPoint::Dialer)
    /// for details.
    pub fn role_override(mut self) -> Self {
        self.role_override = Endpoint::Listener;
        self
    }
=======
    /// Override
    /// [`NetworkConfig::with_dial_concurrency_factor`](libp2p_core::network::NetworkConfig::with_dial_concurrency_factor).
    pub fn override_dial_concurrency_factor(mut self, factor: NonZeroU8) -> Self {
        self.dial_concurrency_factor_override = Some(factor);
        self
    }

>>>>>>> 74f31f12
    /// Build the final [`DialOpts`].
    pub fn build(self) -> DialOpts {
        DialOpts(Opts::WithPeerIdWithAddresses(self))
    }
}

#[derive(Debug)]
pub struct WithoutPeerId {}

impl WithoutPeerId {
    /// Specify a single address to dial the unknown peer.
    pub fn address(self, address: Multiaddr) -> WithoutPeerIdWithAddress {
        WithoutPeerIdWithAddress {
            address,
            role_override: Endpoint::Dialer,
        }
    }
}

#[derive(Debug)]
pub struct WithoutPeerIdWithAddress {
    pub(crate) address: Multiaddr,
    pub(crate) role_override: Endpoint,
}

impl WithoutPeerIdWithAddress {
    /// Override role of local node on connection. I.e. execute the dial _as a
    /// listener_.
    ///
    /// See
    /// [`ConnectedPoint::Dialer`](libp2p_core::connection::ConnectedPoint::Dialer)
    /// for details.
    pub fn role_override(mut self) -> Self {
        self.role_override = Endpoint::Listener;
        self
    }
    /// Build the final [`DialOpts`].
    pub fn build(self) -> DialOpts {
        DialOpts(Opts::WithoutPeerIdWithAddress(self))
    }
}

/// The available conditions under which a new dialing attempt to
/// a known peer is initiated.
///
/// ```
/// # use libp2p_swarm::dial_opts::{DialOpts, PeerCondition};
/// # use libp2p_core::PeerId;
/// #
/// DialOpts::peer_id(PeerId::random())
///    .condition(PeerCondition::Disconnected)
///    .build();
/// ```
#[derive(Debug, Copy, Clone)]
pub enum PeerCondition {
    /// A new dialing attempt is initiated _only if_ the peer is currently
    /// considered disconnected, i.e. there is no established connection
    /// and no ongoing dialing attempt.
    Disconnected,
    /// A new dialing attempt is initiated _only if_ there is currently
    /// no ongoing dialing attempt, i.e. the peer is either considered
    /// disconnected or connected but without an ongoing dialing attempt.
    NotDialing,
    /// A new dialing attempt is always initiated, only subject to the
    /// configured connection limits.
    Always,
}

impl Default for PeerCondition {
    fn default() -> Self {
        PeerCondition::Disconnected
    }
}<|MERGE_RESOLUTION|>--- conflicted
+++ resolved
@@ -52,11 +52,8 @@
         WithPeerId {
             peer_id,
             condition: Default::default(),
-<<<<<<< HEAD
             role_override: Endpoint::Dialer,
-=======
             dial_concurrency_factor_override: Default::default(),
->>>>>>> 74f31f12
         }
     }
 
@@ -113,11 +110,8 @@
 pub struct WithPeerId {
     pub(crate) peer_id: PeerId,
     pub(crate) condition: PeerCondition,
-<<<<<<< HEAD
     pub(crate) role_override: Endpoint,
-=======
     pub(crate) dial_concurrency_factor_override: Option<NonZeroU8>,
->>>>>>> 74f31f12
 }
 
 impl WithPeerId {
@@ -141,11 +135,8 @@
             condition: self.condition,
             addresses,
             extend_addresses_through_behaviour: false,
-<<<<<<< HEAD
             role_override: self.role_override,
-=======
             dial_concurrency_factor_override: self.dial_concurrency_factor_override,
->>>>>>> 74f31f12
         }
     }
 
@@ -155,7 +146,7 @@
     /// See
     /// [`ConnectedPoint::Dialer`](libp2p_core::connection::ConnectedPoint::Dialer)
     /// for details.
-    pub fn role_override(mut self) -> Self {
+    pub fn override_role(mut self) -> Self {
         self.role_override = Endpoint::Listener;
         self
     }
@@ -175,11 +166,8 @@
     pub(crate) condition: PeerCondition,
     pub(crate) addresses: Vec<Multiaddr>,
     pub(crate) extend_addresses_through_behaviour: bool,
-<<<<<<< HEAD
     pub(crate) role_override: Endpoint,
-=======
     pub(crate) dial_concurrency_factor_override: Option<NonZeroU8>,
->>>>>>> 74f31f12
 }
 
 impl WithPeerIdWithAddresses {
@@ -196,18 +184,17 @@
         self
     }
 
-<<<<<<< HEAD
     /// Override role of local node on connection. I.e. execute the dial _as a
     /// listener_.
     ///
     /// See
     /// [`ConnectedPoint::Dialer`](libp2p_core::connection::ConnectedPoint::Dialer)
     /// for details.
-    pub fn role_override(mut self) -> Self {
+    pub fn override_role(mut self) -> Self {
         self.role_override = Endpoint::Listener;
         self
     }
-=======
+
     /// Override
     /// [`NetworkConfig::with_dial_concurrency_factor`](libp2p_core::network::NetworkConfig::with_dial_concurrency_factor).
     pub fn override_dial_concurrency_factor(mut self, factor: NonZeroU8) -> Self {
@@ -215,7 +202,6 @@
         self
     }
 
->>>>>>> 74f31f12
     /// Build the final [`DialOpts`].
     pub fn build(self) -> DialOpts {
         DialOpts(Opts::WithPeerIdWithAddresses(self))
@@ -248,7 +234,7 @@
     /// See
     /// [`ConnectedPoint::Dialer`](libp2p_core::connection::ConnectedPoint::Dialer)
     /// for details.
-    pub fn role_override(mut self) -> Self {
+    pub fn override_role(mut self) -> Self {
         self.role_override = Endpoint::Listener;
         self
     }
