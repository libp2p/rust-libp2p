--- conflicted
+++ resolved
@@ -48,32 +48,20 @@
 
     fn handle_established_inbound_connection(
         &mut self,
-<<<<<<< HEAD
-        _connection_id: ConnectionId,
-=======
         connection_id: ConnectionId,
->>>>>>> d80d92dc
         peer: PeerId,
         local_addr: &Multiaddr,
         remote_addr: &Multiaddr,
     ) -> Result<THandler<Self>, ConnectionDenied> {
         let handler = match self {
             Either::Left(inner) => Either::Left(inner.handle_established_inbound_connection(
-<<<<<<< HEAD
-                _connection_id,
-=======
                 connection_id,
->>>>>>> d80d92dc
                 peer,
                 local_addr,
                 remote_addr,
             )?),
             Either::Right(inner) => Either::Right(inner.handle_established_inbound_connection(
-<<<<<<< HEAD
-                _connection_id,
-=======
                 connection_id,
->>>>>>> d80d92dc
                 peer,
                 local_addr,
                 remote_addr,
@@ -85,25 +73,6 @@
 
     fn handle_pending_outbound_connection(
         &mut self,
-<<<<<<< HEAD
-        _connection_id: ConnectionId,
-        maybe_peer: Option<PeerId>,
-        _addresses: &[Multiaddr],
-        _effective_role: Endpoint,
-    ) -> Result<Vec<Multiaddr>, ConnectionDenied> {
-        let addresses = match self {
-            Either::Left(inner) => inner.handle_pending_outbound_connection(
-                _connection_id,
-                maybe_peer,
-                _addresses,
-                _effective_role,
-            )?,
-            Either::Right(inner) => inner.handle_pending_outbound_connection(
-                _connection_id,
-                maybe_peer,
-                _addresses,
-                _effective_role,
-=======
         connection_id: ConnectionId,
         maybe_peer: Option<PeerId>,
         addresses: &[Multiaddr],
@@ -121,7 +90,6 @@
                 maybe_peer,
                 addresses,
                 effective_role,
->>>>>>> d80d92dc
             )?,
         };
 
@@ -130,32 +98,20 @@
 
     fn handle_established_outbound_connection(
         &mut self,
-<<<<<<< HEAD
-        _connection_id: ConnectionId,
-=======
         connection_id: ConnectionId,
->>>>>>> d80d92dc
         peer: PeerId,
         addr: &Multiaddr,
         role_override: Endpoint,
     ) -> Result<THandler<Self>, ConnectionDenied> {
         let handler = match self {
             Either::Left(inner) => Either::Left(inner.handle_established_outbound_connection(
-<<<<<<< HEAD
-                _connection_id,
-=======
                 connection_id,
->>>>>>> d80d92dc
                 peer,
                 addr,
                 role_override,
             )?),
             Either::Right(inner) => Either::Right(inner.handle_established_outbound_connection(
-<<<<<<< HEAD
-                _connection_id,
-=======
                 connection_id,
->>>>>>> d80d92dc
                 peer,
                 addr,
                 role_override,
