// Copyright 2021 Protocol Labs.
//
// Permission is hereby granted, free of charge, to any person obtaining a
// copy of this software and associated documentation files (the "Software"),
// to deal in the Software without restriction, including without limitation
// the rights to use, copy, modify, merge, publish, distribute, sublicense,
// and/or sell copies of the Software, and to permit persons to whom the
// Software is furnished to do so, subject to the following conditions:
//
// The above copyright notice and this permission notice shall be included in
// all copies or substantial portions of the Software.
//
// THE SOFTWARE IS PROVIDED "AS IS", WITHOUT WARRANTY OF ANY KIND, EXPRESS
// OR IMPLIED, INCLUDING BUT NOT LIMITED TO THE WARRANTIES OF MERCHANTABILITY,
// FITNESS FOR A PARTICULAR PURPOSE AND NONINFRINGEMENT. IN NO EVENT SHALL THE
// AUTHORS OR COPYRIGHT HOLDERS BE LIABLE FOR ANY CLAIM, DAMAGES OR OTHER
// LIABILITY, WHETHER IN AN ACTION OF CONTRACT, TORT OR OTHERWISE, ARISING
// FROM, OUT OF OR IN CONNECTION WITH THE SOFTWARE OR THE USE OR OTHER
// DEALINGS IN THE SOFTWARE.

<<<<<<< HEAD
use crate::behaviour::THandlerInEvent;
use crate::handler::ConnectionHandler;
use crate::{DialError, NetworkBehaviour, NetworkBehaviourAction, PollParameters};
use either::Either;
use libp2p_core::{
    connection::ConnectionId, transport::ListenerId, ConnectedPoint, Multiaddr, PeerId,
=======
use crate::behaviour::{
    self, inject_from_swarm, NetworkBehaviour, NetworkBehaviourAction, PollParameters,
>>>>>>> 08510dd5
};
use crate::handler::either::IntoEitherHandler;
use either::Either;
use libp2p_core::{Multiaddr, PeerId};
use std::{task::Context, task::Poll};

/// Implementation of [`NetworkBehaviour`] that can be either of two implementations.
impl<L, R> NetworkBehaviour for Either<L, R>
where
    L: NetworkBehaviour,
    R: NetworkBehaviour,
{
    type ConnectionHandler = Either<L::ConnectionHandler, R::ConnectionHandler>;
    type OutEvent = Either<L::OutEvent, R::OutEvent>;

    fn new_handler(
        &mut self,
        peer: &PeerId,
        connected_point: &ConnectedPoint,
    ) -> Self::ConnectionHandler {
        match self {
            Either::Left(a) => Either::Left(a.new_handler(peer, connected_point)),
            Either::Right(b) => Either::Right(b.new_handler(peer, connected_point)),
        }
    }

    fn addresses_of_peer(&mut self, peer_id: &PeerId) -> Vec<Multiaddr> {
        match self {
            Either::Left(a) => a.addresses_of_peer(peer_id),
            Either::Right(b) => b.addresses_of_peer(peer_id),
        }
    }

    fn on_swarm_event(&mut self, event: behaviour::FromSwarm<Self::ConnectionHandler>) {
        match self {
<<<<<<< HEAD
            Either::Left(a) => a.inject_connection_established(
                peer_id,
                connection,
                endpoint,
                errors,
                other_established,
            ),
            Either::Right(b) => b.inject_connection_established(
                peer_id,
                connection,
                endpoint,
                errors,
                other_established,
            ),
        }
    }

    fn inject_connection_closed(
        &mut self,
        peer_id: &PeerId,
        connection: &ConnectionId,
        endpoint: &ConnectedPoint,
        handler: Self::ConnectionHandler,
        remaining_established: usize,
    ) {
        match (self, handler) {
            (Either::Left(behaviour), Either::Left(handler)) => behaviour.inject_connection_closed(
                peer_id,
                connection,
                endpoint,
                handler,
                remaining_established,
=======
            Either::Left(b) => inject_from_swarm(
                b,
                event.map_handler(
                    |h| h.unwrap_left(),
                    |h| match h {
                        Either::Left(h) => h,
                        Either::Right(_) => unreachable!(),
                    },
                ),
>>>>>>> 08510dd5
            ),
            Either::Right(b) => inject_from_swarm(
                b,
                event.map_handler(
                    |h| h.unwrap_right(),
                    |h| match h {
                        Either::Right(h) => h,
                        Either::Left(_) => unreachable!(),
                    },
                ),
            ),
        }
    }

    fn on_connection_handler_event(
        &mut self,
        peer_id: PeerId,
<<<<<<< HEAD
        connection: ConnectionId,
        event: <Self::ConnectionHandler as ConnectionHandler>::OutEvent,
    ) {
        match (self, event) {
            (Either::Left(behaviour), Either::Left(event)) => {
                behaviour.inject_event(peer_id, connection, event)
            }
            (Either::Right(behaviour), Either::Right(event)) => {
                behaviour.inject_event(peer_id, connection, event)
            }
            _ => unreachable!(),
        }
    }

    fn inject_dial_failure(&mut self, peer_id: Option<PeerId>, error: &DialError) {
        match self {
            Either::Left(behaviour) => behaviour.inject_dial_failure(peer_id, error),
            Either::Right(behaviour) => behaviour.inject_dial_failure(peer_id, error),
        }
    }

    fn inject_listen_failure(&mut self, local_addr: &Multiaddr, send_back_addr: &Multiaddr) {
        match self {
            Either::Left(behaviour) => behaviour.inject_listen_failure(local_addr, send_back_addr),
            Either::Right(behaviour) => behaviour.inject_listen_failure(local_addr, send_back_addr),
=======
        connection_id: libp2p_core::connection::ConnectionId,
        event: crate::THandlerOutEvent<Self>,
    ) {
        match (self, event) {
            (Either::Left(left), Either::Left(event)) => {
                #[allow(deprecated)]
                left.inject_event(peer_id, connection_id, event);
            }
            (Either::Right(right), Either::Right(event)) => {
                #[allow(deprecated)]
                right.inject_event(peer_id, connection_id, event);
            }
            _ => unreachable!(),
>>>>>>> 08510dd5
        }
    }

    fn poll(
        &mut self,
        cx: &mut Context<'_>,
        params: &mut impl PollParameters,
    ) -> Poll<
        NetworkBehaviourAction<
            Self::OutEvent,
            Either<THandlerInEvent<L::ConnectionHandler>, THandlerInEvent<R::ConnectionHandler>>,
        >,
    > {
        let event = match self {
            Either::Left(behaviour) => futures::ready!(behaviour.poll(cx, params))
                .map_out(Either::Left)
                .map_in(Either::Left),
            Either::Right(behaviour) => futures::ready!(behaviour.poll(cx, params))
                .map_out(Either::Right)
                .map_in(Either::Right),
        };

        Poll::Ready(event)
    }
}<|MERGE_RESOLUTION|>--- conflicted
+++ resolved
@@ -18,21 +18,12 @@
 // FROM, OUT OF OR IN CONNECTION WITH THE SOFTWARE OR THE USE OR OTHER
 // DEALINGS IN THE SOFTWARE.
 
-<<<<<<< HEAD
 use crate::behaviour::THandlerInEvent;
-use crate::handler::ConnectionHandler;
-use crate::{DialError, NetworkBehaviour, NetworkBehaviourAction, PollParameters};
-use either::Either;
-use libp2p_core::{
-    connection::ConnectionId, transport::ListenerId, ConnectedPoint, Multiaddr, PeerId,
-=======
 use crate::behaviour::{
     self, inject_from_swarm, NetworkBehaviour, NetworkBehaviourAction, PollParameters,
->>>>>>> 08510dd5
 };
-use crate::handler::either::IntoEitherHandler;
 use either::Either;
-use libp2p_core::{Multiaddr, PeerId};
+use libp2p_core::{ConnectedPoint, Multiaddr, PeerId};
 use std::{task::Context, task::Poll};
 
 /// Implementation of [`NetworkBehaviour`] that can be either of two implementations.
@@ -64,60 +55,19 @@
 
     fn on_swarm_event(&mut self, event: behaviour::FromSwarm<Self::ConnectionHandler>) {
         match self {
-<<<<<<< HEAD
-            Either::Left(a) => a.inject_connection_established(
-                peer_id,
-                connection,
-                endpoint,
-                errors,
-                other_established,
-            ),
-            Either::Right(b) => b.inject_connection_established(
-                peer_id,
-                connection,
-                endpoint,
-                errors,
-                other_established,
-            ),
-        }
-    }
-
-    fn inject_connection_closed(
-        &mut self,
-        peer_id: &PeerId,
-        connection: &ConnectionId,
-        endpoint: &ConnectedPoint,
-        handler: Self::ConnectionHandler,
-        remaining_established: usize,
-    ) {
-        match (self, handler) {
-            (Either::Left(behaviour), Either::Left(handler)) => behaviour.inject_connection_closed(
-                peer_id,
-                connection,
-                endpoint,
-                handler,
-                remaining_established,
-=======
             Either::Left(b) => inject_from_swarm(
                 b,
-                event.map_handler(
-                    |h| h.unwrap_left(),
-                    |h| match h {
-                        Either::Left(h) => h,
-                        Either::Right(_) => unreachable!(),
-                    },
-                ),
->>>>>>> 08510dd5
+                event.map_handler(|h| match h {
+                    Either::Left(h) => h,
+                    Either::Right(_) => unreachable!(),
+                }),
             ),
             Either::Right(b) => inject_from_swarm(
                 b,
-                event.map_handler(
-                    |h| h.unwrap_right(),
-                    |h| match h {
-                        Either::Right(h) => h,
-                        Either::Left(_) => unreachable!(),
-                    },
-                ),
+                event.map_handler(|h| match h {
+                    Either::Right(h) => h,
+                    Either::Left(_) => unreachable!(),
+                }),
             ),
         }
     }
@@ -125,33 +75,6 @@
     fn on_connection_handler_event(
         &mut self,
         peer_id: PeerId,
-<<<<<<< HEAD
-        connection: ConnectionId,
-        event: <Self::ConnectionHandler as ConnectionHandler>::OutEvent,
-    ) {
-        match (self, event) {
-            (Either::Left(behaviour), Either::Left(event)) => {
-                behaviour.inject_event(peer_id, connection, event)
-            }
-            (Either::Right(behaviour), Either::Right(event)) => {
-                behaviour.inject_event(peer_id, connection, event)
-            }
-            _ => unreachable!(),
-        }
-    }
-
-    fn inject_dial_failure(&mut self, peer_id: Option<PeerId>, error: &DialError) {
-        match self {
-            Either::Left(behaviour) => behaviour.inject_dial_failure(peer_id, error),
-            Either::Right(behaviour) => behaviour.inject_dial_failure(peer_id, error),
-        }
-    }
-
-    fn inject_listen_failure(&mut self, local_addr: &Multiaddr, send_back_addr: &Multiaddr) {
-        match self {
-            Either::Left(behaviour) => behaviour.inject_listen_failure(local_addr, send_back_addr),
-            Either::Right(behaviour) => behaviour.inject_listen_failure(local_addr, send_back_addr),
-=======
         connection_id: libp2p_core::connection::ConnectionId,
         event: crate::THandlerOutEvent<Self>,
     ) {
@@ -165,7 +88,6 @@
                 right.inject_event(peer_id, connection_id, event);
             }
             _ => unreachable!(),
->>>>>>> 08510dd5
         }
     }
 
