--- conflicted
+++ resolved
@@ -18,15 +18,8 @@
 // FROM, OUT OF OR IN CONNECTION WITH THE SOFTWARE OR THE USE OR OTHER
 // DEALINGS IN THE SOFTWARE.
 
-<<<<<<< HEAD
-use crate::behaviour::{
-    self, inject_from_swarm, NetworkBehaviour, NetworkBehaviourAction, PollParameters,
-};
+use crate::behaviour::{self, NetworkBehaviour, NetworkBehaviourAction, PollParameters};
 use crate::{THandler, THandlerInEvent, THandlerOutEvent};
-=======
-use crate::behaviour::{self, NetworkBehaviour, NetworkBehaviourAction, PollParameters};
-use crate::handler::either::IntoEitherHandler;
->>>>>>> e3c70233
 use either::Either;
 use libp2p_core::connection::ConnectionId;
 use libp2p_core::{Endpoint, Multiaddr, PeerId};
@@ -137,37 +130,14 @@
 
     fn on_swarm_event(&mut self, event: behaviour::FromSwarm<Self::ConnectionHandler>) {
         match self {
-<<<<<<< HEAD
-            Either::Left(b) => inject_from_swarm(
-                b,
-                event.map_handler(|h| match h {
-                    Either::Left(h) => h,
-                    Either::Right(_) => unreachable!(),
-                }),
-            ),
-            Either::Right(b) => inject_from_swarm(
-                b,
-                event.map_handler(|h| match h {
-                    Either::Right(h) => h,
-                    Either::Left(_) => unreachable!(),
-                }),
-            ),
-=======
-            Either::Left(b) => b.on_swarm_event(event.map_handler(
-                |h| h.unwrap_left(),
-                |h| match h {
-                    Either::Left(h) => h,
-                    Either::Right(_) => unreachable!(),
-                },
-            )),
-            Either::Right(b) => b.on_swarm_event(event.map_handler(
-                |h| h.unwrap_right(),
-                |h| match h {
-                    Either::Right(h) => h,
-                    Either::Left(_) => unreachable!(),
-                },
-            )),
->>>>>>> e3c70233
+            Either::Left(b) => b.on_swarm_event(event.map_handler(|h| match h {
+                Either::Left(h) => h,
+                Either::Right(_) => unreachable!(),
+            })),
+            Either::Right(b) => b.on_swarm_event(event.map_handler(|h| match h {
+                Either::Right(h) => h,
+                Either::Left(_) => unreachable!(),
+            })),
         }
     }
 
