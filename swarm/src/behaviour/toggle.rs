// Copyright 2019 Parity Technologies (UK) Ltd.
//
// Permission is hereby granted, free of charge, to any person obtaining a
// copy of this software and associated documentation files (the "Software"),
// to deal in the Software without restriction, including without limitation
// the rights to use, copy, modify, merge, publish, distribute, sublicense,
// and/or sell copies of the Software, and to permit persons to whom the
// Software is furnished to do so, subject to the following conditions:
//
// The above copyright notice and this permission notice shall be included in
// all copies or substantial portions of the Software.
//
// THE SOFTWARE IS PROVIDED "AS IS", WITHOUT WARRANTY OF ANY KIND, EXPRESS
// OR IMPLIED, INCLUDING BUT NOT LIMITED TO THE WARRANTIES OF MERCHANTABILITY,
// FITNESS FOR A PARTICULAR PURPOSE AND NONINFRINGEMENT. IN NO EVENT SHALL THE
// AUTHORS OR COPYRIGHT HOLDERS BE LIABLE FOR ANY CLAIM, DAMAGES OR OTHER
// LIABILITY, WHETHER IN AN ACTION OF CONTRACT, TORT OR OTHERWISE, ARISING
// FROM, OUT OF OR IN CONNECTION WITH THE SOFTWARE OR THE USE OR OTHER
// DEALINGS IN THE SOFTWARE.

use crate::behaviour::FromSwarm;
use crate::handler::{
<<<<<<< HEAD
    ConnectionEvent, ConnectionHandler, ConnectionHandlerEvent, ConnectionHandlerUpgrErr,
    DialUpgradeError, FullyNegotiatedInbound, FullyNegotiatedOutbound, KeepAlive,
    ListenUpgradeError, SubstreamProtocol,
=======
    AddressChange, ConnectionEvent, ConnectionHandler, ConnectionHandlerEvent,
    ConnectionHandlerUpgrErr, DialUpgradeError, FullyNegotiatedInbound, FullyNegotiatedOutbound,
    IntoConnectionHandler, KeepAlive, ListenUpgradeError, SubstreamProtocol,
>>>>>>> e3c70233
};
use crate::upgrade::SendWrapper;
use crate::{
    NetworkBehaviour, NetworkBehaviourAction, PollParameters, THandler, THandlerInEvent,
    THandlerOutEvent,
};
use either::Either;
use libp2p_core::connection::ConnectionId;
use libp2p_core::{
    either::{EitherError, EitherOutput},
    upgrade::{DeniedUpgrade, EitherUpgrade},
    Endpoint, Multiaddr, PeerId,
};
use std::error::Error;
use std::{task::Context, task::Poll};

/// Implementation of `NetworkBehaviour` that can be either in the disabled or enabled state.
///
/// The state can only be chosen at initialization.
pub struct Toggle<TBehaviour> {
    inner: Option<TBehaviour>,
}

impl<TBehaviour> Toggle<TBehaviour> {
    /// Returns `true` if `Toggle` is enabled and `false` if it's disabled.
    pub fn is_enabled(&self) -> bool {
        self.inner.is_some()
    }

    /// Returns a reference to the inner `NetworkBehaviour`.
    pub fn as_ref(&self) -> Option<&TBehaviour> {
        self.inner.as_ref()
    }

    /// Returns a mutable reference to the inner `NetworkBehaviour`.
    pub fn as_mut(&mut self) -> Option<&mut TBehaviour> {
        self.inner.as_mut()
    }
}

impl<TBehaviour> From<Option<TBehaviour>> for Toggle<TBehaviour> {
    fn from(inner: Option<TBehaviour>) -> Self {
        Toggle { inner }
    }
}

impl<TBehaviour> NetworkBehaviour for Toggle<TBehaviour>
where
    TBehaviour: NetworkBehaviour,
{
    type ConnectionHandler = ToggleConnectionHandler<THandler<TBehaviour>>;
    type OutEvent = TBehaviour::OutEvent;

    fn handle_pending_inbound_connection(
        &mut self,
        connection_id: ConnectionId,
        local_addr: &Multiaddr,
        remote_addr: &Multiaddr,
    ) -> Result<(), Box<dyn Error + Send + 'static>> {
        let inner = match self.inner.as_mut() {
            None => return Ok(()),
            Some(inner) => inner,
        };

        inner.handle_pending_inbound_connection(connection_id, local_addr, remote_addr)?;

        Ok(())
    }

    fn handle_established_inbound_connection(
        &mut self,
        peer: PeerId,
        connection_id: ConnectionId,
        local_addr: &Multiaddr,
        remote_addr: &Multiaddr,
    ) -> Result<THandler<Self>, Box<dyn Error + Send + 'static>> {
        let inner = match self.inner.as_mut() {
            None => return Ok(ToggleConnectionHandler { inner: None }),
            Some(inner) => inner,
        };

        let handler = inner.handle_established_inbound_connection(
            peer,
            connection_id,
            local_addr,
            remote_addr,
        )?;

        Ok(ToggleConnectionHandler {
            inner: Some(handler),
        })
    }

    fn handle_pending_outbound_connection(
        &mut self,
        maybe_peer: Option<PeerId>,
        addresses: &[Multiaddr],
        effective_role: Endpoint,
        connection_id: ConnectionId,
    ) -> Result<Vec<Multiaddr>, Box<dyn Error + Send + 'static>> {
        let inner = match self.inner.as_mut() {
            None => return Ok(vec![]),
            Some(inner) => inner,
        };

        let addresses = inner.handle_pending_outbound_connection(
            maybe_peer,
            addresses,
            effective_role,
            connection_id,
        )?;

        Ok(addresses)
    }

    fn handle_established_outbound_connection(
        &mut self,
        peer: PeerId,
        addr: &Multiaddr,
        role_override: Endpoint,
        connection_id: ConnectionId,
    ) -> Result<THandler<Self>, Box<dyn Error + Send + 'static>> {
        let inner = match self.inner.as_mut() {
            None => return Ok(ToggleConnectionHandler { inner: None }),
            Some(inner) => inner,
        };

        let handler = inner.handle_established_outbound_connection(
            peer,
            addr,
            role_override,
            connection_id,
        )?;

        Ok(ToggleConnectionHandler {
            inner: Some(handler),
        })
    }

    fn on_swarm_event(&mut self, event: FromSwarm<Self::ConnectionHandler>) {
        if let Some(behaviour) = &mut self.inner {
<<<<<<< HEAD
            if let Some(event) = event.maybe_map_handler(|h| h.inner) {
                inject_from_swarm(behaviour, event);
=======
            if let Some(event) = event.maybe_map_handler(|h| h.inner, |h| h.inner) {
                behaviour.on_swarm_event(event);
>>>>>>> e3c70233
            }
        }
    }

    fn on_connection_handler_event(
        &mut self,
        peer_id: PeerId,
        connection_id: libp2p_core::connection::ConnectionId,
        event: THandlerOutEvent<Self>,
    ) {
        if let Some(behaviour) = &mut self.inner {
            behaviour.on_connection_handler_event(peer_id, connection_id, event)
        }
    }

    fn poll(
        &mut self,
        cx: &mut Context<'_>,
        params: &mut impl PollParameters,
    ) -> Poll<NetworkBehaviourAction<Self::OutEvent, THandlerInEvent<Self>>> {
        if let Some(inner) = self.inner.as_mut() {
            inner.poll(cx, params)
        } else {
            Poll::Pending
        }
    }
}

/// Implementation of [`ConnectionHandler`] that can be in the disabled state.
pub struct ToggleConnectionHandler<TInner> {
    inner: Option<TInner>,
}

impl<TInner> ToggleConnectionHandler<TInner>
where
    TInner: ConnectionHandler,
{
    fn on_fully_negotiated_inbound(
        &mut self,
        FullyNegotiatedInbound {
            protocol: out,
            info,
        }: FullyNegotiatedInbound<
            <Self as ConnectionHandler>::InboundProtocol,
            <Self as ConnectionHandler>::InboundOpenInfo,
        >,
    ) {
        let out = match out {
            EitherOutput::First(out) => out,
            EitherOutput::Second(v) => void::unreachable(v),
        };

        if let Either::Left(info) = info {
            self.inner
                .as_mut()
                .expect("Can't receive an inbound substream if disabled; QED")
                .on_connection_event(ConnectionEvent::FullyNegotiatedInbound(
                    FullyNegotiatedInbound {
                        protocol: out,
                        info,
                    },
                ));
        } else {
            panic!("Unexpected Either::Right in enabled `on_fully_negotiated_inbound`.")
        }
    }

    fn on_listen_upgrade_error(
        &mut self,
        ListenUpgradeError { info, error: err }: ListenUpgradeError<
            <Self as ConnectionHandler>::InboundOpenInfo,
            <Self as ConnectionHandler>::InboundProtocol,
        >,
    ) {
        let (inner, info) = match (self.inner.as_mut(), info) {
            (Some(inner), Either::Left(info)) => (inner, info),
            // Ignore listen upgrade errors in disabled state.
            (None, Either::Right(())) => return,
            (Some(_), Either::Right(())) => panic!(
                "Unexpected `Either::Right` inbound info through \
                 `on_listen_upgrade_error` in enabled state.",
            ),
            (None, Either::Left(_)) => panic!(
                "Unexpected `Either::Left` inbound info through \
                 `on_listen_upgrade_error` in disabled state.",
            ),
        };

        let err = match err {
            ConnectionHandlerUpgrErr::Timeout => ConnectionHandlerUpgrErr::Timeout,
            ConnectionHandlerUpgrErr::Timer => ConnectionHandlerUpgrErr::Timer,
            ConnectionHandlerUpgrErr::Upgrade(err) => {
                ConnectionHandlerUpgrErr::Upgrade(err.map_err(|err| match err {
                    EitherError::A(e) => e,
                    EitherError::B(v) => void::unreachable(v),
                }))
            }
        };

        inner.on_connection_event(ConnectionEvent::ListenUpgradeError(ListenUpgradeError {
            info,
            error: err,
        }));
    }
}

impl<TInner> ConnectionHandler for ToggleConnectionHandler<TInner>
where
    TInner: ConnectionHandler,
{
    type InEvent = TInner::InEvent;
    type OutEvent = TInner::OutEvent;
    type Error = TInner::Error;
    type InboundProtocol =
        EitherUpgrade<SendWrapper<TInner::InboundProtocol>, SendWrapper<DeniedUpgrade>>;
    type OutboundProtocol = TInner::OutboundProtocol;
    type OutboundOpenInfo = TInner::OutboundOpenInfo;
    type InboundOpenInfo = Either<TInner::InboundOpenInfo, ()>;

    fn listen_protocol(&self) -> SubstreamProtocol<Self::InboundProtocol, Self::InboundOpenInfo> {
        if let Some(inner) = self.inner.as_ref() {
            inner
                .listen_protocol()
                .map_upgrade(|u| EitherUpgrade::A(SendWrapper(u)))
                .map_info(Either::Left)
        } else {
            SubstreamProtocol::new(
                EitherUpgrade::B(SendWrapper(DeniedUpgrade)),
                Either::Right(()),
            )
        }
    }

    fn on_behaviour_event(&mut self, event: Self::InEvent) {
        self.inner
            .as_mut()
            .expect("Can't receive events if disabled; QED")
            .on_behaviour_event(event)
    }

    fn connection_keep_alive(&self) -> KeepAlive {
        self.inner
            .as_ref()
            .map(|h| h.connection_keep_alive())
            .unwrap_or(KeepAlive::No)
    }

    fn poll(
        &mut self,
        cx: &mut Context<'_>,
    ) -> Poll<
        ConnectionHandlerEvent<
            Self::OutboundProtocol,
            Self::OutboundOpenInfo,
            Self::OutEvent,
            Self::Error,
        >,
    > {
        if let Some(inner) = self.inner.as_mut() {
            inner.poll(cx)
        } else {
            Poll::Pending
        }
    }

    fn on_connection_event(
        &mut self,
        event: ConnectionEvent<
            Self::InboundProtocol,
            Self::OutboundProtocol,
            Self::InboundOpenInfo,
            Self::OutboundOpenInfo,
        >,
    ) {
        match event {
            ConnectionEvent::FullyNegotiatedInbound(fully_negotiated_inbound) => {
                self.on_fully_negotiated_inbound(fully_negotiated_inbound)
            }
            ConnectionEvent::FullyNegotiatedOutbound(FullyNegotiatedOutbound {
                protocol: out,
                info,
            }) => self
                .inner
                .as_mut()
                .expect("Can't receive an outbound substream if disabled; QED")
                .on_connection_event(ConnectionEvent::FullyNegotiatedOutbound(
                    FullyNegotiatedOutbound {
                        protocol: out,
                        info,
                    },
                )),
            ConnectionEvent::AddressChange(address_change) => {
                if let Some(inner) = self.inner.as_mut() {
                    inner.on_connection_event(ConnectionEvent::AddressChange(AddressChange {
                        new_address: address_change.new_address,
                    }));
                }
            }
            ConnectionEvent::DialUpgradeError(DialUpgradeError { info, error: err }) => self
                .inner
                .as_mut()
                .expect("Can't receive an outbound substream if disabled; QED")
                .on_connection_event(ConnectionEvent::DialUpgradeError(DialUpgradeError {
                    info,
                    error: err,
                })),
            ConnectionEvent::ListenUpgradeError(listen_upgrade_error) => {
                self.on_listen_upgrade_error(listen_upgrade_error)
            }
        }
    }
}

#[cfg(test)]
mod tests {
    use super::*;
    use crate::dummy;

    /// A disabled [`ToggleConnectionHandler`] can receive listen upgrade errors in
    /// the following two cases:
    ///
    /// 1. Protocol negotiation on an incoming stream failed with no protocol
    ///    being agreed on.
    ///
    /// 2. When combining [`ConnectionHandler`] implementations a single
    ///    [`ConnectionHandler`] might be notified of an inbound upgrade error
    ///    unrelated to its own upgrade logic. For example when nesting a
    ///    [`ToggleConnectionHandler`] in a
    ///    [`ConnectionHandlerSelect`](crate::connection_handler::ConnectionHandlerSelect)
    ///    the former might receive an inbound upgrade error even when disabled.
    ///
    /// [`ToggleConnectionHandler`] should ignore the error in both of these cases.
    #[test]
    fn ignore_listen_upgrade_error_when_disabled() {
        let mut handler = ToggleConnectionHandler::<dummy::ConnectionHandler> { inner: None };

        handler.on_connection_event(ConnectionEvent::ListenUpgradeError(ListenUpgradeError {
            info: Either::Right(()),
            error: ConnectionHandlerUpgrErr::Timeout,
        }));
    }
}<|MERGE_RESOLUTION|>--- conflicted
+++ resolved
@@ -20,15 +20,9 @@
 
 use crate::behaviour::FromSwarm;
 use crate::handler::{
-<<<<<<< HEAD
-    ConnectionEvent, ConnectionHandler, ConnectionHandlerEvent, ConnectionHandlerUpgrErr,
-    DialUpgradeError, FullyNegotiatedInbound, FullyNegotiatedOutbound, KeepAlive,
-    ListenUpgradeError, SubstreamProtocol,
-=======
     AddressChange, ConnectionEvent, ConnectionHandler, ConnectionHandlerEvent,
     ConnectionHandlerUpgrErr, DialUpgradeError, FullyNegotiatedInbound, FullyNegotiatedOutbound,
-    IntoConnectionHandler, KeepAlive, ListenUpgradeError, SubstreamProtocol,
->>>>>>> e3c70233
+    KeepAlive, ListenUpgradeError, SubstreamProtocol,
 };
 use crate::upgrade::SendWrapper;
 use crate::{
@@ -170,13 +164,8 @@
 
     fn on_swarm_event(&mut self, event: FromSwarm<Self::ConnectionHandler>) {
         if let Some(behaviour) = &mut self.inner {
-<<<<<<< HEAD
             if let Some(event) = event.maybe_map_handler(|h| h.inner) {
-                inject_from_swarm(behaviour, event);
-=======
-            if let Some(event) = event.maybe_map_handler(|h| h.inner, |h| h.inner) {
                 behaviour.on_swarm_event(event);
->>>>>>> e3c70233
             }
         }
     }
