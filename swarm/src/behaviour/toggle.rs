--- conflicted
+++ resolved
@@ -26,25 +26,9 @@
     KeepAlive, ListenUpgradeError, SubstreamProtocol,
 };
 use crate::upgrade::SendWrapper;
-<<<<<<< HEAD
-use crate::{
-    NetworkBehaviour, NetworkBehaviourAction, PollParameters, THandler, THandlerInEvent,
-    THandlerOutEvent,
-};
-=======
-use crate::{NetworkBehaviour, NetworkBehaviourAction, PollParameters, THandlerInEvent};
->>>>>>> a82e087e
+use crate::{NetworkBehaviour, NetworkBehaviourAction, PollParameters, THandler, THandlerInEvent, THandlerOutEvent};
 use either::Either;
-use libp2p_core::connection::ConnectionId;
-use libp2p_core::{
-<<<<<<< HEAD
-    either::{EitherError, EitherOutput},
-    upgrade::{DeniedUpgrade, EitherUpgrade},
-    Endpoint, Multiaddr, PeerId,
-=======
-    either::EitherOutput, upgrade::DeniedUpgrade, ConnectedPoint, Multiaddr, PeerId,
->>>>>>> a82e087e
-};
+use libp2p_core::{either::EitherOutput, upgrade::DeniedUpgrade, Multiaddr, PeerId, Endpoint};
 use std::error::Error;
 use std::{task::Context, task::Poll};
 
@@ -182,13 +166,8 @@
     fn on_connection_handler_event(
         &mut self,
         peer_id: PeerId,
-<<<<<<< HEAD
-        connection_id: libp2p_core::connection::ConnectionId,
+        connection_id: ConnectionId,
         event: THandlerOutEvent<Self>,
-=======
-        connection_id: ConnectionId,
-        event: crate::THandlerOutEvent<Self>,
->>>>>>> a82e087e
     ) {
         if let Some(behaviour) = &mut self.inner {
             behaviour.on_connection_handler_event(peer_id, connection_id, event)
@@ -208,41 +187,6 @@
     }
 }
 
-<<<<<<< HEAD
-=======
-/// Implementation of `IntoConnectionHandler` that can be in the disabled state.
-pub struct ToggleIntoConnectionHandler<TInner> {
-    inner: Option<TInner>,
-}
-
-impl<TInner> IntoConnectionHandler for ToggleIntoConnectionHandler<TInner>
-where
-    TInner: IntoConnectionHandler,
-{
-    type Handler = ToggleConnectionHandler<TInner::Handler>;
-
-    fn into_handler(
-        self,
-        remote_peer_id: &PeerId,
-        connected_point: &ConnectedPoint,
-    ) -> Self::Handler {
-        ToggleConnectionHandler {
-            inner: self
-                .inner
-                .map(|h| h.into_handler(remote_peer_id, connected_point)),
-        }
-    }
-
-    fn inbound_protocol(&self) -> <Self::Handler as ConnectionHandler>::InboundProtocol {
-        if let Some(inner) = self.inner.as_ref() {
-            Either::Left(SendWrapper(inner.inbound_protocol()))
-        } else {
-            Either::Right(SendWrapper(DeniedUpgrade))
-        }
-    }
-}
-
->>>>>>> a82e087e
 /// Implementation of [`ConnectionHandler`] that can be in the disabled state.
 pub struct ToggleConnectionHandler<TInner> {
     inner: Option<TInner>,
