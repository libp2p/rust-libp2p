--- conflicted
+++ resolved
@@ -18,12 +18,8 @@
 // FROM, OUT OF OR IN CONNECTION WITH THE SOFTWARE OR THE USE OR OTHER
 // DEALINGS IN THE SOFTWARE.
 
-<<<<<<< HEAD
-use crate::behaviour::{inject_from_swarm, FromSwarm};
+use crate::behaviour::FromSwarm;
 use crate::connection::ConnectionId;
-=======
-use crate::behaviour::FromSwarm;
->>>>>>> e3c70233
 use crate::handler::{
     AddressChange, ConnectionEvent, ConnectionHandler, ConnectionHandlerEvent,
     ConnectionHandlerUpgrErr, DialUpgradeError, FullyNegotiatedInbound, FullyNegotiatedOutbound,
