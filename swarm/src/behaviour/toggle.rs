--- conflicted
+++ resolved
@@ -18,18 +18,12 @@
 // FROM, OUT OF OR IN CONNECTION WITH THE SOFTWARE OR THE USE OR OTHER
 // DEALINGS IN THE SOFTWARE.
 
-<<<<<<< HEAD
 use crate::behaviour::THandlerInEvent;
-use crate::handler::{
-    ConnectionHandler, ConnectionHandlerEvent, ConnectionHandlerUpgrErr, KeepAlive,
-    SubstreamProtocol,
-=======
 use crate::behaviour::{inject_from_swarm, FromSwarm};
 use crate::handler::{
     ConnectionEvent, ConnectionHandler, ConnectionHandlerEvent, ConnectionHandlerUpgrErr,
-    DialUpgradeError, FullyNegotiatedInbound, FullyNegotiatedOutbound, IntoConnectionHandler,
-    KeepAlive, ListenUpgradeError, SubstreamProtocol,
->>>>>>> 08510dd5
+    DialUpgradeError, FullyNegotiatedInbound, FullyNegotiatedOutbound, KeepAlive,
+    ListenUpgradeError, SubstreamProtocol,
 };
 use crate::upgrade::SendWrapper;
 use crate::{NetworkBehaviour, NetworkBehaviourAction, PollParameters};
@@ -98,49 +92,10 @@
             .unwrap_or_else(Vec::new)
     }
 
-<<<<<<< HEAD
-    fn inject_connection_established(
-        &mut self,
-        peer_id: &PeerId,
-        connection: &ConnectionId,
-        endpoint: &ConnectedPoint,
-        errors: Option<&Vec<Multiaddr>>,
-        other_established: usize,
-    ) {
-        if let Some(inner) = self.inner.as_mut() {
-            inner.inject_connection_established(
-                peer_id,
-                connection,
-                endpoint,
-                errors,
-                other_established,
-            )
-        }
-    }
-
-    fn inject_connection_closed(
-        &mut self,
-        peer_id: &PeerId,
-        connection: &ConnectionId,
-        endpoint: &ConnectedPoint,
-        handler: Self::ConnectionHandler,
-        remaining_established: usize,
-    ) {
-        if let Some(inner) = self.inner.as_mut() {
-            if let Some(handler) = handler.inner {
-                inner.inject_connection_closed(
-                    peer_id,
-                    connection,
-                    endpoint,
-                    handler,
-                    remaining_established,
-                )
-=======
     fn on_swarm_event(&mut self, event: FromSwarm<Self::ConnectionHandler>) {
         if let Some(behaviour) = &mut self.inner {
-            if let Some(event) = event.maybe_map_handler(|h| h.inner, |h| h.inner) {
+            if let Some(event) = event.maybe_map_handler(|h| h.inner) {
                 inject_from_swarm(behaviour, event);
->>>>>>> 08510dd5
             }
         }
     }
@@ -148,74 +103,12 @@
     fn on_connection_handler_event(
         &mut self,
         peer_id: PeerId,
-<<<<<<< HEAD
-        connection: ConnectionId,
-        event: <Self::ConnectionHandler as ConnectionHandler>::OutEvent,
-    ) {
-        if let Some(inner) = self.inner.as_mut() {
-            inner.inject_event(peer_id, connection, event);
-        }
-    }
-
-    fn inject_dial_failure(&mut self, peer_id: Option<PeerId>, error: &DialError) {
-        if let Some(inner) = self.inner.as_mut() {
-            inner.inject_dial_failure(peer_id, error)
-        }
-    }
-
-    fn inject_listen_failure(&mut self, local_addr: &Multiaddr, send_back_addr: &Multiaddr) {
-        if let Some(inner) = self.inner.as_mut() {
-            inner.inject_listen_failure(local_addr, send_back_addr)
-        }
-    }
-
-    fn inject_new_listener(&mut self, id: ListenerId) {
-        if let Some(inner) = self.inner.as_mut() {
-            inner.inject_new_listener(id)
-        }
-    }
-
-    fn inject_new_listen_addr(&mut self, id: ListenerId, addr: &Multiaddr) {
-        if let Some(inner) = self.inner.as_mut() {
-            inner.inject_new_listen_addr(id, addr)
-        }
-    }
-
-    fn inject_expired_listen_addr(&mut self, id: ListenerId, addr: &Multiaddr) {
-        if let Some(inner) = self.inner.as_mut() {
-            inner.inject_expired_listen_addr(id, addr)
-        }
-    }
-
-    fn inject_new_external_addr(&mut self, addr: &Multiaddr) {
-        if let Some(inner) = self.inner.as_mut() {
-            inner.inject_new_external_addr(addr)
-        }
-    }
-
-    fn inject_expired_external_addr(&mut self, addr: &Multiaddr) {
-        if let Some(inner) = self.inner.as_mut() {
-            inner.inject_expired_external_addr(addr)
-        }
-    }
-
-    fn inject_listener_error(&mut self, id: ListenerId, err: &(dyn std::error::Error + 'static)) {
-        if let Some(inner) = self.inner.as_mut() {
-            inner.inject_listener_error(id, err)
-        }
-    }
-
-    fn inject_listener_closed(&mut self, id: ListenerId, reason: Result<(), &std::io::Error>) {
-        if let Some(inner) = self.inner.as_mut() {
-            inner.inject_listener_closed(id, reason)
-=======
         connection_id: libp2p_core::connection::ConnectionId,
         event: crate::THandlerOutEvent<Self>,
     ) {
         if let Some(behaviour) = &mut self.inner {
             #[allow(deprecated)]
             behaviour.inject_event(peer_id, connection_id, event)
->>>>>>> 08510dd5
         }
     }
 
