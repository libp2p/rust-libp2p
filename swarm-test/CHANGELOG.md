--- conflicted
+++ resolved
@@ -1,16 +1,14 @@
-<<<<<<< HEAD
-## 0.3.1
+## 0.4.1
 
 - Add `tokio` support.
-=======
+
 ## 0.4.0
 
 <!-- Update to libp2p-swarm v0.45.0 -->
 
-## 0.3.0
->>>>>>> 4dfc45bf
 
 ## 0.3.0
+
 
 ## 0.2.0
 
