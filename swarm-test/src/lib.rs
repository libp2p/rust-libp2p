--- conflicted
+++ resolved
@@ -212,36 +212,6 @@
 {
     type NB = B;
 
-<<<<<<< HEAD
-    #[cfg(feature = "async-std")]
-    fn new_ephemeral(behaviour_fn: impl FnOnce(libp2p_identity::Keypair) -> Self::NB) -> Self
-    where
-        Self: Sized,
-    {
-        use libp2p_core::{transport::MemoryTransport, upgrade::Version, Transport as _};
-        use libp2p_identity::Keypair;
-
-        let identity = Keypair::generate_ed25519();
-        let peer_id = PeerId::from(identity.public());
-
-        let transport = MemoryTransport::default()
-            .or_transport(libp2p_tcp::tokio::Transport::default())
-            .upgrade(Version::V1)
-            .authenticate(libp2p_plaintext::Config::new(&identity))
-            .multiplex(libp2p_yamux::Config::default())
-            .timeout(Duration::from_secs(20))
-            .boxed();
-
-        Swarm::new(
-            transport,
-            behaviour_fn(identity),
-            peer_id,
-            libp2p_swarm::Config::with_async_std_executor(),
-        )
-    }
-
-=======
->>>>>>> ef24b6fa
     #[cfg(feature = "tokio")]
     fn new_ephemeral_tokio(behaviour_fn: impl FnOnce(libp2p_identity::Keypair) -> Self::NB) -> Self
     where
