--- conflicted
+++ resolved
@@ -279,16 +279,7 @@
             transport,
             behaviour_fn(identity),
             peer_id,
-<<<<<<< HEAD
             libp2p_swarm::Config::with_tokio_executor(),
-=======
-            libp2p_swarm::Config::with_tokio_executor()
-                .with_idle_connection_timeout(Duration::from_secs(5)), /* Some tests need
-                                                                        * connections to be kept
-                                                                        * alive beyond what the
-                                                                        * individual behaviour
-                                                                        * configures., */
->>>>>>> b187c14e
         )
     }
 
