--- conflicted
+++ resolved
@@ -21,12 +21,8 @@
 libp2p-yamux = { workspace = true }
 futures = "0.3.28"
 rand = "0.8.5"
-<<<<<<< HEAD
 tracing = "0.1.37"
-futures-timer = "3.0.2"
-=======
 futures-timer = "3.0.2"
 
 [lints]
-workspace = true
->>>>>>> 09f8cb4d
+workspace = true