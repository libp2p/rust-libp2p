--- conflicted
+++ resolved
@@ -1,11 +1,7 @@
 [package]
 name = "libp2p-swarm-test"
 version = "0.5.0"
-<<<<<<< HEAD
-edition = "2024"
-=======
 edition.workspace = true
->>>>>>> aa9841de
 rust-version = { workspace = true }
 license = "MIT"
 description = "Test framework for code building on top of libp2p-swarm"
