[package]
name = "libp2p-swarm-test"
version = "0.6.0"
edition.workspace = true
rust-version = { workspace = true }
license = "MIT"
description = "Test framework for code building on top of libp2p-swarm"
repository = "https://github.com/libp2p/rust-libp2p"
keywords = ["peer-to-peer", "libp2p", "networking"]
categories = ["network-programming", "asynchronous"]

# See more keys and their definitions at https://doc.rust-lang.org/cargo/reference/manifest.html

[dependencies]
async-trait = "0.1.80"
libp2p-core = { workspace = true }
libp2p-identity = { workspace = true, features = ["rand"] }
libp2p-plaintext = { workspace = true }
libp2p-swarm = { workspace = true }
libp2p-tcp = { workspace = true }
libp2p-yamux = { workspace = true }
futures = { workspace = true }
tracing = { workspace = true }
futures-timer = "3.0.3"

[features]
default = ["tokio"]

<<<<<<< HEAD
async-std = ["libp2p-swarm/async-std"]
=======
>>>>>>> c476bce3
tokio = ["libp2p-swarm/tokio", "libp2p-tcp/tokio"]

[lints]
workspace = true<|MERGE_RESOLUTION|>--- conflicted
+++ resolved
@@ -25,11 +25,6 @@
 
 [features]
 default = ["tokio"]
-
-<<<<<<< HEAD
-async-std = ["libp2p-swarm/async-std"]
-=======
->>>>>>> c476bce3
 tokio = ["libp2p-swarm/tokio", "libp2p-tcp/tokio"]
 
 [lints]
