--- conflicted
+++ resolved
@@ -13,21 +13,12 @@
 
 [dependencies]
 async-trait = "0.1.68"
-<<<<<<< HEAD
-libp2p-core = { version = "0.39.1", path = "../core" }
-libp2p-identity = { version = "0.2.0", path = "../identity" }
-libp2p-plaintext = { version = "0.39.1", path = "../transports/plaintext" }
-libp2p-swarm = { version = "0.42.0", path = "../swarm" }
-libp2p-tcp = { version = "0.39.0", path = "../transports/tcp", features = ["async-io"] }
-libp2p-yamux = { version = "0.43.1", path = "../muxers/yamux" }
-=======
 libp2p-core = { workspace = true }
 libp2p-identity = { workspace = true }
 libp2p-plaintext = { workspace = true }
 libp2p-swarm = { workspace = true }
 libp2p-tcp = { workspace = true, features = ["async-io"] }
 libp2p-yamux = { workspace = true }
->>>>>>> f858ec62
 futures = "0.3.28"
 log = "0.4.17"
 rand = "0.8.5"
