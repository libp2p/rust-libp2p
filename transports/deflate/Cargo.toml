--- conflicted
+++ resolved
@@ -17,12 +17,6 @@
 
 [dev-dependencies]
 async-std = "1.6.2"
-<<<<<<< HEAD
-libp2p-tcp = { path = "../../transports/tcp" }
+libp2p = { path = "../../", default-features = false, features = ["tcp-async-io", "deflate"] }
 quickcheck = { package = "quickcheck-ext", path = "../../misc/quickcheck-ext" }
-rand = "0.8"
-=======
-libp2p = { path = "../../", default-features = false, features = ["tcp-async-io", "deflate"] }
-quickcheck = "0.9"
-rand = "0.7"
->>>>>>> a4d1e588
+rand = "0.8"