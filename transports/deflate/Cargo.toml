[package]
name = "libp2p-deflate"
edition = "2021"
rust-version = "1.56.1"
description = "Deflate encryption protocol for libp2p"
version = "0.37.0"
authors = ["Parity Technologies <admin@parity.io>"]
license = "MIT"
repository = "https://github.com/libp2p/rust-libp2p"
keywords = ["peer-to-peer", "libp2p", "networking"]
categories = ["network-programming", "asynchronous"]

[dependencies]
futures = "0.3.1"
libp2p-core = { version = "0.37.0", path = "../../core" }
flate2 = "1.0"

[dev-dependencies]
async-std = "1.6.2"
<<<<<<< HEAD
libp2p = { path = "../../", default-features = false, features = ["tcp-async-io", "deflate"] }
quickcheck = "0.9"
rand = "0.7"
[package.metadata.docs.rs]
all-features = true
rustdoc-args = ["--cfg", "docsrs"]
rustc-args = ["--cfg", "docsrs"]
=======
libp2p = { path = "../..", features = ["full"] }
quickcheck = { package = "quickcheck-ext", path = "../../misc/quickcheck-ext" }
rand = "0.8"
>>>>>>> a905a36c
<|MERGE_RESOLUTION|>--- conflicted
+++ resolved
@@ -17,16 +17,11 @@
 
 [dev-dependencies]
 async-std = "1.6.2"
-<<<<<<< HEAD
-libp2p = { path = "../../", default-features = false, features = ["tcp-async-io", "deflate"] }
-quickcheck = "0.9"
-rand = "0.7"
+libp2p = { path = "../..", features = ["full"] }
+quickcheck = { package = "quickcheck-ext", path = "../../misc/quickcheck-ext" }
+rand = "0.8"
+
 [package.metadata.docs.rs]
 all-features = true
 rustdoc-args = ["--cfg", "docsrs"]
-rustc-args = ["--cfg", "docsrs"]
-=======
-libp2p = { path = "../..", features = ["full"] }
-quickcheck = { package = "quickcheck-ext", path = "../../misc/quickcheck-ext" }
-rand = "0.8"
->>>>>>> a905a36c
+rustc-args = ["--cfg", "docsrs"]