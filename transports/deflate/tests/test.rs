--- conflicted
+++ resolved
@@ -44,36 +44,8 @@
 }
 
 async fn run(message1: Vec<u8>) {
-<<<<<<< HEAD
-    let new_transport = || {
-        tcp::async_io::Transport::default()
-            .and_then(|conn, endpoint| {
-                upgrade::apply(
-                    conn,
-                    DeflateConfig::default(),
-                    endpoint,
-                    upgrade::Version::V1,
-                )
-            })
-            .boxed()
-    };
-    let mut listener_transport = new_transport();
-    listener_transport
-        .listen_on(
-            Default::default(),
-            "/ip4/0.0.0.0/tcp/0".parse().expect("multiaddr"),
-        )
-        .expect("listener");
 
-    let listen_addr = listener_transport
-        .next()
-        .await
-        .expect("some event")
-        .into_new_address()
-        .expect("new address");
-=======
     let (server, client) = futures_ringbuf::Endpoint::pair(100, 100);
->>>>>>> 30d0f598
 
     let message2 = message1.clone();
 
