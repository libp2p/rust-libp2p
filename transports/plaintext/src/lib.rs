// Copyright 2019 Parity Technologies (UK) Ltd.
//
// Permission is hereby granted, free of charge, to any person obtaining a
// copy of this software and associated documentation files (the "Software"),
// to deal in the Software without restriction, including without limitation
// the rights to use, copy, modify, merge, publish, distribute, sublicense,
// and/or sell copies of the Software, and to permit persons to whom the
// Software is furnished to do so, subject to the following conditions:
//
// The above copyright notice and this permission notice shall be included in
// all copies or substantial portions of the Software.
//
// THE SOFTWARE IS PROVIDED "AS IS", WITHOUT WARRANTY OF ANY KIND, EXPRESS
// OR IMPLIED, INCLUDING BUT NOT LIMITED TO THE WARRANTIES OF MERCHANTABILITY,
// FITNESS FOR A PARTICULAR PURPOSE AND NONINFRINGEMENT. IN NO EVENT SHALL THE
// AUTHORS OR COPYRIGHT HOLDERS BE LIABLE FOR ANY CLAIM, DAMAGES OR OTHER
// LIABILITY, WHETHER IN AN ACTION OF CONTRACT, TORT OR OTHERWISE, ARISING
// FROM, OUT OF OR IN CONNECTION WITH THE SOFTWARE OR THE USE OR OTHER
// DEALINGS IN THE SOFTWARE.

//! Implementation of the [plaintext](https://github.com/libp2p/specs/blob/master/plaintext/README.md) protocol.

#![cfg_attr(docsrs, feature(doc_cfg, doc_auto_cfg))]

use crate::error::Error;

use bytes::Bytes;
use futures::future::BoxFuture;
use futures::prelude::*;
use libp2p_core::upgrade::{InboundConnectionUpgrade, OutboundConnectionUpgrade};
use libp2p_core::UpgradeInfo;
use libp2p_identity as identity;
use libp2p_identity::PeerId;
use libp2p_identity::PublicKey;
use std::{
    io, iter,
    pin::Pin,
    task::{Context, Poll},
};

mod error;
mod handshake;
mod proto {
    #![allow(unreachable_pub)]
    include!("generated/mod.rs");
    pub(crate) use self::structs::Exchange;
}

/// [`Config`] is an insecure connection handshake for testing purposes only.
#[derive(Clone)]
pub struct Config {
    local_public_key: identity::PublicKey,
}

impl Config {
    pub fn new(identity: &identity::Keypair) -> Self {
        Self {
            local_public_key: identity.public(),
        }
    }
}

impl UpgradeInfo for Config {
    type Info = &'static str;
    type InfoIter = iter::Once<Self::Info>;

    fn protocol_info(&self) -> Self::InfoIter {
        iter::once("/plaintext/2.0.0")
    }
}

impl<C> InboundConnectionUpgrade<C> for Config
where
    C: AsyncRead + AsyncWrite + Send + Unpin + 'static,
{
    type Output = (PeerId, Output<C>);
    type Error = Error;
    type Future = BoxFuture<'static, Result<Self::Output, Self::Error>>;

    fn upgrade_inbound(self, socket: C, _: Self::Info) -> Self::Future {
        Box::pin(self.handshake(socket))
    }
}

impl<C> OutboundConnectionUpgrade<C> for Config
where
    C: AsyncRead + AsyncWrite + Send + Unpin + 'static,
{
    type Output = (PeerId, Output<C>);
    type Error = Error;
    type Future = BoxFuture<'static, Result<Self::Output, Self::Error>>;

    fn upgrade_outbound(self, socket: C, _: Self::Info) -> Self::Future {
        Box::pin(self.handshake(socket))
    }
}

impl Config {
    async fn handshake<T>(self, socket: T) -> Result<(PeerId, Output<T>), Error>
    where
        T: AsyncRead + AsyncWrite + Send + Unpin + 'static,
    {
<<<<<<< HEAD
        tracing::debug!("Starting plaintext handshake.");
        let (socket, remote, read_buffer) = handshake::handshake(socket, self).await?;
        tracing::debug!("Finished plaintext handshake.");
=======
        debug!("Starting plaintext handshake.");
        let (socket, remote_key, read_buffer) = handshake::handshake(socket, self).await?;
        debug!("Finished plaintext handshake.");
>>>>>>> 6b567e94

        Ok((
            remote_key.to_peer_id(),
            Output {
                socket,
                remote_key,
                read_buffer,
            },
        ))
    }
}

/// Output of the plaintext protocol.
pub struct Output<S>
where
    S: AsyncRead + AsyncWrite + Unpin,
{
    /// The plaintext stream.
    pub socket: S,
    /// The public key of the remote.
    pub remote_key: PublicKey,
    /// Remaining bytes that have been already buffered
    /// during the handshake but are not part of the
    /// handshake. These must be consumed first by `poll_read`.
    read_buffer: Bytes,
}

impl<S: AsyncRead + AsyncWrite + Unpin> AsyncRead for Output<S> {
    fn poll_read(
        mut self: Pin<&mut Self>,
        cx: &mut Context<'_>,
        buf: &mut [u8],
    ) -> Poll<Result<usize, io::Error>> {
        if !self.read_buffer.is_empty() {
            let n = std::cmp::min(buf.len(), self.read_buffer.len());
            let b = self.read_buffer.split_to(n);
            buf[..n].copy_from_slice(&b[..]);
            return Poll::Ready(Ok(n));
        }
        AsyncRead::poll_read(Pin::new(&mut self.socket), cx, buf)
    }
}

impl<S: AsyncRead + AsyncWrite + Unpin> AsyncWrite for Output<S> {
    fn poll_write(
        mut self: Pin<&mut Self>,
        cx: &mut Context<'_>,
        buf: &[u8],
    ) -> Poll<Result<usize, io::Error>> {
        AsyncWrite::poll_write(Pin::new(&mut self.socket), cx, buf)
    }

    fn poll_flush(mut self: Pin<&mut Self>, cx: &mut Context<'_>) -> Poll<Result<(), io::Error>> {
        AsyncWrite::poll_flush(Pin::new(&mut self.socket), cx)
    }

    fn poll_close(mut self: Pin<&mut Self>, cx: &mut Context<'_>) -> Poll<Result<(), io::Error>> {
        AsyncWrite::poll_close(Pin::new(&mut self.socket), cx)
    }
}<|MERGE_RESOLUTION|>--- conflicted
+++ resolved
@@ -100,15 +100,9 @@
     where
         T: AsyncRead + AsyncWrite + Send + Unpin + 'static,
     {
-<<<<<<< HEAD
         tracing::debug!("Starting plaintext handshake.");
-        let (socket, remote, read_buffer) = handshake::handshake(socket, self).await?;
+        let (socket, remote_key, read_buffer) = handshake::handshake(socket, self).await?;
         tracing::debug!("Finished plaintext handshake.");
-=======
-        debug!("Starting plaintext handshake.");
-        let (socket, remote_key, read_buffer) = handshake::handshake(socket, self).await?;
-        debug!("Finished plaintext handshake.");
->>>>>>> 6b567e94
 
         Ok((
             remote_key.to_peer_id(),
