--- conflicted
+++ resolved
@@ -46,61 +46,6 @@
     pub(crate) use self::structs::Exchange;
 }
 
-<<<<<<< HEAD
-/// `PlainText1Config` is an insecure connection handshake for testing purposes only.
-///
-/// > **Note**: Given that `PlainText1Config` has no notion of exchanging peer identity information it is not compatible
-/// > with the `libp2p_core::transport::upgrade::Builder` pattern. See
-/// > [`PlainText2Config`](struct.PlainText2Config.html) if compatibility is needed. Even though not compatible with the
-/// > Builder pattern one can still do an upgrade *manually*:
-///
-/// ```
-/// # use libp2p_core::transport::{ Transport, memory::MemoryTransport, upgrade::Version };
-/// # use libp2p_plaintext::PlainText1Config;
-/// #
-/// MemoryTransport::default()
-///   .upgrade(Version::V1)
-///   .authenticate(PlainText1Config {})
-///   .map(|plaintext, _endpoint| {
-///     unimplemented!();
-///     // let peer_id = somehow_derive_peer_id();
-///     // return (peer_id, plaintext);
-///   });
-/// ```
-#[derive(Debug, Copy, Clone)]
-pub struct PlainText1Config;
-
-impl UpgradeInfo for PlainText1Config {
-    type Info = &'static str;
-    type InfoIter = iter::Once<Self::Info>;
-
-    fn protocol_info(&self) -> Self::InfoIter {
-        iter::once("/plaintext/1.0.0")
-    }
-}
-
-impl<C> InboundUpgrade<C> for PlainText1Config {
-    type Output = C;
-    type Error = Void;
-    type Future = Ready<Result<C, Self::Error>>;
-
-    fn upgrade_inbound(self, i: C, _: Self::Info) -> Self::Future {
-        future::ready(Ok(i))
-    }
-}
-
-impl<C> OutboundUpgrade<C> for PlainText1Config {
-    type Output = C;
-    type Error = Void;
-    type Future = Ready<Result<C, Self::Error>>;
-
-    fn upgrade_outbound(self, i: C, _: Self::Info) -> Self::Future {
-        future::ready(Ok(i))
-    }
-}
-
-=======
->>>>>>> 90ab8faf
 /// `PlainText2Config` is an insecure connection handshake for testing purposes only, implementing
 /// the libp2p plaintext connection handshake specification.
 #[derive(Clone)]
