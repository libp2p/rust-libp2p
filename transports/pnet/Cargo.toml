[package]
name = "libp2p-pnet"
edition = "2021"
rust-version = "1.56.1"
description = "Private swarm support for libp2p"
version = "0.22.1"
authors = ["Parity Technologies <admin@parity.io>"]
license = "MIT"
repository = "https://github.com/libp2p/rust-libp2p"
keywords = ["peer-to-peer", "libp2p", "networking"]
categories = ["network-programming", "asynchronous"]

[dependencies]
futures = "0.3.1"
log = "0.4.8"
salsa20 = "0.9"
sha3 = "0.10"
rand = "0.8"
pin-project = "1.0.2"

[dev-dependencies]
<<<<<<< HEAD
quickcheck = "0.9.0"
[package.metadata.docs.rs]
all-features = true
rustdoc-args = ["--cfg", "docsrs"]
rustc-args = ["--cfg", "docsrs"]
=======
quickcheck = { package = "quickcheck-ext", path = "../../misc/quickcheck-ext" }
>>>>>>> a905a36c
<|MERGE_RESOLUTION|>--- conflicted
+++ resolved
@@ -19,12 +19,9 @@
 pin-project = "1.0.2"
 
 [dev-dependencies]
-<<<<<<< HEAD
-quickcheck = "0.9.0"
+quickcheck = { package = "quickcheck-ext", path = "../../misc/quickcheck-ext" }
+
 [package.metadata.docs.rs]
 all-features = true
 rustdoc-args = ["--cfg", "docsrs"]
-rustc-args = ["--cfg", "docsrs"]
-=======
-quickcheck = { package = "quickcheck-ext", path = "../../misc/quickcheck-ext" }
->>>>>>> a905a36c
+rustc-args = ["--cfg", "docsrs"]