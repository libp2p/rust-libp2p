--- conflicted
+++ resolved
@@ -6,11 +6,7 @@
 use libp2p_core::Transport;
 use libp2p_core::{multiaddr::Protocol, Multiaddr};
 use libp2p_pnet::{PnetConfig, PreSharedKey};
-<<<<<<< HEAD
-use libp2p_swarm::{keep_alive, NetworkBehaviour, Swarm, SwarmConfig, SwarmEvent};
-=======
-use libp2p_swarm::{dummy, NetworkBehaviour, Swarm, SwarmBuilder, SwarmEvent};
->>>>>>> 38ea7ad4
+use libp2p_swarm::{dummy, NetworkBehaviour, Swarm, SwarmConfig, SwarmEvent};
 
 const TIMEOUT: Duration = Duration::from_secs(5);
 
@@ -117,18 +113,12 @@
         .authenticate(libp2p_noise::Config::new(&identity).unwrap())
         .multiplex(libp2p_yamux::Config::default())
         .boxed();
-<<<<<<< HEAD
     Swarm::new_with_config(
         transport,
-        keep_alive::Behaviour,
+        dummy::Behaviour,
         identity.public().to_peer_id(),
         SwarmConfig::with_tokio_executor(),
     )
-=======
-    SwarmBuilder::with_tokio_executor(transport, dummy::Behaviour, identity.public().to_peer_id())
-        .idle_connection_timeout(Duration::from_secs(5))
-        .build()
->>>>>>> 38ea7ad4
 }
 
 async fn listen_on<B: NetworkBehaviour>(swarm: &mut Swarm<B>, addr: Multiaddr) -> Multiaddr {
