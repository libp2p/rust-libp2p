--- conflicted
+++ resolved
@@ -13,12 +13,7 @@
 [dependencies]
 async-std = { version = "1.6.2", optional = true }
 libp2p-core = { workspace = true }
-<<<<<<< HEAD
-futures = "0.3.28"
-=======
-log = "0.4.20"
 futures = "0.3.29"
->>>>>>> 1ce9fe0f
 tokio = { version = "1.33", default-features = false, features = ["net"], optional = true }
 tracing = "0.1.37"
 
