[package]
name = "libp2p-uds"
edition = "2021"
rust-version = { workspace = true }
description = "Unix domain sockets transport for libp2p"
version = "0.40.0"
authors = ["Parity Technologies <admin@parity.io>"]
license = "MIT"
repository = "https://github.com/libp2p/rust-libp2p"
keywords = ["peer-to-peer", "libp2p", "networking"]
categories = ["network-programming", "asynchronous"]

[dependencies]
async-std = { version = "1.6.2", optional = true }
libp2p-core = { workspace = true }
<<<<<<< HEAD
futures = { workspace = true }
tokio = { version = "1.37", default-features = false, features = ["net"], optional = true }
=======
futures = "0.3.30"
tokio = { workspace = true, default-features = false, features = ["net"], optional = true }
>>>>>>> 44bc941c
tracing = { workspace = true }

[dev-dependencies]
tempfile = "3.10"

# Passing arguments to the docsrs builder in order to properly document cfg's.
# More information: https://docs.rs/about/builds#cross-compiling
[package.metadata.docs.rs]
all-features = true
rustdoc-args = ["--cfg", "docsrs"]
rustc-args = ["--cfg", "docsrs"]

[lints]
workspace = true<|MERGE_RESOLUTION|>--- conflicted
+++ resolved
@@ -13,13 +13,8 @@
 [dependencies]
 async-std = { version = "1.6.2", optional = true }
 libp2p-core = { workspace = true }
-<<<<<<< HEAD
 futures = { workspace = true }
-tokio = { version = "1.37", default-features = false, features = ["net"], optional = true }
-=======
-futures = "0.3.30"
 tokio = { workspace = true, default-features = false, features = ["net"], optional = true }
->>>>>>> 44bc941c
 tracing = { workspace = true }
 
 [dev-dependencies]
