[package]
name = "libp2p-uds"
edition = "2021"
rust-version = "1.60.0"
description = "Unix domain sockets transport for libp2p"
version = "0.38.0"
authors = ["Parity Technologies <admin@parity.io>"]
license = "MIT"
repository = "https://github.com/libp2p/rust-libp2p"
keywords = ["peer-to-peer", "libp2p", "networking"]
categories = ["network-programming", "asynchronous"]

[dependencies]
async-std = { version = "1.6.2", optional = true }
libp2p-core = { version = "0.39.0", path = "../../core" }
log = "0.4.1"
futures = "0.3.26"
tokio = { version = "1.15", default-features = false, features = ["net"], optional = true }

<<<<<<< HEAD
[dev-dependencies]
tempfile = "3.0"
=======
[target.'cfg(all(unix, not(target_os = "emscripten")))'.dev-dependencies]
tempfile = "3.4"
>>>>>>> 1a2608d0

# Passing arguments to the docsrs builder in order to properly document cfg's.
# More information: https://docs.rs/about/builds#cross-compiling
[package.metadata.docs.rs]
all-features = true
rustdoc-args = ["--cfg", "docsrs"]
rustc-args = ["--cfg", "docsrs"]<|MERGE_RESOLUTION|>--- conflicted
+++ resolved
@@ -17,13 +17,8 @@
 futures = "0.3.26"
 tokio = { version = "1.15", default-features = false, features = ["net"], optional = true }
 
-<<<<<<< HEAD
 [dev-dependencies]
-tempfile = "3.0"
-=======
-[target.'cfg(all(unix, not(target_os = "emscripten")))'.dev-dependencies]
 tempfile = "3.4"
->>>>>>> 1a2608d0
 
 # Passing arguments to the docsrs builder in order to properly document cfg's.
 # More information: https://docs.rs/about/builds#cross-compiling
