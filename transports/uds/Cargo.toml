--- conflicted
+++ resolved
@@ -14,13 +14,8 @@
 async-std = { version = "1.6.2", optional = true }
 libp2p-core = { workspace = true }
 futures = "0.3.30"
-<<<<<<< HEAD
-tokio = { version = "1.36", default-features = false, features = ["net"], optional = true }
+tokio = { version = "1.37", default-features = false, features = ["net"], optional = true }
 tracing = { workspace = true }
-=======
-tokio = { version = "1.37", default-features = false, features = ["net"], optional = true }
-tracing = "0.1.37"
->>>>>>> 47e19f71
 
 [dev-dependencies]
 tempfile = "3.10"
