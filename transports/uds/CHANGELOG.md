--- conflicted
+++ resolved
@@ -1,12 +1,7 @@
-<<<<<<< HEAD
 # 0.33.0 [unreleased]
 
+- Update dependencies.
 - Update to `libp2p-core` `v0.34.0`.
-=======
-# 0.33.0 - [unreleased]
-
-- Update dependencies.
->>>>>>> 118046c9
 
 # 0.32.0 [2022-01-27]
 
