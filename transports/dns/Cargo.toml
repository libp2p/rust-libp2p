[package]
name = "libp2p-dns"
edition = "2021"
rust-version = "1.56.1"
description = "DNS transport implementation for libp2p"
version = "0.38.0"
authors = ["Parity Technologies <admin@parity.io>"]
license = "MIT"
repository = "https://github.com/libp2p/rust-libp2p"
keywords = ["peer-to-peer", "libp2p", "networking"]
categories = ["network-programming", "asynchronous"]

[dependencies]
<<<<<<< HEAD
libp2p-core = { version = "0.37.1", path = "../../core" }
=======
libp2p-core = { version = "0.38.0", path = "../../core" }
>>>>>>> f9b4af3d
log = "0.4.1"
futures = "0.3.1"
async-std-resolver = { version = "0.22", optional = true }
parking_lot = "0.12.0"
trust-dns-resolver = { version = "0.22", default-features = false, features = ["system-config"] }
smallvec = "1.6.1"

[dev-dependencies]
env_logger = "0.9"
tokio-crate = { package = "tokio", version = "1.0", default-features = false, features = ["rt", "time"] }
async-std-crate = { package = "async-std", version = "1.6" }

[features]
async-std = ["async-std-resolver"]
tokio = ["trust-dns-resolver/tokio-runtime"]
# The `tokio-` prefix and feature dependency is just to be explicit,
# since these features of `trust-dns-resolver` are currently only
# available for `tokio`.
tokio-dns-over-rustls = ["tokio", "trust-dns-resolver/dns-over-rustls"]
tokio-dns-over-https-rustls = ["tokio", "trust-dns-resolver/dns-over-https-rustls"]

# Passing arguments to the docsrs builder in order to properly document cfg's. 
# More information: https://docs.rs/about/builds#cross-compiling
[package.metadata.docs.rs]
all-features = true
rustdoc-args = ["--cfg", "docsrs"]
rustc-args = ["--cfg", "docsrs"]<|MERGE_RESOLUTION|>--- conflicted
+++ resolved
@@ -11,11 +11,7 @@
 categories = ["network-programming", "asynchronous"]
 
 [dependencies]
-<<<<<<< HEAD
-libp2p-core = { version = "0.37.1", path = "../../core" }
-=======
 libp2p-core = { version = "0.38.0", path = "../../core" }
->>>>>>> f9b4af3d
 log = "0.4.1"
 futures = "0.3.1"
 async-std-resolver = { version = "0.22", optional = true }
