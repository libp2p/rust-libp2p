[package]
name = "fluence-fork-libp2p-dns"
edition = "2018"
description = "DNS transport implementation for libp2p"
version = "0.26.0"
authors = ["Parity Technologies <admin@parity.io>"]
license = "MIT"
repository = "https://github.com/libp2p/rust-libp2p"
keywords = ["peer-to-peer", "libp2p", "networking"]
categories = ["network-programming", "asynchronous"]

[lib]
name = "libp2p_dns"

[dependencies]
<<<<<<< HEAD
libp2p-core = { version = "0.20.0", path = "../../core", package = "fluence-fork-libp2p-core" }
=======
libp2p-core = { version = "0.26.0", path = "../../core" }
>>>>>>> df7e73ec
log = "0.4.1"
futures = "0.3.1"

[package.metadata.workspaces]
independent = true<|MERGE_RESOLUTION|>--- conflicted
+++ resolved
@@ -13,11 +13,7 @@
 name = "libp2p_dns"
 
 [dependencies]
-<<<<<<< HEAD
-libp2p-core = { version = "0.20.0", path = "../../core", package = "fluence-fork-libp2p-core" }
-=======
-libp2p-core = { version = "0.26.0", path = "../../core" }
->>>>>>> df7e73ec
+libp2p-core = { version = "0.26.0", path = "../../core", package = "fluence-fork-libp2p-core" }
 log = "0.4.1"
 futures = "0.3.1"
 
