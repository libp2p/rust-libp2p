[package]
name = "libp2p-dns"
edition = "2021"
rust-version = "1.56.1"
description = "DNS transport implementation for libp2p"
version = "0.32.0"
authors = ["Parity Technologies <admin@parity.io>"]
license = "MIT"
repository = "https://github.com/libp2p/rust-libp2p"
keywords = ["peer-to-peer", "libp2p", "networking"]
categories = ["network-programming", "asynchronous"]

[dependencies]
libp2p-core = { version = "0.32.0", path = "../../core", default-features = false  }
log = "0.4.1"
futures = "0.3.1"
<<<<<<< HEAD
trust-dns-resolver = { version = "0.20", default-features = false, features = ["system-config"] }
async-std-resolver = { version = "0.21", optional = true }
=======
trust-dns-resolver = { version = "0.21", default-features = false, features = ["system-config"] }
async-std-resolver = { version = "0.20", optional = true }
>>>>>>> 45d46be0
smallvec = "1.6.1"

[dev-dependencies]
env_logger = "0.9"
tokio-crate = { package = "tokio", version = "1.0", default-features = false, features = ["rt", "time"] }
async-std-crate = { package = "async-std", version = "1.6" }

[features]
default = ["async-std"]
async-std = ["async-std-resolver"]
tokio = ["trust-dns-resolver/tokio-runtime"]
# The `tokio-` prefix and feature dependency is just to be explicit,
# since these features of `trust-dns-resolver` are currently only
# available for `tokio`.
tokio-dns-over-rustls = ["tokio", "trust-dns-resolver/dns-over-rustls"]
tokio-dns-over-https-rustls = ["tokio", "trust-dns-resolver/dns-over-https-rustls"]<|MERGE_RESOLUTION|>--- conflicted
+++ resolved
@@ -14,13 +14,8 @@
 libp2p-core = { version = "0.32.0", path = "../../core", default-features = false  }
 log = "0.4.1"
 futures = "0.3.1"
-<<<<<<< HEAD
-trust-dns-resolver = { version = "0.20", default-features = false, features = ["system-config"] }
 async-std-resolver = { version = "0.21", optional = true }
-=======
 trust-dns-resolver = { version = "0.21", default-features = false, features = ["system-config"] }
-async-std-resolver = { version = "0.20", optional = true }
->>>>>>> 45d46be0
 smallvec = "1.6.1"
 
 [dev-dependencies]
