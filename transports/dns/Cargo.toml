--- conflicted
+++ resolved
@@ -11,13 +11,8 @@
 categories = ["network-programming", "asynchronous"]
 
 [dependencies]
-<<<<<<< HEAD
-libp2p-core = { version = "0.39.0", path = "../../core" }
-libp2p-identity = { version = "0.2.0", path = "../../identity" }
-=======
 libp2p-core = { workspace = true }
 libp2p-identity = { workspace = true }
->>>>>>> f858ec62
 log = "0.4.1"
 futures = "0.3.28"
 async-std-resolver = { version = "0.22", optional = true }
