--- conflicted
+++ resolved
@@ -18,13 +18,8 @@
 libp2p-identity = { workspace = true }
 parking_lot = "0.12.0"
 hickory-resolver = { version = "0.24.0", default-features = false, features = ["system-config"] }
-<<<<<<< HEAD
-smallvec = "1.13.1"
+smallvec = "1.13.2"
 tracing = { workspace = true }
-=======
-smallvec = "1.13.2"
-tracing = "0.1.37"
->>>>>>> 47e19f71
 
 [dev-dependencies]
 libp2p-identity = { workspace = true, features = ["rand"] }
