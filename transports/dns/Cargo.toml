--- conflicted
+++ resolved
@@ -3,11 +3,7 @@
 edition.workspace = true
 rust-version = { workspace = true }
 description = "DNS transport implementation for libp2p"
-<<<<<<< HEAD
-version = "0.43.1"
-=======
 version = "0.44.0"
->>>>>>> 4dc9431d
 authors = ["Parity Technologies <admin@parity.io>"]
 license = "MIT"
 repository = "https://github.com/libp2p/rust-libp2p"
@@ -15,7 +11,6 @@
 categories = ["network-programming", "asynchronous"]
 
 [dependencies]
-async-std-resolver = { workspace = true, features = ["system-config"], optional = true }
 async-trait = "0.1.80"
 futures = { workspace = true }
 libp2p-core = { workspace = true }
@@ -28,12 +23,10 @@
 [dev-dependencies]
 libp2p-identity = { workspace = true, features = ["rand"] }
 tokio = { workspace = true, features = ["rt", "time"] }
-async-std-crate = { package = "async-std", version = "1.6" }
 tracing-subscriber = { workspace = true, features = ["env-filter"] }
 
 [features]
-async-std = ["async-std-resolver"]
-tokio = ["hickory-resolver/tokio-runtime"]
+tokio = ["hickory-resolver/tokio"]
 
 # Passing arguments to the docsrs builder in order to properly document cfg's.
 # More information: https://docs.rs/about/builds#cross-compiling
