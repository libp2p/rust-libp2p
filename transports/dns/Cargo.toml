--- conflicted
+++ resolved
@@ -11,13 +11,9 @@
 categories = ["network-programming", "asynchronous"]
 
 [dependencies]
-<<<<<<< HEAD
 async-std-resolver = { version = "0.23", optional = true }
-async-trait = "0.1.72"
+async-trait = "0.1.74"
 futures = "0.3.28"
-=======
-async-trait = "0.1.74"
->>>>>>> 85e61059
 libp2p-core = { workspace = true }
 libp2p-identity = { workspace = true }
 parking_lot = "0.12.0"
@@ -26,11 +22,7 @@
 trust-dns-resolver = { version = "0.23", default-features = false, features = ["system-config"] }
 
 [dev-dependencies]
-<<<<<<< HEAD
-=======
-env_logger = "0.10"
 libp2p-identity = { workspace = true, features = ["rand"] }
->>>>>>> 85e61059
 tokio-crate = { package = "tokio", version = "1.0", default-features = false, features = ["rt", "time"] }
 async-std-crate = { package = "async-std", version = "1.6" }
 tracing-subscriber = { version = "0.3", features = ["env-filter"] }
