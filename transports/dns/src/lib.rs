--- conflicted
+++ resolved
@@ -21,12 +21,7 @@
 //! # [DNS name resolution](https://github.com/libp2p/specs/blob/master/addressing/README.md#ip-and-name-resolution)
 //! [`Transport`] for libp2p.
 //!
-<<<<<<< HEAD
-//! This crate provides the type [`tokio::Transport`]
-//! for use with `tokio`.
-=======
 //! This crate provides the type [`tokio::Transport`] based on [`hickory_resolver::TokioResolver`].
->>>>>>> f47e38e0
 //!
 //! A [`Transport`] is an address-rewriting [`libp2p_core::Transport`] wrapper around
 //! an inner `Transport`. The composed transport behaves like the inner
@@ -34,19 +29,12 @@
 //! `/dns6/...` and `/dnsaddr/...` components of the given `Multiaddr` through
 //! a DNS, replacing them with the resolved protocols (typically TCP/IP).
 //!
-<<<<<<< HEAD
-//! The [`tokio::Transport`] is enabled under `tokio` feature.
-//! Tokio users can furthermore opt-in to the `tokio-dns-over-rustls`
-//! and `tokio-dns-over-https-rustls` features. For more information
-//! about these features, please refer to the documentation of [trust-dns-resolver].
-=======
-//! The `tokio` feature and hence the [`tokio::Transport`] are enabled by default.
+//! The the [`tokio::Transport`] is enabled under the `tokio` feature.
 //! Tokio users can furthermore opt-in to the `tokio-dns-over-rustls` and
 //! `tokio-dns-over-https-rustls` features.
 //! For more information about these features, please refer to the documentation
 //! of [trust-dns-resolver].
 //! Alternative runtimes or resolvers can be used though a manual implementation of [`Resolver`].
->>>>>>> f47e38e0
 //!
 //! On Unix systems, if no custom configuration is given, [trust-dns-resolver]
 //! will try to parse the `/etc/resolv.conf` file. This approach comes with a
@@ -125,7 +113,6 @@
     lookup::{Ipv4Lookup, Ipv6Lookup, TxtLookup},
     lookup_ip::LookupIp,
     name_server::ConnectionProvider,
-    Resolver as HickoryResolver,
 };
 use libp2p_core::{
     multiaddr::{Multiaddr, Protocol},
@@ -153,11 +140,7 @@
 const MAX_TXT_RECORDS: usize = 16;
 
 /// A [`Transport`] for performing DNS lookups when dialing `Multiaddr`esses.
-<<<<<<< HEAD
-/// You shouldn't need to use this type directly. Use [`tokio::Transport`].
-=======
 /// You shouldn't need to use this type directly. Use [`tokio::Transport`] instead.
->>>>>>> f47e38e0
 #[derive(Debug)]
 pub struct Transport<T, R> {
     /// The underlying transport.
@@ -567,7 +550,7 @@
 }
 
 #[async_trait]
-impl<C> Resolver for HickoryResolver<C>
+impl<C> Resolver for hickory_resolver::Resolver<C>
 where
     C: ConnectionProvider,
 {
@@ -601,11 +584,6 @@
 
     use super::*;
 
-<<<<<<< HEAD
-=======
-    // These helpers will be compiled conditionally, depending on the async runtime in use.
-
->>>>>>> f47e38e0
     fn test_tokio<T, F: Future<Output = ()>>(
         transport: T,
         test_fn: impl FnOnce(tokio::Transport<T>) -> F,
