--- conflicted
+++ resolved
@@ -15,13 +15,8 @@
 js-sys = "0.3.64"
 libp2p-core = { workspace = true }
 send_wrapper = "0.6.0"
-<<<<<<< HEAD
-wasm-bindgen = "0.2.86"
+wasm-bindgen = "0.2.87"
 wasm-bindgen-futures = "0.4.37"
-=======
-wasm-bindgen = "0.2.87"
-wasm-bindgen-futures = "0.4.36"
->>>>>>> f8b39986
 
 [features]
 websocket = []
