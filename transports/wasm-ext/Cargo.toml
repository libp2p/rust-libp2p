--- conflicted
+++ resolved
@@ -1,10 +1,6 @@
 [package]
 name = "libp2p-wasm-ext"
-<<<<<<< HEAD
-version = "0.23.1"
-=======
 version = "0.24.0"
->>>>>>> c812b8d5
 authors = ["Pierre Krieger <pierre.krieger1708@gmail.com>"]
 edition = "2018"
 description = "Allows passing in an external transport in a WASM environment"
