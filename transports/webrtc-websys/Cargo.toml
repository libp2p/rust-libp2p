--- conflicted
+++ resolved
@@ -13,13 +13,8 @@
 
 [dependencies]
 bytes = "1"
-<<<<<<< HEAD
 futures = { workspace = true }
-getrandom = { version = "0.2.12", features = ["js"] }
-=======
-futures = "0.3"
 getrandom = { version = "0.2.14", features = ["js"] }
->>>>>>> 44bc941c
 hex = "0.4.3"
 js-sys = { version = "0.3" }
 libp2p-core = { workspace = true }
