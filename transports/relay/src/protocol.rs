// Copyright 2018 Parity Technologies (UK) Ltd.
//
// Permission is hereby granted, free of charge, to any person obtaining a
// copy of this software and associated documentation files (the "Software"),
// to deal in the Software without restriction, including without limitation
// the rights to use, copy, modify, merge, publish, distribute, sublicense,
// and/or sell copies of the Software, and to permit persons to whom the
// Software is furnished to do so, subject to the following conditions:
//
// The above copyright notice and this permission notice shall be included in
// all copies or substantial portions of the Software.
//
// THE SOFTWARE IS PROVIDED "AS IS", WITHOUT WARRANTY OF ANY KIND, EXPRESS
// OR IMPLIED, INCLUDING BUT NOT LIMITED TO THE WARRANTIES OF MERCHANTABILITY,
// FITNESS FOR A PARTICULAR PURPOSE AND NONINFRINGEMENT. IN NO EVENT SHALL THE
// AUTHORS OR COPYRIGHT HOLDERS BE LIABLE FOR ANY CLAIM, DAMAGES OR OTHER
// LIABILITY, WHETHER IN AN ACTION OF CONTRACT, TORT OR OTHERWISE, ARISING
// FROM, OUT OF OR IN CONNECTION WITH THE SOFTWARE OR THE USE OR OTHER
// DEALINGS IN THE SOFTWARE.

use bytes::Bytes;
<<<<<<< HEAD
use copy;
use core::{upgrade, ConnectionUpgrade, Endpoint, Multiaddr, PeerId};
use futures::{future::{self, Either::{A, B}, FutureResult}, prelude::*};
use message::{CircuitRelay, CircuitRelay_Peer, CircuitRelay_Status, CircuitRelay_Type};
use std::{io, iter};
=======
use crate::{
    copy,
    error::RelayError,
    message::{CircuitRelay, CircuitRelay_Peer, CircuitRelay_Status, CircuitRelay_Type},
    utility::{io_err, is_success, status, Io, Peer}
};
use futures::{stream, future::{self, Either::{A, B}, FutureResult}, prelude::*};
use libp2p_core::{
    transport::Transport,
    upgrade::{apply_outbound, InboundUpgrade, OutboundUpgrade, UpgradeInfo}
};
use log::debug;
use peerstore::{PeerAccess, PeerId, Peerstore};
use std::{io, iter, ops::Deref};
>>>>>>> 3556ffde
use tokio_io::{AsyncRead, AsyncWrite};
use void::Void;

/// Configuration for a connection upgrade that handles the relay protocol.
#[derive(Debug, Clone)]
<<<<<<< HEAD
pub struct RelayConfig {
=======
pub struct RelayConfig<T, P> {
    my_id: PeerId,
    dialer: T,
    peers: P,
    // If `allow_relays` is false this node can only be used as a
    // destination but will not allow relaying streams to other
    // destinations.
    allow_relays: bool
>>>>>>> 3556ffde
}

/// The `RelayConfig` upgrade can serve as destination or relay. Each mode needs a different
/// output type. As destination we want the stream to continue to be usable, whereas as relay
/// we pipe data from source to destination and do not want to use the stream in any other way.
/// Therefore, in the latter case we simply return a future that can be driven to completion
/// but otherwise the stream is not programmatically accessible.
// TODO: debug
pub enum RelayOutput<TStream> {
    /// We are successfully connected as a dialer, and we can now request the remote to act as a
    /// proxy.
    ProxyRequest(RelayProxyRequest<TStream>),
    /// We have been asked to become a destination.
    DestinationRequest(RelayDestinationRequest<TStream>),
    /// We have been asked to relay communications to another node.
    HopRequest(RelayHopRequest<TStream>),
}

<<<<<<< HEAD
/// We are successfully connected as a dialer, and we can now request the remote to act as a proxy.
// TODO: debug
#[must_use = "There is no point in opening a request if you don't use"]
pub struct RelayProxyRequest<TStream> {
    /// The stream of the destination.
    stream: Io<TStream>,
}

impl<TStream> RelayProxyRequest<TStream>
where TStream: AsyncRead + AsyncWrite + 'static
{
    /// Request proxying to a destination.
    pub fn request(self, dest_id: PeerId, dest_addresses: impl IntoIterator<Item = Multiaddr>)
        -> impl Future<Item = TStream, Error = io::Error>
    {
        let msg = hop_message(&Peer {
            id: dest_id,
            addrs: dest_addresses.into_iter().collect(),
        });

        self.stream
            .send(msg)
            .and_then(Io::recv)
            .and_then(|(response, io)| {
                let rsp = match response {
                    Some(m) => m,
                    None => return Err(io_err("no message from relay")),
                };

                if is_success(&rsp) {
                    Ok(io.into())
                } else {
                    Err(io_err("no success response from relay"))
=======
impl<T, P> UpgradeInfo for RelayConfig<T, P> {
    type UpgradeId = ();
    type NamesIter = iter::Once<(Bytes, Self::UpgradeId)>;

    fn protocol_names(&self) -> Self::NamesIter {
        iter::once((Bytes::from("/libp2p/relay/circuit/0.1.0"), ()))
    }
}

impl<C, T, P, S> InboundUpgrade<C> for RelayConfig<T, P>
where
    C: AsyncRead + AsyncWrite + Send + 'static,
    T: Transport + Clone + Send + 'static,
    T::Dial: Send,
    T::Listener: Send,
    T::ListenerUpgrade: Send,
    T::Output: AsyncRead + AsyncWrite + Send,
    P: Deref<Target=S> + Clone + Send + 'static,
    S: 'static,
    for<'a> &'a S: Peerstore
{
    type Output = Output<C>;
    type Error = RelayError<Void>;
    type Future = Box<Future<Item=Self::Output, Error=Self::Error> + Send>;

    fn upgrade_inbound(self, conn: C, _: ()) -> Self::Future {
        let future = Io::new(conn).recv().from_err().and_then(move |(message, io)| {
            let msg = if let Some(m) = message {
                m
            } else {
                return A(A(future::err(RelayError::Message("no message received"))))
            };
            match msg.get_field_type() {
                CircuitRelay_Type::HOP if self.allow_relays => { // act as relay
                    B(A(self.on_hop(msg, io).map(|fut| Output::Sealed(Box::new(fut)))))
                }
                CircuitRelay_Type::STOP => { // act as destination
                    B(B(self.on_stop(msg, io).from_err().map(Output::Stream)))
                }
                other => {
                    debug!("invalid message type: {:?}", other);
                    let resp = status(CircuitRelay_Status::MALFORMED_MESSAGE);
                    A(B(io.send(resp).from_err().and_then(|_| Err(RelayError::Message("invalid message type")))))
>>>>>>> 3556ffde
                }
            })
    }
}

/// Request from a remote for us to become a destination.
// TODO: debug
#[must_use = "A destination request should be either accepted or denied"]
pub struct RelayDestinationRequest<TStream> {
    /// The stream to the source.
    stream: Io<TStream>,
    /// Source of the request.
    from: Peer,
}

impl<TStream> RelayDestinationRequest<TStream>
where TStream: AsyncRead + AsyncWrite + 'static
{
<<<<<<< HEAD
    /// Peer id of the source that is being relayed.
    pub fn source_id(&self) -> &PeerId {
        &self.from.id
=======
    pub fn new(my_id: PeerId, dialer: T, peers: P) -> RelayConfig<T, P> {
        RelayConfig { my_id, dialer, peers, allow_relays: true }
>>>>>>> 3556ffde
    }

    // TODO: addresses

<<<<<<< HEAD
    /// Accepts the request.
    pub fn accept(self) -> impl Future<Item = TStream, Error = io::Error> {
        // send a SUCCESS message
        self.stream
            .send(status(CircuitRelay_Status::SUCCESS))
            .and_then(Io::recv)
            .and_then(|(response, io)| {
                let rsp = match response {
                    Some(m) => m,
                    None => return Err(io_err("no message from destination"))
                };

                if is_success(&rsp) {
                    Ok(io.into())
                } else {
                    Err(io_err("no success response from relay"))
                }
            })
    }
=======
    // HOP message handling (relay mode).
    fn on_hop<C>(self, mut msg: CircuitRelay, io: Io<C>) -> impl Future<Item=impl Future<Item=(), Error=io::Error>, Error=RelayError<Void>>
    where
        C: AsyncRead + AsyncWrite + 'static,
    {
        let from = if let Some(peer) = Peer::from_message(msg.take_srcPeer()) {
            peer
        } else {
            let msg = status(CircuitRelay_Status::HOP_SRC_MULTIADDR_INVALID);
            return A(io.send(msg).from_err().and_then(|_| Err(RelayError::Message("invalid src address"))))
        };

        let mut dest = if let Some(peer) = Peer::from_message(msg.take_dstPeer()) {
            peer
        } else {
            let msg = status(CircuitRelay_Status::HOP_DST_MULTIADDR_INVALID);
            return B(A(io.send(msg).from_err().and_then(|_| Err(RelayError::Message("invalid dest address")))))
        };
>>>>>>> 3556ffde

    /// Refuses the request.
    ///
    /// The returned `Future` gracefully shuts down the request.
    #[inline]
    pub fn deny(self) -> impl Future<Item = (), Error = io::Error> {
        // TODO: correct status
        let message = deny_message(CircuitRelay_Status::STOP_RELAY_REFUSED);
        self.stream.send(message).map(|_| ())
    }
}

/// Request from a remote for us to relay communications to another node.
// TODO: debug
#[must_use = "A HOP request should be either accepted or denied"]
pub struct RelayHopRequest<TStream> {
    /// The stream to the source.
    stream: Io<TStream>,
    /// Target of the request.
    dest: Peer,
}

<<<<<<< HEAD
impl<TStream> RelayHopRequest<TStream>
where TStream: AsyncRead + AsyncWrite + 'static
{
    /// Peer id of the node we should relay communications to.
    #[inline]
    pub fn target_id(&self) -> &PeerId {
        &self.dest.id
    }

    // TODO: addresses

    /// Accepts the request by providing a stream to the destination.
    ///
    /// The `dest_stream` should be a brand new dialing substream. This method will negotiate the
    /// `relay` protocol on it, send a relay message, and then relay to it the connection from the
    /// source.
    ///
    /// > **Note**: It is important that you process the `Future` that this method returns,
    /// >           otherwise the relaying will not work.
    pub fn fulfill<TDestStream>(self, dest_stream: TDestStream) -> impl Future<Item = (), Error = io::Error>
    where TDestStream: AsyncRead + AsyncWrite + 'static
    {
        let source_stream = self.stream;
        let stop = stop_message(&Peer::from_message(CircuitRelay_Peer::new()).unwrap(), &self.dest);
        upgrade::apply(dest_stream, TrivialUpgrade, Endpoint::Dialer)
            .and_then(|dest_stream| {
                // send STOP message to destination and expect back a SUCCESS message
                Io::new(dest_stream).send(stop)
                    .and_then(Io::recv)
                    .and_then(|(response, io)| {
                        let rsp = match response {
                            Some(m) => m,
                            None => return Err(io_err("no message from destination"))
                        };

                        if is_success(&rsp) {
                            Ok(io.into())
                        } else {
                            Err(io_err("no success response from relay"))
                        }
                    })
=======
        let dialer = self.dialer;
        let future = stream::iter_ok(dest.addrs.into_iter())
            .and_then(move |dest_addr| {
                dialer.clone().dial(dest_addr).map_err(|_| RelayError::Message("could no dial addr"))
            })
            .and_then(|outbound| outbound.from_err().and_then(|c| apply_outbound(c, TrivialUpgrade).from_err()))
            .then(|result| Ok(result.ok()))
            .filter_map(|result| result)
            .into_future()
            .map_err(|(err, _stream)| err)
            .and_then(move |(ok, _stream)| {
                if let Some(c) = ok {
                    // send STOP message to destination and expect back a SUCCESS message
                    let future = Io::new(c)
                        .send(stop)
                        .and_then(Io::recv)
                        .from_err()
                        .and_then(|(response, io)| {
                            let rsp = match response {
                                Some(m) => m,
                                None => return Err(RelayError::Message("no message from destination"))
                            };
                            if is_success(&rsp) {
                                Ok(io.into())
                            } else {
                                Err(RelayError::Message("no success response from relay"))
                            }
                        });
                    A(future)
                } else {
                    B(future::err(RelayError::Message("could not dial peer")))
                }
>>>>>>> 3556ffde
            })
            // signal success or failure to source
            .then(move |result| {
                match result {
                    Ok(c) => {
                        let msg = status(CircuitRelay_Status::SUCCESS);
<<<<<<< HEAD
                        A(source_stream.send(msg).map(|io| (io.into(), c)))
                    }
                    Err(e) => {
                        let msg = status(CircuitRelay_Status::HOP_CANT_DIAL_DST);
                        B(source_stream.send(msg).and_then(|_| Err(e)))
=======
                        A(io.send(msg).map(|io| (io.into(), c)).from_err())
                    }
                    Err(e) => {
                        let msg = status(CircuitRelay_Status::HOP_CANT_DIAL_DST);
                        B(io.send(msg).from_err().and_then(|_| Err(e)))
>>>>>>> 3556ffde
                    }
                }
            })
            // return future for bidirectional data transfer
            .and_then(move |(src, dst)| {
                let (src_r, src_w) = src.split();
                let (dst_r, dst_w) = dst.split();
                let a = copy::flushing_copy(src_r, dst_w).map(|_| ());
                let b = copy::flushing_copy(dst_r, src_w).map(|_| ());
                a.select(b).map(|_| ()).map_err(|(e, _)| e)
            })
    }

    /// Refuses the request.
    ///
    /// The returned `Future` gracefully shuts down the request.
    #[inline]
    pub fn deny(self) -> impl Future<Item = (), Error = io::Error> {
        // TODO: correct status
        let message = deny_message(CircuitRelay_Status::HOP_CANT_RELAY_TO_SELF);
        self.stream.send(message).map(|_| ())
    }
}

impl<C> ConnectionUpgrade<C> for RelayConfig
where
    C: AsyncRead + AsyncWrite + Send + 'static,
{
    type NamesIter = iter::Once<(Bytes, Self::UpgradeIdentifier)>;
    type UpgradeIdentifier = ();

    fn protocol_names(&self) -> Self::NamesIter {
        iter::once((Bytes::from("/libp2p/relay/circuit/0.1.0"), ()))
    }

    type Output = RelayOutput<C>;
    type Future = Box<Future<Item=Self::Output, Error=io::Error> + Send>;

    fn upgrade(self, conn: C, _: (), endpoint: Endpoint) -> Self::Future {
        if let Endpoint::Dialer = endpoint {
            let future = future::ok(RelayOutput::ProxyRequest(RelayProxyRequest {
                stream: Io::new(conn),
            }));
            Box::new(future)
        } else {
            let future = Io::new(conn).recv().and_then(move |(message, io)| {
                let msg = if let Some(m) = message {
                    m
                } else {
                    return A(A(future::err(io_err("no message received"))))
                };
                match msg.get_field_type() {
                    CircuitRelay_Type::HOP => { // act as relay
                        B(A(self.on_hop(msg, io)))
                    }
                    CircuitRelay_Type::STOP => { // act as destination
                        B(B(self.on_stop(msg, io)))
                    }
                    other => {
                        debug!("invalid message type: {:?}", other);
                        let resp = status(CircuitRelay_Status::MALFORMED_MESSAGE);
                        A(B(io.send(resp).and_then(|_| Err(io_err("invalid message type")))))
                    }
                }
            });
            Box::new(future)
        }
    }
}

impl RelayConfig {
    /// Builds a new `RelayConfig` with default options.
    pub fn new() -> RelayConfig {
        RelayConfig {}
    }

    /// HOP message handling (request to act as a relay).
    fn on_hop<C>(self, mut msg: CircuitRelay, io: Io<C>) -> impl Future<Item=RelayOutput<C>, Error=io::Error>
    where
        C: AsyncRead + AsyncWrite + 'static,
    {
        let from = if let Some(peer) = Peer::from_message(msg.take_srcPeer()) {
            peer
        } else {
            let msg = status(CircuitRelay_Status::HOP_SRC_MULTIADDR_INVALID);
            return B(A(io.send(msg).and_then(|_| Err(io_err("invalid src address")))))
        };

        let dest = if let Some(peer) = Peer::from_message(msg.take_dstPeer()) {
            peer
        } else {
            let msg = status(CircuitRelay_Status::HOP_DST_MULTIADDR_INVALID);
            return B(B(io.send(msg).and_then(|_| Err(io_err("invalid dest address")))))
        };

        A(future::ok(RelayOutput::HopRequest(RelayHopRequest {
            stream: io,
            dest,
        })))
    }

    /// STOP message handling (we are a destination).
    fn on_stop<C>(self, mut msg: CircuitRelay, io: Io<C>) -> impl Future<Item = RelayOutput<C>, Error = io::Error>
    where
        C: AsyncRead + AsyncWrite + 'static,
    {
        let from = if let Some(peer) = Peer::from_message(msg.take_srcPeer()) {
            peer
        } else {
            let msg = status(CircuitRelay_Status::HOP_SRC_MULTIADDR_INVALID);
            return B(io.send(msg).and_then(|_| Err(io_err("invalid src address"))));
        };

        A(future::ok(RelayOutput::DestinationRequest(RelayDestinationRequest {
            stream: io,
            from,
        })))
    }
}

/// Generates a message that requests proxying.
fn hop_message(destination: &Peer) -> CircuitRelay {
    let mut msg = CircuitRelay::new();
    msg.set_field_type(CircuitRelay_Type::HOP);

    let mut dest = CircuitRelay_Peer::new();
    dest.set_id(destination.id.as_bytes().to_vec());
    for a in &destination.addrs {
        dest.mut_addrs().push(a.to_bytes())
    }
    msg.set_dstPeer(dest);

    msg
}

/// Generates a STOP message to send to a destination.
fn stop_message(from: &Peer, dest: &Peer) -> CircuitRelay {
    let mut msg = CircuitRelay::new();
    msg.set_field_type(CircuitRelay_Type::STOP);

    let mut f = CircuitRelay_Peer::new();
    f.set_id(from.id.as_bytes().to_vec());
    for a in &from.addrs {
        f.mut_addrs().push(a.to_bytes())
    }
    msg.set_srcPeer(f);

    let mut d = CircuitRelay_Peer::new();
    d.set_id(dest.id.as_bytes().to_vec());
    for a in &dest.addrs {
        d.mut_addrs().push(a.to_bytes())
    }
    msg.set_dstPeer(d);

    msg
}

/// Builds a message that refuses a HOP request.
fn deny_message(status: CircuitRelay_Status) -> CircuitRelay {
    let mut msg = CircuitRelay::new();
    msg.set_field_type(CircuitRelay_Type::STATUS);  // TODO: is this correct?
    msg.set_code(status);
    msg
}

/// Dummy connection upgrade that negotiates the relay protocol and returns the socket.
#[derive(Debug, Clone)]
struct TrivialUpgrade;

impl UpgradeInfo for TrivialUpgrade {
    type UpgradeId = ();
    type NamesIter = iter::Once<(Bytes, Self::UpgradeId)>;

    fn protocol_names(&self) -> Self::NamesIter {
        iter::once((Bytes::from("/libp2p/relay/circuit/0.1.0"), ()))
    }
}

impl<C> OutboundUpgrade<C> for TrivialUpgrade
where
    C: AsyncRead + AsyncWrite + 'static
{
    type Output = C;
    type Error = Void;
    type Future = FutureResult<Self::Output, Self::Error>;

    fn upgrade_outbound(self, conn: C, _: ()) -> Self::Future {
        future::ok(conn)
    }
}

/// Connection upgrade that negotiates the relay protocol, then negotiates with the target for it
/// to act as destination.
#[derive(Debug, Clone)]
pub(crate) struct Source(pub(crate) CircuitRelay);

impl UpgradeInfo for Source {
    type UpgradeId = ();
    type NamesIter = iter::Once<(Bytes, Self::UpgradeId)>;

    fn protocol_names(&self) -> Self::NamesIter {
        iter::once((Bytes::from("/libp2p/relay/circuit/0.1.0"), ()))
    }
}

impl<C> OutboundUpgrade<C> for Source
where
    C: AsyncRead + AsyncWrite + Send + 'static,
{
    type Output = C;
    type Error = io::Error;
    type Future = Box<Future<Item=Self::Output, Error=Self::Error> + Send>;

    fn upgrade_outbound(self, conn: C, _: ()) -> Self::Future {
        let future = Io::new(conn)
            .send(self.0)
            .and_then(Io::recv)
            .and_then(|(response, io)| {
                let rsp = match response {
                    Some(m) => m,
                    None => return Err(io_err("no message from relay")),
                };
                if is_success(&rsp) {
                    Ok(io.into())
                } else {
                    Err(io_err("no success response from relay"))
                }
            });
        Box::new(future)
    }
}
<|MERGE_RESOLUTION|>--- conflicted
+++ resolved
@@ -19,45 +19,17 @@
 // DEALINGS IN THE SOFTWARE.
 
 use bytes::Bytes;
-<<<<<<< HEAD
 use copy;
 use core::{upgrade, ConnectionUpgrade, Endpoint, Multiaddr, PeerId};
 use futures::{future::{self, Either::{A, B}, FutureResult}, prelude::*};
 use message::{CircuitRelay, CircuitRelay_Peer, CircuitRelay_Status, CircuitRelay_Type};
 use std::{io, iter};
-=======
-use crate::{
-    copy,
-    error::RelayError,
-    message::{CircuitRelay, CircuitRelay_Peer, CircuitRelay_Status, CircuitRelay_Type},
-    utility::{io_err, is_success, status, Io, Peer}
-};
-use futures::{stream, future::{self, Either::{A, B}, FutureResult}, prelude::*};
-use libp2p_core::{
-    transport::Transport,
-    upgrade::{apply_outbound, InboundUpgrade, OutboundUpgrade, UpgradeInfo}
-};
-use log::debug;
-use peerstore::{PeerAccess, PeerId, Peerstore};
-use std::{io, iter, ops::Deref};
->>>>>>> 3556ffde
 use tokio_io::{AsyncRead, AsyncWrite};
 use void::Void;
 
 /// Configuration for a connection upgrade that handles the relay protocol.
 #[derive(Debug, Clone)]
-<<<<<<< HEAD
 pub struct RelayConfig {
-=======
-pub struct RelayConfig<T, P> {
-    my_id: PeerId,
-    dialer: T,
-    peers: P,
-    // If `allow_relays` is false this node can only be used as a
-    // destination but will not allow relaying streams to other
-    // destinations.
-    allow_relays: bool
->>>>>>> 3556ffde
 }
 
 /// The `RelayConfig` upgrade can serve as destination or relay. Each mode needs a different
@@ -76,7 +48,6 @@
     HopRequest(RelayHopRequest<TStream>),
 }
 
-<<<<<<< HEAD
 /// We are successfully connected as a dialer, and we can now request the remote to act as a proxy.
 // TODO: debug
 #[must_use = "There is no point in opening a request if you don't use"]
@@ -110,51 +81,6 @@
                     Ok(io.into())
                 } else {
                     Err(io_err("no success response from relay"))
-=======
-impl<T, P> UpgradeInfo for RelayConfig<T, P> {
-    type UpgradeId = ();
-    type NamesIter = iter::Once<(Bytes, Self::UpgradeId)>;
-
-    fn protocol_names(&self) -> Self::NamesIter {
-        iter::once((Bytes::from("/libp2p/relay/circuit/0.1.0"), ()))
-    }
-}
-
-impl<C, T, P, S> InboundUpgrade<C> for RelayConfig<T, P>
-where
-    C: AsyncRead + AsyncWrite + Send + 'static,
-    T: Transport + Clone + Send + 'static,
-    T::Dial: Send,
-    T::Listener: Send,
-    T::ListenerUpgrade: Send,
-    T::Output: AsyncRead + AsyncWrite + Send,
-    P: Deref<Target=S> + Clone + Send + 'static,
-    S: 'static,
-    for<'a> &'a S: Peerstore
-{
-    type Output = Output<C>;
-    type Error = RelayError<Void>;
-    type Future = Box<Future<Item=Self::Output, Error=Self::Error> + Send>;
-
-    fn upgrade_inbound(self, conn: C, _: ()) -> Self::Future {
-        let future = Io::new(conn).recv().from_err().and_then(move |(message, io)| {
-            let msg = if let Some(m) = message {
-                m
-            } else {
-                return A(A(future::err(RelayError::Message("no message received"))))
-            };
-            match msg.get_field_type() {
-                CircuitRelay_Type::HOP if self.allow_relays => { // act as relay
-                    B(A(self.on_hop(msg, io).map(|fut| Output::Sealed(Box::new(fut)))))
-                }
-                CircuitRelay_Type::STOP => { // act as destination
-                    B(B(self.on_stop(msg, io).from_err().map(Output::Stream)))
-                }
-                other => {
-                    debug!("invalid message type: {:?}", other);
-                    let resp = status(CircuitRelay_Status::MALFORMED_MESSAGE);
-                    A(B(io.send(resp).from_err().and_then(|_| Err(RelayError::Message("invalid message type")))))
->>>>>>> 3556ffde
                 }
             })
     }
@@ -173,19 +99,13 @@
 impl<TStream> RelayDestinationRequest<TStream>
 where TStream: AsyncRead + AsyncWrite + 'static
 {
-<<<<<<< HEAD
     /// Peer id of the source that is being relayed.
     pub fn source_id(&self) -> &PeerId {
         &self.from.id
-=======
-    pub fn new(my_id: PeerId, dialer: T, peers: P) -> RelayConfig<T, P> {
-        RelayConfig { my_id, dialer, peers, allow_relays: true }
->>>>>>> 3556ffde
     }
 
     // TODO: addresses
 
-<<<<<<< HEAD
     /// Accepts the request.
     pub fn accept(self) -> impl Future<Item = TStream, Error = io::Error> {
         // send a SUCCESS message
@@ -205,26 +125,6 @@
                 }
             })
     }
-=======
-    // HOP message handling (relay mode).
-    fn on_hop<C>(self, mut msg: CircuitRelay, io: Io<C>) -> impl Future<Item=impl Future<Item=(), Error=io::Error>, Error=RelayError<Void>>
-    where
-        C: AsyncRead + AsyncWrite + 'static,
-    {
-        let from = if let Some(peer) = Peer::from_message(msg.take_srcPeer()) {
-            peer
-        } else {
-            let msg = status(CircuitRelay_Status::HOP_SRC_MULTIADDR_INVALID);
-            return A(io.send(msg).from_err().and_then(|_| Err(RelayError::Message("invalid src address"))))
-        };
-
-        let mut dest = if let Some(peer) = Peer::from_message(msg.take_dstPeer()) {
-            peer
-        } else {
-            let msg = status(CircuitRelay_Status::HOP_DST_MULTIADDR_INVALID);
-            return B(A(io.send(msg).from_err().and_then(|_| Err(RelayError::Message("invalid dest address")))))
-        };
->>>>>>> 3556ffde
 
     /// Refuses the request.
     ///
@@ -247,7 +147,6 @@
     dest: Peer,
 }
 
-<<<<<<< HEAD
 impl<TStream> RelayHopRequest<TStream>
 where TStream: AsyncRead + AsyncWrite + 'static
 {
@@ -289,59 +188,17 @@
                             Err(io_err("no success response from relay"))
                         }
                     })
-=======
-        let dialer = self.dialer;
-        let future = stream::iter_ok(dest.addrs.into_iter())
-            .and_then(move |dest_addr| {
-                dialer.clone().dial(dest_addr).map_err(|_| RelayError::Message("could no dial addr"))
-            })
-            .and_then(|outbound| outbound.from_err().and_then(|c| apply_outbound(c, TrivialUpgrade).from_err()))
-            .then(|result| Ok(result.ok()))
-            .filter_map(|result| result)
-            .into_future()
-            .map_err(|(err, _stream)| err)
-            .and_then(move |(ok, _stream)| {
-                if let Some(c) = ok {
-                    // send STOP message to destination and expect back a SUCCESS message
-                    let future = Io::new(c)
-                        .send(stop)
-                        .and_then(Io::recv)
-                        .from_err()
-                        .and_then(|(response, io)| {
-                            let rsp = match response {
-                                Some(m) => m,
-                                None => return Err(RelayError::Message("no message from destination"))
-                            };
-                            if is_success(&rsp) {
-                                Ok(io.into())
-                            } else {
-                                Err(RelayError::Message("no success response from relay"))
-                            }
-                        });
-                    A(future)
-                } else {
-                    B(future::err(RelayError::Message("could not dial peer")))
-                }
->>>>>>> 3556ffde
             })
             // signal success or failure to source
             .then(move |result| {
                 match result {
                     Ok(c) => {
                         let msg = status(CircuitRelay_Status::SUCCESS);
-<<<<<<< HEAD
                         A(source_stream.send(msg).map(|io| (io.into(), c)))
                     }
                     Err(e) => {
                         let msg = status(CircuitRelay_Status::HOP_CANT_DIAL_DST);
                         B(source_stream.send(msg).and_then(|_| Err(e)))
-=======
-                        A(io.send(msg).map(|io| (io.into(), c)).from_err())
-                    }
-                    Err(e) => {
-                        let msg = status(CircuitRelay_Status::HOP_CANT_DIAL_DST);
-                        B(io.send(msg).from_err().and_then(|_| Err(e)))
->>>>>>> 3556ffde
                     }
                 }
             })
