# 0.38.0 [unreleased]

- Update to `if-watch`  `v3.0.0` and pass through `tokio` and `async-io` features. See [PR 3101].

- Deprecate types with `Tcp` prefix (`GenTcpConfig`, `TcpTransport` and `TokioTcpTransport`) in favor of referencing them by module / crate. See [PR 2961].

- Remove `TcpListenStream` and `TcpListenerEvent` from public API. See [PR 2961].

- Update to `libp2p-core` `v0.38.0`.

<<<<<<< HEAD
- Update `rust-version` to reflect the actual MSRV: 1.60.0. See [PR 3090].

=======
[PR 3101]: https://github.com/libp2p/rust-libp2p/pull/3101
>>>>>>> 69efe632
[PR 2961]: https://github.com/libp2p/rust-libp2p/pull/2961
[PR 3090]: https://github.com/libp2p/rust-libp2p/pull/3090

# 0.37.0

- Update to `if-watch` `v2.0.0`. Simplify `IfWatcher` integration.
  Use `if_watch::IfWatcher` for all runtimes. See [PR 2813].

- Update to `libp2p-core` `v0.37.0`.

- Remove default features. If you previously depended on `async-std` you need to enable this explicitly now. See [PR 2918].

- Return `None` in `GenTcpTransport::address_translation` if listen- or observed address are not tcp addresses.
  See [PR 2970].

[PR 2813]: https://github.com/libp2p/rust-libp2p/pull/2813
[PR 2918]: https://github.com/libp2p/rust-libp2p/pull/2918
[PR 2970]: https://github.com/libp2p/rust-libp2p/pull/2970

# 0.36.0

- Update to `libp2p-core` `v0.36.0`.

# 0.35.0

- Update to `libp2p-core` `v0.35.0`.

- Update to `if-watch` `v1.1.1`.

# 0.34.0

- Update to `libp2p-core` `v0.34.0`.

- Call `TcpStream::take_error` in tokio `Provider` to report connection
  establishment errors early. See also [PR 2458] for the related async-io
  change.

- Split `GenTcpConfig` into `GenTcpConfig` and `GenTcpTransport`. Drive the `TcpListenStream`s
  within the `GenTcpTransport`. Add `Transport::poll` and `Transport::remove_listener`
  for `GenTcpTransport`. See [PR 2652].

[PR 2652]: https://github.com/libp2p/rust-libp2p/pull/2652

# 0.33.0

- Update to `libp2p-core` `v0.33.0`.

- Remove implementation of `Clone` on `GenTcpConfig`. See [PR 2682].

[PR 2682]: https://github.com/libp2p/rust-libp2p/pull/2682

# 0.32.0 [2022-02-22]

- Update to `libp2p-core` `v0.32.0`.

# 0.31.1 [2022-02-02]

- Call `TcpSocket::take_error` to report connection establishment errors early. See [PR 2458].

[PR 2458]: https://github.com/libp2p/rust-libp2p/pull/2458

# 0.31.0 [2022-01-27]

- Update dependencies.

- Migrate to Rust edition 2021 (see [PR 2339]).

- When using PortReuse::Enabled, bind to INADDR_ANY to avoid picking the wrong IP (see [PR 2382]).

[PR 2382]: https://github.com/libp2p/rust-libp2p/pull/2382
[PR 2339]: https://github.com/libp2p/rust-libp2p/pull/2339

# 0.30.0 [2021-11-01]

- Make default features of `libp2p-core` optional.
  [PR 2181](https://github.com/libp2p/rust-libp2p/pull/2181)

- Update dependencies.

# 0.29.0 [2021-07-12]

- Update dependencies.

# 0.28.0 [2021-03-17]

- Update `libp2p-core`.

- Permit `/p2p` addresses.

- Update to `if-watch-0.2`.

# 0.27.1 [2021-02-15]

- Update dependencies.

# 0.27.0 [2021-01-12]

- Add support for port reuse and (re)add transport-specific
  address translation. Thereby use only `async-io` instead of
  `async-std`, renaming the feature accordingly. `async-io`
  is a default feature, with an additional `tokio` feature
  as before.
  [PR 1887](https://github.com/libp2p/rust-libp2p/pull/1887)

- Update dependencies.

# 0.26.0 [2020-12-17]

- Update `async-io`.

# 0.25.1 [2020-11-26]

- Lower `async-std` version to `1.6`, for compatibility
  with other libp2p crates.

# 0.25.0 [2020-11-25]

- Update `libp2p-core`.

# 0.24.0 [2020-11-09]

- Update dependencies.

# 0.23.0 [2020-10-16]

- Update `libp2p-core`.

- Replace `get_if_addrs` with `if-addrs`.

# 0.22.0 [2020-09-09]

- Bump `libp2p-core` dependency.

# 0.21.0 [2020-08-18]

- Bump `libp2p-core` dependency.

# 0.20.0 [2020-07-01]

- Updated dependencies.

# 0.19.2 [2020-06-22]

- Updated dependencies.<|MERGE_RESOLUTION|>--- conflicted
+++ resolved
@@ -8,12 +8,9 @@
 
 - Update to `libp2p-core` `v0.38.0`.
 
-<<<<<<< HEAD
 - Update `rust-version` to reflect the actual MSRV: 1.60.0. See [PR 3090].
 
-=======
 [PR 3101]: https://github.com/libp2p/rust-libp2p/pull/3101
->>>>>>> 69efe632
 [PR 2961]: https://github.com/libp2p/rust-libp2p/pull/2961
 [PR 3090]: https://github.com/libp2p/rust-libp2p/pull/3090
 
