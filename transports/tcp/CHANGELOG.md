--- conflicted
+++ resolved
@@ -1,14 +1,12 @@
 # 0.38.0 [unreleased]
 
-<<<<<<< HEAD
-- Update to `libp2p-core` `v0.38.0`.
-=======
 - Deprecate types with `Tcp` prefix (`GenTcpConfig`, `TcpTransport` and `TokioTcpTransport`) in favor of referencing them by module / crate. See [PR 2961].
 
 - Remove `TcpListenStream` and `TcpListenerEvent` from public API. See [PR 2961].
 
+- Update to `libp2p-core` `v0.38.0`.
+
 [PR 2961]: https://github.com/libp2p/rust-libp2p/pull/2961
->>>>>>> 4d1b1659
 
 # 0.37.0
 
