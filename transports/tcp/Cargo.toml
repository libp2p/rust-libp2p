--- conflicted
+++ resolved
@@ -19,13 +19,8 @@
 libp2p-core = { workspace = true }
 libp2p-identity = { workspace = true }
 socket2 = { version = "0.5.6", features = ["all"] }
-<<<<<<< HEAD
-tokio = { workspace = true, features = ["net"], optional = true }
-tracing = "0.1.37"
-=======
-tokio = { version = "1.37.0", default-features = false, features = ["net"], optional = true }
+tokio = { workspace = true, default-features = false, features = ["net"], optional = true }
 tracing = { workspace = true }
->>>>>>> c92966d7
 
 [features]
 tokio = ["dep:tokio", "if-watch/tokio"]
@@ -34,11 +29,7 @@
 [dev-dependencies]
 async-std = { version = "1.6.5", features = ["attributes"] }
 libp2p-identity = { workspace = true, features = ["rand"] }
-<<<<<<< HEAD
 tokio = { workspace = true, features = ["full"] }
-=======
-tokio = { version = "1.37.0", default-features = false, features = ["full"] }
->>>>>>> c92966d7
 tracing-subscriber = { version = "0.3", features = ["env-filter"] }
 
 # Passing arguments to the docsrs builder in order to properly document cfg's.
