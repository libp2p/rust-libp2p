--- conflicted
+++ resolved
@@ -16,13 +16,8 @@
 futures-timer = "3.0"
 if-watch = "3.0.1"
 libc = "0.2.142"
-<<<<<<< HEAD
-libp2p-core = { version = "0.39.0", path = "../../core" }
-libp2p-identity = { version = "0.2.0", path = "../../identity" }
-=======
 libp2p-core = { workspace = true }
 libp2p-identity = { workspace = true }
->>>>>>> f858ec62
 log = "0.4.11"
 socket2 = { version = "0.4.0", features = ["all"] }
 tokio = { version = "1.28.0", default-features = false, features = ["net"], optional = true }
