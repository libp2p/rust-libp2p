[package]
name = "libp2p-tcp"
edition = "2018"
description = "TCP/IP transport protocol for libp2p"
version = "0.27.0"
authors = ["Parity Technologies <admin@parity.io>"]
license = "MIT"
repository = "https://github.com/libp2p/rust-libp2p"
keywords = ["peer-to-peer", "libp2p", "networking"]
categories = ["network-programming", "asynchronous"]

[dependencies]
async-io-crate = { package = "async-io", version = "1.2.0", optional = true }
futures = "0.3.8"
futures-timer = "3.0"
if-watch = { version = "0.1.4", optional = true }
if-addrs = { version = "0.6.4", optional = true }
ipnet = "2.0.0"
<<<<<<< HEAD
libc = "0.2.80"
libp2p-core = { version = "0.26.0", path = "../../core" }
log = "0.4.11"
socket2 = { version = "0.3.17", features = ["reuseport"] }
tokio-crate = { package = "tokio", version = "0.3", default-features = false, features = ["net"], optional = true }

[features]
default = ["async-io"]
tokio = ["tokio-crate", "if-addrs"]
async-io = ["async-io-crate", "if-watch"]
=======
libp2p-core = { version = "0.27.0", path = "../../core" }
log = "0.4.1"
socket2 = { version = "0.3.12" }
tokio = { version = "0.3", default-features = false, features = ["net"], optional = true }
>>>>>>> c98b9ef4

[dev-dependencies]
async-std = { version = "1.6.5", features = ["attributes"] }
tokio-crate = { package = "tokio", version = "0.3", default-features = false, features = ["net", "rt"] }
env_logger = "0.8.2"<|MERGE_RESOLUTION|>--- conflicted
+++ resolved
@@ -16,9 +16,8 @@
 if-watch = { version = "0.1.4", optional = true }
 if-addrs = { version = "0.6.4", optional = true }
 ipnet = "2.0.0"
-<<<<<<< HEAD
 libc = "0.2.80"
-libp2p-core = { version = "0.26.0", path = "../../core" }
+libp2p-core = { version = "0.27.0", path = "../../core" }
 log = "0.4.11"
 socket2 = { version = "0.3.17", features = ["reuseport"] }
 tokio-crate = { package = "tokio", version = "0.3", default-features = false, features = ["net"], optional = true }
@@ -27,12 +26,6 @@
 default = ["async-io"]
 tokio = ["tokio-crate", "if-addrs"]
 async-io = ["async-io-crate", "if-watch"]
-=======
-libp2p-core = { version = "0.27.0", path = "../../core" }
-log = "0.4.1"
-socket2 = { version = "0.3.12" }
-tokio = { version = "0.3", default-features = false, features = ["net"], optional = true }
->>>>>>> c98b9ef4
 
 [dev-dependencies]
 async-std = { version = "1.6.5", features = ["attributes"] }
