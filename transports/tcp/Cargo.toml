[package]
name = "libp2p-tcp"
edition = "2021"
rust-version = "1.56.1"
description = "TCP/IP transport protocol for libp2p"
version = "0.37.0"
authors = ["Parity Technologies <admin@parity.io>"]
license = "MIT"
repository = "https://github.com/libp2p/rust-libp2p"
keywords = ["peer-to-peer", "libp2p", "networking"]
categories = ["network-programming", "asynchronous"]

[dependencies]
async-io-crate = { package = "async-io", version = "1.2.0", optional = true }
futures = "0.3.8"
futures-timer = "3.0"
if-watch = "2.0.0"
libc = "0.2.80"
libp2p-core = { version = "0.37.0", path = "../../core" }
log = "0.4.11"
socket2 = { version = "0.4.0", features = ["all"] }
tokio-crate = { package = "tokio", version = "1.19.0", default-features = false, features = ["net"], optional = true }

[features]
tokio = ["tokio-crate"]
async-io = ["async-io-crate"]

[dev-dependencies]
anyhow = "1.0.65"
async-std = { version = "1.6.5", features = ["attributes"] }
<<<<<<< HEAD
tokio-crate = { package = "tokio", version = "1.0.1", features = ["full"] }
env_logger = "0.9.0"

[[example]]
name = "tokio_listen"
required-features = ["tokio"]
=======
tokio-crate = { package = "tokio", version = "1.0.1", default-features = false, features = ["net", "rt", "macros"] }
env_logger = "0.9.0"
>>>>>>> f6bb846c
<|MERGE_RESOLUTION|>--- conflicted
+++ resolved
@@ -28,14 +28,9 @@
 [dev-dependencies]
 anyhow = "1.0.65"
 async-std = { version = "1.6.5", features = ["attributes"] }
-<<<<<<< HEAD
-tokio-crate = { package = "tokio", version = "1.0.1", features = ["full"] }
+tokio-crate = { package = "tokio", version = "1.0.1", features = ["full", "macros"] }
 env_logger = "0.9.0"
 
 [[example]]
 name = "tokio_listen"
-required-features = ["tokio"]
-=======
-tokio-crate = { package = "tokio", version = "1.0.1", default-features = false, features = ["net", "rt", "macros"] }
-env_logger = "0.9.0"
->>>>>>> f6bb846c
+required-features = ["tokio"]