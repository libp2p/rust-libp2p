--- conflicted
+++ resolved
@@ -18,11 +18,7 @@
 futures-timer = "3.0"
 if-addrs = "0.6.4"
 ipnet = "2.0.0"
-<<<<<<< HEAD
-libp2p-core = { version = "0.20.0", path = "../../core", package = "fluence-fork-libp2p-core" }
-=======
-libp2p-core = { version = "0.26.0", path = "../../core" }
->>>>>>> df7e73ec
+libp2p-core = { version = "0.26.0", path = "../../core", package = "fluence-fork-libp2p-core" }
 log = "0.4.1"
 socket2 = { version = "0.3.12" }
 tokio = { version = "0.3", default-features = false, features = ["net"], optional = true }
