--- conflicted
+++ resolved
@@ -17,18 +17,14 @@
 libc = "0.2.155"
 libp2p-core = { workspace = true }
 socket2 = { version = "0.5.7", features = ["all"] }
-tokio = { workspace = true, features = ["full"], optional = true}
+tokio = { workspace = true, default-features = false, features = ["net"], optional = true }
 tracing = { workspace = true }
 
 [features]
 tokio = ["dep:tokio", "if-watch/tokio"]
 
 [dev-dependencies]
-<<<<<<< HEAD
-async-std = { version = "1.6.5", features = ["attributes"] }
-=======
 tokio = { workspace = true, features = ["full"] }
->>>>>>> ef24b6fa
 tracing-subscriber = { workspace = true, features = ["env-filter"] }
 
 # Passing arguments to the docsrs builder in order to properly document cfg's.
