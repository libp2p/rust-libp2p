// Copyright 2017 Parity Technologies (UK) Ltd.
//
// Permission is hereby granted, free of charge, to any person obtaining a
// copy of this software and associated documentation files (the "Software"),
// to deal in the Software without restriction, including without limitation
// the rights to use, copy, modify, merge, publish, distribute, sublicense,
// and/or sell copies of the Software, and to permit persons to whom the
// Software is furnished to do so, subject to the following conditions:
//
// The above copyright notice and this permission notice shall be included in
// all copies or substantial portions of the Software.
//
// THE SOFTWARE IS PROVIDED "AS IS", WITHOUT WARRANTY OF ANY KIND, EXPRESS
// OR IMPLIED, INCLUDING BUT NOT LIMITED TO THE WARRANTIES OF MERCHANTABILITY,
// FITNESS FOR A PARTICULAR PURPOSE AND NONINFRINGEMENT. IN NO EVENT SHALL THE
// AUTHORS OR COPYRIGHT HOLDERS BE LIABLE FOR ANY CLAIM, DAMAGES OR OTHER
// LIABILITY, WHETHER IN AN ACTION OF CONTRACT, TORT OR OTHERWISE, ARISING
// FROM, OUT OF OR IN CONNECTION WITH THE SOFTWARE OR THE USE OR OTHER
// DEALINGS IN THE SOFTWARE.

//! Implementation of the libp2p [`libp2p_core::Transport`] trait for TCP/IP.
//!
//! # Usage
//!
//! This crate provides a [`async_io::Transport`] and [`tokio::Transport`], depending on
//! the enabled features, which implement the [`libp2p_core::Transport`] trait for use as a
//! transport with `libp2p-core` or `libp2p-swarm`.

#![cfg_attr(docsrs, feature(doc_cfg, doc_auto_cfg))]

mod provider;

#[cfg(feature = "async-io")]
pub use provider::async_io;

#[cfg(feature = "tokio")]
pub use provider::tokio;

use futures::{
    future::{self, Ready},
    prelude::*,
    stream::SelectAll,
};
use futures_timer::Delay;
use if_watch::IfEvent;
use libp2p_core::{
    address_translation,
    multiaddr::{Multiaddr, Protocol},
    transport::{DialOpts, ListenerId, PortUse, TransportError, TransportEvent},
};
use provider::{Incoming, Provider};
use socket2::{Domain, Socket, Type};
use std::{
    collections::{HashSet, VecDeque},
    io,
    net::{IpAddr, Ipv4Addr, Ipv6Addr, SocketAddr, TcpListener},
    pin::Pin,
    sync::{Arc, RwLock},
    task::{Context, Poll, Waker},
    time::Duration,
};

/// The configuration for a TCP/IP transport capability for libp2p.
#[derive(Clone, Debug)]
pub struct Config {
    /// TTL to set for opened sockets, or `None` to keep default.
    ttl: Option<u32>,
    /// `TCP_NODELAY` to set for opened sockets, or `None` to keep default.
    nodelay: Option<bool>,
    /// Size of the listen backlog for listen sockets.
    backlog: u32,
}

type Port = u16;

/// The configuration for port reuse of listening sockets.
#[derive(Debug, Clone, Default)]
struct PortReuse {
    /// The addresses and ports of the listening sockets
    /// registered as eligible for port reuse when dialing
    listen_addrs: Arc<RwLock<HashSet<(IpAddr, Port)>>>,
    /// Contains a hashset of all multiaddr that where dialed from a reused port.
    addr_dialed_from_reuse_port: Arc<RwLock<HashSet<Multiaddr>>>,
}

impl PortReuse {
    /// Registers a socket address for port reuse.
    ///
    /// Has no effect if port reuse is disabled.
    fn register(&mut self, ip: IpAddr, port: Port) {
<<<<<<< HEAD
        self.listen_addrs
            .write()
            .expect("`register()` and `unregister()` never panic while holding the lock")
            .insert((ip, port));
=======
        if let PortReuse::Enabled { listen_addrs } = self {
            tracing::trace!(%ip, %port, "Registering for port reuse");
            listen_addrs
                .write()
                .expect("`register()` and `unregister()` never panic while holding the lock")
                .insert((ip, port));
        }
>>>>>>> dbfda10e
    }

    /// Unregisters a socket address for port reuse.
    ///
    /// Has no effect if port reuse is disabled.
    fn unregister(&mut self, ip: IpAddr, port: Port) {
<<<<<<< HEAD
        log::trace!("Unregistering for port reuse: {}:{}", ip, port);
        self.listen_addrs
            .write()
            .expect("`register()` and `unregister()` never panic while holding the lock")
            .remove(&(ip, port));
=======
        if let PortReuse::Enabled { listen_addrs } = self {
            tracing::trace!(%ip, %port, "Unregistering for port reuse");
            listen_addrs
                .write()
                .expect("`register()` and `unregister()` never panic while holding the lock")
                .remove(&(ip, port));
        }
>>>>>>> dbfda10e
    }

    /// Selects a listening socket address suitable for use
    /// as the local socket address when dialing.
    ///
    /// If multiple listening sockets are registered for port
    /// reuse, one is chosen whose IP protocol version and
    /// loopback status is the same as that of `remote_ip`.
    ///
    /// Returns `None` if port reuse is disabled or no suitable
    /// listening socket address is found.
    fn local_dial_addr(&self, remote_ip: &IpAddr) -> Option<SocketAddr> {
        for (ip, port) in self
            .listen_addrs
            .read()
            .expect("`local_dial_addr` never panic while holding the lock")
            .iter()
        {
            if ip.is_ipv4() == remote_ip.is_ipv4() && ip.is_loopback() == remote_ip.is_loopback() {
                if remote_ip.is_ipv4() {
                    return Some(SocketAddr::new(IpAddr::V4(Ipv4Addr::UNSPECIFIED), *port));
                } else {
                    return Some(SocketAddr::new(IpAddr::V6(Ipv6Addr::UNSPECIFIED), *port));
                }
            }
        }

        None
    }

    fn dialed_from_reuse_port(&self, addr: Multiaddr) {
        self.addr_dialed_from_reuse_port
            .write()
            .expect("`dialed_as_listener` never panic while holding the lock")
            .insert(addr);
    }

    fn was_dialed_from_reuse_port(&self, addr: &Multiaddr) -> bool {
        self.addr_dialed_from_reuse_port
            .read()
            .expect("`already_dialed_as_listener` never panic while holding the lock")
            .contains(addr)
    }
}

impl Config {
    /// Creates a new configuration for a TCP/IP transport:
    ///
    ///   * Nagle's algorithm, i.e. `TCP_NODELAY`, is _enabled_.
    ///     See [`Config::nodelay`].
    ///   * Reuse of listening ports is _disabled_.
    ///     See [`Config::port_reuse`].
    ///   * No custom `IP_TTL` is set. The default of the OS TCP stack applies.
    ///     See [`Config::ttl`].
    ///   * The size of the listen backlog for new listening sockets is `1024`.
    ///     See [`Config::listen_backlog`].
    pub fn new() -> Self {
        Self {
            ttl: None,
            nodelay: None,
            backlog: 1024,
        }
    }

    /// Configures the `IP_TTL` option for new sockets.
    pub fn ttl(mut self, value: u32) -> Self {
        self.ttl = Some(value);
        self
    }

    /// Configures the `TCP_NODELAY` option for new sockets.
    pub fn nodelay(mut self, value: bool) -> Self {
        self.nodelay = Some(value);
        self
    }

    /// Configures the listen backlog for new listen sockets.
    pub fn listen_backlog(mut self, backlog: u32) -> Self {
        self.backlog = backlog;
        self
    }

    /// Configures port reuse for local sockets, which implies
    /// reuse of listening ports for outgoing connections to
    /// enhance NAT traversal capabilities.
    ///
    /// # Deprecation Notice
    ///
    /// The new implementation works on a per-connaction basis, defined by the behaviour. This
    /// removes the necessaity to configure the transport for port reuse, instead the behaviour
    /// requiring this behaviour can decide wether to use port reuse or not.
    ///
    /// The API to configure port reuse is part of [`Transport`] and the option can be found in
    /// [`libp2p_core::transport::DialOpts`].
    ///
    /// If [`PortUse::Reuse`] is enabled, the transport will try to reuse the local port of the
    /// listener. If that's not possible, i.e. there is no listener or the transport doesn't allow
    /// a direct control over ports, a new port (or the default behaviour) is used. If port reuse
    /// is enabled for a connection, this option will be treated on a best-effor basis.
    #[deprecated(
        since = "0.42.0",
        note = "This option does nothing now, since the port reuse policy is now decided on a per-connection basis by the behaviour. The function will be removed in a future release."
    )]
    pub fn port_reuse(self, _port_reuse: bool) -> Self {
        self
    }
}

impl Default for Config {
    fn default() -> Self {
        Self::new()
    }
}

/// An abstract [`libp2p_core::Transport`] implementation.
///
/// You shouldn't need to use this type directly. Use one of the following instead:
///
/// - [`tokio::Transport`]
/// - [`async_io::Transport`]
pub struct Transport<T>
where
    T: Provider + Send,
{
    config: Config,

    /// The configuration of port reuse when dialing.
    port_reuse: PortReuse,
    /// All the active listeners.
    /// The [`ListenStream`] struct contains a stream that we want to be pinned. Since the `VecDeque`
    /// can be resized, the only way is to use a `Pin<Box<>>`.
    listeners: SelectAll<ListenStream<T>>,
    /// Pending transport events to return from [`libp2p_core::Transport::poll`].
    pending_events:
        VecDeque<TransportEvent<<Self as libp2p_core::Transport>::ListenerUpgrade, io::Error>>,
}

impl<T> Transport<T>
where
    T: Provider + Send,
{
    /// Create a new instance of [`Transport`].
    ///
    /// If you don't want to specify a [`Config`], use [`Transport::default`].
    ///
    /// It is best to call this function through one of the type-aliases of this type:
    ///
    /// - [`tokio::Transport::new`]
    /// - [`async_io::Transport::new`]
    pub fn new(config: Config) -> Self {
        Transport {
            config,
            ..Default::default()
        }
    }

    fn create_socket(&self, socket_addr: SocketAddr, port_use: PortUse) -> io::Result<Socket> {
        let socket = Socket::new(
            Domain::for_address(socket_addr),
            Type::STREAM,
            Some(socket2::Protocol::TCP),
        )?;
        if socket_addr.is_ipv6() {
            socket.set_only_v6(true)?;
        }
        if let Some(ttl) = self.config.ttl {
            socket.set_ttl(ttl)?;
        }
        if let Some(nodelay) = self.config.nodelay {
            socket.set_nodelay(nodelay)?;
        }
        socket.set_reuse_address(true)?;
        #[cfg(all(unix, not(any(target_os = "solaris", target_os = "illumos"))))]
        if port_use == PortUse::Reuse {
            socket.set_reuse_port(true)?;
        }
        Ok(socket)
    }

    fn do_listen(
        &mut self,
        id: ListenerId,
        socket_addr: SocketAddr,
    ) -> io::Result<ListenStream<T>> {
        let socket = self.create_socket(socket_addr, PortUse::Reuse)?;
        socket.bind(&socket_addr.into())?;
        socket.listen(self.config.backlog as _)?;
        socket.set_nonblocking(true)?;
        let listener: TcpListener = socket.into();
        let local_addr = listener.local_addr()?;

        if local_addr.ip().is_unspecified() {
            return ListenStream::<T>::new(
                id,
                listener,
                Some(T::new_if_watcher()?),
                self.port_reuse.clone(),
            );
        }

        self.port_reuse.register(local_addr.ip(), local_addr.port());
        let listen_addr = ip_to_multiaddr(local_addr.ip(), local_addr.port());
        self.pending_events.push_back(TransportEvent::NewAddress {
            listener_id: id,
            listen_addr,
        });
        ListenStream::<T>::new(id, listener, None, self.port_reuse.clone())
    }
}

impl<T> Default for Transport<T>
where
    T: Provider + Send,
{
    /// Creates a [`Transport`] with reasonable defaults.
    ///
    /// This transport will have port-reuse disabled.
    fn default() -> Self {
        Transport {
            port_reuse: PortReuse::default(),
            config: Config::default(),
            listeners: SelectAll::new(),
            pending_events: VecDeque::new(),
        }
    }
}

impl<T> libp2p_core::Transport for Transport<T>
where
    T: Provider + Send + 'static,
    T::Listener: Unpin,
    T::Stream: Unpin,
{
    type Output = T::Stream;
    type Error = io::Error;
    type Dial = Pin<Box<dyn Future<Output = Result<Self::Output, Self::Error>> + Send>>;
    type ListenerUpgrade = Ready<Result<Self::Output, Self::Error>>;

    fn listen_on(
        &mut self,
        id: ListenerId,
        addr: Multiaddr,
    ) -> Result<(), TransportError<Self::Error>> {
        let socket_addr = if let Ok(sa) = multiaddr_to_socketaddr(addr.clone()) {
            sa
        } else {
            return Err(TransportError::MultiaddrNotSupported(addr));
        };
        tracing::debug!(address=%socket_addr, "listening on address");
        let listener = self
            .do_listen(id, socket_addr)
            .map_err(TransportError::Other)?;
        self.listeners.push(listener);
        Ok(())
    }

    fn remove_listener(&mut self, id: ListenerId) -> bool {
        if let Some(listener) = self.listeners.iter_mut().find(|l| l.listener_id == id) {
            listener.close(Ok(()));
            true
        } else {
            false
        }
    }

    fn dial(
        &mut self,
        addr: Multiaddr,
        opts: DialOpts,
    ) -> Result<Self::Dial, TransportError<Self::Error>> {
        let socket_addr = if let Ok(socket_addr) = multiaddr_to_socketaddr(addr.clone()) {
            if socket_addr.port() == 0 || socket_addr.ip().is_unspecified() {
                return Err(TransportError::MultiaddrNotSupported(addr));
            }
            socket_addr
        } else {
            return Err(TransportError::MultiaddrNotSupported(addr));
        };
        tracing::debug!(address=%socket_addr, "dialing address");

        let socket = self
            .create_socket(socket_addr, opts.port_use)
            .map_err(TransportError::Other)?;

<<<<<<< HEAD
        match self.port_reuse.local_dial_addr(&socket_addr.ip()) {
            Some(socket_addr) if opts.port_use == PortUse::Reuse => {
                log::trace!("Binding dial socket to listen socket {}", socket_addr);
                socket
                    .bind(&socket_addr.into())
                    .map_err(TransportError::Other)?;
                self.port_reuse.dialed_from_reuse_port(addr);
            }
            _ => {}
=======
        if let Some(addr) = self.port_reuse.local_dial_addr(&socket_addr.ip()) {
            tracing::trace!(address=%addr, "Binding dial socket to listen socket address");
            socket.bind(&addr.into()).map_err(TransportError::Other)?;
>>>>>>> dbfda10e
        }

        socket
            .set_nonblocking(true)
            .map_err(TransportError::Other)?;

        Ok(async move {
            // [`Transport::dial`] should do no work unless the returned [`Future`] is polled. Thus
            // do the `connect` call within the [`Future`].
            match socket.connect(&socket_addr.into()) {
                Ok(()) => {}
                Err(err) if err.raw_os_error() == Some(libc::EINPROGRESS) => {}
                Err(err) if err.kind() == io::ErrorKind::WouldBlock => {}
                Err(err) => return Err(err),
            };

            let stream = T::new_stream(socket.into()).await?;
            Ok(stream)
        }
        .boxed())
    }

    /// When port reuse is disabled and hence ephemeral local ports are
    /// used for outgoing connections, the returned address is the
    /// `observed` address with the port replaced by the port of the
    /// `listen` address.
    ///
    /// If port reuse is enabled, `Some(observed)` is returned, as there
    /// is a chance that the `observed` address _and_ port are reachable
    /// for other peers if there is a NAT in the way that does endpoint-
    /// independent filtering. Furthermore, even if that is not the case
    /// and TCP hole punching techniques must be used for NAT traversal,
    /// the `observed` address is still the one that a remote should connect
    /// to for the purpose of the hole punching procedure, as it represents
    /// the mapped IP and port of the NAT device in front of the local
    /// node.
    ///
    /// `None` is returned if one of the given addresses is not a TCP/IP
    /// address.
    fn address_translation(&self, listen: &Multiaddr, observed: &Multiaddr) -> Option<Multiaddr> {
        if !is_tcp_addr(listen) || !is_tcp_addr(observed) {
            return None;
        }
        if self.port_reuse.was_dialed_from_reuse_port(observed) {
            return Some(observed.clone());
        }

        address_translation(listen, observed)
    }

    /// Poll all listeners.
    #[tracing::instrument(level = "trace", name = "Transport::poll", skip(self, cx))]
    fn poll(
        mut self: Pin<&mut Self>,
        cx: &mut Context<'_>,
    ) -> Poll<TransportEvent<Self::ListenerUpgrade, Self::Error>> {
        // Return pending events from closed listeners.
        if let Some(event) = self.pending_events.pop_front() {
            return Poll::Ready(event);
        }

        match self.listeners.poll_next_unpin(cx) {
            Poll::Ready(Some(transport_event)) => Poll::Ready(transport_event),
            _ => Poll::Pending,
        }
    }
}

/// A stream of incoming connections on one or more interfaces.
struct ListenStream<T>
where
    T: Provider,
{
    /// The ID of this listener.
    listener_id: ListenerId,
    /// The socket address that the listening socket is bound to,
    /// which may be a "wildcard address" like `INADDR_ANY` or `IN6ADDR_ANY`
    /// when listening on all interfaces for IPv4 respectively IPv6 connections.
    listen_addr: SocketAddr,
    /// The async listening socket for incoming connections.
    listener: T::Listener,
    /// Watcher for network interface changes.
    /// Reports [`IfEvent`]s for new / deleted ip-addresses when interfaces
    /// become or stop being available.
    ///
    /// `None` if the socket is only listening on a single interface.
    if_watcher: Option<T::IfWatcher>,
    /// The port reuse configuration for outgoing connections.
    ///
    /// If enabled, all IP addresses on which this listening stream
    /// is accepting connections (`in_addr`) are registered for reuse
    /// as local addresses for the sockets of outgoing connections. They are
    /// unregistered when the stream encounters an error or is dropped.
    port_reuse: PortReuse,
    /// How long to sleep after a (non-fatal) error while trying
    /// to accept a new connection.
    sleep_on_error: Duration,
    /// The current pause, if any.
    pause: Option<Delay>,
    /// Pending event to reported.
    pending_event: Option<<Self as Stream>::Item>,
    /// The listener can be manually closed with [`Transport::remove_listener`](libp2p_core::Transport::remove_listener).
    is_closed: bool,
    /// The stream must be awaken after it has been closed to deliver the last event.
    close_listener_waker: Option<Waker>,
}

impl<T> ListenStream<T>
where
    T: Provider,
{
    /// Constructs a [`ListenStream`] for incoming connections around
    /// the given [`TcpListener`].
    fn new(
        listener_id: ListenerId,
        listener: TcpListener,
        if_watcher: Option<T::IfWatcher>,
        port_reuse: PortReuse,
    ) -> io::Result<Self> {
        let listen_addr = listener.local_addr()?;
        let listener = T::new_listener(listener)?;

        Ok(ListenStream {
            port_reuse,
            listener,
            listener_id,
            listen_addr,
            if_watcher,
            pause: None,
            sleep_on_error: Duration::from_millis(100),
            pending_event: None,
            is_closed: false,
            close_listener_waker: None,
        })
    }

    /// Disables port reuse for any listen address of this stream.
    ///
    /// This is done when the [`ListenStream`] encounters a fatal
    /// error (for the stream) or is dropped.
    ///
    /// Has no effect if port reuse is disabled.
    fn disable_port_reuse(&mut self) {
        match &self.if_watcher {
            Some(if_watcher) => {
                for ip_net in T::addrs(if_watcher) {
                    self.port_reuse
                        .unregister(ip_net.addr(), self.listen_addr.port());
                }
            }
            None => self
                .port_reuse
                .unregister(self.listen_addr.ip(), self.listen_addr.port()),
        }
    }

    /// Close the listener.
    ///
    /// This will create a [`TransportEvent::ListenerClosed`] and
    /// terminate the stream once the event has been reported.
    fn close(&mut self, reason: Result<(), io::Error>) {
        if self.is_closed {
            return;
        }
        self.pending_event = Some(TransportEvent::ListenerClosed {
            listener_id: self.listener_id,
            reason,
        });
        self.is_closed = true;

        // Wake the stream to deliver the last event.
        if let Some(waker) = self.close_listener_waker.take() {
            waker.wake();
        }
    }

    /// Poll for a next If Event.
    fn poll_if_addr(&mut self, cx: &mut Context<'_>) -> Poll<<Self as Stream>::Item> {
        let if_watcher = match self.if_watcher.as_mut() {
            Some(if_watcher) => if_watcher,
            None => return Poll::Pending,
        };

        let my_listen_addr_port = self.listen_addr.port();

        while let Poll::Ready(Some(event)) = if_watcher.poll_next_unpin(cx) {
            match event {
                Ok(IfEvent::Up(inet)) => {
                    let ip = inet.addr();
                    if self.listen_addr.is_ipv4() == ip.is_ipv4() {
                        let ma = ip_to_multiaddr(ip, my_listen_addr_port);
                        tracing::debug!(address=%ma, "New listen address");
                        self.port_reuse.register(ip, my_listen_addr_port);
                        return Poll::Ready(TransportEvent::NewAddress {
                            listener_id: self.listener_id,
                            listen_addr: ma,
                        });
                    }
                }
                Ok(IfEvent::Down(inet)) => {
                    let ip = inet.addr();
                    if self.listen_addr.is_ipv4() == ip.is_ipv4() {
                        let ma = ip_to_multiaddr(ip, my_listen_addr_port);
                        tracing::debug!(address=%ma, "Expired listen address");
                        self.port_reuse.unregister(ip, my_listen_addr_port);
                        return Poll::Ready(TransportEvent::AddressExpired {
                            listener_id: self.listener_id,
                            listen_addr: ma,
                        });
                    }
                }
                Err(error) => {
                    self.pause = Some(Delay::new(self.sleep_on_error));
                    return Poll::Ready(TransportEvent::ListenerError {
                        listener_id: self.listener_id,
                        error,
                    });
                }
            }
        }

        Poll::Pending
    }
}

impl<T> Drop for ListenStream<T>
where
    T: Provider,
{
    fn drop(&mut self) {
        self.disable_port_reuse();
    }
}

impl<T> Stream for ListenStream<T>
where
    T: Provider,
    T::Listener: Unpin,
    T::Stream: Unpin,
{
    type Item = TransportEvent<Ready<Result<T::Stream, io::Error>>, io::Error>;

    fn poll_next(mut self: Pin<&mut Self>, cx: &mut Context) -> Poll<Option<Self::Item>> {
        if let Some(mut pause) = self.pause.take() {
            match pause.poll_unpin(cx) {
                Poll::Ready(_) => {}
                Poll::Pending => {
                    self.pause = Some(pause);
                    return Poll::Pending;
                }
            }
        }

        if let Some(event) = self.pending_event.take() {
            return Poll::Ready(Some(event));
        }

        if self.is_closed {
            // Terminate the stream if the listener closed and all remaining events have been reported.
            return Poll::Ready(None);
        }

        if let Poll::Ready(event) = self.poll_if_addr(cx) {
            return Poll::Ready(Some(event));
        }

        // Take the pending connection from the backlog.
        match T::poll_accept(&mut self.listener, cx) {
            Poll::Ready(Ok(Incoming {
                local_addr,
                remote_addr,
                stream,
            })) => {
                let local_addr = ip_to_multiaddr(local_addr.ip(), local_addr.port());
                let remote_addr = ip_to_multiaddr(remote_addr.ip(), remote_addr.port());

                tracing::debug!(
                    remote_address=%remote_addr,
                    local_address=%local_addr,
                    "Incoming connection from remote at local"
                );

                return Poll::Ready(Some(TransportEvent::Incoming {
                    listener_id: self.listener_id,
                    upgrade: future::ok(stream),
                    local_addr,
                    send_back_addr: remote_addr,
                }));
            }
            Poll::Ready(Err(error)) => {
                // These errors are non-fatal for the listener stream.
                self.pause = Some(Delay::new(self.sleep_on_error));
                return Poll::Ready(Some(TransportEvent::ListenerError {
                    listener_id: self.listener_id,
                    error,
                }));
            }
            Poll::Pending => {}
        }

        self.close_listener_waker = Some(cx.waker().clone());
        Poll::Pending
    }
}

/// Extracts a `SocketAddr` from a given `Multiaddr`.
///
/// Fails if the given `Multiaddr` does not begin with an IP
/// protocol encapsulating a TCP port.
fn multiaddr_to_socketaddr(mut addr: Multiaddr) -> Result<SocketAddr, ()> {
    // "Pop" the IP address and TCP port from the end of the address,
    // ignoring a `/p2p/...` suffix as well as any prefix of possibly
    // outer protocols, if present.
    let mut port = None;
    while let Some(proto) = addr.pop() {
        match proto {
            Protocol::Ip4(ipv4) => match port {
                Some(port) => return Ok(SocketAddr::new(ipv4.into(), port)),
                None => return Err(()),
            },
            Protocol::Ip6(ipv6) => match port {
                Some(port) => return Ok(SocketAddr::new(ipv6.into(), port)),
                None => return Err(()),
            },
            Protocol::Tcp(portnum) => match port {
                Some(_) => return Err(()),
                None => port = Some(portnum),
            },
            Protocol::P2p(_) => {}
            _ => return Err(()),
        }
    }
    Err(())
}

// Create a [`Multiaddr`] from the given IP address and port number.
fn ip_to_multiaddr(ip: IpAddr, port: u16) -> Multiaddr {
    Multiaddr::empty().with(ip.into()).with(Protocol::Tcp(port))
}

fn is_tcp_addr(addr: &Multiaddr) -> bool {
    use Protocol::*;

    let mut iter = addr.iter();

    let first = match iter.next() {
        None => return false,
        Some(p) => p,
    };
    let second = match iter.next() {
        None => return false,
        Some(p) => p,
    };

    matches!(first, Ip4(_) | Ip6(_) | Dns(_) | Dns4(_) | Dns6(_)) && matches!(second, Tcp(_))
}

#[cfg(test)]
mod tests {
    use super::*;
    use futures::{
        channel::{mpsc, oneshot},
        future::poll_fn,
    };
    use libp2p_core::Endpoint;
    use libp2p_core::Transport as _;
    use libp2p_identity::PeerId;

    #[test]
    fn multiaddr_to_tcp_conversion() {
        use std::net::{IpAddr, Ipv4Addr, Ipv6Addr};

        assert!(
            multiaddr_to_socketaddr("/ip4/127.0.0.1/udp/1234".parse::<Multiaddr>().unwrap())
                .is_err()
        );

        assert_eq!(
            multiaddr_to_socketaddr("/ip4/127.0.0.1/tcp/12345".parse::<Multiaddr>().unwrap()),
            Ok(SocketAddr::new(
                IpAddr::V4(Ipv4Addr::new(127, 0, 0, 1)),
                12345,
            ))
        );
        assert_eq!(
            multiaddr_to_socketaddr(
                "/ip4/255.255.255.255/tcp/8080"
                    .parse::<Multiaddr>()
                    .unwrap()
            ),
            Ok(SocketAddr::new(
                IpAddr::V4(Ipv4Addr::new(255, 255, 255, 255)),
                8080,
            ))
        );
        assert_eq!(
            multiaddr_to_socketaddr("/ip6/::1/tcp/12345".parse::<Multiaddr>().unwrap()),
            Ok(SocketAddr::new(
                IpAddr::V6(Ipv6Addr::new(0, 0, 0, 0, 0, 0, 0, 1)),
                12345,
            ))
        );
        assert_eq!(
            multiaddr_to_socketaddr(
                "/ip6/ffff:ffff:ffff:ffff:ffff:ffff:ffff:ffff/tcp/8080"
                    .parse::<Multiaddr>()
                    .unwrap()
            ),
            Ok(SocketAddr::new(
                IpAddr::V6(Ipv6Addr::new(
                    65535, 65535, 65535, 65535, 65535, 65535, 65535, 65535,
                )),
                8080,
            ))
        );
    }

    #[test]
    fn communicating_between_dialer_and_listener() {
        let _ = tracing_subscriber::fmt()
            .with_env_filter(tracing_subscriber::EnvFilter::from_default_env())
            .try_init();

        async fn listener<T: Provider>(addr: Multiaddr, mut ready_tx: mpsc::Sender<Multiaddr>) {
            let mut tcp = Transport::<T>::default().boxed();
            tcp.listen_on(ListenerId::next(), addr).unwrap();
            loop {
                match tcp.select_next_some().await {
                    TransportEvent::NewAddress { listen_addr, .. } => {
                        ready_tx.send(listen_addr).await.unwrap();
                    }
                    TransportEvent::Incoming { upgrade, .. } => {
                        let mut upgrade = upgrade.await.unwrap();
                        let mut buf = [0u8; 3];
                        upgrade.read_exact(&mut buf).await.unwrap();
                        assert_eq!(buf, [1, 2, 3]);
                        upgrade.write_all(&[4, 5, 6]).await.unwrap();
                        return;
                    }
                    e => panic!("Unexpected transport event: {e:?}"),
                }
            }
        }

        async fn dialer<T: Provider>(mut ready_rx: mpsc::Receiver<Multiaddr>) {
            let addr = ready_rx.next().await.unwrap();
            let mut tcp = Transport::<T>::default();

            // Obtain a future socket through dialing
            let mut socket = tcp
                .dial(
                    addr.clone(),
                    DialOpts {
                        role: Endpoint::Dialer,
                        port_use: PortUse::Reuse,
                    },
                )
                .unwrap()
                .await
                .unwrap();
            socket.write_all(&[0x1, 0x2, 0x3]).await.unwrap();

            let mut buf = [0u8; 3];
            socket.read_exact(&mut buf).await.unwrap();
            assert_eq!(buf, [4, 5, 6]);
        }

        fn test(addr: Multiaddr) {
            #[cfg(feature = "async-io")]
            {
                let (ready_tx, ready_rx) = mpsc::channel(1);
                let listener = listener::<async_io::Tcp>(addr.clone(), ready_tx);
                let dialer = dialer::<async_io::Tcp>(ready_rx);
                let listener = async_std::task::spawn(listener);
                async_std::task::block_on(dialer);
                async_std::task::block_on(listener);
            }

            #[cfg(feature = "tokio")]
            {
                let (ready_tx, ready_rx) = mpsc::channel(1);
                let listener = listener::<tokio::Tcp>(addr, ready_tx);
                let dialer = dialer::<tokio::Tcp>(ready_rx);
                let rt = ::tokio::runtime::Builder::new_current_thread()
                    .enable_io()
                    .build()
                    .unwrap();
                let tasks = ::tokio::task::LocalSet::new();
                let listener = tasks.spawn_local(listener);
                tasks.block_on(&rt, dialer);
                tasks.block_on(&rt, listener).unwrap();
            }
        }

        test("/ip4/127.0.0.1/tcp/0".parse().unwrap());
        test("/ip6/::1/tcp/0".parse().unwrap());
    }

    #[test]
    fn wildcard_expansion() {
        let _ = tracing_subscriber::fmt()
            .with_env_filter(tracing_subscriber::EnvFilter::from_default_env())
            .try_init();

        async fn listener<T: Provider>(addr: Multiaddr, mut ready_tx: mpsc::Sender<Multiaddr>) {
            let mut tcp = Transport::<T>::default().boxed();
            tcp.listen_on(ListenerId::next(), addr).unwrap();

            loop {
                match tcp.select_next_some().await {
                    TransportEvent::NewAddress { listen_addr, .. } => {
                        let mut iter = listen_addr.iter();
                        match iter.next().expect("ip address") {
                            Protocol::Ip4(ip) => assert!(!ip.is_unspecified()),
                            Protocol::Ip6(ip) => assert!(!ip.is_unspecified()),
                            other => panic!("Unexpected protocol: {other}"),
                        }
                        if let Protocol::Tcp(port) = iter.next().expect("port") {
                            assert_ne!(0, port)
                        } else {
                            panic!("No TCP port in address: {listen_addr}")
                        }
                        ready_tx.send(listen_addr).await.ok();
                    }
                    TransportEvent::Incoming { .. } => {
                        return;
                    }
                    _ => {}
                }
            }
        }

        async fn dialer<T: Provider>(mut ready_rx: mpsc::Receiver<Multiaddr>) {
            let dest_addr = ready_rx.next().await.unwrap();
            let mut tcp = Transport::<T>::default();
            tcp.dial(
                dest_addr,
                DialOpts {
                    role: Endpoint::Dialer,
                    port_use: PortUse::New,
                },
            )
            .unwrap()
            .await
            .unwrap();
        }

        fn test(addr: Multiaddr) {
            #[cfg(feature = "async-io")]
            {
                let (ready_tx, ready_rx) = mpsc::channel(1);
                let listener = listener::<async_io::Tcp>(addr.clone(), ready_tx);
                let dialer = dialer::<async_io::Tcp>(ready_rx);
                let listener = async_std::task::spawn(listener);
                async_std::task::block_on(dialer);
                async_std::task::block_on(listener);
            }

            #[cfg(feature = "tokio")]
            {
                let (ready_tx, ready_rx) = mpsc::channel(1);
                let listener = listener::<tokio::Tcp>(addr, ready_tx);
                let dialer = dialer::<tokio::Tcp>(ready_rx);
                let rt = ::tokio::runtime::Builder::new_current_thread()
                    .enable_io()
                    .build()
                    .unwrap();
                let tasks = ::tokio::task::LocalSet::new();
                let listener = tasks.spawn_local(listener);
                tasks.block_on(&rt, dialer);
                tasks.block_on(&rt, listener).unwrap();
            }
        }

        test("/ip4/0.0.0.0/tcp/0".parse().unwrap());
        test("/ip6/::1/tcp/0".parse().unwrap());
    }

    #[test]
    fn port_reuse_dialing() {
        let _ = tracing_subscriber::fmt()
            .with_env_filter(tracing_subscriber::EnvFilter::from_default_env())
            .try_init();

        async fn listener<T: Provider>(
            addr: Multiaddr,
            mut ready_tx: mpsc::Sender<Multiaddr>,
            port_reuse_rx: oneshot::Receiver<Protocol<'_>>,
        ) {
            let mut tcp = Transport::<T>::new(Config::new()).boxed();
            tcp.listen_on(ListenerId::next(), addr).unwrap();
            loop {
                match tcp.select_next_some().await {
                    TransportEvent::NewAddress { listen_addr, .. } => {
                        ready_tx.send(listen_addr).await.ok();
                    }
                    TransportEvent::Incoming {
                        upgrade,
                        mut send_back_addr,
                        ..
                    } => {
                        // Receive the dialer tcp port reuse
                        let remote_port_reuse = port_reuse_rx.await.unwrap();
                        // And check it is the same as the remote port used for upgrade
                        assert_eq!(send_back_addr.pop().unwrap(), remote_port_reuse);

                        let mut upgrade = upgrade.await.unwrap();
                        let mut buf = [0u8; 3];
                        upgrade.read_exact(&mut buf).await.unwrap();
                        assert_eq!(buf, [1, 2, 3]);
                        upgrade.write_all(&[4, 5, 6]).await.unwrap();
                        return;
                    }
                    e => panic!("Unexpected event: {e:?}"),
                }
            }
        }

        async fn dialer<T: Provider>(
            addr: Multiaddr,
            mut ready_rx: mpsc::Receiver<Multiaddr>,
            port_reuse_tx: oneshot::Sender<Protocol<'_>>,
        ) {
            let dest_addr = ready_rx.next().await.unwrap();
            let mut tcp = Transport::<T>::new(Config::new());
            tcp.listen_on(ListenerId::next(), addr).unwrap();
            match poll_fn(|cx| Pin::new(&mut tcp).poll(cx)).await {
                TransportEvent::NewAddress { .. } => {
                    // Check that tcp and listener share the same port reuse SocketAddr
                    let listener = tcp.listeners.iter().next().unwrap();
                    let port_reuse_tcp = tcp.port_reuse.local_dial_addr(&listener.listen_addr.ip());
                    let port_reuse_listener = listener
                        .port_reuse
                        .local_dial_addr(&listener.listen_addr.ip());
                    assert!(port_reuse_tcp.is_some());
                    assert_eq!(port_reuse_tcp, port_reuse_listener);

                    // Send the dialer tcp port reuse to the listener
                    port_reuse_tx
                        .send(Protocol::Tcp(port_reuse_tcp.unwrap().port()))
                        .ok();

                    // Obtain a future socket through dialing
                    let mut socket = tcp
                        .dial(
                            dest_addr,
                            DialOpts {
                                role: Endpoint::Dialer,
                                port_use: PortUse::Reuse,
                            },
                        )
                        .unwrap()
                        .await
                        .unwrap();
                    socket.write_all(&[0x1, 0x2, 0x3]).await.unwrap();
                    // socket.flush().await;
                    let mut buf = [0u8; 3];
                    socket.read_exact(&mut buf).await.unwrap();
                    assert_eq!(buf, [4, 5, 6]);
                }
                e => panic!("Unexpected transport event: {e:?}"),
            }
        }

        fn test(addr: Multiaddr) {
            #[cfg(feature = "async-io")]
            {
                let (ready_tx, ready_rx) = mpsc::channel(1);
                let (port_reuse_tx, port_reuse_rx) = oneshot::channel();
                let listener = listener::<async_io::Tcp>(addr.clone(), ready_tx, port_reuse_rx);
                let dialer = dialer::<async_io::Tcp>(addr.clone(), ready_rx, port_reuse_tx);
                let listener = async_std::task::spawn(listener);
                async_std::task::block_on(dialer);
                async_std::task::block_on(listener);
            }

            #[cfg(feature = "tokio")]
            {
                let (ready_tx, ready_rx) = mpsc::channel(1);
                let (port_reuse_tx, port_reuse_rx) = oneshot::channel();
                let listener = listener::<tokio::Tcp>(addr.clone(), ready_tx, port_reuse_rx);
                let dialer = dialer::<tokio::Tcp>(addr, ready_rx, port_reuse_tx);
                let rt = ::tokio::runtime::Builder::new_current_thread()
                    .enable_io()
                    .build()
                    .unwrap();
                let tasks = ::tokio::task::LocalSet::new();
                let listener = tasks.spawn_local(listener);
                tasks.block_on(&rt, dialer);
                tasks.block_on(&rt, listener).unwrap();
            }
        }

        test("/ip4/127.0.0.1/tcp/0".parse().unwrap());
        test("/ip6/::1/tcp/0".parse().unwrap());
    }

    #[test]
    fn port_reuse_listening() {
<<<<<<< HEAD
        env_logger::try_init().ok();
=======
        let _ = tracing_subscriber::fmt()
            .with_env_filter(tracing_subscriber::EnvFilter::from_default_env())
            .try_init();

>>>>>>> dbfda10e
        async fn listen_twice<T: Provider>(addr: Multiaddr) {
            let mut tcp = Transport::<T>::new(Config::new());
            tcp.listen_on(ListenerId::next(), addr).unwrap();
            match poll_fn(|cx| Pin::new(&mut tcp).poll(cx)).await {
                TransportEvent::NewAddress {
                    listen_addr: addr1, ..
                } => {
                    let listener1 = tcp.listeners.iter().next().unwrap();
                    let port_reuse_tcp =
                        tcp.port_reuse.local_dial_addr(&listener1.listen_addr.ip());
                    let port_reuse_listener1 = listener1
                        .port_reuse
                        .local_dial_addr(&listener1.listen_addr.ip());
                    assert!(port_reuse_tcp.is_some());
                    assert_eq!(port_reuse_tcp, port_reuse_listener1);

                    // Listen on the same address a second time.
                    tcp.listen_on(ListenerId::next(), addr1.clone()).unwrap();
                    match poll_fn(|cx| Pin::new(&mut tcp).poll(cx)).await {
                        TransportEvent::NewAddress {
                            listen_addr: addr2, ..
                        } => assert_eq!(addr1, addr2),
                        e => panic!("Unexpected transport event: {e:?}"),
                    }
                }
                e => panic!("Unexpected transport event: {e:?}"),
            }
        }

        fn test(addr: Multiaddr) {
            #[cfg(feature = "async-io")]
            {
                let listener = listen_twice::<async_io::Tcp>(addr.clone());
                async_std::task::block_on(listener);
            }

            #[cfg(feature = "tokio")]
            {
                let listener = listen_twice::<tokio::Tcp>(addr);
                let rt = ::tokio::runtime::Builder::new_current_thread()
                    .enable_io()
                    .build()
                    .unwrap();
                rt.block_on(listener);
            }
        }

        test("/ip4/127.0.0.1/tcp/0".parse().unwrap());
    }

    #[test]
    fn listen_port_0() {
        let _ = tracing_subscriber::fmt()
            .with_env_filter(tracing_subscriber::EnvFilter::from_default_env())
            .try_init();

        async fn listen<T: Provider>(addr: Multiaddr) -> Multiaddr {
            let mut tcp = Transport::<T>::default().boxed();
            tcp.listen_on(ListenerId::next(), addr).unwrap();
            tcp.select_next_some()
                .await
                .into_new_address()
                .expect("listen address")
        }

        fn test(addr: Multiaddr) {
            #[cfg(feature = "async-io")]
            {
                let new_addr = async_std::task::block_on(listen::<async_io::Tcp>(addr.clone()));
                assert!(!new_addr.to_string().contains("tcp/0"));
            }

            #[cfg(feature = "tokio")]
            {
                let rt = ::tokio::runtime::Builder::new_current_thread()
                    .enable_io()
                    .build()
                    .unwrap();
                let new_addr = rt.block_on(listen::<tokio::Tcp>(addr));
                assert!(!new_addr.to_string().contains("tcp/0"));
            }
        }

        test("/ip6/::1/tcp/0".parse().unwrap());
        test("/ip4/127.0.0.1/tcp/0".parse().unwrap());
    }

    #[test]
    fn listen_invalid_addr() {
        let _ = tracing_subscriber::fmt()
            .with_env_filter(tracing_subscriber::EnvFilter::from_default_env())
            .try_init();

        fn test(addr: Multiaddr) {
            #[cfg(feature = "async-io")]
            {
                let mut tcp = async_io::Transport::default();
                assert!(tcp.listen_on(ListenerId::next(), addr.clone()).is_err());
            }

            #[cfg(feature = "tokio")]
            {
                let mut tcp = tokio::Transport::default();
                assert!(tcp.listen_on(ListenerId::next(), addr).is_err());
            }
        }

        test("/ip4/127.0.0.1/tcp/12345/tcp/12345".parse().unwrap());
    }

    #[cfg(feature = "async-io")]
    #[test]
    fn test_address_translation_async_io() {
        test_address_translation::<async_io::Transport>()
    }

    #[cfg(feature = "tokio")]
    #[test]
    fn test_address_translation_tokio() {
        test_address_translation::<tokio::Transport>()
    }

    fn test_address_translation<T>()
    where
        T: Default + libp2p_core::Transport,
    {
        let transport = T::default();

        let port = 42;
        let tcp_listen_addr = Multiaddr::empty()
            .with(Protocol::Ip4(Ipv4Addr::new(127, 0, 0, 1)))
            .with(Protocol::Tcp(port));
        let observed_ip = Ipv4Addr::new(123, 45, 67, 8);
        let tcp_observed_addr = Multiaddr::empty()
            .with(Protocol::Ip4(observed_ip))
            .with(Protocol::Tcp(1))
            .with(Protocol::P2p(PeerId::random()));

        let translated = transport
            .address_translation(&tcp_listen_addr, &tcp_observed_addr)
            .unwrap();
        let mut iter = translated.iter();
        assert_eq!(iter.next(), Some(Protocol::Ip4(observed_ip)));
        assert_eq!(iter.next(), Some(Protocol::Tcp(port)));
        assert_eq!(iter.next(), None);

        let quic_addr = Multiaddr::empty()
            .with(Protocol::Ip4(Ipv4Addr::new(87, 65, 43, 21)))
            .with(Protocol::Udp(1))
            .with(Protocol::QuicV1);

        assert!(transport
            .address_translation(&tcp_listen_addr, &quic_addr)
            .is_none());
        assert!(transport
            .address_translation(&quic_addr, &tcp_observed_addr)
            .is_none());
    }

    #[test]
    fn test_remove_listener() {
        let _ = tracing_subscriber::fmt()
            .with_env_filter(tracing_subscriber::EnvFilter::from_default_env())
            .try_init();

        async fn cycle_listeners<T: Provider>() -> bool {
            let mut tcp = Transport::<T>::default().boxed();
            let listener_id = ListenerId::next();
            tcp.listen_on(listener_id, "/ip4/127.0.0.1/tcp/0".parse().unwrap())
                .unwrap();
            tcp.remove_listener(listener_id)
        }

        #[cfg(feature = "async-io")]
        {
            assert!(async_std::task::block_on(cycle_listeners::<async_io::Tcp>()));
        }

        #[cfg(feature = "tokio")]
        {
            let rt = ::tokio::runtime::Builder::new_current_thread()
                .enable_io()
                .build()
                .unwrap();
            assert!(rt.block_on(cycle_listeners::<tokio::Tcp>()));
        }
    }

    #[test]
    fn test_listens_ipv4_ipv6_separately() {
        fn test<T: Provider>() {
            let port = {
                let listener = TcpListener::bind("127.0.0.1:0").unwrap();
                listener.local_addr().unwrap().port()
            };
            let mut tcp = Transport::<T>::default().boxed();
            let listener_id = ListenerId::next();
            tcp.listen_on(
                listener_id,
                format!("/ip4/0.0.0.0/tcp/{port}").parse().unwrap(),
            )
            .unwrap();
            tcp.listen_on(
                ListenerId::next(),
                format!("/ip6/::/tcp/{port}").parse().unwrap(),
            )
            .unwrap();
        }
        #[cfg(feature = "async-io")]
        {
            async_std::task::block_on(async {
                test::<async_io::Tcp>();
            })
        }
        #[cfg(feature = "tokio")]
        {
            let rt = ::tokio::runtime::Builder::new_current_thread()
                .enable_io()
                .build()
                .unwrap();
            rt.block_on(async {
                test::<tokio::Tcp>();
            });
        }
    }
}<|MERGE_RESOLUTION|>--- conflicted
+++ resolved
@@ -88,41 +88,22 @@
     ///
     /// Has no effect if port reuse is disabled.
     fn register(&mut self, ip: IpAddr, port: Port) {
-<<<<<<< HEAD
+        tracing::trace!("Registering for port reuse: {}:{}", ip, port);
         self.listen_addrs
             .write()
             .expect("`register()` and `unregister()` never panic while holding the lock")
             .insert((ip, port));
-=======
-        if let PortReuse::Enabled { listen_addrs } = self {
-            tracing::trace!(%ip, %port, "Registering for port reuse");
-            listen_addrs
-                .write()
-                .expect("`register()` and `unregister()` never panic while holding the lock")
-                .insert((ip, port));
-        }
->>>>>>> dbfda10e
     }
 
     /// Unregisters a socket address for port reuse.
     ///
     /// Has no effect if port reuse is disabled.
     fn unregister(&mut self, ip: IpAddr, port: Port) {
-<<<<<<< HEAD
-        log::trace!("Unregistering for port reuse: {}:{}", ip, port);
+        tracing::trace!("Unregistering for port reuse: {}:{}", ip, port);
         self.listen_addrs
             .write()
             .expect("`register()` and `unregister()` never panic while holding the lock")
             .remove(&(ip, port));
-=======
-        if let PortReuse::Enabled { listen_addrs } = self {
-            tracing::trace!(%ip, %port, "Unregistering for port reuse");
-            listen_addrs
-                .write()
-                .expect("`register()` and `unregister()` never panic while holding the lock")
-                .remove(&(ip, port));
-        }
->>>>>>> dbfda10e
     }
 
     /// Selects a listening socket address suitable for use
@@ -407,21 +388,15 @@
             .create_socket(socket_addr, opts.port_use)
             .map_err(TransportError::Other)?;
 
-<<<<<<< HEAD
         match self.port_reuse.local_dial_addr(&socket_addr.ip()) {
             Some(socket_addr) if opts.port_use == PortUse::Reuse => {
-                log::trace!("Binding dial socket to listen socket {}", socket_addr);
+                tracing::trace!("Binding dial socket to listen socket {}", socket_addr);
                 socket
                     .bind(&socket_addr.into())
                     .map_err(TransportError::Other)?;
                 self.port_reuse.dialed_from_reuse_port(addr);
             }
             _ => {}
-=======
-        if let Some(addr) = self.port_reuse.local_dial_addr(&socket_addr.ip()) {
-            tracing::trace!(address=%addr, "Binding dial socket to listen socket address");
-            socket.bind(&addr.into()).map_err(TransportError::Other)?;
->>>>>>> dbfda10e
         }
 
         socket
@@ -1121,14 +1096,10 @@
 
     #[test]
     fn port_reuse_listening() {
-<<<<<<< HEAD
-        env_logger::try_init().ok();
-=======
         let _ = tracing_subscriber::fmt()
             .with_env_filter(tracing_subscriber::EnvFilter::from_default_env())
             .try_init();
 
->>>>>>> dbfda10e
         async fn listen_twice<T: Provider>(addr: Multiaddr) {
             let mut tcp = Transport::<T>::new(Config::new());
             tcp.listen_on(ListenerId::next(), addr).unwrap();
