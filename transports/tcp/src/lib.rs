--- conflicted
+++ resolved
@@ -187,7 +187,6 @@
     /// enhance NAT traversal capabilities.
     ///
     /// # Deprecation Notice
-<<<<<<< HEAD
     ///
     /// The new implementation works on a per-connaction basis, defined by the behaviour. This
     /// removes the necessaity to configure the transport for port reuse, instead the behaviour
@@ -196,16 +195,6 @@
     /// The API to configure port reuse is part of [`Transport`] and the option can be found in
     /// [`libp2p_core::transport::DialOpts`].
     ///
-=======
-    ///
-    /// The new implementation works on a per-connaction basis, defined by the behaviour. This
-    /// removes the necessaity to configure the transport for port reuse, instead the behaviour
-    /// requiring this behaviour can decide wether to use port reuse or not.
-    ///
-    /// The API to configure port reuse is part of [`Transport`] and the option can be found in
-    /// [`libp2p_core::transport::DialOpts`].
-    ///
->>>>>>> 0d5dcbaf
     /// If [`PortUse::Reuse`] is enabled, the transport will try to reuse the local port of the
     /// listener. If that's not possible, i.e. there is no listener or the transport doesn't allow
     /// a direct control over ports, a new port (or the default behaviour) is used. If port reuse
