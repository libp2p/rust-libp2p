--- conflicted
+++ resolved
@@ -869,11 +869,8 @@
         channel::{mpsc, oneshot},
         future::poll_fn,
     };
-<<<<<<< HEAD
+    use libp2p_core::PeerId;
     use libp2p_core::Transport as _;
-=======
-    use libp2p_core::PeerId;
->>>>>>> ece25973
 
     #[test]
     fn multiaddr_to_tcp_conversion() {
