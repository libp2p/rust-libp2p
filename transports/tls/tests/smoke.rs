use futures::{future, StreamExt};
use libp2p_core::multiaddr::Protocol;
use libp2p_core::transport::MemoryTransport;
use libp2p_core::upgrade::Version;
use libp2p_core::Transport;
<<<<<<< HEAD
use libp2p_swarm::{keep_alive, Swarm, SwarmConfig, SwarmEvent};
=======
use libp2p_swarm::{dummy, Swarm, SwarmBuilder, SwarmEvent};
use std::time::Duration;
>>>>>>> 38ea7ad4

#[tokio::test]
async fn can_establish_connection() {
    let mut swarm1 = make_swarm();
    let mut swarm2 = make_swarm();

    let listen_address = {
        let expected_listener_id = swarm1.listen_on(Protocol::Memory(0).into()).unwrap();

        loop {
            match swarm1.next().await.unwrap() {
                SwarmEvent::NewListenAddr {
                    address,
                    listener_id,
                } if listener_id == expected_listener_id => break address,
                _ => continue,
            };
        }
    };
    swarm2.dial(listen_address).unwrap();

    let await_inbound_connection = async {
        loop {
            match swarm1.next().await.unwrap() {
                SwarmEvent::ConnectionEstablished { peer_id, .. } => break peer_id,
                SwarmEvent::IncomingConnectionError { error, .. } => {
                    panic!("Incoming connection failed: {error}")
                }
                _ => continue,
            };
        }
    };
    let await_outbound_connection = async {
        loop {
            match swarm2.next().await.unwrap() {
                SwarmEvent::ConnectionEstablished { peer_id, .. } => break peer_id,
                SwarmEvent::OutgoingConnectionError { error, .. } => {
                    panic!("Failed to dial: {error}")
                }
                _ => continue,
            };
        }
    };

    let (inbound_peer_id, outbound_peer_id) =
        future::join(await_inbound_connection, await_outbound_connection).await;

    assert_eq!(&inbound_peer_id, swarm2.local_peer_id());
    assert_eq!(&outbound_peer_id, swarm1.local_peer_id());
}

fn make_swarm() -> Swarm<dummy::Behaviour> {
    let identity = libp2p_identity::Keypair::generate_ed25519();

    let transport = MemoryTransport::default()
        .upgrade(Version::V1)
        .authenticate(libp2p_tls::Config::new(&identity).unwrap())
        .multiplex(libp2p_yamux::Config::default())
        .boxed();

<<<<<<< HEAD
    Swarm::new_with_config(
        transport,
        keep_alive::Behaviour,
        identity.public().to_peer_id(),
        SwarmConfig::without_executor(),
    )
=======
    SwarmBuilder::without_executor(transport, dummy::Behaviour, identity.public().to_peer_id())
        .idle_connection_timeout(Duration::from_secs(5))
        .build()
>>>>>>> 38ea7ad4
}<|MERGE_RESOLUTION|>--- conflicted
+++ resolved
@@ -3,12 +3,8 @@
 use libp2p_core::transport::MemoryTransport;
 use libp2p_core::upgrade::Version;
 use libp2p_core::Transport;
-<<<<<<< HEAD
-use libp2p_swarm::{keep_alive, Swarm, SwarmConfig, SwarmEvent};
-=======
-use libp2p_swarm::{dummy, Swarm, SwarmBuilder, SwarmEvent};
+use libp2p_swarm::{dummy, Swarm, SwarmConfig, SwarmEvent};
 use std::time::Duration;
->>>>>>> 38ea7ad4
 
 #[tokio::test]
 async fn can_establish_connection() {
@@ -69,16 +65,10 @@
         .multiplex(libp2p_yamux::Config::default())
         .boxed();
 
-<<<<<<< HEAD
     Swarm::new_with_config(
         transport,
-        keep_alive::Behaviour,
+        dummy::Behaviour,
         identity.public().to_peer_id(),
-        SwarmConfig::without_executor(),
+        SwarmConfig::without_executor().idle_connection_timeout(Duration::from_secs(60)),
     )
-=======
-    SwarmBuilder::without_executor(transport, dummy::Behaviour, identity.public().to_peer_id())
-        .idle_connection_timeout(Duration::from_secs(5))
-        .build()
->>>>>>> 38ea7ad4
 }