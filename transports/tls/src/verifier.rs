// Copyright 2021 Parity Technologies (UK) Ltd.
//
// Permission is hereby granted, free of charge, to any person obtaining a
// copy of this software and associated documentation files (the "Software"),
// to deal in the Software without restriction, including without limitation
// the rights to use, copy, modify, merge, publish, distribute, sublicense,
// and/or sell copies of the Software, and to permit persons to whom the
// Software is furnished to do so, subject to the following conditions:
//
// The above copyright notice and this permission notice shall be included in
// all copies or substantial portions of the Software.
//
// THE SOFTWARE IS PROVIDED "AS IS", WITHOUT WARRANTY OF ANY KIND, EXPRESS
// OR IMPLIED, INCLUDING BUT NOT LIMITED TO THE WARRANTIES OF MERCHANTABILITY,
// FITNESS FOR A PARTICULAR PURPOSE AND NONINFRINGEMENT. IN NO EVENT SHALL THE
// AUTHORS OR COPYRIGHT HOLDERS BE LIABLE FOR ANY CLAIM, DAMAGES OR OTHER
// LIABILITY, WHETHER IN AN ACTION OF CONTRACT, TORT OR OTHERWISE, ARISING
// FROM, OUT OF OR IN CONNECTION WITH THE SOFTWARE OR THE USE OR OTHER
// DEALINGS IN THE SOFTWARE.

//! TLS 1.3 certificates and handshakes handling for libp2p
//!
//! This module handles a verification of a client/server certificate chain
//! and signatures allegedly by the given certificates.

use crate::certificate;
use libp2p_identity::PeerId;
use rustls::{
    client::danger::{HandshakeSignatureValid, ServerCertVerified, ServerCertVerifier},
    crypto::ring::cipher_suite::{
        TLS13_AES_128_GCM_SHA256, TLS13_AES_256_GCM_SHA384, TLS13_CHACHA20_POLY1305_SHA256,
    },
    pki_types::CertificateDer,
    server::danger::{ClientCertVerified, ClientCertVerifier},
    CertificateError, DigitallySignedStruct, DistinguishedName, OtherError, SignatureScheme,
    SupportedCipherSuite, SupportedProtocolVersion,
};
use std::sync::Arc;

/// The protocol versions supported by this verifier.
///
/// The spec says:
///
/// > The libp2p handshake uses TLS 1.3 (and higher).
/// > Endpoints MUST NOT negotiate lower TLS versions.
pub(crate) static PROTOCOL_VERSIONS: &[&SupportedProtocolVersion] = &[&rustls::version::TLS13];
/// A list of the TLS 1.3 cipher suites supported by rustls.
// By default rustls creates client/server configs with both
// TLS 1.3 __and__ 1.2 cipher suites. But we don't need 1.2.
pub(crate) static CIPHERSUITES: &[SupportedCipherSuite] = &[
    // TLS1.3 suites
    TLS13_CHACHA20_POLY1305_SHA256,
    TLS13_AES_256_GCM_SHA384,
    TLS13_AES_128_GCM_SHA256,
];

/// Implementation of the `rustls` certificate verification traits for libp2p.
///
/// Only TLS 1.3 is supported. TLS 1.2 should be disabled in the configuration of `rustls`.
#[derive(Debug)]
pub(crate) struct Libp2pCertificateVerifier {
    /// The peer ID we intend to connect to
    remote_peer_id: Option<PeerId>,
}

/// libp2p requires the following of X.509 server certificate chains:
///
/// - Exactly one certificate must be presented.
/// - The certificate must be self-signed.
/// - The certificate must have a valid libp2p extension that includes a
///   signature of its public key.
impl Libp2pCertificateVerifier {
    pub(crate) fn new() -> Self {
        Self {
            remote_peer_id: None,
        }
    }
    pub(crate) fn with_remote_peer_id(remote_peer_id: Option<PeerId>) -> Self {
        Self { remote_peer_id }
    }

    /// Return the list of SignatureSchemes that this verifier will handle,
    /// in `verify_tls12_signature` and `verify_tls13_signature` calls.
    ///
    /// This should be in priority order, with the most preferred first.
    fn verification_schemes() -> Vec<SignatureScheme> {
        vec![
            // TODO SignatureScheme::ECDSA_NISTP521_SHA512 is not supported by `ring` yet
            SignatureScheme::ECDSA_NISTP384_SHA384,
            SignatureScheme::ECDSA_NISTP256_SHA256,
            // TODO SignatureScheme::ED448 is not supported by `ring` yet
            SignatureScheme::ED25519,
            // In particular, RSA SHOULD NOT be used unless
            // no elliptic curve algorithms are supported.
            SignatureScheme::RSA_PSS_SHA512,
            SignatureScheme::RSA_PSS_SHA384,
            SignatureScheme::RSA_PSS_SHA256,
            SignatureScheme::RSA_PKCS1_SHA512,
            SignatureScheme::RSA_PKCS1_SHA384,
            SignatureScheme::RSA_PKCS1_SHA256,
        ]
    }
}

impl ServerCertVerifier for Libp2pCertificateVerifier {
    fn verify_server_cert(
        &self,
        end_entity: &CertificateDer,
        intermediates: &[CertificateDer],
        _server_name: &rustls::pki_types::ServerName,
        _ocsp_response: &[u8],
        _now: rustls::pki_types::UnixTime,
    ) -> Result<ServerCertVerified, rustls::Error> {
        let peer_id = verify_presented_certs(end_entity, intermediates)?;

        if let Some(remote_peer_id) = self.remote_peer_id {
            // The public host key allows the peer to calculate the peer ID of the peer
            // it is connecting to. Clients MUST verify that the peer ID derived from
            // the certificate matches the peer ID they intended to connect to,
            // and MUST abort the connection if there is a mismatch.
            if remote_peer_id != peer_id {
                return Err(rustls::Error::InvalidCertificate(
                    CertificateError::ApplicationVerificationFailure,
                ));
            }
        }

        Ok(ServerCertVerified::assertion())
    }

    fn verify_tls12_signature(
        &self,
        _message: &[u8],
        _cert: &CertificateDer,
        _dss: &DigitallySignedStruct,
    ) -> Result<HandshakeSignatureValid, rustls::Error> {
        unreachable!("`PROTOCOL_VERSIONS` only allows TLS 1.3")
    }

    fn verify_tls13_signature(
        &self,
        message: &[u8],
        cert: &CertificateDer,
        dss: &DigitallySignedStruct,
    ) -> Result<HandshakeSignatureValid, rustls::Error> {
        verify_tls13_signature(cert, dss.scheme, message, dss.signature())
    }

    fn supported_verify_schemes(&self) -> Vec<SignatureScheme> {
        Self::verification_schemes()
    }
}

/// libp2p requires the following of X.509 client certificate chains:
///
/// - Exactly one certificate must be presented. In particular, client
///   authentication is mandatory in libp2p.
/// - The certificate must be self-signed.
/// - The certificate must have a valid libp2p extension that includes a
///   signature of its public key.
impl ClientCertVerifier for Libp2pCertificateVerifier {
    fn offer_client_auth(&self) -> bool {
        true
    }

    fn root_hint_subjects(&self) -> &[DistinguishedName] {
        &[]
    }

    fn verify_client_cert(
        &self,
        end_entity: &CertificateDer,
        intermediates: &[CertificateDer],
        _now: rustls::pki_types::UnixTime,
    ) -> Result<ClientCertVerified, rustls::Error> {
        verify_presented_certs(end_entity, intermediates)?;

        Ok(ClientCertVerified::assertion())
    }

    fn verify_tls12_signature(
        &self,
        _message: &[u8],
        _cert: &CertificateDer,
        _dss: &DigitallySignedStruct,
    ) -> Result<HandshakeSignatureValid, rustls::Error> {
        unreachable!("`PROTOCOL_VERSIONS` only allows TLS 1.3")
    }

    fn verify_tls13_signature(
        &self,
        message: &[u8],
        cert: &CertificateDer,
        dss: &DigitallySignedStruct,
    ) -> Result<HandshakeSignatureValid, rustls::Error> {
        verify_tls13_signature(cert, dss.scheme, message, dss.signature())
    }

    fn supported_verify_schemes(&self) -> Vec<SignatureScheme> {
        Self::verification_schemes()
    }
}

/// When receiving the certificate chain, an endpoint
/// MUST check these conditions and abort the connection attempt if
/// (a) the presented certificate is not yet valid, OR
/// (b) if it is expired.
/// Endpoints MUST abort the connection attempt if more than one certificate is received,
/// or if the certificate’s self-signature is not valid.
fn verify_presented_certs(
    end_entity: &CertificateDer,
    intermediates: &[CertificateDer],
) -> Result<PeerId, rustls::Error> {
    if !intermediates.is_empty() {
        return Err(rustls::Error::General(
            "libp2p-tls requires exactly one certificate".into(),
        ));
    }

    let cert = certificate::parse(end_entity)?;

    Ok(cert.peer_id())
}

fn verify_tls13_signature(
    cert: &CertificateDer,
    signature_scheme: SignatureScheme,
    message: &[u8],
    signature: &[u8],
) -> Result<HandshakeSignatureValid, rustls::Error> {
    certificate::parse(cert)?.verify_signature(signature_scheme, message, signature)?;

    Ok(HandshakeSignatureValid::assertion())
}

impl From<certificate::ParseError> for rustls::Error {
    fn from(certificate::ParseError(e): certificate::ParseError) -> Self {
        match e {
<<<<<<< HEAD
            webpki::Error::BadDer => {
                rustls::Error::InvalidCertificate(CertificateError::BadEncoding)
            }
            other => rustls::Error::InvalidCertificate(CertificateError::Other(OtherError(
                Arc::new(other),
            ))),
=======
            BadDer => rustls::Error::InvalidCertificate(CertificateError::BadEncoding),
            e => {
                rustls::Error::InvalidCertificate(CertificateError::Other(OtherError(Arc::new(e))))
            }
>>>>>>> 78dc5f76
        }
    }
}
impl From<certificate::VerificationError> for rustls::Error {
    fn from(certificate::VerificationError(e): certificate::VerificationError) -> Self {
        match e {
            webpki::Error::InvalidSignatureForPublicKey => {
                rustls::Error::InvalidCertificate(CertificateError::BadSignature)
            }
            other => rustls::Error::InvalidCertificate(CertificateError::Other(OtherError(
                Arc::new(other),
            ))),
        }
    }
}<|MERGE_RESOLUTION|>--- conflicted
+++ resolved
@@ -235,27 +235,20 @@
 
 impl From<certificate::ParseError> for rustls::Error {
     fn from(certificate::ParseError(e): certificate::ParseError) -> Self {
+        use webpki::Error::*;
         match e {
-<<<<<<< HEAD
-            webpki::Error::BadDer => {
-                rustls::Error::InvalidCertificate(CertificateError::BadEncoding)
-            }
-            other => rustls::Error::InvalidCertificate(CertificateError::Other(OtherError(
-                Arc::new(other),
-            ))),
-=======
             BadDer => rustls::Error::InvalidCertificate(CertificateError::BadEncoding),
             e => {
                 rustls::Error::InvalidCertificate(CertificateError::Other(OtherError(Arc::new(e))))
             }
->>>>>>> 78dc5f76
         }
     }
 }
 impl From<certificate::VerificationError> for rustls::Error {
     fn from(certificate::VerificationError(e): certificate::VerificationError) -> Self {
+        use webpki::Error::*;
         match e {
-            webpki::Error::InvalidSignatureForPublicKey => {
+            InvalidSignatureForPublicKey => {
                 rustls::Error::InvalidCertificate(CertificateError::BadSignature)
             }
             other => rustls::Error::InvalidCertificate(CertificateError::Other(OtherError(
