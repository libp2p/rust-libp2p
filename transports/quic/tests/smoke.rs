--- conflicted
+++ resolved
@@ -40,29 +40,6 @@
     smoke::<quic::async_std::Provider>().await
 }
 
-<<<<<<< HEAD
-#[cfg(feature = "async-std")]
-#[async_std::test]
-async fn dial_failure() {
-    let _ = tracing_subscriber::fmt()
-        .with_env_filter(EnvFilter::from_default_env())
-        .try_init();
-    let mut a = create_default_transport::<quic::async_std::Provider>().1;
-    let mut b = create_default_transport::<quic::async_std::Provider>().1;
-
-    let addr = start_listening(&mut a, "/ip4/127.0.0.1/udp/0/quic-v1").await;
-    drop(a); // stop a so b can never reach it
-
-    match dial(&mut b, addr).await {
-        Ok(_) => panic!("Expected dial to fail"),
-        Err(error) => {
-            assert_eq!("Handshake with the remote timed out.", error.to_string())
-        }
-    };
-}
-
-=======
->>>>>>> 09f8cb4d
 #[cfg(feature = "tokio")]
 #[tokio::test]
 async fn endpoint_reuse() {
