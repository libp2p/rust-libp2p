--- conflicted
+++ resolved
@@ -15,12 +15,8 @@
 futures-timer = "3.0.2"
 if-watch = "3.0.0"
 libp2p-core = { version = "0.39.0", path = "../../core" }
-<<<<<<< HEAD
-libp2p-tls = { version = "=0.1.0-alpha.2", path = "../tls" }
+libp2p-tls = { version = "0.1.0", path = "../tls" }
 libp2p-identity = { version = "0.1.0", path = "../../identity" }
-=======
-libp2p-tls = { version = "0.1.0", path = "../tls" }
->>>>>>> 1f31e0c8
 log = "0.4"
 parking_lot = "0.12.0"
 quinn-proto = { version = "0.9.0", default-features = false, features = ["tls-rustls"] }
