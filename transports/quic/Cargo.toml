--- conflicted
+++ resolved
@@ -21,15 +21,9 @@
 quinn = { version = "0.10.2", default-features = false, features = ["tls-rustls", "futures-io"] }
 rand = "0.8.5"
 rustls = { version = "0.21.9", default-features = false }
-<<<<<<< HEAD
-thiserror = "1.0.57"
-tokio = { workspace = true, features = ["net", "rt", "time"], optional = true }
-tracing = "0.1.37"
-=======
 thiserror = "1.0.58"
-tokio = { version = "1.37.0", default-features = false, features = ["net", "rt", "time"], optional = true }
+tokio = { workspace = true, default-features = false, features = ["net", "rt", "time"], optional = true }
 tracing = { workspace = true }
->>>>>>> c92966d7
 socket2 = "0.5.6"
 ring = "0.16.20"
 
@@ -52,11 +46,7 @@
 libp2p-tcp = { workspace = true, features = ["async-io"] }
 libp2p-yamux = { workspace = true }
 quickcheck = "1"
-<<<<<<< HEAD
-tokio = { workspace = true, features = ["macros", "rt-multi-thread", "time"] }
-=======
-tokio = { version = "1.37.0", features = ["macros", "rt-multi-thread", "time"] }
->>>>>>> c92966d7
+tokio = { version = "1.36.0", features = ["macros", "rt-multi-thread", "time"] }
 tracing-subscriber = { version = "0.3", features = ["env-filter"] }
 
 [[test]]
