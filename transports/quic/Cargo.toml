[package]
name = "libp2p-quic"
version = "0.10.2"
authors = ["Parity Technologies <admin@parity.io>"]
edition = "2021"
rust-version = { workspace = true }
description = "TLS based QUIC transport implementation for libp2p"
repository = "https://github.com/libp2p/rust-libp2p"
license = "MIT"

[dependencies]
async-std = { version = "1.12.0", optional = true }
bytes = "1.6.0"
futures = { workspace = true }
futures-timer = "3.0.3"
if-watch = "3.2.0"
libp2p-core = { workspace = true }
libp2p-tls = { workspace = true }
<<<<<<< HEAD
#libp2p-identity = { workspace = true }
libp2p-identity = { path = "../../identity" }
parking_lot = "0.12.0"
=======
libp2p-identity = { workspace = true }
parking_lot = "0.12.2"
>>>>>>> a91c48fe
quinn = { version = "0.10.2", default-features = false, features = ["tls-rustls", "futures-io"] }
rand = "0.8.5"
rustls = { version = "0.21.9", default-features = false }
thiserror = "1.0.59"
tokio = { workspace = true, default-features = false, features = ["net", "rt", "time"], optional = true }
tracing = { workspace = true }
socket2 = "0.5.6"
ring = "0.16.20"

[features]
tokio = ["dep:tokio", "if-watch/tokio", "quinn/runtime-tokio"]
async-std = ["dep:async-std", "if-watch/smol", "quinn/runtime-async-std"]

# Passing arguments to the docsrs builder in order to properly document cfg's.
# More information: https://docs.rs/about/builds#cross-compiling
[package.metadata.docs.rs]
all-features = true
rustdoc-args = ["--cfg", "docsrs"]
rustc-args = ["--cfg", "docsrs"]

[dev-dependencies]
async-std = { version = "1.12.0", features = ["attributes"] }
#libp2p-identity = { workspace = true, features = ["rand"] }
libp2p-identity = { path = "../../identity", features = ["rand"] }
libp2p-muxer-test-harness = { path = "../../muxers/test-harness" }
libp2p-noise = { workspace = true }
libp2p-tcp = { workspace = true, features = ["async-io"] }
libp2p-yamux = { workspace = true }
quickcheck = "1"
tokio = { workspace = true, features = ["macros", "rt-multi-thread", "time"] }
tracing-subscriber = { version = "0.3", features = ["env-filter"] }

[[test]]
name = "stream_compliance"
required-features = ["async-std"]

[lints]
workspace = true<|MERGE_RESOLUTION|>--- conflicted
+++ resolved
@@ -16,14 +16,9 @@
 if-watch = "3.2.0"
 libp2p-core = { workspace = true }
 libp2p-tls = { workspace = true }
-<<<<<<< HEAD
 #libp2p-identity = { workspace = true }
 libp2p-identity = { path = "../../identity" }
-parking_lot = "0.12.0"
-=======
-libp2p-identity = { workspace = true }
 parking_lot = "0.12.2"
->>>>>>> a91c48fe
 quinn = { version = "0.10.2", default-features = false, features = ["tls-rustls", "futures-io"] }
 rand = "0.8.5"
 rustls = { version = "0.21.9", default-features = false }
