[package]
name = "libp2p-quic"
version = "0.11.0"
authors = ["Parity Technologies <admin@parity.io>"]
edition = "2021"
rust-version = { workspace = true }
description = "TLS based QUIC transport implementation for libp2p"
repository = "https://github.com/libp2p/rust-libp2p"
license = "MIT"

[dependencies]
async-std = { version = "1.12.0", optional = true }
bytes = "1.6.0"
futures = { workspace = true }
futures-timer = "3.0.3"
if-watch = "3.2.0"
libp2p-core = { workspace = true }
libp2p-tls = "0.3.0"
libp2p-identity = { workspace = true }
parking_lot = "0.12.2"
quinn = { version = "0.11.0", default-features = false, features = ["rustls", "futures-io"] }
rand = "0.8.5"
<<<<<<< HEAD
rustls = { version = "0.23.5", default-features = false }
thiserror = "1.0.59"
tokio = { workspace = true, default-features = false, features = ["net", "rt", "time"], optional = true }
tracing = { workspace = true }
socket2 = "0.5.6"
ring = { workspace = true }
=======
rustls = { version = "0.21.9", default-features = false }
thiserror = "1.0.60"
tokio = { workspace = true, default-features = false, features = ["net", "rt", "time"], optional = true }
tracing = { workspace = true }
socket2 = "0.5.7"
ring = "0.16.20"
>>>>>>> b1530f3c

[features]
tokio = ["dep:tokio", "if-watch/tokio", "quinn/runtime-tokio"]
async-std = ["dep:async-std", "if-watch/smol", "quinn/runtime-async-std"]

# Passing arguments to the docsrs builder in order to properly document cfg's.
# More information: https://docs.rs/about/builds#cross-compiling
[package.metadata.docs.rs]
all-features = true
rustdoc-args = ["--cfg", "docsrs"]
rustc-args = ["--cfg", "docsrs"]

[dev-dependencies]
async-std = { version = "1.12.0", features = ["attributes"] }
libp2p-identity = { workspace = true, features = ["rand"] }
libp2p-muxer-test-harness = { path = "../../muxers/test-harness" }
libp2p-noise = { workspace = true }
libp2p-tcp = { workspace = true, features = ["async-io"] }
libp2p-yamux = { workspace = true }
quickcheck = "1"
tokio = { workspace = true, features = ["macros", "rt-multi-thread", "time"] }
tracing-subscriber = { version = "0.3", features = ["env-filter"] }

[[test]]
name = "stream_compliance"
required-features = ["async-std"]

[lints]
workspace = true<|MERGE_RESOLUTION|>--- conflicted
+++ resolved
@@ -20,21 +20,12 @@
 parking_lot = "0.12.2"
 quinn = { version = "0.11.0", default-features = false, features = ["rustls", "futures-io"] }
 rand = "0.8.5"
-<<<<<<< HEAD
 rustls = { version = "0.23.5", default-features = false }
-thiserror = "1.0.59"
-tokio = { workspace = true, default-features = false, features = ["net", "rt", "time"], optional = true }
-tracing = { workspace = true }
-socket2 = "0.5.6"
-ring = { workspace = true }
-=======
-rustls = { version = "0.21.9", default-features = false }
 thiserror = "1.0.60"
 tokio = { workspace = true, default-features = false, features = ["net", "rt", "time"], optional = true }
 tracing = { workspace = true }
 socket2 = "0.5.7"
-ring = "0.16.20"
->>>>>>> b1530f3c
+ring = { workspace = true }
 
 [features]
 tokio = ["dep:tokio", "if-watch/tokio", "quinn/runtime-tokio"]
