--- conflicted
+++ resolved
@@ -24,11 +24,12 @@
 thiserror = "1.0.61"
 tokio = { workspace = true, default-features = false, features = ["net", "rt", "time"], optional = true }
 tracing = { workspace = true }
-<<<<<<< HEAD
-socket2 = "0.5.6"
-ring = "0.16.20"
-sha2 = "0.10.7"
+socket2 = "0.5.7"
+ring = { workspace = true }
+
+sha2 = "0.10"
 hex = "0.4"
+hex-literal = "0.4"
 
 # WebTransport
 http = "1.0.0"
@@ -38,10 +39,6 @@
 libp2p-noise = { workspace = true }
 rcgen = "0.11.3"
 time = "0.3"
-=======
-socket2 = "0.5.7"
-ring = { workspace = true }
->>>>>>> 4e4b5949
 
 [features]
 tokio = ["dep:tokio", "if-watch/tokio", "quinn/runtime-tokio"]
@@ -58,16 +55,12 @@
 async-std = { version = "1.12.0", features = ["attributes"] }
 libp2p-identity = { workspace = true, features = ["rand"] }
 libp2p-muxer-test-harness = { path = "../../muxers/test-harness" }
+libp2p-noise = { workspace = true }
 libp2p-tcp = { workspace = true, features = ["async-io"] }
 libp2p-yamux = { workspace = true }
 quickcheck = "1"
 tokio = { workspace = true, features = ["macros", "rt-multi-thread", "time"] }
-<<<<<<< HEAD
-tracing-subscriber = { version = "0.3", features = ["env-filter"] }
-hex-literal = "0.4"
-=======
 tracing-subscriber = { workspace = true, features = ["env-filter"] }
->>>>>>> 4e4b5949
 
 [[test]]
 name = "stream_compliance"
