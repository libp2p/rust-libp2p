[package]
name = "libp2p-quic"
version = "0.7.0-alpha.2"
authors = ["Parity Technologies <admin@parity.io>"]
edition = "2021"
rust-version = "1.62.0"
description = "TLS based QUIC transport implementation for libp2p"
repository = "https://github.com/libp2p/rust-libp2p"
license = "MIT"

[dependencies]
async-std = { version = "1.12.0", optional = true }
bytes = "1.2.1"
futures = "0.3.15"
futures-timer = "3.0.2"
if-watch = "3.0.0"
libp2p-core = { version = "0.38.0", path = "../../core" }
libp2p-tls = { version = "0.1.0-alpha", path = "../tls" }
log = "0.4"
parking_lot = "0.12.0"
quinn-proto = { version = "0.9.0", default-features = false, features = ["tls-rustls"] }
rand = "0.8.5"
rustls = { version = "0.20.2", default-features = false }
thiserror = "1.0.26"
tokio = { version = "1.21.1", default-features = false, features = ["net", "rt"], optional = true }

[features]
tokio = ["dep:tokio", "if-watch/tokio"]
async-std = ["dep:async-std", "if-watch/smol"]

# Passing arguments to the docsrs builder in order to properly document cfg's. 
# More information: https://docs.rs/about/builds#cross-compiling
[package.metadata.docs.rs]
all-features = true
rustdoc-args = ["--cfg", "docsrs"]
rustc-args = ["--cfg", "docsrs"]

[dev-dependencies]
async-std = { version = "1.12.0", features = ["attributes"] }
<<<<<<< HEAD
env_logger = "0.9.0"
=======
env_logger = "0.10.0"
libp2p = { path = "../..", features = ["tcp", "yamux", "noise", "async-std"] }
>>>>>>> 5755942d
libp2p-muxer-test-harness = { path = "../../muxers/test-harness" }
libp2p-noise = { path = "../noise" }
libp2p-tcp = { path = "../tcp", features = ["async-io"] }
libp2p-yamux = { path = "../../muxers/yamux" }
quickcheck = "1"
tokio = { version = "1.21.1", features = ["macros", "rt-multi-thread", "time"] }

[[test]]
name = "stream_compliance"
required-features = ["async-std"]<|MERGE_RESOLUTION|>--- conflicted
+++ resolved
@@ -37,12 +37,7 @@
 
 [dev-dependencies]
 async-std = { version = "1.12.0", features = ["attributes"] }
-<<<<<<< HEAD
-env_logger = "0.9.0"
-=======
 env_logger = "0.10.0"
-libp2p = { path = "../..", features = ["tcp", "yamux", "noise", "async-std"] }
->>>>>>> 5755942d
 libp2p-muxer-test-harness = { path = "../../muxers/test-harness" }
 libp2p-noise = { path = "../noise" }
 libp2p-tcp = { path = "../tcp", features = ["async-io"] }
