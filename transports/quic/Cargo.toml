--- conflicted
+++ resolved
@@ -23,12 +23,8 @@
 rustls = { version = "0.21.7", default-features = false }
 thiserror = "1.0.50"
 tokio = { version = "1.33.0", default-features = false, features = ["net", "rt", "time"], optional = true }
-<<<<<<< HEAD
 tracing = "0.1.37"
-socket2 = "0.5.4"
-=======
 socket2 = "0.5.5"
->>>>>>> 85e61059
 ring = "0.16.20"
 
 [features]
@@ -44,11 +40,7 @@
 
 [dev-dependencies]
 async-std = { version = "1.12.0", features = ["attributes"] }
-<<<<<<< HEAD
-=======
-env_logger = "0.10.0"
 libp2p-identity = { workspace = true, features = ["rand"] }
->>>>>>> 85e61059
 libp2p-muxer-test-harness = { path = "../../muxers/test-harness" }
 libp2p-noise = { workspace = true }
 libp2p-tcp = { workspace = true, features = ["async-io"] }
