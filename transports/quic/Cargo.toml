[package]
name = "libp2p-quic"
version = "0.12.1"
authors = ["Parity Technologies <admin@parity.io>"]
edition = "2021"
rust-version = { workspace = true }
description = "TLS based QUIC transport implementation for libp2p"
repository = "https://github.com/libp2p/rust-libp2p"
license = "MIT"

[dependencies]
async-std = { version = "1.12.0", optional = true }
futures = { workspace = true }
futures-timer = "3.0.3"
if-watch = { workspace = true }
libp2p-core = { workspace = true }
libp2p-tls = { workspace = true }
libp2p-identity = { workspace = true }
<<<<<<< HEAD
libp2p-noise = { workspace = true }
parking_lot = "0.12.3"
quinn = { version = "0.11.2", default-features = false, features = ["rustls", "futures-io"] }
=======
quinn = { version = "0.11.6", default-features = false, features = ["rustls", "futures-io"] }
>>>>>>> 9228dc20
rand = "0.8.5"
rustls = { version = "0.23.9", default-features = false }
thiserror = { workspace = true }
tokio = { workspace = true, default-features = false, features = ["net", "rt", "time"], optional = true }
tracing = { workspace = true }
socket2 = "0.5.7"
ring = { workspace = true }
sha2 = "0.10.8"
time = "0.3"
http = "1.1.0"
h3 = { git = "https://github.com/hyperium/h3" }
h3-quinn = { git = "https://github.com/hyperium/h3" }
h3-webtransport = { git = "https://github.com/hyperium/h3" }

[features]
tokio = ["dep:tokio", "if-watch/tokio", "quinn/runtime-tokio"]
async-std = ["dep:async-std", "if-watch/smol", "quinn/runtime-async-std"]

# Passing arguments to the docsrs builder in order to properly document cfg's.
# More information: https://docs.rs/about/builds#cross-compiling
[package.metadata.docs.rs]
all-features = true

[dev-dependencies]
libp2p-identity = { workspace = true, features = ["rand"] }
libp2p-muxer-test-harness = { path = "../../muxers/test-harness" }
libp2p-noise = { workspace = true }
libp2p-tcp = { workspace = true, features = ["tokio"] }
libp2p-yamux = { workspace = true }
quickcheck = "1"
tokio = { workspace = true, features = ["macros", "rt-multi-thread", "time"] }
tracing-subscriber = { workspace = true, features = ["env-filter"] }

[[test]]
name = "stream_compliance"
required-features = ["tokio"]

[lints]
workspace = true<|MERGE_RESOLUTION|>--- conflicted
+++ resolved
@@ -16,13 +16,7 @@
 libp2p-core = { workspace = true }
 libp2p-tls = { workspace = true }
 libp2p-identity = { workspace = true }
-<<<<<<< HEAD
-libp2p-noise = { workspace = true }
-parking_lot = "0.12.3"
-quinn = { version = "0.11.2", default-features = false, features = ["rustls", "futures-io"] }
-=======
 quinn = { version = "0.11.6", default-features = false, features = ["rustls", "futures-io"] }
->>>>>>> 9228dc20
 rand = "0.8.5"
 rustls = { version = "0.23.9", default-features = false }
 thiserror = { workspace = true }
@@ -30,6 +24,7 @@
 tracing = { workspace = true }
 socket2 = "0.5.7"
 ring = { workspace = true }
+libp2p-noise = { workspace = true }
 sha2 = "0.10.8"
 time = "0.3"
 http = "1.1.0"
