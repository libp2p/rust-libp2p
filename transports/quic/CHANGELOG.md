--- conflicted
+++ resolved
@@ -1,12 +1,9 @@
 ## 0.11.2
 
-<<<<<<< HEAD
 - Add support for the `ip6zone` Multiaddr protocol.
   See [PR 5609](https://github.com/libp2p/rust-libp2p/pull/5609).
-=======
 - Deprecate `void` crate.
   See [PR 5676](https://github.com/libp2p/rust-libp2p/pull/5676).
->>>>>>> d0590a7a
 
 ## 0.11.1
 
