--- conflicted
+++ resolved
@@ -198,11 +198,7 @@
         Ok(socket.into())
     }
 
-<<<<<<< HEAD
-    fn binded_socket(&mut self, socket_addr: SocketAddr) -> Result<quinn::Endpoint, Error> {
-=======
     fn bound_socket(&mut self, socket_addr: SocketAddr) -> Result<quinn::Endpoint, Error> {
->>>>>>> 079b2d6b
         let socket_family = socket_addr.ip().into();
         if let Some(waker) = self.waker.take() {
             waker.wake();
@@ -291,20 +287,12 @@
                         if let Some(occupied) = self.dialer.get(&socket_family) {
                             occupied.clone()
                         } else {
-<<<<<<< HEAD
-                            let endpoint = self.binded_socket(socket_addr)?;
-=======
                             let endpoint = self.bound_socket(socket_addr)?;
->>>>>>> 079b2d6b
                             self.dialer.insert(socket_family, endpoint.clone());
                             endpoint
                         }
                     } else {
-<<<<<<< HEAD
-                        self.binded_socket(socket_addr)?
-=======
                         self.bound_socket(socket_addr)?
->>>>>>> 079b2d6b
                     };
                     dialer
                 };
