// Copyright 2017-2020 Parity Technologies (UK) Ltd.
//
// Permission is hereby granted, free of charge, to any person obtaining a
// copy of this software and associated documentation files (the "Software"),
// to deal in the Software without restriction, including without limitation
// the rights to use, copy, modify, merge, publish, distribute, sublicense,
// and/or sell copies of the Software, and to permit persons to whom the
// Software is furnished to do so, subject to the following conditions:
//
// The above copyright notice and this permission notice shall be included in
// all copies or substantial portions of the Software.
//
// THE SOFTWARE IS PROVIDED "AS IS", WITHOUT WARRANTY OF ANY KIND, EXPRESS
// OR IMPLIED, INCLUDING BUT NOT LIMITED TO THE WARRANTIES OF MERCHANTABILITY,
// FITNESS FOR A PARTICULAR PURPOSE AND NONINFRINGEMENT. IN NO EVENT SHALL THE
// AUTHORS OR COPYRIGHT HOLDERS BE LIABLE FOR ANY CLAIM, DAMAGES OR OTHER
// LIABILITY, WHETHER IN AN ACTION OF CONTRACT, TORT OR OTHERWISE, ARISING
// FROM, OUT OF OR IN CONNECTION WITH THE SOFTWARE OR THE USE OR OTHER
// DEALINGS IN THE SOFTWARE.

use crate::config::Config;
use crate::hole_punching::hole_puncher;
use crate::provider::Provider;
use crate::{ConnectError, Connecting, Error, webtransport};

use futures::channel::oneshot;
use futures::future::{BoxFuture, Either};
use futures::ready;
use futures::stream::StreamExt;
use futures::{prelude::*, stream::SelectAll};

use if_watch::IfEvent;

use libp2p_core::{multiaddr::{Multiaddr, Protocol}, muxing::StreamMuxerBox, transport::{ListenerId, TransportError, TransportEvent}, Transport};
use libp2p_identity::PeerId;
use socket2::{Domain, Socket, Type};
use std::collections::hash_map::{DefaultHasher, Entry};
use std::collections::{HashMap, HashSet};
use std::hash::{Hash, Hasher};
use std::net::{IpAddr, Ipv4Addr, Ipv6Addr, UdpSocket};
use std::time::Duration;
use std::{fmt, io};
use std::{
    net::SocketAddr,
    pin::Pin,
    task::{Context, Poll, Waker},
};
use libp2p_core::multihash::Multihash;

/// Implementation of the [`Transport`] trait for QUIC.
///
/// By default only QUIC Version 1 (RFC 9000) is supported. In the [`Multiaddr`] this maps to
/// [`libp2p_core::multiaddr::Protocol::QuicV1`].
/// The [`libp2p_core::multiaddr::Protocol::Quic`] codepoint is interpreted as QUIC version
/// draft-29 and only supported if [`Config::support_draft_29`] is set to `true`.
/// Note that in that case servers support both version an all QUIC listening addresses.
///
/// Version draft-29 should only be used to connect to nodes from other libp2p implementations
/// that do not support `QuicV1` yet. Support for it will be removed long-term.
/// See <https://github.com/multiformats/multiaddr/issues/145>.
#[derive(Debug)]
pub struct GenTransport<P: Provider> {
    /// Config for the transport.
    config: Config,
    /// Streams of active [`Listener`]s.
    listeners: SelectAll<Listener<P>>,
    /// Dialer for each socket family if no matching listener exists.
    dialer: HashMap<SocketFamily, quinn::Endpoint>,
    /// Waker to poll the transport again when a new dialer or listener is added.
    waker: Option<Waker>,
    /// Holepunching attempts
    hole_punch_attempts: HashMap<
        SocketAddr,
        oneshot::Sender<
            BoxFuture<'static, Result<<GenTransport<P> as Transport>::Output, <GenTransport<P> as Transport>::Error>>
        >
    >,
}

impl<P: Provider> GenTransport<P> {
    /// Create a new [`GenTransport`] with the given [`Config`].
    pub fn new(config: Config) -> Self {
        Self {
            config: config.clone(),
            listeners: SelectAll::new(),
            dialer: HashMap::new(),
            waker: None,
            hole_punch_attempts: Default::default(),
        }
    }

    /// Create a new [`quinn::Endpoint`] with the given configs.
    fn new_endpoint(
        endpoint_config: quinn::EndpointConfig,
        server_config: Option<quinn::ServerConfig>,
        socket: UdpSocket,
    ) -> Result<quinn::Endpoint, Error> {
        use crate::provider::Runtime;
        match P::runtime() {
            #[cfg(feature = "tokio")]
            Runtime::Tokio => {
                let runtime = std::sync::Arc::new(quinn::TokioRuntime);
                let endpoint =
                    quinn::Endpoint::new(endpoint_config, server_config, socket, runtime)?;
                Ok(endpoint)
            }
            #[cfg(feature = "async-std")]
            Runtime::AsyncStd => {
                let runtime = std::sync::Arc::new(quinn::AsyncStdRuntime);
                let endpoint =
                    quinn::Endpoint::new(endpoint_config, server_config, socket, runtime)?;
                Ok(endpoint)
            }
            Runtime::Dummy => {
                let _ = endpoint_config;
                let _ = server_config;
                let _ = socket;
                let err = std::io::Error::new(std::io::ErrorKind::Other, "no async runtime found");
                Err(Error::Io(err))
            }
        }
    }

    /// Extract the addr, quic version and peer id from the given [`Multiaddr`].
    fn remote_multiaddr_to_socketaddr(
        &self,
        addr: Multiaddr,
        check_unspecified_addr: bool,
    ) -> Result<
        (SocketAddr, ProtocolVersion, Option<PeerId>, bool),
        TransportError<<Self as Transport>::Error>,
    > {
        let (socket_addr, version, peer_id, is_webtransport_addr) = multiaddr_to_socketaddr(&addr, self.config.support_draft_29)
            .ok_or_else(|| TransportError::MultiaddrNotSupported(addr.clone()))?;
        if check_unspecified_addr && (socket_addr.port() == 0 || socket_addr.ip().is_unspecified())
        {
            return Err(TransportError::MultiaddrNotSupported(addr));
        }
        Ok((socket_addr, version, peer_id, is_webtransport_addr))
    }

    /// Gets an endpoint with the same `socket_addr`.
    /// To check that an endpoint uses the same cert we can compare cert hashes.
    fn get_existed_endpoint(&mut self, socket_addr: &SocketAddr, cert_hashes: &Vec<Multihash<64>>) -> Option<quinn::Endpoint> {
        if let Some(listener) = self.listeners
            .iter_mut()
            .find(|l| {
                !l.is_closed && &l.socket_addr() == socket_addr && l.same_cert_hashes(cert_hashes)
            }) {
            return Some(listener.endpoint.clone())
        }

        None
    }

    /// Pick any listener to use for dialing.
    fn eligible_listener(&mut self, socket_addr: &SocketAddr) -> Option<&mut Listener<P>> {
        let mut listeners: Vec<_> = self
            .listeners
            .iter_mut()
            .filter(|l| {
                if l.is_closed {
                    return false;
                }
                SocketFamily::is_same(&l.socket_addr().ip(), &socket_addr.ip())
            })
            .filter(|l| {
                if socket_addr.ip().is_loopback() {
                    l.listening_addresses
                        .iter()
                        .any(|ip_addr| ip_addr.is_loopback())
                } else {
                    true
                }
            })
            .collect();
        match listeners.len() {
            0 => None,
            1 => listeners.pop(),
            _ => {
                // Pick any listener to use for dialing.
                // We hash the socket address to achieve determinism.
                let mut hasher = DefaultHasher::new();
                socket_addr.hash(&mut hasher);
                let index = hasher.finish() as usize % listeners.len();
                Some(listeners.swap_remove(index))
            }
        }
    }

    fn create_socket(&self, socket_addr: SocketAddr) -> io::Result<UdpSocket> {
        let socket = Socket::new(
            Domain::for_address(socket_addr),
            Type::DGRAM,
            Some(socket2::Protocol::UDP),
        )?;
        if socket_addr.is_ipv6() {
            socket.set_only_v6(true)?;
        }

        socket.bind(&socket_addr.into())?;

        Ok(socket.into())
    }
}

impl<P: Provider> Transport for GenTransport<P> {
    type Output = (PeerId, StreamMuxerBox);
    type Error = Error;
    type ListenerUpgrade = BoxFuture<'static, Result<Self::Output, Self::Error>>;
    type Dial = BoxFuture<'static, Result<Self::Output, Self::Error>>;

    fn listen_on(
        &mut self,
        listener_id: ListenerId,
        addr: Multiaddr,
    ) -> Result<(), TransportError<Self::Error>> {
        let (socket_addr, version, _peer_id, is_webtransport_addr) = self.remote_multiaddr_to_socketaddr(addr, false)?;

        let socket = self.create_socket(socket_addr).map_err(Self::Error::from)?;
        let socket_c = socket.try_clone().map_err(Self::Error::from)?;

        let (server_config, noise, cert_hashes) = self.config.server_quinn_config()
            .map_err(|e| Error::CertificateGenerationError(e))?;

        let endpoint = match self.get_existed_endpoint(&socket_addr, &cert_hashes) {
            Some(res) => res,
            None => Self::new_endpoint(self.config.endpoint_config(), Some(server_config), socket)?,
        };

        let webtransport = WebTransport {
            in_use: is_webtransport_addr,
            cert_hashes,
            noise,
        };

        let listener = Listener::new(
            listener_id,
            socket_c,
            endpoint,
            self.config.handshake_timeout.clone(),
            version,
            webtransport
        )?;
        self.listeners.push(listener);

        if let Some(waker) = self.waker.take() {
            waker.wake();
        }

        // Remove dialer endpoint so that the endpoint is dropped once the last
        // connection that uses it is closed.
        // New outbound connections will use the bidirectional (listener) endpoint.
        self.dialer.remove(&socket_addr.ip().into());

        Ok(())
    }

    fn remove_listener(&mut self, id: ListenerId) -> bool {
        if let Some(listener) = self.listeners.iter_mut().find(|l| l.listener_id == id) {
            // Close the listener, which will eventually finish its stream.
            // `SelectAll` removes streams once they are finished.
            listener.close(Ok(()));
            true
        } else {
            false
        }
    }

    fn address_translation(&self, listen: &Multiaddr, observed: &Multiaddr) -> Option<Multiaddr> {
        if !is_quic_addr(listen, self.config.support_draft_29)
            || !is_quic_addr(observed, self.config.support_draft_29)
        {
            return None;
        }
        Some(observed.clone())
    }

    fn dial(&mut self, addr: Multiaddr) -> Result<Self::Dial, TransportError<Self::Error>> {
        let (socket_addr, version, _peer_id, is_webtransport) = self.remote_multiaddr_to_socketaddr(addr.clone(), true)?;

        if is_webtransport {
            // WebTransport implementation doesn't support dialling.
            return Err(TransportError::MultiaddrNotSupported(addr));
        }

        let endpoint = match self.eligible_listener(&socket_addr) {
            None => {
                // No listener. Get or create an explicit dialer.
                let socket_family = socket_addr.ip().into();
                let dialer = match self.dialer.entry(socket_family) {
                    Entry::Occupied(occupied) => occupied.get().clone(),
                    Entry::Vacant(vacant) => {
                        if let Some(waker) = self.waker.take() {
                            waker.wake();
                        }
                        let listen_socket_addr = match socket_family {
                            SocketFamily::Ipv4 => SocketAddr::new(Ipv4Addr::UNSPECIFIED.into(), 0),
                            SocketFamily::Ipv6 => SocketAddr::new(Ipv6Addr::UNSPECIFIED.into(), 0),
                        };
                        let socket =
                            UdpSocket::bind(listen_socket_addr).map_err(Self::Error::from)?;
                        let endpoint = Self::new_endpoint(self.config.endpoint_config(), None, socket)?;

                        vacant.insert(endpoint.clone());
                        endpoint
                    }
                };
                dialer
            }
            Some(listener) => listener.endpoint.clone(),
        };
        let handshake_timeout = self.config.handshake_timeout;
        let mut client_config = self.config.client_quinn_config();
        if version == ProtocolVersion::Draft29 {
            client_config.version(0xff00_001d);
        }

        Ok(Box::pin(async move {
            // This `"l"` seems necessary because an empty string is an invalid domain
            // name. While we don't use domain names, the underlying rustls library
            // is based upon the assumption that we do.
            let connecting = endpoint
                .connect_with(client_config, socket_addr, "l")
                .map_err(ConnectError)?;
            Connecting::new(connecting, handshake_timeout).await
        }))
    }

    fn dial_as_listener(
        &mut self,
        addr: Multiaddr,
    ) -> Result<Self::Dial, TransportError<Self::Error>> {
        let (socket_addr, _version, peer_id, _is_webtransport) =
            self.remote_multiaddr_to_socketaddr(addr.clone(), true)?;
        let peer_id = peer_id.ok_or(TransportError::MultiaddrNotSupported(addr.clone()))?;

        let socket = self
            .eligible_listener(&socket_addr)
            .ok_or(TransportError::Other(
                Error::NoActiveListenerForDialAsListener,
            ))?
            .try_clone_socket()
            .map_err(Self::Error::from)?;

        tracing::debug!("Preparing for hole-punch from {addr}");

        let hole_puncher = hole_puncher::<P>(socket, socket_addr, self.config.handshake_timeout);

        let (sender, receiver) = oneshot::channel();

        match self.hole_punch_attempts.entry(socket_addr) {
            Entry::Occupied(mut sender_entry) => {
                // Stale senders, i.e. from failed hole punches are not removed.
                // Thus, we can just overwrite a stale sender.
                if !sender_entry.get().is_canceled() {
                    return Err(TransportError::Other(Error::HolePunchInProgress(
                        socket_addr,
                    )));
                }
                sender_entry.insert(sender);
            }
            Entry::Vacant(entry) => {
                entry.insert(sender);
            }
        };

        Ok(Box::pin(async move {
            futures::pin_mut!(hole_puncher);
            match futures::future::select(receiver, hole_puncher).await {
                Either::Left((message, _)) => {
                    let (inbound_peer_id, connection) = message
                        .expect("hole punch connection sender is never dropped before receiver")
                        .await?;
                    if inbound_peer_id != peer_id {
                        tracing::warn!(
                            peer=%peer_id,
                            inbound_peer=%inbound_peer_id,
                            socket_address=%socket_addr,
                            "expected inbound connection from socket_address to resolve to peer but got inbound peer"
                        );
                    }
                    Ok((inbound_peer_id, connection))
                }
                Either::Right((hole_punch_err, _)) => Err(hole_punch_err),
            }
        }))
    }

    fn poll(
        mut self: Pin<&mut Self>,
        cx: &mut Context<'_>,
    ) -> Poll<TransportEvent<Self::ListenerUpgrade, Self::Error>> {
        while let Poll::Ready(Some(ev)) = self.listeners.poll_next_unpin(cx) {
            match ev {
                TransportEvent::Incoming {
                    listener_id,
                    mut upgrade,
                    local_addr,
                    send_back_addr,
                } => {
                    let socket_addr =
                        multiaddr_to_socketaddr(&send_back_addr, self.config.support_draft_29)
                            .unwrap()
                            .0;

                    if let Some(sender) = self.hole_punch_attempts.remove(&socket_addr) {
                        match sender.send(upgrade) {
                            Ok(()) => continue,
                            Err(timed_out_holepunch) => {
                                upgrade = timed_out_holepunch;
                            }
                        }
                    }

                    return Poll::Ready(TransportEvent::Incoming {
                        listener_id,
                        upgrade,
                        local_addr,
                        send_back_addr,
                    });
                }
                _ => return Poll::Ready(ev),
            }
        }

        self.waker = Some(cx.waker().clone());
        Poll::Pending
    }
}

impl From<Error> for TransportError<Error> {
    fn from(err: Error) -> Self {
        TransportError::Other(err)
    }
}

/// Listener for incoming connections.
struct Listener<P: Provider> {
    /// Id of the listener.
    listener_id: ListenerId,

    /// Version of the supported quic protocol.
    version: ProtocolVersion,

    /// Endpoint
    endpoint: quinn::Endpoint,

    /// An underlying copy of the socket to be able to hole punch with
    socket: UdpSocket,

    webtransport: WebTransport,

    /// A future to poll new incoming connections.
    accept: BoxFuture<'static, Option<quinn::Incoming>>,
    /// Timeout for connection establishment on inbound connections.
    handshake_timeout: Duration,

    /// Watcher for network interface changes.
    ///
    /// None if we are only listening on a single interface.
    if_watcher: Option<P::IfWatcher>,

    /// Whether the listener was closed and the stream should terminate.
    is_closed: bool,

    /// Pending event to reported.
    pending_event: Option<<Self as Stream>::Item>,

    /// The stream must be awaken after it has been closed to deliver the last event.
    close_listener_waker: Option<Waker>,

    listening_addresses: HashSet<IpAddr>,
}

impl<P: Provider> Listener<P> {
    fn new(
        listener_id: ListenerId,
        socket: UdpSocket,
        endpoint: quinn::Endpoint,
        handshake_timeout: Duration,
        version: ProtocolVersion,
        webtransport: WebTransport,
    ) -> Result<Self, Error> {
        let if_watcher;
        let pending_event;
        let mut listening_addresses = HashSet::new();
        let local_addr = socket.local_addr()?;
        if local_addr.ip().is_unspecified() {
            if_watcher = Some(P::new_if_watcher()?);
            pending_event = None;
        } else {
            if_watcher = None;
            listening_addresses.insert(local_addr.ip());
            let mut ma = socketaddr_to_multiaddr(&local_addr, version);
            ma = webtransport.update_multiaddr(ma);

            pending_event = Some(TransportEvent::NewAddress {
                listener_id,
                listen_addr: ma,
            })
        }

        let endpoint_c = endpoint.clone();
        let accept = async move { endpoint_c.accept().await }.boxed();

        Ok(Listener {
            endpoint,
            socket,
            accept,
            listener_id,
            version,
            handshake_timeout,
            if_watcher,
            is_closed: false,
            pending_event,
            close_listener_waker: None,
            listening_addresses,
            webtransport,
        })
    }

    /// Report the listener as closed in a [`TransportEvent::ListenerClosed`] and
    /// terminate the stream.
    fn close(&mut self, reason: Result<(), Error>) {
        if self.is_closed {
            return;
        }
        self.endpoint.close(From::from(0u32), &[]);
        self.pending_event = Some(TransportEvent::ListenerClosed {
            listener_id: self.listener_id,
            reason,
        });
        self.is_closed = true;

        // Wake the stream to deliver the last event.
        if let Some(waker) = self.close_listener_waker.take() {
            waker.wake();
        }
    }

    /// Clone underlying socket (for hole punching).
    fn try_clone_socket(&self) -> std::io::Result<UdpSocket> {
        self.socket.try_clone()
    }

    fn socket_addr(&self) -> SocketAddr {
        self.socket
            .local_addr()
            .expect("Cannot fail because the socket is bound")
    }

    fn same_cert_hashes(&self, cert_hashes: &Vec<Multihash<64>>) -> bool {
        if self.webtransport.cert_hashes.len() != cert_hashes.len() {
            return false
        }
        let mut set: HashSet<Multihash<64>> = self.webtransport.cert_hashes
            .clone().into_iter().collect();
        for hash in cert_hashes {
            set.remove(hash);
        }

        set.is_empty()
    }

    /// Poll for a next If Event.
    fn poll_if_addr(&mut self, cx: &mut Context<'_>) -> Poll<<Self as Stream>::Item> {
        let endpoint_addr = self.socket_addr();
        let Some(if_watcher) = self.if_watcher.as_mut() else {
            return Poll::Pending;
        };
        loop {
            match ready!(P::poll_if_event(if_watcher, cx)) {
                Ok(IfEvent::Up(inet)) => {
                    if let Some(mut listen_addr) =
                        ip_to_listenaddr(&endpoint_addr, inet.addr(), self.version)
                    {
                        listen_addr = self.webtransport.update_multiaddr(listen_addr);

                        tracing::debug!(
                            address=%listen_addr,
                            "New listen address"
                        );
                        self.listening_addresses.insert(inet.addr());
                        return Poll::Ready(TransportEvent::NewAddress {
                            listener_id: self.listener_id,
                            listen_addr,
                        });
                    }
                }
                Ok(IfEvent::Down(inet)) => {
                    if let Some(mut listen_addr) =
                        ip_to_listenaddr(&endpoint_addr, inet.addr(), self.version)
                    {
                        listen_addr = self.webtransport.update_multiaddr(listen_addr);
                        tracing::debug!(
                            address=%listen_addr,
                            "Expired listen address"
                        );
                        self.listening_addresses.remove(&inet.addr());
                        return Poll::Ready(TransportEvent::AddressExpired {
                            listener_id: self.listener_id,
                            listen_addr,
                        });
                    }
                }
                Err(err) => {
                    return Poll::Ready(TransportEvent::ListenerError {
                        listener_id: self.listener_id,
                        error: err.into(),
                    })
                }
            }
        }
    }
}

impl<P: Provider> Stream for Listener<P> {
    type Item = TransportEvent<<GenTransport<P> as Transport>::ListenerUpgrade, Error>;
    fn poll_next(mut self: Pin<&mut Self>, cx: &mut Context<'_>) -> Poll<Option<Self::Item>> {
        loop {
            if let Some(event) = self.pending_event.take() {
                return Poll::Ready(Some(event));
            }
            if self.is_closed {
                return Poll::Ready(None);
            }
            if let Poll::Ready(event) = self.poll_if_addr(cx) {
                return Poll::Ready(Some(event));
            }

            match self.accept.poll_unpin(cx) {
                Poll::Ready(Some(incoming)) => {
                    let endpoint = self.endpoint.clone();
                    self.accept = async move { endpoint.accept().await }.boxed();

<<<<<<< HEAD
                    let mut local_addr = socketaddr_to_multiaddr(
                        &self.socket_addr(),
                        self.version,
                    );
                    local_addr = self.webtransport.update_multiaddr(local_addr);

=======
                    let connecting = match incoming.accept() {
                        Ok(connecting) => connecting,
                        Err(error) => {
                            return Poll::Ready(Some(TransportEvent::ListenerError {
                                listener_id: self.listener_id,
                                error: Error::Connection(crate::ConnectionError(error)),
                            }))
                        }
                    };

                    let local_addr = socketaddr_to_multiaddr(&self.socket_addr(), self.version);
>>>>>>> 4e4b5949
                    let remote_addr = connecting.remote_address();
                    let send_back_addr = socketaddr_to_multiaddr(
                        &remote_addr,
                        self.version,
                    );

                    let timeout = self.handshake_timeout.clone();
                    let fut = if self.webtransport.in_use {
                        let noise = self.webtransport.noise.clone();

                        async move {
                            webtransport::Connecting::new(
                                noise,
                                connecting,
                                timeout,
                            ).await
                        }.boxed()
                    } else {
                        async move {
                            Connecting::new(connecting, timeout).await
                        }.boxed()
                    };

                    let event = TransportEvent::Incoming {
                        upgrade: fut,
                        local_addr,
                        send_back_addr,
                        listener_id: self.listener_id,
                    };
                    return Poll::Ready(Some(event));
                }
                Poll::Ready(None) => {
                    self.close(Ok(()));
                    continue;
                }
                Poll::Pending => {}
            };

            self.close_listener_waker = Some(cx.waker().clone());

            return Poll::Pending;
        }
    }
}

impl<P: Provider> fmt::Debug for Listener<P> {
    fn fmt(&self, f: &mut fmt::Formatter<'_>) -> fmt::Result {
        f.debug_struct("Listener")
            .field("listener_id", &self.listener_id)
            .field("handshake_timeout", &self.handshake_timeout)
            .field("is_closed", &self.is_closed)
            .field("pending_event", &self.pending_event)
            .finish()
    }
}

#[derive(Debug, Clone, Copy, PartialEq, Eq)]
pub(crate) enum ProtocolVersion {
    V1, // i.e. RFC9000
    Draft29,
}

#[derive(Debug, Clone, Copy, PartialEq, Eq, Hash)]
pub(crate) enum SocketFamily {
    Ipv4,
    Ipv6,
}

impl SocketFamily {
    fn is_same(a: &IpAddr, b: &IpAddr) -> bool {
        matches!(
            (a, b),
            (IpAddr::V4(_), IpAddr::V4(_)) | (IpAddr::V6(_), IpAddr::V6(_))
        )
    }
}

impl From<IpAddr> for SocketFamily {
    fn from(ip: IpAddr) -> Self {
        match ip {
            IpAddr::V4(_) => SocketFamily::Ipv4,
            IpAddr::V6(_) => SocketFamily::Ipv6,
        }
    }
}

/// Turn an [`IpAddr`] reported by the interface watcher into a
/// listen-address for the endpoint.
///
/// For this, the `ip` is combined with the port that the endpoint
/// is actually bound.
///
/// Returns `None` if the `ip` is not the same socket family as the
/// address that the endpoint is bound to.
fn ip_to_listenaddr(
    endpoint_addr: &SocketAddr,
    ip: IpAddr,
    version: ProtocolVersion,
) -> Option<Multiaddr> {
    // True if either both addresses are Ipv4 or both Ipv6.
    if !SocketFamily::is_same(&endpoint_addr.ip(), &ip) {
        return None;
    }
    let socket_addr = SocketAddr::new(ip, endpoint_addr.port());

    Some(socketaddr_to_multiaddr(&socket_addr, version))
}

/// Tries to turn a QUIC multiaddress into a UDP [`SocketAddr`]. Returns None if the format
/// of the multiaddr is wrong.
fn multiaddr_to_socketaddr(
    addr: &Multiaddr,
    support_draft_29: bool,
) -> Option<(SocketAddr, ProtocolVersion, Option<PeerId>, bool)> {
    let mut iter = addr.iter();
    let proto1 = iter.next()?;
    let proto2 = iter.next()?;
    let proto3 = iter.next()?;
    let proto4 = iter.next();
    let proto5 = iter.next();

    let mut peer_id = None;
    for proto in iter {
        match proto {
            Protocol::P2p(id) => {
                peer_id = Some(id);
            }
            _ => return None,
        }
    }
    let version = match proto3 {
        Protocol::QuicV1 => ProtocolVersion::V1,
        Protocol::Quic if support_draft_29 => ProtocolVersion::Draft29,
        _ => return None,
    };

    let is_webtransport = match proto4 {
        Some(Protocol::WebTransport) => {
            if let Some(Protocol::Certhash(_)) = proto5 {
                panic!("Cannot listen on a specific certhash for WebTransport addr {addr}");
            }
            true
        }
        _ => false,
    };

    match (proto1, proto2) {
        (Protocol::Ip4(ip), Protocol::Udp(port)) => {
            Some((SocketAddr::new(ip.into(), port), version, peer_id, is_webtransport))
        }
        (Protocol::Ip6(ip), Protocol::Udp(port)) => {
            Some((SocketAddr::new(ip.into(), port), version, peer_id, is_webtransport))
        }
        _ => None,
    }
}

/// Whether an [`Multiaddr`] is a valid for the QUIC transport.
fn is_quic_addr(addr: &Multiaddr, support_draft_29: bool) -> bool {
    use Protocol::*;
    let mut iter = addr.iter();
    let Some(first) = iter.next() else {
        return false;
    };
    let Some(second) = iter.next() else {
        return false;
    };
    let Some(third) = iter.next() else {
        return false;
    };
    let fourth = iter.next();
    let fifth = iter.next();

    matches!(first, Ip4(_) | Ip6(_) | Dns(_) | Dns4(_) | Dns6(_))
        && matches!(second, Udp(_))
        && if support_draft_29 {
            matches!(third, QuicV1 | Quic)
        } else {
            matches!(third, QuicV1)
        }
        && matches!(fourth, Some(P2p(_)) | None)
        && fifth.is_none()
}

/// Turns an IP address and port into the corresponding QUIC multiaddr.
fn socketaddr_to_multiaddr(
    socket_addr: &SocketAddr,
    version: ProtocolVersion,
) -> Multiaddr {
    let quic_proto = match version {
        ProtocolVersion::V1 => Protocol::QuicV1,
        ProtocolVersion::Draft29 => Protocol::Quic,
    };
    Multiaddr::empty()
        .with(socket_addr.ip().into())
        .with(Protocol::Udp(socket_addr.port()))
        .with(quic_proto)
}

struct WebTransport {
    in_use: bool,

    cert_hashes: Vec<Multihash<64>>,
    noise: libp2p_noise::Config,
}

impl WebTransport {
    pub(crate) fn update_multiaddr(&self, addr: Multiaddr) -> Multiaddr {
        if self.in_use {
            let mut vec = self.cert_hashes.clone();

            return addr.with(Protocol::WebTransport)
                .with(Protocol::Certhash(vec.pop().expect("Gets the last element")))
                .with(Protocol::Certhash(vec.pop().expect("Gets the last element")));
        }

        addr
    }
}

#[cfg(test)]
#[cfg(any(feature = "async-std", feature = "tokio"))]
mod tests {
    use super::*;
    use futures::future::poll_fn;

    #[test]
    fn multiaddr_to_udp_conversion() {
        assert!(multiaddr_to_socketaddr(
            &"/ip4/127.0.0.1/udp/1234".parse::<Multiaddr>().unwrap(),
            true
        )
        .is_none());

        assert_eq!(
            multiaddr_to_socketaddr(
                &"/ip4/127.0.0.1/udp/12345/quic-v1"
                    .parse::<Multiaddr>()
                    .unwrap(),
                false
            ),
            Some((
                SocketAddr::new(IpAddr::V4(Ipv4Addr::new(127, 0, 0, 1)), 12345,),
                ProtocolVersion::V1,
                None
            ))
        );
        assert_eq!(
            multiaddr_to_socketaddr(
                &"/ip4/255.255.255.255/udp/8080/quic-v1"
                    .parse::<Multiaddr>()
                    .unwrap(),
                false
            ),
            Some((
                SocketAddr::new(IpAddr::V4(Ipv4Addr::new(255, 255, 255, 255)), 8080,),
                ProtocolVersion::V1,
                None
            ))
        );
        assert_eq!(
            multiaddr_to_socketaddr(
                &"/ip4/127.0.0.1/udp/55148/quic-v1/p2p/12D3KooW9xk7Zp1gejwfwNpfm6L9zH5NL4Bx5rm94LRYJJHJuARZ"
                    .parse::<Multiaddr>()
                    .unwrap(), false
            ),
            Some((SocketAddr::new(
                IpAddr::V4(Ipv4Addr::new(127, 0, 0, 1)),
                55148,
            ), ProtocolVersion::V1, Some("12D3KooW9xk7Zp1gejwfwNpfm6L9zH5NL4Bx5rm94LRYJJHJuARZ".parse().unwrap())))
        );
        assert_eq!(
            multiaddr_to_socketaddr(
                &"/ip6/::1/udp/12345/quic-v1".parse::<Multiaddr>().unwrap(),
                false
            ),
            Some((
                SocketAddr::new(IpAddr::V6(Ipv6Addr::new(0, 0, 0, 0, 0, 0, 0, 1)), 12345,),
                ProtocolVersion::V1,
                None
            ))
        );
        assert_eq!(
            multiaddr_to_socketaddr(
                &"/ip6/ffff:ffff:ffff:ffff:ffff:ffff:ffff:ffff/udp/8080/quic-v1"
                    .parse::<Multiaddr>()
                    .unwrap(),
                false
            ),
            Some((
                SocketAddr::new(
                    IpAddr::V6(Ipv6Addr::new(
                        65535, 65535, 65535, 65535, 65535, 65535, 65535, 65535,
                    )),
                    8080,
                ),
                ProtocolVersion::V1,
                None
            ))
        );

        assert!(multiaddr_to_socketaddr(
            &"/ip4/127.0.0.1/udp/1234/quic".parse::<Multiaddr>().unwrap(),
            false
        )
        .is_none());
        assert_eq!(
            multiaddr_to_socketaddr(
                &"/ip4/127.0.0.1/udp/1234/quic".parse::<Multiaddr>().unwrap(),
                true
            ),
            Some((
                SocketAddr::new(IpAddr::V4(Ipv4Addr::new(127, 0, 0, 1)), 1234,),
                ProtocolVersion::Draft29,
                None
            ))
        );
    }

    #[cfg(feature = "async-std")]
    #[async_std::test]
    async fn test_close_listener() {
        let keypair = libp2p_identity::Keypair::generate_ed25519();
        let config = Config::new(&keypair);
        let mut transport = crate::async_std::Transport::new(config);
        assert!(poll_fn(|cx| Pin::new(&mut transport).as_mut().poll(cx))
            .now_or_never()
            .is_none());

        // Run test twice to check that there is no unexpected behaviour if `Transport.listener`
        // is temporarily empty.
        for _ in 0..2 {
            let id = ListenerId::next();
            transport
                .listen_on(id, "/ip4/0.0.0.0/udp/0/quic-v1".parse().unwrap())
                .unwrap();

            match poll_fn(|cx| Pin::new(&mut transport).as_mut().poll(cx)).await {
                TransportEvent::NewAddress {
                    listener_id,
                    listen_addr,
                } => {
                    assert_eq!(listener_id, id);
                    assert!(
                        matches!(listen_addr.iter().next(), Some(Protocol::Ip4(a)) if !a.is_unspecified())
                    );
                    assert!(
                        matches!(listen_addr.iter().nth(1), Some(Protocol::Udp(port)) if port != 0)
                    );
                    assert!(matches!(listen_addr.iter().nth(2), Some(Protocol::QuicV1)));
                }
                e => panic!("Unexpected event: {e:?}"),
            }
            assert!(transport.remove_listener(id), "Expect listener to exist.");
            match poll_fn(|cx| Pin::new(&mut transport).as_mut().poll(cx)).await {
                TransportEvent::ListenerClosed {
                    listener_id,
                    reason: Ok(()),
                } => {
                    assert_eq!(listener_id, id);
                }
                e => panic!("Unexpected event: {e:?}"),
            }
            // Poll once again so that the listener has the chance to return `Poll::Ready(None)` and
            // be removed from the list of listeners.
            assert!(poll_fn(|cx| Pin::new(&mut transport).as_mut().poll(cx))
                .now_or_never()
                .is_none());
            assert!(transport.listeners.is_empty());
        }
    }

    #[cfg(feature = "tokio")]
    #[tokio::test]
    async fn test_dialer_drop() {
        let keypair = libp2p_identity::Keypair::generate_ed25519();
        let config = Config::new(&keypair);
        let mut transport = crate::tokio::Transport::new(config);

        let _dial = transport
            .dial("/ip4/123.45.67.8/udp/1234/quic-v1".parse().unwrap())
            .unwrap();

        assert!(transport.dialer.contains_key(&SocketFamily::Ipv4));
        assert!(!transport.dialer.contains_key(&SocketFamily::Ipv6));

        // Start listening so that the dialer and driver are dropped.
        transport
            .listen_on(
                ListenerId::next(),
                "/ip4/0.0.0.0/udp/0/quic-v1".parse().unwrap(),
            )
            .unwrap();
        assert!(!transport.dialer.contains_key(&SocketFamily::Ipv4));
    }

    #[cfg(feature = "tokio")]
    #[tokio::test]
    async fn test_listens_ipv4_ipv6_separately() {
        let keypair = libp2p_identity::Keypair::generate_ed25519();
        let config = Config::new(&keypair);
        let mut transport = crate::tokio::Transport::new(config);
        let port = {
            let socket = UdpSocket::bind("127.0.0.1:0").unwrap();
            socket.local_addr().unwrap().port()
        };

        transport
            .listen_on(
                ListenerId::next(),
                format!("/ip4/0.0.0.0/udp/{port}/quic-v1").parse().unwrap(),
            )
            .unwrap();
        transport
            .listen_on(
                ListenerId::next(),
                format!("/ip6/::/udp/{port}/quic-v1").parse().unwrap(),
            )
            .unwrap();
    }
}<|MERGE_RESOLUTION|>--- conflicted
+++ resolved
@@ -634,14 +634,6 @@
                     let endpoint = self.endpoint.clone();
                     self.accept = async move { endpoint.accept().await }.boxed();
 
-<<<<<<< HEAD
-                    let mut local_addr = socketaddr_to_multiaddr(
-                        &self.socket_addr(),
-                        self.version,
-                    );
-                    local_addr = self.webtransport.update_multiaddr(local_addr);
-
-=======
                     let connecting = match incoming.accept() {
                         Ok(connecting) => connecting,
                         Err(error) => {
@@ -652,8 +644,14 @@
                         }
                     };
 
+
+                    /*let mut local_addr = socketaddr_to_multiaddr(
+                        &self.socket_addr(),
+                        self.version,
+                    );
+                    local_addr = self.webtransport.update_multiaddr(local_addr);*/
+
                     let local_addr = socketaddr_to_multiaddr(&self.socket_addr(), self.version);
->>>>>>> 4e4b5949
                     let remote_addr = connecting.remote_address();
                     let send_back_addr = socketaddr_to_multiaddr(
                         &remote_addr,
@@ -758,7 +756,6 @@
         return None;
     }
     let socket_addr = SocketAddr::new(ip, endpoint_addr.port());
-
     Some(socketaddr_to_multiaddr(&socket_addr, version))
 }
 
