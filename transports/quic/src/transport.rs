// Copyright 2017-2020 Parity Technologies (UK) Ltd.
//
// Permission is hereby granted, free of charge, to any person obtaining a
// copy of this software and associated documentation files (the "Software"),
// to deal in the Software without restriction, including without limitation
// the rights to use, copy, modify, merge, publish, distribute, sublicense,
// and/or sell copies of the Software, and to permit persons to whom the
// Software is furnished to do so, subject to the following conditions:
//
// The above copyright notice and this permission notice shall be included in
// all copies or substantial portions of the Software.
//
// THE SOFTWARE IS PROVIDED "AS IS", WITHOUT WARRANTY OF ANY KIND, EXPRESS
// OR IMPLIED, INCLUDING BUT NOT LIMITED TO THE WARRANTIES OF MERCHANTABILITY,
// FITNESS FOR A PARTICULAR PURPOSE AND NONINFRINGEMENT. IN NO EVENT SHALL THE
// AUTHORS OR COPYRIGHT HOLDERS BE LIABLE FOR ANY CLAIM, DAMAGES OR OTHER
// LIABILITY, WHETHER IN AN ACTION OF CONTRACT, TORT OR OTHERWISE, ARISING
// FROM, OUT OF OR IN CONNECTION WITH THE SOFTWARE OR THE USE OR OTHER
// DEALINGS IN THE SOFTWARE.

use std::{
    collections::{
        hash_map::{DefaultHasher, Entry},
        HashMap, HashSet,
    },
    fmt,
    hash::{Hash, Hasher},
    io,
    net::{IpAddr, Ipv4Addr, Ipv6Addr, SocketAddr, UdpSocket},
    pin::Pin,
    task::{Context, Poll, Waker},
    time::Duration,
};

use futures::{
    channel::oneshot,
    future::{BoxFuture, Either},
    prelude::*,
    ready,
    stream::{SelectAll, StreamExt},
};
use if_watch::IfEvent;
use libp2p_core::{
    multiaddr::{Multiaddr, Protocol},
    transport::{DialOpts, ListenerId, PortUse, TransportError, TransportEvent},
    Endpoint, Transport,
};
use libp2p_identity::PeerId;
use socket2::{Domain, Socket, Type};
<<<<<<< HEAD
use std::collections::hash_map::{DefaultHasher, Entry};
use std::collections::{HashMap, HashSet};
use std::hash::{Hash, Hasher};
use std::net::{IpAddr, Ipv4Addr, Ipv6Addr, SocketAddrV6, UdpSocket};
use std::time::Duration;
use std::{fmt, io};
use std::{
    net::SocketAddr,
    pin::Pin,
    task::{Context, Poll, Waker},
=======

use crate::{
    config::{Config, QuinnConfig},
    hole_punching::hole_puncher,
    provider::Provider,
    ConnectError, Connecting, Connection, Error,
>>>>>>> d0590a7a
};

/// Implementation of the [`Transport`] trait for QUIC.
///
/// By default only QUIC Version 1 (RFC 9000) is supported. In the [`Multiaddr`] this maps to
/// [`libp2p_core::multiaddr::Protocol::QuicV1`].
/// The [`libp2p_core::multiaddr::Protocol::Quic`] codepoint is interpreted as QUIC version
/// draft-29 and only supported if [`Config::support_draft_29`] is set to `true`.
/// Note that in that case servers support both version an all QUIC listening addresses.
///
/// Version draft-29 should only be used to connect to nodes from other libp2p implementations
/// that do not support `QuicV1` yet. Support for it will be removed long-term.
/// See <https://github.com/multiformats/multiaddr/issues/145>.
#[derive(Debug)]
pub struct GenTransport<P: Provider> {
    /// Config for the inner [`quinn`] structs.
    quinn_config: QuinnConfig,
    /// Timeout for the [`Connecting`] future.
    handshake_timeout: Duration,
    /// Whether draft-29 is supported for dialing and listening.
    support_draft_29: bool,
    /// Streams of active [`Listener`]s.
    listeners: SelectAll<Listener<P>>,
    /// Dialer for each socket family if no matching listener exists.
    dialer: HashMap<SocketFamily, quinn::Endpoint>,
    /// Waker to poll the transport again when a new dialer or listener is added.
    waker: Option<Waker>,
    /// Holepunching attempts
    hole_punch_attempts: HashMap<SocketAddr, oneshot::Sender<Connecting>>,
}

impl<P: Provider> GenTransport<P> {
    /// Create a new [`GenTransport`] with the given [`Config`].
    pub fn new(config: Config) -> Self {
        let handshake_timeout = config.handshake_timeout;
        let support_draft_29 = config.support_draft_29;
        let quinn_config = config.into();
        Self {
            listeners: SelectAll::new(),
            quinn_config,
            handshake_timeout,
            dialer: HashMap::new(),
            waker: None,
            support_draft_29,
            hole_punch_attempts: Default::default(),
        }
    }

    /// Create a new [`quinn::Endpoint`] with the given configs.
    fn new_endpoint(
        endpoint_config: quinn::EndpointConfig,
        server_config: Option<quinn::ServerConfig>,
        socket: UdpSocket,
    ) -> Result<quinn::Endpoint, Error> {
        use crate::provider::Runtime;
        match P::runtime() {
            #[cfg(feature = "tokio")]
            Runtime::Tokio => {
                let runtime = std::sync::Arc::new(quinn::TokioRuntime);
                let endpoint =
                    quinn::Endpoint::new(endpoint_config, server_config, socket, runtime)?;
                Ok(endpoint)
            }
            #[cfg(feature = "async-std")]
            Runtime::AsyncStd => {
                let runtime = std::sync::Arc::new(quinn::AsyncStdRuntime);
                let endpoint =
                    quinn::Endpoint::new(endpoint_config, server_config, socket, runtime)?;
                Ok(endpoint)
            }
            Runtime::Dummy => {
                let _ = endpoint_config;
                let _ = server_config;
                let _ = socket;
                let err = std::io::Error::new(std::io::ErrorKind::Other, "no async runtime found");
                Err(Error::Io(err))
            }
        }
    }

    /// Extract the addr, quic version and peer id from the given [`Multiaddr`].
    fn remote_multiaddr_to_socketaddr(
        &self,
        addr: Multiaddr,
        check_unspecified_addr: bool,
    ) -> Result<
        (SocketAddr, ProtocolVersion, Option<PeerId>),
        TransportError<<Self as Transport>::Error>,
    > {
        let (socket_addr, version, peer_id) = multiaddr_to_socketaddr(&addr, self.support_draft_29)
            .ok_or_else(|| TransportError::MultiaddrNotSupported(addr.clone()))?;
        if check_unspecified_addr && (socket_addr.port() == 0 || socket_addr.ip().is_unspecified())
        {
            return Err(TransportError::MultiaddrNotSupported(addr));
        }
        Ok((socket_addr, version, peer_id))
    }

    /// Pick any listener to use for dialing.
    fn eligible_listener(&mut self, socket_addr: &SocketAddr) -> Option<&mut Listener<P>> {
        let mut listeners: Vec<_> = self
            .listeners
            .iter_mut()
            .filter(|l| {
                if l.is_closed {
                    return false;
                }
                SocketFamily::is_same(&l.socket_addr().ip(), &socket_addr.ip())
            })
            .filter(|l| {
                if socket_addr.ip().is_loopback() {
                    l.listening_addresses
                        .iter()
                        .any(|ip_addr| ip_addr.is_loopback())
                } else {
                    true
                }
            })
            .collect();
        match listeners.len() {
            0 => None,
            1 => listeners.pop(),
            _ => {
                // Pick any listener to use for dialing.
                // We hash the socket address to achieve determinism.
                let mut hasher = DefaultHasher::new();
                socket_addr.hash(&mut hasher);
                let index = hasher.finish() as usize % listeners.len();
                Some(listeners.swap_remove(index))
            }
        }
    }

    fn create_socket(&self, socket_addr: SocketAddr) -> io::Result<UdpSocket> {
        let socket = Socket::new(
            Domain::for_address(socket_addr),
            Type::DGRAM,
            Some(socket2::Protocol::UDP),
        )?;
        if socket_addr.is_ipv6() {
            socket.set_only_v6(true)?;
        }

        socket.bind(&socket_addr.into())?;

        Ok(socket.into())
    }

    fn bound_socket(&mut self, socket_addr: SocketAddr) -> Result<quinn::Endpoint, Error> {
        let socket_family = socket_addr.ip().into();
        if let Some(waker) = self.waker.take() {
            waker.wake();
        }
        let listen_socket_addr = match socket_family {
            SocketFamily::Ipv4 => SocketAddr::new(Ipv4Addr::UNSPECIFIED.into(), 0),
            SocketFamily::Ipv6 => SocketAddr::new(Ipv6Addr::UNSPECIFIED.into(), 0),
        };
        let socket = UdpSocket::bind(listen_socket_addr)?;
        let endpoint_config = self.quinn_config.endpoint_config.clone();
        let endpoint = Self::new_endpoint(endpoint_config, None, socket)?;
        Ok(endpoint)
    }
}

impl<P: Provider> Transport for GenTransport<P> {
    type Output = (PeerId, Connection);
    type Error = Error;
    type ListenerUpgrade = Connecting;
    type Dial = BoxFuture<'static, Result<Self::Output, Self::Error>>;

    fn listen_on(
        &mut self,
        listener_id: ListenerId,
        addr: Multiaddr,
    ) -> Result<(), TransportError<Self::Error>> {
        let (socket_addr, version, _peer_id) = self.remote_multiaddr_to_socketaddr(addr, false)?;
        let endpoint_config = self.quinn_config.endpoint_config.clone();
        let server_config = self.quinn_config.server_config.clone();
        let socket = self.create_socket(socket_addr).map_err(Self::Error::from)?;

        let socket_c = socket.try_clone().map_err(Self::Error::from)?;
        let endpoint = Self::new_endpoint(endpoint_config, Some(server_config), socket)?;
        let listener = Listener::new(
            listener_id,
            socket_c,
            endpoint,
            self.handshake_timeout,
            version,
        )?;
        self.listeners.push(listener);

        if let Some(waker) = self.waker.take() {
            waker.wake();
        }

        // Remove dialer endpoint so that the endpoint is dropped once the last
        // connection that uses it is closed.
        // New outbound connections will use the bidirectional (listener) endpoint.
        self.dialer.remove(&socket_addr.ip().into());

        Ok(())
    }

    fn remove_listener(&mut self, id: ListenerId) -> bool {
        if let Some(listener) = self.listeners.iter_mut().find(|l| l.listener_id == id) {
            // Close the listener, which will eventually finish its stream.
            // `SelectAll` removes streams once they are finished.
            listener.close(Ok(()));
            true
        } else {
            false
        }
    }

    fn dial(
        &mut self,
        addr: Multiaddr,
        dial_opts: DialOpts,
    ) -> Result<Self::Dial, TransportError<Self::Error>> {
        let (socket_addr, version, peer_id) =
            self.remote_multiaddr_to_socketaddr(addr.clone(), true)?;

        match (dial_opts.role, dial_opts.port_use) {
            (Endpoint::Dialer, _) | (Endpoint::Listener, PortUse::Reuse) => {
                let endpoint = if let Some(listener) = dial_opts
                    .port_use
                    .eq(&PortUse::Reuse)
                    .then(|| self.eligible_listener(&socket_addr))
                    .flatten()
                {
                    listener.endpoint.clone()
                } else {
                    let socket_family = socket_addr.ip().into();
                    let dialer = if dial_opts.port_use == PortUse::Reuse {
                        if let Some(occupied) = self.dialer.get(&socket_family) {
                            occupied.clone()
                        } else {
                            let endpoint = self.bound_socket(socket_addr)?;
                            self.dialer.insert(socket_family, endpoint.clone());
                            endpoint
                        }
                    } else {
                        self.bound_socket(socket_addr)?
                    };
                    dialer
                };
                let handshake_timeout = self.handshake_timeout;
                let mut client_config = self.quinn_config.client_config.clone();
                if version == ProtocolVersion::Draft29 {
                    client_config.version(0xff00_001d);
                }
                Ok(Box::pin(async move {
                    // This `"l"` seems necessary because an empty string is an invalid domain
                    // name. While we don't use domain names, the underlying rustls library
                    // is based upon the assumption that we do.
                    let connecting = endpoint
                        .connect_with(client_config, socket_addr, "l")
                        .map_err(ConnectError)?;
                    Connecting::new(connecting, handshake_timeout).await
                }))
            }
            (Endpoint::Listener, _) => {
                let peer_id = peer_id.ok_or(TransportError::MultiaddrNotSupported(addr.clone()))?;

                let socket = self
                    .eligible_listener(&socket_addr)
                    .ok_or(TransportError::Other(
                        Error::NoActiveListenerForDialAsListener,
                    ))?
                    .try_clone_socket()
                    .map_err(Self::Error::from)?;

                tracing::debug!("Preparing for hole-punch from {addr}");

                let hole_puncher = hole_puncher::<P>(socket, socket_addr, self.handshake_timeout);

                let (sender, receiver) = oneshot::channel();

                match self.hole_punch_attempts.entry(socket_addr) {
                    Entry::Occupied(mut sender_entry) => {
                        // Stale senders, i.e. from failed hole punches are not removed.
                        // Thus, we can just overwrite a stale sender.
                        if !sender_entry.get().is_canceled() {
                            return Err(TransportError::Other(Error::HolePunchInProgress(
                                socket_addr,
                            )));
                        }
                        sender_entry.insert(sender);
                    }
                    Entry::Vacant(entry) => {
                        entry.insert(sender);
                    }
                };

                Ok(Box::pin(async move {
                    futures::pin_mut!(hole_puncher);
                    match futures::future::select(receiver, hole_puncher).await {
                        Either::Left((message, _)) => {
                            let (inbound_peer_id, connection) = message
                                .expect(
                                    "hole punch connection sender is never dropped before receiver",
                                )
                                .await?;
                            if inbound_peer_id != peer_id {
                                tracing::warn!(
                                    peer=%peer_id,
                                    inbound_peer=%inbound_peer_id,
                                    socket_address=%socket_addr,
                                    "expected inbound connection from socket_address to resolve to peer but got inbound peer"
                                );
                            }
                            Ok((inbound_peer_id, connection))
                        }
                        Either::Right((hole_punch_err, _)) => Err(hole_punch_err),
                    }
                }))
            }
        }
    }

    fn poll(
        mut self: Pin<&mut Self>,
        cx: &mut Context<'_>,
    ) -> Poll<TransportEvent<Self::ListenerUpgrade, Self::Error>> {
        while let Poll::Ready(Some(ev)) = self.listeners.poll_next_unpin(cx) {
            match ev {
                TransportEvent::Incoming {
                    listener_id,
                    mut upgrade,
                    local_addr,
                    send_back_addr,
                } => {
                    let socket_addr =
                        multiaddr_to_socketaddr(&send_back_addr, self.support_draft_29)
                            .unwrap()
                            .0;

                    if let Some(sender) = self.hole_punch_attempts.remove(&socket_addr) {
                        match sender.send(upgrade) {
                            Ok(()) => continue,
                            Err(timed_out_holepunch) => {
                                upgrade = timed_out_holepunch;
                            }
                        }
                    }

                    return Poll::Ready(TransportEvent::Incoming {
                        listener_id,
                        upgrade,
                        local_addr,
                        send_back_addr,
                    });
                }
                _ => return Poll::Ready(ev),
            }
        }

        self.waker = Some(cx.waker().clone());
        Poll::Pending
    }
}

impl From<Error> for TransportError<Error> {
    fn from(err: Error) -> Self {
        TransportError::Other(err)
    }
}

/// Listener for incoming connections.
struct Listener<P: Provider> {
    /// Id of the listener.
    listener_id: ListenerId,

    /// Version of the supported quic protocol.
    version: ProtocolVersion,

    /// Endpoint
    endpoint: quinn::Endpoint,

    /// An underlying copy of the socket to be able to hole punch with
    socket: UdpSocket,

    /// A future to poll new incoming connections.
    accept: BoxFuture<'static, Option<quinn::Incoming>>,
    /// Timeout for connection establishment on inbound connections.
    handshake_timeout: Duration,

    /// Watcher for network interface changes.
    ///
    /// None if we are only listening on a single interface.
    if_watcher: Option<P::IfWatcher>,

    /// Whether the listener was closed and the stream should terminate.
    is_closed: bool,

    /// Pending event to reported.
    pending_event: Option<<Self as Stream>::Item>,

    /// The stream must be awaken after it has been closed to deliver the last event.
    close_listener_waker: Option<Waker>,

    listening_addresses: HashSet<IpAddr>,
}

impl<P: Provider> Listener<P> {
    fn new(
        listener_id: ListenerId,
        socket: UdpSocket,
        endpoint: quinn::Endpoint,
        handshake_timeout: Duration,
        version: ProtocolVersion,
    ) -> Result<Self, Error> {
        let if_watcher;
        let pending_event;
        let mut listening_addresses = HashSet::new();
        let local_addr = socket.local_addr()?;
        if local_addr.ip().is_unspecified() {
            if_watcher = Some(P::new_if_watcher()?);
            pending_event = None;
        } else {
            if_watcher = None;
            listening_addresses.insert(local_addr.ip());
            let ma = socketaddr_to_multiaddr(&local_addr, version);
            pending_event = Some(TransportEvent::NewAddress {
                listener_id,
                listen_addr: ma,
            })
        }

        let endpoint_c = endpoint.clone();
        let accept = async move { endpoint_c.accept().await }.boxed();

        Ok(Listener {
            endpoint,
            socket,
            accept,
            listener_id,
            version,
            handshake_timeout,
            if_watcher,
            is_closed: false,
            pending_event,
            close_listener_waker: None,
            listening_addresses,
        })
    }

    /// Report the listener as closed in a [`TransportEvent::ListenerClosed`] and
    /// terminate the stream.
    fn close(&mut self, reason: Result<(), Error>) {
        if self.is_closed {
            return;
        }
        self.endpoint.close(From::from(0u32), &[]);
        self.pending_event = Some(TransportEvent::ListenerClosed {
            listener_id: self.listener_id,
            reason,
        });
        self.is_closed = true;

        // Wake the stream to deliver the last event.
        if let Some(waker) = self.close_listener_waker.take() {
            waker.wake();
        }
    }

    /// Clone underlying socket (for hole punching).
    fn try_clone_socket(&self) -> std::io::Result<UdpSocket> {
        self.socket.try_clone()
    }

    fn socket_addr(&self) -> SocketAddr {
        self.socket
            .local_addr()
            .expect("Cannot fail because the socket is bound")
    }

    /// Poll for a next If Event.
    fn poll_if_addr(&mut self, cx: &mut Context<'_>) -> Poll<<Self as Stream>::Item> {
        let endpoint_addr = self.socket_addr();
        let Some(if_watcher) = self.if_watcher.as_mut() else {
            return Poll::Pending;
        };
        loop {
            match ready!(P::poll_if_event(if_watcher, cx)) {
                Ok(IfEvent::Up(inet)) => {
                    if let Some(listen_addr) =
                        ip_to_listenaddr(&endpoint_addr, inet.addr(), self.version)
                    {
                        tracing::debug!(
                            address=%listen_addr,
                            "New listen address"
                        );
                        self.listening_addresses.insert(inet.addr());
                        return Poll::Ready(TransportEvent::NewAddress {
                            listener_id: self.listener_id,
                            listen_addr,
                        });
                    }
                }
                Ok(IfEvent::Down(inet)) => {
                    if let Some(listen_addr) =
                        ip_to_listenaddr(&endpoint_addr, inet.addr(), self.version)
                    {
                        tracing::debug!(
                            address=%listen_addr,
                            "Expired listen address"
                        );
                        self.listening_addresses.remove(&inet.addr());
                        return Poll::Ready(TransportEvent::AddressExpired {
                            listener_id: self.listener_id,
                            listen_addr,
                        });
                    }
                }
                Err(err) => {
                    return Poll::Ready(TransportEvent::ListenerError {
                        listener_id: self.listener_id,
                        error: err.into(),
                    })
                }
            }
        }
    }
}

impl<P: Provider> Stream for Listener<P> {
    type Item = TransportEvent<<GenTransport<P> as Transport>::ListenerUpgrade, Error>;
    fn poll_next(mut self: Pin<&mut Self>, cx: &mut Context<'_>) -> Poll<Option<Self::Item>> {
        loop {
            if let Some(event) = self.pending_event.take() {
                return Poll::Ready(Some(event));
            }
            if self.is_closed {
                return Poll::Ready(None);
            }
            if let Poll::Ready(event) = self.poll_if_addr(cx) {
                return Poll::Ready(Some(event));
            }

            match self.accept.poll_unpin(cx) {
                Poll::Ready(Some(incoming)) => {
                    let endpoint = self.endpoint.clone();
                    self.accept = async move { endpoint.accept().await }.boxed();

                    let connecting = match incoming.accept() {
                        Ok(connecting) => connecting,
                        Err(error) => {
                            return Poll::Ready(Some(TransportEvent::ListenerError {
                                listener_id: self.listener_id,
                                error: Error::Connection(crate::ConnectionError(error)),
                            }))
                        }
                    };

                    let local_addr = socketaddr_to_multiaddr(&self.socket_addr(), self.version);
                    let remote_addr = connecting.remote_address();
                    let send_back_addr = socketaddr_to_multiaddr(&remote_addr, self.version);

                    let event = TransportEvent::Incoming {
                        upgrade: Connecting::new(connecting, self.handshake_timeout),
                        local_addr,
                        send_back_addr,
                        listener_id: self.listener_id,
                    };
                    return Poll::Ready(Some(event));
                }
                Poll::Ready(None) => {
                    self.close(Ok(()));
                    continue;
                }
                Poll::Pending => {}
            };

            self.close_listener_waker = Some(cx.waker().clone());

            return Poll::Pending;
        }
    }
}

impl<P: Provider> fmt::Debug for Listener<P> {
    fn fmt(&self, f: &mut fmt::Formatter<'_>) -> fmt::Result {
        f.debug_struct("Listener")
            .field("listener_id", &self.listener_id)
            .field("handshake_timeout", &self.handshake_timeout)
            .field("is_closed", &self.is_closed)
            .field("pending_event", &self.pending_event)
            .finish()
    }
}

#[derive(Debug, Clone, Copy, PartialEq, Eq)]
pub(crate) enum ProtocolVersion {
    V1, // i.e. RFC9000
    Draft29,
}

#[derive(Debug, Clone, Copy, PartialEq, Eq, Hash)]
pub(crate) enum SocketFamily {
    Ipv4,
    Ipv6,
}

impl SocketFamily {
    fn is_same(a: &IpAddr, b: &IpAddr) -> bool {
        matches!(
            (a, b),
            (IpAddr::V4(_), IpAddr::V4(_)) | (IpAddr::V6(_), IpAddr::V6(_))
        )
    }
}

impl From<IpAddr> for SocketFamily {
    fn from(ip: IpAddr) -> Self {
        match ip {
            IpAddr::V4(_) => SocketFamily::Ipv4,
            IpAddr::V6(_) => SocketFamily::Ipv6,
        }
    }
}

/// Turn an [`IpAddr`] reported by the interface watcher into a
/// listen-address for the endpoint.
///
/// For this, the `ip` is combined with the port that the endpoint
/// is actually bound.
///
/// Returns `None` if the `ip` is not the same socket family as the
/// address that the endpoint is bound to.
fn ip_to_listenaddr(
    endpoint_addr: &SocketAddr,
    ip: IpAddr,
    version: ProtocolVersion,
) -> Option<Multiaddr> {
    // True if either both addresses are Ipv4 or both Ipv6.
    if !SocketFamily::is_same(&endpoint_addr.ip(), &ip) {
        return None;
    }
    let socket_addr = SocketAddr::new(ip, endpoint_addr.port());
    Some(socketaddr_to_multiaddr(&socket_addr, version))
}

/// Tries to turn a QUIC multiaddress into a UDP [`SocketAddr`]. Returns None if the format
/// of the multiaddr is wrong.
fn multiaddr_to_socketaddr(
    addr: &Multiaddr,
    support_draft_29: bool,
) -> Option<(SocketAddr, ProtocolVersion, Option<PeerId>)> {
    let mut iter = addr.iter();

    let socket_addr = match iter.next()? {
        Protocol::Ip4(ip) => {
            let Protocol::Udp(port) = iter.next()? else {
                return None;
            };

            SocketAddr::new(ip.into(), port)
        }
        Protocol::Ip6(ip) => {
            let mut next = iter.next()?;

            let if_index = if let Protocol::Ip6zone(zone) = next {
                next = iter.next()?;

                zone.parse()
                    .ok()
                    .or_else(|| if_nametoindex(zone.as_ref()).ok())?
            } else {
                0
            };

            let Protocol::Udp(port) = next else {
                return None;
            };

            SocketAddrV6::new(ip, port, 0, if_index).into()
        }
        _ => return None,
    };

    let version = match iter.next()? {
        Protocol::QuicV1 => ProtocolVersion::V1,
        Protocol::Quic if support_draft_29 => ProtocolVersion::Draft29,
        _ => return None,
    };

    let mut peer_id = None;
    for proto in iter {
        match proto {
            Protocol::P2p(id) => {
                peer_id = Some(id);
            }
            _ => return None,
        }
    }

    Some((socket_addr, version, peer_id))
}

/// Turns an IP address and port into the corresponding QUIC multiaddr.
fn socketaddr_to_multiaddr(socket_addr: &SocketAddr, version: ProtocolVersion) -> Multiaddr {
    let quic_proto = match version {
        ProtocolVersion::V1 => Protocol::QuicV1,
        ProtocolVersion::Draft29 => Protocol::Quic,
    };
    match socket_addr {
        SocketAddr::V6(socket_addr) if socket_addr.scope_id() != 0 => {
            let scope_id = socket_addr.scope_id();

            let zone = if_indextoname(scope_id).unwrap_or_else(|_| scope_id.to_string());

            Multiaddr::empty()
                .with(Protocol::Ip6(*socket_addr.ip()))
                .with(Protocol::Ip6zone(zone.into()))
                .with(Protocol::Udp(socket_addr.port()))
                .with(quic_proto)
        }
        _ => Multiaddr::empty()
            .with(socket_addr.ip().into())
            .with(Protocol::Udp(socket_addr.port()))
            .with(quic_proto),
    }
}

/// Returns the index of the network interface corresponding to the given name.
#[cfg(unix)]
fn if_nametoindex(name: impl Into<Vec<u8>>) -> io::Result<u32> {
    let if_name = std::ffi::CString::new(name)?;
    match unsafe { libc::if_nametoindex(if_name.as_ptr()) } {
        0 => Err(io::Error::last_os_error()),
        if_index => Ok(if_index),
    }
}

/// Returns the name of the network interface corresponding to the given interface index.
#[cfg(unix)]
fn if_indextoname(name: u32) -> io::Result<String> {
    let mut buffer = [0; libc::IF_NAMESIZE];
    let maybe_name = unsafe { libc::if_indextoname(name, buffer.as_mut_ptr()) };
    if maybe_name.is_null() {
        Err(io::Error::last_os_error())
    } else {
        let cstr = unsafe { std::ffi::CStr::from_ptr(maybe_name) };
        Ok(cstr.to_string_lossy().into_owned())
    }
}

#[cfg(not(unix))]
fn if_nametoindex(name: impl Into<Vec<u8>>) -> io::Result<u32> {
    Err(io::Error::new(
        io::ErrorKind::Other,
        "if_nametoindex is not supported on this platform",
    ))
}

#[cfg(not(unix))]
fn if_indextoname(name: u32) -> io::Result<String> {
    Err(io::Error::new(
        io::ErrorKind::Other,
        "if_indextoname is not supported on this platform",
    ))
}

#[cfg(test)]
#[cfg(any(feature = "async-std", feature = "tokio"))]
mod tests {
    use futures::future::poll_fn;

    use super::*;

    #[test]
    fn multiaddr_to_udp_conversion() {
        assert!(multiaddr_to_socketaddr(
            &"/ip4/127.0.0.1/udp/1234".parse::<Multiaddr>().unwrap(),
            true
        )
        .is_none());

        assert_eq!(
            multiaddr_to_socketaddr(
                &"/ip4/127.0.0.1/udp/12345/quic-v1"
                    .parse::<Multiaddr>()
                    .unwrap(),
                false
            ),
            Some((
                SocketAddr::new(IpAddr::V4(Ipv4Addr::new(127, 0, 0, 1)), 12345,),
                ProtocolVersion::V1,
                None
            ))
        );
        assert_eq!(
            multiaddr_to_socketaddr(
                &"/ip4/255.255.255.255/udp/8080/quic-v1"
                    .parse::<Multiaddr>()
                    .unwrap(),
                false
            ),
            Some((
                SocketAddr::new(IpAddr::V4(Ipv4Addr::new(255, 255, 255, 255)), 8080,),
                ProtocolVersion::V1,
                None
            ))
        );
        assert_eq!(
            multiaddr_to_socketaddr(
                &"/ip4/127.0.0.1/udp/55148/quic-v1/p2p/12D3KooW9xk7Zp1gejwfwNpfm6L9zH5NL4Bx5rm94LRYJJHJuARZ"
                    .parse::<Multiaddr>()
                    .unwrap(), false
            ),
            Some((SocketAddr::new(
                IpAddr::V4(Ipv4Addr::new(127, 0, 0, 1)),
                55148,
            ), ProtocolVersion::V1, Some("12D3KooW9xk7Zp1gejwfwNpfm6L9zH5NL4Bx5rm94LRYJJHJuARZ".parse().unwrap())))
        );
        assert_eq!(
            multiaddr_to_socketaddr(
                &"/ip6/::1/udp/12345/quic-v1".parse::<Multiaddr>().unwrap(),
                false
            ),
            Some((
                SocketAddr::new(IpAddr::V6(Ipv6Addr::new(0, 0, 0, 0, 0, 0, 0, 1)), 12345,),
                ProtocolVersion::V1,
                None
            ))
        );
        assert_eq!(
            multiaddr_to_socketaddr(
                &"/ip6/::1/ip6zone/lo/udp/12345/quic-v1"
                    .parse::<Multiaddr>()
                    .unwrap(),
                false
            ),
            Some((
                SocketAddrV6::new(
                    Ipv6Addr::new(0, 0, 0, 0, 0, 0, 0, 1),
                    12345,
                    0,
                    if_nametoindex("lo").unwrap()
                )
                .into(),
                ProtocolVersion::V1,
                None
            ))
        );
        assert!(multiaddr_to_socketaddr(
            &"/ip6/::1/ip6zone/doesnotexist/udp/12345/quic-v1"
                .parse::<Multiaddr>()
                .unwrap(),
            false
        )
        .is_none());
        assert_eq!(
            multiaddr_to_socketaddr(
                &"/ip6/ffff:ffff:ffff:ffff:ffff:ffff:ffff:ffff/udp/8080/quic-v1"
                    .parse::<Multiaddr>()
                    .unwrap(),
                false
            ),
            Some((
                SocketAddr::new(
                    IpAddr::V6(Ipv6Addr::new(
                        65535, 65535, 65535, 65535, 65535, 65535, 65535, 65535,
                    )),
                    8080,
                ),
                ProtocolVersion::V1,
                None
            ))
        );

        assert!(multiaddr_to_socketaddr(
            &"/ip4/127.0.0.1/udp/1234/quic".parse::<Multiaddr>().unwrap(),
            false
        )
        .is_none());
        assert_eq!(
            multiaddr_to_socketaddr(
                &"/ip4/127.0.0.1/udp/1234/quic".parse::<Multiaddr>().unwrap(),
                true
            ),
            Some((
                SocketAddr::new(IpAddr::V4(Ipv4Addr::new(127, 0, 0, 1)), 1234,),
                ProtocolVersion::Draft29,
                None
            ))
        );
    }

    #[cfg(feature = "async-std")]
    #[async_std::test]
    async fn test_close_listener() {
        let keypair = libp2p_identity::Keypair::generate_ed25519();
        let config = Config::new(&keypair);
        let mut transport = crate::async_std::Transport::new(config);
        assert!(poll_fn(|cx| Pin::new(&mut transport).as_mut().poll(cx))
            .now_or_never()
            .is_none());

        // Run test twice to check that there is no unexpected behaviour if `Transport.listener`
        // is temporarily empty.
        for _ in 0..2 {
            let id = ListenerId::next();
            transport
                .listen_on(id, "/ip4/0.0.0.0/udp/0/quic-v1".parse().unwrap())
                .unwrap();

            match poll_fn(|cx| Pin::new(&mut transport).as_mut().poll(cx)).await {
                TransportEvent::NewAddress {
                    listener_id,
                    listen_addr,
                } => {
                    assert_eq!(listener_id, id);
                    assert!(
                        matches!(listen_addr.iter().next(), Some(Protocol::Ip4(a)) if !a.is_unspecified())
                    );
                    assert!(
                        matches!(listen_addr.iter().nth(1), Some(Protocol::Udp(port)) if port != 0)
                    );
                    assert!(matches!(listen_addr.iter().nth(2), Some(Protocol::QuicV1)));
                }
                e => panic!("Unexpected event: {e:?}"),
            }
            assert!(transport.remove_listener(id), "Expect listener to exist.");
            match poll_fn(|cx| Pin::new(&mut transport).as_mut().poll(cx)).await {
                TransportEvent::ListenerClosed {
                    listener_id,
                    reason: Ok(()),
                } => {
                    assert_eq!(listener_id, id);
                }
                e => panic!("Unexpected event: {e:?}"),
            }
            // Poll once again so that the listener has the chance to return `Poll::Ready(None)` and
            // be removed from the list of listeners.
            assert!(poll_fn(|cx| Pin::new(&mut transport).as_mut().poll(cx))
                .now_or_never()
                .is_none());
            assert!(transport.listeners.is_empty());
        }
    }

    #[cfg(feature = "tokio")]
    #[tokio::test]
    async fn test_dialer_drop() {
        let keypair = libp2p_identity::Keypair::generate_ed25519();
        let config = Config::new(&keypair);
        let mut transport = crate::tokio::Transport::new(config);

        let _dial = transport
            .dial(
                "/ip4/123.45.67.8/udp/1234/quic-v1".parse().unwrap(),
                DialOpts {
                    role: Endpoint::Dialer,
                    port_use: PortUse::Reuse,
                },
            )
            .unwrap();

        assert!(transport.dialer.contains_key(&SocketFamily::Ipv4));
        assert!(!transport.dialer.contains_key(&SocketFamily::Ipv6));

        // Start listening so that the dialer and driver are dropped.
        transport
            .listen_on(
                ListenerId::next(),
                "/ip4/0.0.0.0/udp/0/quic-v1".parse().unwrap(),
            )
            .unwrap();
        assert!(!transport.dialer.contains_key(&SocketFamily::Ipv4));
    }

    #[cfg(feature = "tokio")]
    #[tokio::test]
    async fn test_listens_ipv4_ipv6_separately() {
        let keypair = libp2p_identity::Keypair::generate_ed25519();
        let config = Config::new(&keypair);
        let mut transport = crate::tokio::Transport::new(config);
        let port = {
            let socket = UdpSocket::bind("127.0.0.1:0").unwrap();
            socket.local_addr().unwrap().port()
        };

        transport
            .listen_on(
                ListenerId::next(),
                format!("/ip4/0.0.0.0/udp/{port}/quic-v1").parse().unwrap(),
            )
            .unwrap();
        transport
            .listen_on(
                ListenerId::next(),
                format!("/ip6/::/udp/{port}/quic-v1").parse().unwrap(),
            )
            .unwrap();
    }
}<|MERGE_RESOLUTION|>--- conflicted
+++ resolved
@@ -47,25 +47,12 @@
 };
 use libp2p_identity::PeerId;
 use socket2::{Domain, Socket, Type};
-<<<<<<< HEAD
-use std::collections::hash_map::{DefaultHasher, Entry};
-use std::collections::{HashMap, HashSet};
-use std::hash::{Hash, Hasher};
-use std::net::{IpAddr, Ipv4Addr, Ipv6Addr, SocketAddrV6, UdpSocket};
-use std::time::Duration;
-use std::{fmt, io};
-use std::{
-    net::SocketAddr,
-    pin::Pin,
-    task::{Context, Poll, Waker},
-=======
 
 use crate::{
     config::{Config, QuinnConfig},
     hole_punching::hole_puncher,
     provider::Provider,
     ConnectError, Connecting, Connection, Error,
->>>>>>> d0590a7a
 };
 
 /// Implementation of the [`Transport`] trait for QUIC.
