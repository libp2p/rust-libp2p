--- conflicted
+++ resolved
@@ -59,23 +59,15 @@
 
 mod config;
 mod connection;
-<<<<<<< HEAD
-=======
-mod endpoint;
->>>>>>> 755e3417
 mod hole_punching;
 mod provider;
 mod transport;
 
-<<<<<<< HEAD
+use std::net::SocketAddr;
+
 pub use config::Config;
 pub use connection::{Connecting, Connection, Stream};
-=======
-use std::net::SocketAddr;
 
-pub use connection::{Connecting, Connection, Substream};
-pub use endpoint::Config;
->>>>>>> 755e3417
 #[cfg(feature = "async-std")]
 pub use provider::async_std;
 #[cfg(feature = "tokio")]
