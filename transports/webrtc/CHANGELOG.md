<<<<<<< HEAD
## 0.9-alpha

- Bump `webrtc` dependency to `0.12.0`.
  See [PR 5448](https://github.com/libp2p/rust-libp2p/pull/5448).
=======
## 0.9.0-alpha

<!-- Update to libp2p-core v0.43.0 -->
>>>>>>> 0b44564b

## 0.8.0-alpha

- Implement refactored `Transport`.
  See [PR 4568](https://github.com/libp2p/rust-libp2p/pull/4568)

## 0.7.1-alpha

- Bump `libp2p-webrtc-utils` dependency to `0.2.0`.
  See [PR 5118](https://github.com/libp2p/rust-libp2p/pull/5118).

## 0.7.0-alpha

- Bump version in order to publish a new version dependent on latest `libp2p-core`.
  See [PR 4959](https://github.com/libp2p/rust-libp2p/pull/4959).

## 0.6.1-alpha

- Move common dependencies to `libp2p-webrtc-utils` crate.
  See [PR 4248].

[PR 4248]: https://github.com/libp2p/rust-libp2p/pull/4248

## 0.6.0-alpha

- Update `webrtc` dependency to `v0.8.0`.
  See [PR 4099].

[PR 4099]: https://github.com/libp2p/rust-libp2p/pull/4099

## 0.5.0-alpha

- Raise MSRV to 1.65.
  See [PR 3715].

[PR 3715]: https://github.com/libp2p/rust-libp2p/pull/3715

## 0.4.0-alpha.4

- Make `Fingerprint` type public. See [PR 3648].

[PR 3648]: https://github.com/libp2p/rust-libp2p/pull/3648

## 0.4.0-alpha.3

- Gracefully handle `ConnectionReset` error on individual connections, avoiding shutdown of the entire listener upon disconnect of a single client.
  See [PR 3575].

- Migrate from `prost` to `quick-protobuf`. This removes `protoc` dependency. See [PR 3312].

[PR 3575]: https://github.com/libp2p/rust-libp2p/pull/3575
[PR 3312]: https://github.com/libp2p/rust-libp2p/pull/3312

## 0.4.0-alpha.2

- Update to `libp2p-noise` `v0.42.0`.

- Update to `libp2p-core` `v0.39.0`.

## 0.4.0-alpha

- Initial alpha release.<|MERGE_RESOLUTION|>--- conflicted
+++ resolved
@@ -1,13 +1,11 @@
-<<<<<<< HEAD
-## 0.9-alpha
+## 0.10-alpha
 
 - Bump `webrtc` dependency to `0.12.0`.
   See [PR 5448](https://github.com/libp2p/rust-libp2p/pull/5448).
-=======
+
 ## 0.9.0-alpha
 
 <!-- Update to libp2p-core v0.43.0 -->
->>>>>>> 0b44564b
 
 ## 0.8.0-alpha
 
