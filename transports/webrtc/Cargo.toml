--- conflicted
+++ resolved
@@ -5,11 +5,7 @@
 description = "WebRTC transport for libp2p"
 repository = "https://github.com/libp2p/rust-libp2p"
 license = "MIT"
-<<<<<<< HEAD
-edition = "2024"
-=======
 edition.workspace = true
->>>>>>> aa9841de
 rust-version = { workspace = true }
 keywords = ["peer-to-peer", "libp2p", "networking"]
 categories = ["network-programming", "asynchronous"]
