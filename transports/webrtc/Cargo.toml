--- conflicted
+++ resolved
@@ -38,11 +38,6 @@
 pem = ["webrtc?/pem"]
 
 [dev-dependencies]
-<<<<<<< HEAD
-=======
-env_logger = "0.10"
-tokio = { version = "1.33", features = ["full"] }
->>>>>>> 09f8cb4d
 quickcheck = "1.0.3"
 tokio = { version = "1.32", features = ["full"] }
 tracing-subscriber = { version = "0.3", features = ["env-filter"] }
