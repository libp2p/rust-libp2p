--- conflicted
+++ resolved
@@ -38,14 +38,9 @@
 pem = ["webrtc?/pem"]
 
 [dev-dependencies]
-<<<<<<< HEAD
-=======
-env_logger = "0.10"
 libp2p-identity = { workspace = true, features = ["rand"] }
 tokio = { version = "1.33", features = ["full"] }
->>>>>>> 85e61059
 quickcheck = "1.0.3"
-tokio = { version = "1.32", features = ["full"] }
 tracing-subscriber = { version = "0.3", features = ["env-filter"] }
 
 
