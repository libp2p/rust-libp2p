[package]
name = "libp2p-webrtc"
version = "0.6.1-alpha"
authors = ["Parity Technologies <admin@parity.io>"]
description = "WebRTC transport for libp2p"
repository = "https://github.com/libp2p/rust-libp2p"
license = "MIT"
edition = "2021"
rust-version = { workspace = true }
keywords = ["peer-to-peer", "libp2p", "networking"]
categories = ["network-programming", "asynchronous"]

[dependencies]
async-trait = "0.1"
bytes = "1"
futures = "0.3"
futures-timer = "3"
hex = "0.4"
if-watch = "3.0"
libp2p-core = { workspace = true }
libp2p-noise = { workspace = true }
libp2p-identity = { workspace = true }
libp2p-webrtc-utils = { workspace = true }
log = "0.4"
multihash = { workspace = true }
rand = "0.8"
rcgen = "0.11.1"
serde = { version = "1.0", features = ["derive"] }
stun = "0.5"
thiserror = "1"
tinytemplate = "1.2"
tokio = { version = "1.32", features = ["net"], optional = true }
tokio-util = { version = "0.7", features = ["compat"], optional = true }
webrtc = { version = "0.9.0", optional = true }

[features]
tokio = ["dep:tokio", "dep:tokio-util", "dep:webrtc", "if-watch/tokio"]
pem = ["webrtc?/pem"]

[dev-dependencies]
env_logger = "0.10"
tokio = { version = "1.32", features = ["full"] }
quickcheck = "1.0.3"

[[test]]
name = "smoke"
required-features = ["tokio"]

<<<<<<< HEAD
# Passing arguments to the docsrs builder in order to properly document cfg's.
# More information: https://docs.rs/about/builds#cross-compiling
[package.metadata.docs.rs]
all-features = true
rustdoc-args = ["--cfg", "docsrs"]
rustc-args = ["--cfg", "docsrs"]
=======
[lints]
workspace = true
>>>>>>> 0e9d339b
<|MERGE_RESOLUTION|>--- conflicted
+++ resolved
@@ -46,14 +46,12 @@
 name = "smoke"
 required-features = ["tokio"]
 
-<<<<<<< HEAD
+[lints]
+workspace = true
+
 # Passing arguments to the docsrs builder in order to properly document cfg's.
 # More information: https://docs.rs/about/builds#cross-compiling
 [package.metadata.docs.rs]
 all-features = true
 rustdoc-args = ["--cfg", "docsrs"]
-rustc-args = ["--cfg", "docsrs"]
-=======
-[lints]
-workspace = true
->>>>>>> 0e9d339b
+rustc-args = ["--cfg", "docsrs"]