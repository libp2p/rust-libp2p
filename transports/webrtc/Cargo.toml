--- conflicted
+++ resolved
@@ -21,16 +21,10 @@
 libp2p-core = { version = "0.39.0", path = "../../core"  }
 libp2p-noise = { version = "0.42.0", path = "../../transports/noise" }
 log = "0.4"
-<<<<<<< HEAD
 sha2 = "0.10.6"
 multihash = { version = "0.17.0", default-features = false }
-prost = "0.11"
-prost-codec = { version = "0.3.0", path = "../../misc/prost-codec" }
-=======
-multihash = { version = "0.17.0", default-features = false, features = ["sha2"] }
 quick-protobuf = "0.8"
 quick-protobuf-codec = { version = "0.1", path = "../../misc/quick-protobuf-codec" }
->>>>>>> db82e021
 rand = "0.8"
 rcgen = "0.9.3"
 serde = { version = "1.0", features = ["derive"] }
