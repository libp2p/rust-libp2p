[package]
name = "libp2p-webrtc"
version = "0.8.0-alpha"
authors = ["Parity Technologies <admin@parity.io>"]
description = "WebRTC transport for libp2p"
repository = "https://github.com/libp2p/rust-libp2p"
license = "MIT"
edition = "2021"
rust-version = { workspace = true }
keywords = ["peer-to-peer", "libp2p", "networking"]
categories = ["network-programming", "asynchronous"]

[dependencies]
async-trait = "0.1"
futures = { workspace = true }
futures-timer = "3"
hex = "0.4"
if-watch = "3.2"
libp2p-core = { workspace = true }
libp2p-noise = { workspace = true }
libp2p-identity = { workspace = true }
libp2p-webrtc-utils = { workspace = true }
multihash = { workspace = true }
rand = "0.8"
rcgen = { workspace = true }
<<<<<<< HEAD
serde = { version = "1.0", features = ["derive"] }
stun = "0.7"
=======
stun = "0.6"
>>>>>>> 7590ab2d
thiserror = { workspace = true }
tokio = { workspace = true, features = ["net"], optional = true }
tokio-util = { version = "0.7", features = ["compat"], optional = true }
tracing = { workspace = true }
webrtc = { version = "0.9.0", optional = true }
webrtc-ice = "=0.10.0" # smoke tests only work with this version

[features]
tokio = ["dep:tokio", "dep:tokio-util", "dep:webrtc", "if-watch/tokio"]
pem = ["webrtc?/pem"]

[dev-dependencies]
libp2p-identity = { workspace = true, features = ["rand"] }
tokio = { workspace = true, features = ["full"] }
quickcheck = "1.0.3"
tracing-subscriber = { workspace = true, features = ["env-filter"] }


[[test]]
name = "smoke"
required-features = ["tokio"]

[lints]
workspace = true

# Passing arguments to the docsrs builder in order to properly document cfg's.
# More information: https://docs.rs/about/builds#cross-compiling
[package.metadata.docs.rs]
all-features = true<|MERGE_RESOLUTION|>--- conflicted
+++ resolved
@@ -23,12 +23,7 @@
 multihash = { workspace = true }
 rand = "0.8"
 rcgen = { workspace = true }
-<<<<<<< HEAD
-serde = { version = "1.0", features = ["derive"] }
 stun = "0.7"
-=======
-stun = "0.6"
->>>>>>> 7590ab2d
 thiserror = { workspace = true }
 tokio = { workspace = true, features = ["net"], optional = true }
 tokio-util = { version = "0.7", features = ["compat"], optional = true }
