--- conflicted
+++ resolved
@@ -162,13 +162,6 @@
         }
         .boxed())
     }
-<<<<<<< HEAD
-
-    fn address_translation(&self, server: &Multiaddr, observed: &Multiaddr) -> Option<Multiaddr> {
-        libp2p_core::address_translation(server, observed)
-    }
-=======
->>>>>>> 1253ee37
 }
 
 /// A stream of incoming connections on one or more interfaces.
