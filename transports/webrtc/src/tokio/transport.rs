// Copyright 2022 Parity Technologies (UK) Ltd.
//
// Permission is hereby granted, free of charge, to any person obtaining a
// copy of this software and associated documentation files (the "Software"),
// to deal in the Software without restriction, including without limitation
// the rights to use, copy, modify, merge, publish, distribute, sublicense,
// and/or sell copies of the Software, and to permit persons to whom the
// Software is furnished to do so, subject to the following conditions:
//
// The above copyright notice and this permission notice shall be included in
// all copies or substantial portions of the Software.
//
// THE SOFTWARE IS PROVIDED "AS IS", WITHOUT WARRANTY OF ANY KIND, EXPRESS
// OR IMPLIED, INCLUDING BUT NOT LIMITED TO THE WARRANTIES OF MERCHANTABILITY,
// FITNESS FOR A PARTICULAR PURPOSE AND NONINFRINGEMENT. IN NO EVENT SHALL THE
// AUTHORS OR COPYRIGHT HOLDERS BE LIABLE FOR ANY CLAIM, DAMAGES OR OTHER
// LIABILITY, WHETHER IN AN ACTION OF CONTRACT, TORT OR OTHERWISE, ARISING
// FROM, OUT OF OR IN CONNECTION WITH THE SOFTWARE OR THE USE OR OTHER
// DEALINGS IN THE SOFTWARE.

use futures::{future::BoxFuture, prelude::*, ready, stream::SelectAll, stream::Stream};
use if_watch::{tokio::IfWatcher, IfEvent};
use libp2p_core::{
    identity,
    multiaddr::{Multiaddr, Protocol},
    transport::{ListenerId, TransportError, TransportEvent},
    PeerId,
};
use webrtc::peer_connection::configuration::RTCConfiguration;

use std::net::IpAddr;
use std::{
    io,
    net::SocketAddr,
    pin::Pin,
    task::{Context, Poll},
};

use crate::tokio::{
    certificate::Certificate,
    connection::Connection,
    error::Error,
    fingerprint::Fingerprint,
    udp_mux::{UDPMuxEvent, UDPMuxNewAddr},
    upgrade,
};

/// A WebRTC transport with direct p2p communication (without a STUN server).
pub struct Transport {
    /// The config which holds this peer's keys and certificate.
    config: Config,
    /// All the active listeners.
    listeners: SelectAll<ListenStream>,
}

impl Transport {
    /// Creates a new WebRTC transport.
    ///
    /// # Example
    ///
    /// ```
    /// use libp2p_core::identity;
    /// use rand::thread_rng;
    /// use libp2p_webrtc::tokio::{Transport, Certificate};
    ///
    /// let id_keys = identity::Keypair::generate_ed25519();
    /// let transport = Transport::new(id_keys, Certificate::generate(&mut thread_rng()).unwrap());
    /// ```
    pub fn new(id_keys: identity::Keypair, certificate: Certificate) -> Self {
        Self {
            config: Config::new(id_keys, certificate),
            listeners: SelectAll::new(),
        }
    }
}

impl libp2p_core::Transport for Transport {
    type Output = (PeerId, Connection);
    type Error = Error;
    type ListenerUpgrade = BoxFuture<'static, Result<Self::Output, Self::Error>>;
    type Dial = BoxFuture<'static, Result<Self::Output, Self::Error>>;

    fn listen_on(&mut self, addr: Multiaddr) -> Result<ListenerId, TransportError<Self::Error>> {
        let id = ListenerId::new();

        let socket_addr =
            parse_webrtc_listen_addr(&addr).ok_or(TransportError::MultiaddrNotSupported(addr))?;
        let udp_mux = UDPMuxNewAddr::listen_on(socket_addr)
            .map_err(|io| TransportError::Other(Error::Io(io)))?;

        self.listeners.push(
            ListenStream::new(id, self.config.clone(), udp_mux)
                .map_err(|e| TransportError::Other(Error::Io(e)))?,
        );

        Ok(id)
    }

    fn remove_listener(&mut self, id: ListenerId) -> bool {
        if let Some(listener) = self.listeners.iter_mut().find(|l| l.listener_id == id) {
            listener.close(Ok(()));
            true
        } else {
            false
        }
    }

    /// Poll all listeners.
    fn poll(
        mut self: Pin<&mut Self>,
        cx: &mut Context<'_>,
    ) -> Poll<TransportEvent<Self::ListenerUpgrade, Self::Error>> {
        match self.listeners.poll_next_unpin(cx) {
            Poll::Ready(Some(ev)) => Poll::Ready(ev),
            _ => Poll::Pending,
        }
    }

    fn dial(&mut self, addr: Multiaddr) -> Result<Self::Dial, TransportError<Self::Error>> {
        let (sock_addr, server_fingerprint) = parse_webrtc_dial_addr(&addr)
            .ok_or_else(|| TransportError::MultiaddrNotSupported(addr.clone()))?;
        if sock_addr.port() == 0 || sock_addr.ip().is_unspecified() {
            return Err(TransportError::MultiaddrNotSupported(addr));
        }

        let config = self.config.clone();
        let client_fingerprint = self.config.fingerprint;
        let udp_mux = self
            .listeners
            .iter()
            .next()
            .ok_or(TransportError::Other(Error::NoListeners))?
            .udp_mux
            .udp_mux_handle();

        Ok(async move {
            let (peer_id, connection) = upgrade::outbound(
                sock_addr,
                config.inner,
                udp_mux,
                client_fingerprint,
                server_fingerprint,
                config.id_keys,
            )
            .await?;

            Ok((peer_id, connection))
        }
        .boxed())
    }

    fn dial_as_listener(
        &mut self,
        addr: Multiaddr,
    ) -> Result<Self::Dial, TransportError<Self::Error>> {
        // TODO: As the listener of a WebRTC hole punch, we need to send a random UDP packet to the
        // `addr`. See DCUtR specification below.
        //
        // https://github.com/libp2p/specs/blob/master/relay/DCUtR.md#the-protocol
        self.dial(addr)
    }

    fn address_translation(&self, server: &Multiaddr, observed: &Multiaddr) -> Option<Multiaddr> {
        libp2p_core::address_translation(server, observed)
    }
}

/// A stream of incoming connections on one or more interfaces.
struct ListenStream {
    /// The ID of this listener.
    listener_id: ListenerId,

    /// The socket address that the listening socket is bound to,
    /// which may be a "wildcard address" like `INADDR_ANY` or `IN6ADDR_ANY`
    /// when listening on all interfaces for IPv4 respectively IPv6 connections.
    listen_addr: SocketAddr,

    /// The config which holds this peer's certificate(s).
    config: Config,

    /// The UDP muxer that manages all ICE connections.
    udp_mux: UDPMuxNewAddr,

    /// Set to `Some` if this listener should close.
    ///
    /// Optionally contains a [`TransportEvent::ListenerClosed`] that should be
    /// reported before the listener's stream is terminated.
    report_closed: Option<Option<<Self as Stream>::Item>>,

    /// Watcher for network interface changes.
    /// Reports [`IfEvent`]s for new / deleted ip-addresses when interfaces
    /// become or stop being available.
    ///
    /// `None` if the socket is only listening on a single interface.
    if_watcher: Option<IfWatcher>,

    /// Pending event to reported.
    pending_event: Option<<Self as Stream>::Item>,
}

impl ListenStream {
    /// Constructs a `WebRTCListenStream` for incoming connections.
    fn new(listener_id: ListenerId, config: Config, udp_mux: UDPMuxNewAddr) -> io::Result<Self> {
        let listen_addr = udp_mux.listen_addr();

        let if_watcher;
        let pending_event;
        if listen_addr.ip().is_unspecified() {
            if_watcher = Some(IfWatcher::new()?);
            pending_event = None;
        } else {
            if_watcher = None;
            let ma = socketaddr_to_multiaddr(&listen_addr, Some(config.fingerprint));
            pending_event = Some(TransportEvent::NewAddress {
                listener_id,
                listen_addr: ma,
            })
        }

        Ok(ListenStream {
            listener_id,
<<<<<<< HEAD
            listen_addr: dbg!(udp_mux.listen_addr()),
=======
            listen_addr,
>>>>>>> 8678dc75
            config,
            udp_mux,
            report_closed: None,
            if_watcher,
            pending_event,
        })
    }

    /// Report the listener as closed in a [`TransportEvent::ListenerClosed`] and
    /// terminate the stream.
    fn close(&mut self, reason: Result<(), Error>) {
        match self.report_closed {
            Some(_) => log::debug!("Listener was already closed."),
            None => {
                // Report the listener event as closed.
                let _ = self
                    .report_closed
                    .insert(Some(TransportEvent::ListenerClosed {
                        listener_id: self.listener_id,
                        reason,
                    }));
            }
        }
    }

    fn poll_if_watcher(&mut self, cx: &mut Context<'_>) -> Poll<<Self as Stream>::Item> {
        let if_watcher = match self.if_watcher.as_mut() {
            Some(w) => w,
            None => return Poll::Pending,
        };

        while let Poll::Ready(event) = if_watcher.poll_if_event(cx) {
            match event {
                Ok(IfEvent::Up(inet)) => {
                    let ip = dbg!(inet.addr());
                    if self.listen_addr.is_ipv4() == ip.is_ipv4()
                        || self.listen_addr.is_ipv6() == ip.is_ipv6()
                    {
                        return Poll::Ready(TransportEvent::NewAddress {
                            listener_id: self.listener_id,
                            listen_addr: self
                                .listen_multiaddress(ip, self.config.id_keys.public().to_peer_id()),
                        });
                    }
                }
                Ok(IfEvent::Down(inet)) => {
                    let ip = inet.addr();
                    if self.listen_addr.is_ipv4() == ip.is_ipv4()
                        || self.listen_addr.is_ipv6() == ip.is_ipv6()
                    {
                        return Poll::Ready(TransportEvent::AddressExpired {
                            listener_id: self.listener_id,
                            listen_addr: self
                                .listen_multiaddress(ip, self.config.id_keys.public().to_peer_id()),
                        });
                    }
                }
                Err(err) => {
                    return Poll::Ready(TransportEvent::ListenerError {
                        listener_id: self.listener_id,
                        error: Error::Io(err),
                    });
                }
            }
        }

        Poll::Pending
    }

    /// Constructs a [`Multiaddr`] for the given IP address that represents our listen address.
    fn listen_multiaddress(&self, ip: IpAddr, local_peer_id: PeerId) -> Multiaddr {
        let socket_addr = SocketAddr::new(ip, self.listen_addr.port());

        socketaddr_to_multiaddr(&socket_addr, Some(self.config.fingerprint))
            .with(Protocol::P2p(*local_peer_id.as_ref()))
    }
}

impl Stream for ListenStream {
    type Item = TransportEvent<<Transport as libp2p_core::Transport>::ListenerUpgrade, Error>;

    fn poll_next(mut self: Pin<&mut Self>, cx: &mut Context) -> Poll<Option<Self::Item>> {
        loop {
            if let Some(event) = self.pending_event.take() {
                return Poll::Ready(Some(event));
            }

            if let Some(closed) = self.report_closed.as_mut() {
                // Listener was closed.
                // Report the transport event if there is one. On the next iteration, return
                // `Poll::Ready(None)` to terminate the stream.
                return Poll::Ready(closed.take());
            }

            if let Poll::Ready(event) = self.poll_if_watcher(cx) {
                return Poll::Ready(Some(event));
            }

            // Poll UDP muxer for new addresses or incoming data for streams.
            match ready!(self.udp_mux.poll(cx)) {
                UDPMuxEvent::NewAddr(new_addr) => {
                    let local_addr =
                        socketaddr_to_multiaddr(&self.listen_addr, Some(self.config.fingerprint));
                    let send_back_addr = socketaddr_to_multiaddr(&new_addr.addr, None);

                    let upgrade = upgrade::inbound(
                        new_addr.addr,
                        self.config.inner.clone(),
                        self.udp_mux.udp_mux_handle(),
                        self.config.fingerprint,
                        new_addr.ufrag,
                        self.config.id_keys.clone(),
                    )
                    .boxed();

                    return Poll::Ready(Some(TransportEvent::Incoming {
                        upgrade,
                        local_addr,
                        send_back_addr,
                        listener_id: self.listener_id,
                    }));
                }
                UDPMuxEvent::Error(e) => {
                    self.close(Err(Error::UDPMux(e)));
                }
            }
        }
    }
}

/// A config which holds peer's keys and a x509Cert used to authenticate WebRTC communications.
#[derive(Clone)]
struct Config {
    inner: RTCConfiguration,
    fingerprint: Fingerprint,
    id_keys: identity::Keypair,
}

impl Config {
    /// Returns a new [`Config`] with the given keys and certificate.
    fn new(id_keys: identity::Keypair, certificate: Certificate) -> Self {
        let fingerprint = certificate.fingerprint();

        Self {
            id_keys,
            inner: RTCConfiguration {
                certificates: vec![certificate.to_rtc_certificate()],
                ..RTCConfiguration::default()
            },
            fingerprint,
        }
    }
}

/// Turns an IP address and port into the corresponding WebRTC multiaddr.
fn socketaddr_to_multiaddr(socket_addr: &SocketAddr, certhash: Option<Fingerprint>) -> Multiaddr {
    let addr = Multiaddr::empty()
        .with(socket_addr.ip().into())
        .with(Protocol::Udp(socket_addr.port()))
        .with(Protocol::WebRTC);

    if let Some(fp) = certhash {
        return addr.with(Protocol::Certhash(fp.to_multihash()));
    }

    addr
}

/// Parse the given [`Multiaddr`] into a [`SocketAddr`] for listening.
fn parse_webrtc_listen_addr(addr: &Multiaddr) -> Option<SocketAddr> {
    let mut iter = addr.iter();

    let ip = match iter.next()? {
        Protocol::Ip4(ip) => IpAddr::from(ip),
        Protocol::Ip6(ip) => IpAddr::from(ip),
        _ => return None,
    };

    let port = iter.next()?;
    let webrtc = iter.next()?;

    let port = match (port, webrtc) {
        (Protocol::Udp(port), Protocol::WebRTC) => port,
        _ => return None,
    };

    if iter.next().is_some() {
        return None;
    }

    Some(SocketAddr::new(ip, port))
}

/// Parse the given [`Multiaddr`] into a [`SocketAddr`] and a [`Fingerprint`] for dialing.
fn parse_webrtc_dial_addr(addr: &Multiaddr) -> Option<(SocketAddr, Fingerprint)> {
    let mut iter = addr.iter();

    let ip = match iter.next()? {
        Protocol::Ip4(ip) => IpAddr::from(ip),
        Protocol::Ip6(ip) => IpAddr::from(ip),
        _ => return None,
    };

    let port = iter.next()?;
    let webrtc = iter.next()?;
    let certhash = iter.next()?;

    let (port, fingerprint) = match (port, webrtc, certhash) {
        (Protocol::Udp(port), Protocol::WebRTC, Protocol::Certhash(cert_hash)) => {
            let fingerprint = Fingerprint::try_from_multihash(cert_hash)?;

            (port, fingerprint)
        }
        _ => return None,
    };

    match iter.next() {
        Some(Protocol::P2p(_)) => {}
        // peer ID is optional
        None => {}
        // unexpected protocol
        Some(_) => return None,
    }

    Some((SocketAddr::new(ip, port), fingerprint))
}

// Tests //////////////////////////////////////////////////////////////////////////////////////////

#[cfg(test)]
mod tests {
    use super::*;
    use futures::future::poll_fn;
    use libp2p_core::{multiaddr::Protocol, Transport as _};
    use rand::thread_rng;
    use std::net::{IpAddr, Ipv4Addr, Ipv6Addr};

    #[test]
    fn missing_webrtc_protocol() {
        let addr = "/ip4/127.0.0.1/udp/1234".parse().unwrap();

        let maybe_parsed = parse_webrtc_listen_addr(&addr);

        assert!(maybe_parsed.is_none());
    }

    #[test]
    fn parse_valid_address_with_certhash_and_p2p() {
        let addr = "/ip4/127.0.0.1/udp/39901/webrtc/certhash/uEiDikp5KVUgkLta1EjUN-IKbHk-dUBg8VzKgf5nXxLK46w/p2p/12D3KooWNpDk9w6WrEEcdsEH1y47W71S36yFjw4sd3j7omzgCSMS"
            .parse()
            .unwrap();

        let maybe_parsed = parse_webrtc_dial_addr(&addr);

        assert_eq!(
            maybe_parsed,
            Some((
                SocketAddr::new(IpAddr::V4(Ipv4Addr::new(127, 0, 0, 1)), 39901),
                Fingerprint::raw(hex_literal::hex!(
                    "e2929e4a5548242ed6b512350df8829b1e4f9d50183c5732a07f99d7c4b2b8eb"
                ))
            ))
        );
    }

    #[test]
    fn peer_id_is_not_required() {
        let addr = "/ip4/127.0.0.1/udp/39901/webrtc/certhash/uEiDikp5KVUgkLta1EjUN-IKbHk-dUBg8VzKgf5nXxLK46w"
            .parse()
            .unwrap();

        let maybe_parsed = parse_webrtc_dial_addr(&addr);

        assert_eq!(
            maybe_parsed,
            Some((
                SocketAddr::new(IpAddr::V4(Ipv4Addr::new(127, 0, 0, 1)), 39901),
                Fingerprint::raw(hex_literal::hex!(
                    "e2929e4a5548242ed6b512350df8829b1e4f9d50183c5732a07f99d7c4b2b8eb"
                ))
            ))
        );
    }

    #[test]
    fn tcp_is_invalid_protocol() {
        let addr = "/ip4/127.0.0.1/tcp/12345/webrtc/certhash/uEiDikp5KVUgkLta1EjUN-IKbHk-dUBg8VzKgf5nXxLK46w"
            .parse()
            .unwrap();

        let maybe_parsed = parse_webrtc_listen_addr(&addr);

        assert!(maybe_parsed.is_none());
    }

    #[test]
    fn cannot_follow_other_protocols_after_certhash() {
        let addr = "/ip4/127.0.0.1/udp/12345/webrtc/certhash/uEiDikp5KVUgkLta1EjUN-IKbHk-dUBg8VzKgf5nXxLK46w/tcp/12345"
            .parse()
            .unwrap();

        let maybe_parsed = parse_webrtc_listen_addr(&addr);

        assert!(maybe_parsed.is_none());
    }

    #[test]
    fn parse_ipv6() {
        let addr =
            "/ip6/::1/udp/12345/webrtc/certhash/uEiDikp5KVUgkLta1EjUN-IKbHk-dUBg8VzKgf5nXxLK46w/p2p/12D3KooWNpDk9w6WrEEcdsEH1y47W71S36yFjw4sd3j7omzgCSMS"
                .parse()
                .unwrap();

        let maybe_parsed = parse_webrtc_dial_addr(&addr);

        assert_eq!(
            maybe_parsed,
            Some((
                SocketAddr::new(IpAddr::V6(Ipv6Addr::LOCALHOST), 12345),
                Fingerprint::raw(hex_literal::hex!(
                    "e2929e4a5548242ed6b512350df8829b1e4f9d50183c5732a07f99d7c4b2b8eb"
                ))
            ))
        );
    }

    #[test]
    fn can_parse_valid_addr_without_certhash() {
        let addr = "/ip6/::1/udp/12345/webrtc".parse().unwrap();

        let maybe_parsed = parse_webrtc_listen_addr(&addr);

        assert_eq!(
            maybe_parsed,
            Some(SocketAddr::new(IpAddr::V6(Ipv6Addr::LOCALHOST), 12345))
        );
    }

    #[test]
    fn fails_to_parse_if_certhash_present_but_wrong_hash_function() {
        // We only support SHA2-256 for now but this certhash has been encoded with SHA3-256.
        let addr =
            "/ip6/::1/udp/12345/webrtc/certhash/uFiCH_tkkzpAwkoIDbE4I7QtQksFMYs5nQ4MyYrkgCJYi4A"
                .parse()
                .unwrap();

        let maybe_addr = parse_webrtc_listen_addr(&addr);

        assert!(maybe_addr.is_none())
    }

    #[tokio::test]
    async fn close_listener() {
        let id_keys = identity::Keypair::generate_ed25519();
        let mut transport =
            Transport::new(id_keys, Certificate::generate(&mut thread_rng()).unwrap());

        assert!(poll_fn(|cx| Pin::new(&mut transport).as_mut().poll(cx))
            .now_or_never()
            .is_none());

        // Run test twice to check that there is no unexpected behaviour if `QuicTransport.listener`
        // is temporarily empty.
        for _ in 0..2 {
            let listener = transport
                .listen_on("/ip4/0.0.0.0/udp/0/webrtc".parse().unwrap())
                .unwrap();
            match poll_fn(|cx| Pin::new(&mut transport).as_mut().poll(cx)).await {
                TransportEvent::NewAddress {
                    listener_id,
                    listen_addr,
                } => {
                    assert_eq!(listener_id, listener);
                    assert!(
                        matches!(listen_addr.iter().next(), Some(Protocol::Ip4(a)) if !a.is_unspecified())
                    );
                    assert!(
                        matches!(listen_addr.iter().nth(1), Some(Protocol::Udp(port)) if port != 0)
                    );
                    assert!(matches!(listen_addr.iter().nth(2), Some(Protocol::WebRTC)));
                }
                e => panic!("Unexpected event: {:?}", e),
            }
            assert!(
                transport.remove_listener(listener),
                "Expect listener to exist."
            );
            match poll_fn(|cx| Pin::new(&mut transport).as_mut().poll(cx)).await {
                TransportEvent::ListenerClosed {
                    listener_id,
                    reason: Ok(()),
                } => {
                    assert_eq!(listener_id, listener);
                }
                e => panic!("Unexpected event: {:?}", e),
            }
            // Poll once again so that the listener has the chance to return `Poll::Ready(None)` and
            // be removed from the list of listeners.
            assert!(poll_fn(|cx| Pin::new(&mut transport).as_mut().poll(cx))
                .now_or_never()
                .is_none());
            assert!(transport.listeners.is_empty());
        }
    }
}<|MERGE_RESOLUTION|>--- conflicted
+++ resolved
@@ -219,11 +219,7 @@
 
         Ok(ListenStream {
             listener_id,
-<<<<<<< HEAD
-            listen_addr: dbg!(udp_mux.listen_addr()),
-=======
             listen_addr,
->>>>>>> 8678dc75
             config,
             udp_mux,
             report_closed: None,
