--- conflicted
+++ resolved
@@ -23,20 +23,12 @@
     future::{self, Either},
     prelude::*,
 };
-<<<<<<< HEAD
 use libp2p::core::identity;
 use libp2p::core::transport::{self, Transport};
 use libp2p::core::upgrade::{self, apply_inbound, apply_outbound, Negotiated};
 use libp2p::noise::{
-    Keypair, NoiseConfig, NoiseError, NoiseOutput, RemoteIdentity, X25519Spec, X25519,
-=======
-use libp2p_core::identity;
-use libp2p_core::transport::{self, Transport};
-use libp2p_core::upgrade::{self, apply_inbound, apply_outbound, Negotiated};
-use libp2p_noise::{
     Keypair, NoiseAuthenticated, NoiseConfig, NoiseError, NoiseOutput, RemoteIdentity, X25519Spec,
     X25519,
->>>>>>> 2c739e9b
 };
 use libp2p::tcp::TcpTransport;
 use log::info;
