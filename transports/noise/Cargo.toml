--- conflicted
+++ resolved
@@ -3,11 +3,7 @@
 edition = "2021"
 rust-version = "1.60.0"
 description = "Cryptographic handshake protocol using the noise framework."
-<<<<<<< HEAD
 version = "0.42.0"
-=======
-version = "0.41.1"
->>>>>>> 93335b88
 authors = ["Parity Technologies <admin@parity.io>"]
 license = "MIT"
 repository = "https://github.com/libp2p/rust-libp2p"
