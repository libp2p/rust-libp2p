--- conflicted
+++ resolved
@@ -12,13 +12,8 @@
 bytes = "1"
 curve25519-dalek = "3.0.0"
 futures = "0.3.28"
-<<<<<<< HEAD
-libp2p-core = { version = "0.39.0", path = "../../core" }
-libp2p-identity = { version = "0.2.0", path = "../../identity", features = ["ed25519"] }
-=======
 libp2p-core = { workspace = true }
 libp2p-identity = { workspace = true, features = ["ed25519"] }
->>>>>>> f858ec62
 log = "0.4"
 quick-protobuf = "0.8"
 once_cell = "1.17.1"
