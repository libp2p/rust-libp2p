[package]
name = "libp2p-noise"
edition = "2021"
rust-version = { workspace = true }
description = "Cryptographic handshake protocol using the noise framework."
version = "0.43.0"
authors = ["Parity Technologies <admin@parity.io>"]
license = "MIT"
repository = "https://github.com/libp2p/rust-libp2p"

[dependencies]
bytes = "1"
curve25519-dalek = "3.0.0"
futures = "0.3.28"
libp2p-core = { workspace = true }
libp2p-identity = { workspace = true, features = ["ed25519"] }
log = "0.4"
quick-protobuf = "0.8"
once_cell = "1.17.1"
rand = "0.8.3"
sha2 = "0.10.0"
static_assertions = "1"
thiserror = "1.0.40"
x25519-dalek = "1.1.0"
zeroize = "1"

[target.'cfg(not(target_arch = "wasm32"))'.dependencies]
snow = { version = "0.9.2", features = ["ring-resolver"], default-features = false }

[target.'cfg(target_arch = "wasm32")'.dependencies]
snow = { version = "0.9.2", features = ["default-resolver"], default-features = false }

[dev-dependencies]
env_logger = "0.10.0"
<<<<<<< HEAD
quickcheck = { package = "quickcheck-ext", path = "../../misc/quickcheck-ext" }
futures_ringbuf = "0.3.1"
=======
libp2p-tcp = { workspace = true, features = ["async-io"] }
quickcheck = { workspace = true }
>>>>>>> 02d87155

# Passing arguments to the docsrs builder in order to properly document cfg's. 
# More information: https://docs.rs/about/builds#cross-compiling
[package.metadata.docs.rs]
all-features = true
rustdoc-args = ["--cfg", "docsrs"]
rustc-args = ["--cfg", "docsrs"]<|MERGE_RESOLUTION|>--- conflicted
+++ resolved
@@ -32,13 +32,8 @@
 
 [dev-dependencies]
 env_logger = "0.10.0"
-<<<<<<< HEAD
-quickcheck = { package = "quickcheck-ext", path = "../../misc/quickcheck-ext" }
 futures_ringbuf = "0.3.1"
-=======
-libp2p-tcp = { workspace = true, features = ["async-io"] }
 quickcheck = { workspace = true }
->>>>>>> 02d87155
 
 # Passing arguments to the docsrs builder in order to properly document cfg's. 
 # More information: https://docs.rs/about/builds#cross-compiling
