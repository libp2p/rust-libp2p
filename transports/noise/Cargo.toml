[package]
name = "libp2p-noise"
<<<<<<< HEAD
edition = "2024"
=======
edition.workspace = true
>>>>>>> aa9841de
rust-version = { workspace = true }
description = "Cryptographic handshake protocol using the noise framework."
version = "0.46.1"
authors = ["Parity Technologies <admin@parity.io>"]
license = "MIT"
repository = "https://github.com/libp2p/rust-libp2p"

[dependencies]
asynchronous-codec = { workspace = true }
bytes = "1"
futures = { workspace = true }
libp2p-core = { workspace = true }
libp2p-identity = { workspace = true, features = ["ed25519"] }
multiaddr = { workspace = true }
multihash = { workspace = true }
quick-protobuf = "0.8"
rand = "0.8.3"
static_assertions = "1"
thiserror = { workspace = true }
tracing = { workspace = true }
x25519-dalek = "2"
zeroize = "1"

[target.'cfg(not(target_arch = "wasm32"))'.dependencies]
snow = { version = "0.9.6", features = ["ring-resolver"], default-features = false }

[target.'cfg(target_arch = "wasm32")'.dependencies]
snow = { version = "0.9.5", features = ["default-resolver"], default-features = false }

[dev-dependencies]
futures_ringbuf = "0.4.0"
quickcheck = { workspace = true }
tracing-subscriber = { workspace = true, features = ["env-filter"] }
libp2p-identity = { workspace = true, features = ["rand"] }

# Passing arguments to the docsrs builder in order to properly document cfg's.
# More information: https://docs.rs/about/builds#cross-compiling
[package.metadata.docs.rs]
all-features = true

[lints]
workspace = true<|MERGE_RESOLUTION|>--- conflicted
+++ resolved
@@ -1,10 +1,6 @@
 [package]
 name = "libp2p-noise"
-<<<<<<< HEAD
-edition = "2024"
-=======
 edition.workspace = true
->>>>>>> aa9841de
 rust-version = { workspace = true }
 description = "Cryptographic handshake protocol using the noise framework."
 version = "0.46.1"
