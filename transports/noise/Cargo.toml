[package]
name = "libp2p-noise"
edition = "2021"
rust-version = "1.56.1"
description = "Cryptographic handshake protocol using the noise framework."
<<<<<<< HEAD
version = "0.40.1"
=======
version = "0.41.0"
>>>>>>> f9b4af3d
authors = ["Parity Technologies <admin@parity.io>"]
license = "MIT"
repository = "https://github.com/libp2p/rust-libp2p"

[dependencies]
bytes = "1"
curve25519-dalek = "3.0.0"
futures = "0.3.1"
lazy_static = "1.2"
<<<<<<< HEAD
libp2p-core = { version = "0.37.1", path = "../../core" }
=======
libp2p-core = { version = "0.38.0", path = "../../core" }
>>>>>>> f9b4af3d
log = "0.4"
prost = "0.11"
rand = "0.8.3"
sha2 = "0.10.0"
static_assertions = "1"
thiserror = "1.0.37"
x25519-dalek = "1.1.0"
zeroize = "1"

[target.'cfg(not(target_arch = "wasm32"))'.dependencies]
snow = { version = "0.9.0", features = ["ring-resolver"], default-features = false }

[target.'cfg(target_arch = "wasm32")'.dependencies]
snow = { version = "0.9.0", features = ["default-resolver"], default-features = false }

[dev-dependencies]
async-io = "1.2.0"
env_logger = "0.9.0"
libp2p = { path = "../..", features = ["full"] }
quickcheck = { package = "quickcheck-ext", path = "../../misc/quickcheck-ext" }
libsodium-sys-stable = { version = "1.19.22", features = ["fetch-latest"] }
ed25519-compact = "2.0.2"

[build-dependencies]
prost-build = "0.11"

# Passing arguments to the docsrs builder in order to properly document cfg's. 
# More information: https://docs.rs/about/builds#cross-compiling
[package.metadata.docs.rs]
all-features = true
rustdoc-args = ["--cfg", "docsrs"]
rustc-args = ["--cfg", "docsrs"]<|MERGE_RESOLUTION|>--- conflicted
+++ resolved
@@ -3,11 +3,7 @@
 edition = "2021"
 rust-version = "1.56.1"
 description = "Cryptographic handshake protocol using the noise framework."
-<<<<<<< HEAD
-version = "0.40.1"
-=======
 version = "0.41.0"
->>>>>>> f9b4af3d
 authors = ["Parity Technologies <admin@parity.io>"]
 license = "MIT"
 repository = "https://github.com/libp2p/rust-libp2p"
@@ -17,11 +13,7 @@
 curve25519-dalek = "3.0.0"
 futures = "0.3.1"
 lazy_static = "1.2"
-<<<<<<< HEAD
-libp2p-core = { version = "0.37.1", path = "../../core" }
-=======
 libp2p-core = { version = "0.38.0", path = "../../core" }
->>>>>>> f9b4af3d
 log = "0.4"
 prost = "0.11"
 rand = "0.8.3"
