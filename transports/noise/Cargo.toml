[package]
name = "libp2p-noise"
edition = "2021"
rust-version = "1.60.0"
description = "Cryptographic handshake protocol using the noise framework."
version = "0.42.0"
authors = ["Parity Technologies <admin@parity.io>"]
license = "MIT"
repository = "https://github.com/libp2p/rust-libp2p"

[dependencies]
bytes = "1"
curve25519-dalek = "3.0.0"
futures = "0.3.26"
libp2p-core = { version = "0.39.0", path = "../../core" }
log = "0.4"
<<<<<<< HEAD
once_cell = "1.16.0"
quick-protobuf = "0.8"
=======
once_cell = "1.17.1"
prost = "0.11"
>>>>>>> c7f367a6
rand = "0.8.3"
sha2 = "0.10.0"
static_assertions = "1"
thiserror = "1.0.37"
x25519-dalek = "1.1.0"
zeroize = "1"

[target.'cfg(not(target_arch = "wasm32"))'.dependencies]
snow = { version = "0.9.1", features = ["ring-resolver"], default-features = false }

[target.'cfg(target_arch = "wasm32")'.dependencies]
snow = { version = "0.9.0", features = ["default-resolver"], default-features = false }

[dev-dependencies]
async-io = "1.2.0"
ed25519-compact = "2.0.4"
env_logger = "0.10.0"
libp2p-tcp = { path = "../tcp", features = ["async-io"] }
libsodium-sys-stable = { version = "1.19.22", features = ["fetch-latest"] }
quickcheck = { package = "quickcheck-ext", path = "../../misc/quickcheck-ext" }

# Passing arguments to the docsrs builder in order to properly document cfg's. 
# More information: https://docs.rs/about/builds#cross-compiling
[package.metadata.docs.rs]
all-features = true
rustdoc-args = ["--cfg", "docsrs"]
rustc-args = ["--cfg", "docsrs"]<|MERGE_RESOLUTION|>--- conflicted
+++ resolved
@@ -14,13 +14,8 @@
 futures = "0.3.26"
 libp2p-core = { version = "0.39.0", path = "../../core" }
 log = "0.4"
-<<<<<<< HEAD
-once_cell = "1.16.0"
 quick-protobuf = "0.8"
-=======
 once_cell = "1.17.1"
-prost = "0.11"
->>>>>>> c7f367a6
 rand = "0.8.3"
 sha2 = "0.10.0"
 static_assertions = "1"
