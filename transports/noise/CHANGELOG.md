<<<<<<< HEAD
# 0.39.1

- Add `NoiseConfig::with_prologue` which allows users to set the noise prologue of the handshake. See [PR XXXX].

[PR XXXX]: https://github.com/libp2p/rust-libp2p/pull/XXX
=======
# 0.39.1 [unreleased]

- Introduce `NoiseAuthenticated::xx` constructor, assuming a X25519 DH key exchange. An XX key exchange and X25519 keys
  are the most common way of using noise in libp2p and thus deserve a convenience constructor. See [PR 2887].

[PR 2887]: https://github.com/libp2p/rust-libp2p/pull/2887
>>>>>>> 2c739e9b

# 0.39.0

- Update to `libp2p-core` `v0.36.0`.

# 0.38.0

- Update prost requirement from 0.10 to 0.11 which no longer installs the protoc Protobuf compiler.
  Thus you will need protoc installed locally. See [PR 2788].

- Update to `libp2p-core` `v0.35.0`.

[PR 2788]: https://github.com/libp2p/rust-libp2p/pull/2788

# 0.37.0

- Update to `libp2p-core` `v0.34.0`.

# 0.36.0

- Update to `libp2p-core` `v0.33.0`.

# 0.35.0 [2022-02-22]

- Update to `libp2p-core` `v0.32.0`.

- Update to `snow` `v0.9.0`. See [PR 2472].

[PR 2472]: https://github.com/libp2p/rust-libp2p/pull/2472

# 0.34.0 [2022-01-27]

- Update dependencies.

- Migrate to Rust edition 2021 (see [PR 2339]).

[PR 2339]: https://github.com/libp2p/rust-libp2p/pull/2339

# 0.33.0 [2021-11-01]

- Make default features of `libp2p-core` optional.
  [PR 2181](https://github.com/libp2p/rust-libp2p/pull/2181)

- Update dependencies.

# 0.32.0 [2021-07-12]

- Update dependencies.

# 0.31.0 [2021-05-17]

- Update to `snow` `v0.8.0` ([PR-2068]).

[PR-2068]: https://github.com/libp2p/rust-libp2p/pull/2068

# 0.30.0 [2021-03-17]

- Update `libp2p-core`.

# 0.29.0 [2021-01-12]

- Update dependencies.

# 0.28.0 [2020-12-17]

- Update `libp2p-core`.

# 0.27.0 [2020-11-25]

- Update `libp2p-core`.

# 0.26.0 [2020-11-09]

- Update dependencies.

# 0.25.0 [2020-10-16]

- Update dependencies.

# 0.24.0 [2020-09-09]

- Bump `libp2p-core` dependency.

- Remove fallback legacy handshake payload decoding by default.
To continue supporting inbound legacy handshake payloads,
`recv_legacy_handshake` must be configured on the `LegacyConfig`.

# 0.23.0 [2020-08-18]

- Bump `libp2p-core` dependency.

# 0.22.0 [2020-08-03]

**NOTE**: For a smooth upgrade path from `0.20` to `> 0.21`
on an existing deployment, this version must not be skipped
or the provided `LegacyConfig` used!

- Stop sending length-prefixed protobuf frames in handshake
payloads by default. See [issue 1631](https://github.com/libp2p/rust-libp2p/issues/1631).
The new `LegacyConfig` is provided to optionally
configure sending the legacy handshake. Note: This release
always supports receiving legacy handshake payloads. A future
release will also move receiving legacy handshake payloads
into a `LegacyConfig` option. However, all legacy configuration
options will eventually be removed, so this is primarily to allow
delaying the handshake upgrade or keeping compatibility with a network
whose peers are slow to upgrade, without having to freeze the
version of `libp2p-noise` altogether in these projects.

# 0.21.0 [2020-07-17]

**NOTE**: For a smooth upgrade path from `0.20` to `> 0.21`
on an existing deployment, this version must not be skipped!

- Add support for reading handshake protobuf frames without
length prefixes in preparation for no longer sending them.
See [issue 1631](https://github.com/libp2p/rust-libp2p/issues/1631).

- Update the `snow` dependency to the latest patch version.

# 0.20.0 [2020-07-01]

- Updated dependencies.
- Conditional compilation fixes for the `wasm32-wasi` target
  ([PR 1633](https://github.com/libp2p/rust-libp2p/pull/1633)).

# 0.19.1 [2020-06-22]

- Re-add noise upgrades for IK and IX
  ([PR 1580](https://github.com/libp2p/rust-libp2p/pull/1580)).

- Updated dependencies.<|MERGE_RESOLUTION|>--- conflicted
+++ resolved
@@ -1,17 +1,11 @@
-<<<<<<< HEAD
-# 0.39.1
-
-- Add `NoiseConfig::with_prologue` which allows users to set the noise prologue of the handshake. See [PR XXXX].
-
-[PR XXXX]: https://github.com/libp2p/rust-libp2p/pull/XXX
-=======
 # 0.39.1 [unreleased]
 
 - Introduce `NoiseAuthenticated::xx` constructor, assuming a X25519 DH key exchange. An XX key exchange and X25519 keys
   are the most common way of using noise in libp2p and thus deserve a convenience constructor. See [PR 2887].
+- Add `NoiseConfig::with_prologue` which allows users to set the noise prologue of the handshake. See [PR XXXX].
 
 [PR 2887]: https://github.com/libp2p/rust-libp2p/pull/2887
->>>>>>> 2c739e9b
+[PR XXXX]: https://github.com/libp2p/rust-libp2p/pull/XXX
 
 # 0.39.0
 
