<<<<<<< HEAD
## 0.43.0 - unreleased

- Remove deprecated APIs. See [PR 3511].

[PR 3511]: https://github.com/libp2p/rust-libp2p/pull/3511
=======
## 0.42.0 - unreleased

- Raise MSRV to 1.65.
  See [PR 3715].

[PR 3715]: https://github.com/libp2p/rust-libp2p/pull/3715
>>>>>>> c7288244

## 0.42.2

- Deprecate all noise handshakes apart from XX.
  This deprecates `NoiseConfig` and `NoiseAuthenticated` in favor of a new `libp2p_noise::Config` struct.
  In addition, we deprecate all types with a `Noise` prefix.
  Users are encouraged to import the `noise` module and refer to types as `noise::Error` etc.
  See [PR 3768].

[PR 3768]: https://github.com/libp2p/rust-libp2p/pull/3768

## 0.42.1

- Migrate from `prost` to `quick-protobuf`. This removes `protoc` dependency. See [PR 3312].

[PR 3312]: https://github.com/libp2p/rust-libp2p/pull/3312

## 0.42.0

- Update to `libp2p-core` `v0.39.0`.

- Deprecate non-compliant noise implementation. We intend to remove it in a future release without replacement. See [PR 3227].

- Deprecate `LegacyConfig` without replacement. See [PR 3265].

[PR 3227]: https://github.com/libp2p/rust-libp2p/pull/3227
[PR 3265]: https://github.com/libp2p/rust-libp2p/pull/3265

## 0.41.0

- Remove `prost::Error` from public API. See [PR 3058].

- Update to `libp2p-core` `v0.38.0`.

- Update `rust-version` to reflect the actual MSRV: 1.60.0. See [PR 3090].

- Introduce more variants to `NoiseError` to better differentiate between failure cases during authentication. See [PR 2972].

[PR 3058]: https://github.com/libp2p/rust-libp2p/pull/3058
[PR 3090]: https://github.com/libp2p/rust-libp2p/pull/3090
[PR 2972]: https://github.com/libp2p/rust-libp2p/pull/2972

## 0.40.0

- Update to `libp2p-core` `v0.37.0`.

- Introduce `NoiseAuthenticated::xx` constructor, assuming a X25519 DH key exchange. An XX key exchange and X25519 keys
  are the most common way of using noise in libp2p and thus deserve a convenience constructor. See [PR 2887].
- Add `NoiseConfig::with_prologue` which allows users to set the noise prologue of the handshake. See [PR 2903].
- Remove `Deref` implementation on `AuthenticKeypair`. See [PR 2909].
- Make `handshake` module private. See [PR 2909].
- Deprecate `AuthenticKeypair::into_identity`. See [PR 2909].

[PR 2887]: https://github.com/libp2p/rust-libp2p/pull/2887
[PR 2903]: https://github.com/libp2p/rust-libp2p/pull/2903
[PR 2909]: https://github.com/libp2p/rust-libp2p/pull/2909

## 0.39.0

- Update to `libp2p-core` `v0.36.0`.

## 0.38.0

- Update prost requirement from 0.10 to 0.11 which no longer installs the protoc Protobuf compiler.
  Thus you will need protoc installed locally. See [PR 2788].

- Update to `libp2p-core` `v0.35.0`.

[PR 2788]: https://github.com/libp2p/rust-libp2p/pull/2788

## 0.37.0

- Update to `libp2p-core` `v0.34.0`.

## 0.36.0

- Update to `libp2p-core` `v0.33.0`.

## 0.35.0 [2022-02-22]

- Update to `libp2p-core` `v0.32.0`.

- Update to `snow` `v0.9.0`. See [PR 2472].

[PR 2472]: https://github.com/libp2p/rust-libp2p/pull/2472

## 0.34.0 [2022-01-27]

- Update dependencies.

- Migrate to Rust edition 2021 (see [PR 2339]).

[PR 2339]: https://github.com/libp2p/rust-libp2p/pull/2339

## 0.33.0 [2021-11-01]

- Make default features of `libp2p-core` optional.
  [PR 2181](https://github.com/libp2p/rust-libp2p/pull/2181)

- Update dependencies.

## 0.32.0 [2021-07-12]

- Update dependencies.

## 0.31.0 [2021-05-17]

- Update to `snow` `v0.8.0` ([PR-2068]).

[PR-2068]: https://github.com/libp2p/rust-libp2p/pull/2068

## 0.30.0 [2021-03-17]

- Update `libp2p-core`.

## 0.29.0 [2021-01-12]

- Update dependencies.

## 0.28.0 [2020-12-17]

- Update `libp2p-core`.

## 0.27.0 [2020-11-25]

- Update `libp2p-core`.

## 0.26.0 [2020-11-09]

- Update dependencies.

## 0.25.0 [2020-10-16]

- Update dependencies.

## 0.24.0 [2020-09-09]

- Bump `libp2p-core` dependency.

- Remove fallback legacy handshake payload decoding by default.
To continue supporting inbound legacy handshake payloads,
`recv_legacy_handshake` must be configured on the `LegacyConfig`.

## 0.23.0 [2020-08-18]

- Bump `libp2p-core` dependency.

## 0.22.0 [2020-08-03]

**NOTE**: For a smooth upgrade path from `0.20` to `> 0.21`
on an existing deployment, this version must not be skipped
or the provided `LegacyConfig` used!

- Stop sending length-prefixed protobuf frames in handshake
payloads by default. See [issue 1631](https://github.com/libp2p/rust-libp2p/issues/1631).
The new `LegacyConfig` is provided to optionally
configure sending the legacy handshake. Note: This release
always supports receiving legacy handshake payloads. A future
release will also move receiving legacy handshake payloads
into a `LegacyConfig` option. However, all legacy configuration
options will eventually be removed, so this is primarily to allow
delaying the handshake upgrade or keeping compatibility with a network
whose peers are slow to upgrade, without having to freeze the
version of `libp2p-noise` altogether in these projects.

## 0.21.0 [2020-07-17]

**NOTE**: For a smooth upgrade path from `0.20` to `> 0.21`
on an existing deployment, this version must not be skipped!

- Add support for reading handshake protobuf frames without
length prefixes in preparation for no longer sending them.
See [issue 1631](https://github.com/libp2p/rust-libp2p/issues/1631).

- Update the `snow` dependency to the latest patch version.

## 0.20.0 [2020-07-01]

- Updated dependencies.
- Conditional compilation fixes for the `wasm32-wasi` target
  ([PR 1633](https://github.com/libp2p/rust-libp2p/pull/1633)).

## 0.19.1 [2020-06-22]

- Re-add noise upgrades for IK and IX
  ([PR 1580](https://github.com/libp2p/rust-libp2p/pull/1580)).

- Updated dependencies.<|MERGE_RESOLUTION|>--- conflicted
+++ resolved
@@ -1,17 +1,12 @@
-<<<<<<< HEAD
 ## 0.43.0 - unreleased
+
+- Raise MSRV to 1.65.
+  See [PR 3715].
 
 - Remove deprecated APIs. See [PR 3511].
 
 [PR 3511]: https://github.com/libp2p/rust-libp2p/pull/3511
-=======
-## 0.42.0 - unreleased
-
-- Raise MSRV to 1.65.
-  See [PR 3715].
-
 [PR 3715]: https://github.com/libp2p/rust-libp2p/pull/3715
->>>>>>> c7288244
 
 ## 0.42.2
 
