--- conflicted
+++ resolved
@@ -5,21 +5,15 @@
 - Introduce `NoiseAuthenticated::xx` constructor, assuming a X25519 DH key exchange. An XX key exchange and X25519 keys
   are the most common way of using noise in libp2p and thus deserve a convenience constructor. See [PR 2887].
 - Add `NoiseConfig::with_prologue` which allows users to set the noise prologue of the handshake. See [PR 2903].
-<<<<<<< HEAD
+- Remove `Deref` implementation on `AuthenticKeypair`. See [PR 2909].
+- Make `handshake` module private. See [PR 2909].
+- Deprecate `AuthenticKeypair::into_identity`. See [PR 2909].
 - Introduce more variants to `NoiseError` to better differentiate between failure cases during authentication. See [PR XXXX].
 
 [PR 2887]: https://github.com/libp2p/rust-libp2p/pull/2887
 [PR 2903]: https://github.com/libp2p/rust-libp2p/pull/2903
+[PR 2909]: https://github.com/libp2p/rust-libp2p/pull/2909
 [PR XXXX]: https://github.com/libp2p/rust-libp2p/pull/XXXX
-=======
-- Remove `Deref` implementation on `AuthenticKeypair`. See [PR 2909].
-- Make `handshake` module private. See [PR 2909].
-- Deprecate `AuthenticKeypair::into_identity`. See [PR 2909].
-
-[PR 2887]: https://github.com/libp2p/rust-libp2p/pull/2887
-[PR 2903]: https://github.com/libp2p/rust-libp2p/pull/2903
-[PR 2909]: https://github.com/libp2p/rust-libp2p/pull/2909
->>>>>>> d9a2e6c1
 
 # 0.39.0
 
