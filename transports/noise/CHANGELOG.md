<<<<<<< HEAD
# 0.40.1 [unreleased]

- Introduce more variants to `NoiseError` to better differentiate between failure cases during authentication. See [PR 2972].

[PR 2972]: https://github.com/libp2p/rust-libp2p/pull/2972
=======
# 0.41.0 [unreleased]

- Remove `prost::Error` from public API. See [PR 3058].

- Update to `libp2p-core` `v0.38.0`.

[PR 3058]: https://github.com/libp2p/rust-libp2p/pull/3058
>>>>>>> f9b4af3d

# 0.40.0

- Update to `libp2p-core` `v0.37.0`.

- Introduce `NoiseAuthenticated::xx` constructor, assuming a X25519 DH key exchange. An XX key exchange and X25519 keys
  are the most common way of using noise in libp2p and thus deserve a convenience constructor. See [PR 2887].
- Add `NoiseConfig::with_prologue` which allows users to set the noise prologue of the handshake. See [PR 2903].
- Remove `Deref` implementation on `AuthenticKeypair`. See [PR 2909].
- Make `handshake` module private. See [PR 2909].
- Deprecate `AuthenticKeypair::into_identity`. See [PR 2909].

[PR 2887]: https://github.com/libp2p/rust-libp2p/pull/2887
[PR 2903]: https://github.com/libp2p/rust-libp2p/pull/2903
[PR 2909]: https://github.com/libp2p/rust-libp2p/pull/2909

# 0.39.0

- Update to `libp2p-core` `v0.36.0`.

# 0.38.0

- Update prost requirement from 0.10 to 0.11 which no longer installs the protoc Protobuf compiler.
  Thus you will need protoc installed locally. See [PR 2788].

- Update to `libp2p-core` `v0.35.0`.

[PR 2788]: https://github.com/libp2p/rust-libp2p/pull/2788

# 0.37.0

- Update to `libp2p-core` `v0.34.0`.

# 0.36.0

- Update to `libp2p-core` `v0.33.0`.

# 0.35.0 [2022-02-22]

- Update to `libp2p-core` `v0.32.0`.

- Update to `snow` `v0.9.0`. See [PR 2472].

[PR 2472]: https://github.com/libp2p/rust-libp2p/pull/2472

# 0.34.0 [2022-01-27]

- Update dependencies.

- Migrate to Rust edition 2021 (see [PR 2339]).

[PR 2339]: https://github.com/libp2p/rust-libp2p/pull/2339

# 0.33.0 [2021-11-01]

- Make default features of `libp2p-core` optional.
  [PR 2181](https://github.com/libp2p/rust-libp2p/pull/2181)

- Update dependencies.

# 0.32.0 [2021-07-12]

- Update dependencies.

# 0.31.0 [2021-05-17]

- Update to `snow` `v0.8.0` ([PR-2068]).

[PR-2068]: https://github.com/libp2p/rust-libp2p/pull/2068

# 0.30.0 [2021-03-17]

- Update `libp2p-core`.

# 0.29.0 [2021-01-12]

- Update dependencies.

# 0.28.0 [2020-12-17]

- Update `libp2p-core`.

# 0.27.0 [2020-11-25]

- Update `libp2p-core`.

# 0.26.0 [2020-11-09]

- Update dependencies.

# 0.25.0 [2020-10-16]

- Update dependencies.

# 0.24.0 [2020-09-09]

- Bump `libp2p-core` dependency.

- Remove fallback legacy handshake payload decoding by default.
To continue supporting inbound legacy handshake payloads,
`recv_legacy_handshake` must be configured on the `LegacyConfig`.

# 0.23.0 [2020-08-18]

- Bump `libp2p-core` dependency.

# 0.22.0 [2020-08-03]

**NOTE**: For a smooth upgrade path from `0.20` to `> 0.21`
on an existing deployment, this version must not be skipped
or the provided `LegacyConfig` used!

- Stop sending length-prefixed protobuf frames in handshake
payloads by default. See [issue 1631](https://github.com/libp2p/rust-libp2p/issues/1631).
The new `LegacyConfig` is provided to optionally
configure sending the legacy handshake. Note: This release
always supports receiving legacy handshake payloads. A future
release will also move receiving legacy handshake payloads
into a `LegacyConfig` option. However, all legacy configuration
options will eventually be removed, so this is primarily to allow
delaying the handshake upgrade or keeping compatibility with a network
whose peers are slow to upgrade, without having to freeze the
version of `libp2p-noise` altogether in these projects.

# 0.21.0 [2020-07-17]

**NOTE**: For a smooth upgrade path from `0.20` to `> 0.21`
on an existing deployment, this version must not be skipped!

- Add support for reading handshake protobuf frames without
length prefixes in preparation for no longer sending them.
See [issue 1631](https://github.com/libp2p/rust-libp2p/issues/1631).

- Update the `snow` dependency to the latest patch version.

# 0.20.0 [2020-07-01]

- Updated dependencies.
- Conditional compilation fixes for the `wasm32-wasi` target
  ([PR 1633](https://github.com/libp2p/rust-libp2p/pull/1633)).

# 0.19.1 [2020-06-22]

- Re-add noise upgrades for IK and IX
  ([PR 1580](https://github.com/libp2p/rust-libp2p/pull/1580)).

- Updated dependencies.<|MERGE_RESOLUTION|>--- conflicted
+++ resolved
@@ -1,18 +1,13 @@
-<<<<<<< HEAD
-# 0.40.1 [unreleased]
-
-- Introduce more variants to `NoiseError` to better differentiate between failure cases during authentication. See [PR 2972].
-
-[PR 2972]: https://github.com/libp2p/rust-libp2p/pull/2972
-=======
 # 0.41.0 [unreleased]
 
 - Remove `prost::Error` from public API. See [PR 3058].
 
 - Update to `libp2p-core` `v0.38.0`.
 
+- Introduce more variants to `NoiseError` to better differentiate between failure cases during authentication. See [PR 2972].
+
 [PR 3058]: https://github.com/libp2p/rust-libp2p/pull/3058
->>>>>>> f9b4af3d
+[PR 2972]: https://github.com/libp2p/rust-libp2p/pull/2972
 
 # 0.40.0
 
