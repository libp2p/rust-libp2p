--- conflicted
+++ resolved
@@ -1,10 +1,9 @@
-<<<<<<< HEAD
 ## 0.43.0 - unreleased
 
 - Remove deprecated APIs. See [PR 3511].
 
 [PR 3511]: https://github.com/libp2p/rust-libp2p/pull/3511
-=======
+
 ## 0.42.2
 
 - Deprecate all noise handshakes apart from XX.
@@ -14,7 +13,6 @@
   See [PR 3768].
 
 [PR 3768]: https://github.com/libp2p/rust-libp2p/pull/3768
->>>>>>> c8a064b7
 
 ## 0.42.1
 
