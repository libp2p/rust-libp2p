// Copyright 2019 Parity Technologies (UK) Ltd.
//
// Permission is hereby granted, free of charge, to any person obtaining a
// copy of this software and associated documentation files (the "Software"),
// to deal in the Software without restriction, including without limitation
// the rights to use, copy, modify, merge, publish, distribute, sublicense,
// and/or sell copies of the Software, and to permit persons to whom the
// Software is furnished to do so, subject to the following conditions:
//
// The above copyright notice and this permission notice shall be included in
// all copies or substantial portions of the Software.
//
// THE SOFTWARE IS PROVIDED "AS IS", WITHOUT WARRANTY OF ANY KIND, EXPRESS
// OR IMPLIED, INCLUDING BUT NOT LIMITED TO THE WARRANTIES OF MERCHANTABILITY,
// FITNESS FOR A PARTICULAR PURPOSE AND NONINFRINGEMENT. IN NO EVENT SHALL THE
// AUTHORS OR COPYRIGHT HOLDERS BE LIABLE FOR ANY CLAIM, DAMAGES OR OTHER
// LIABILITY, WHETHER IN AN ACTION OF CONTRACT, TORT OR OTHERWISE, ARISING
// FROM, OUT OF OR IN CONNECTION WITH THE SOFTWARE OR THE USE OR OTHER
// DEALINGS IN THE SOFTWARE.

//! [Noise protocol framework][noise] support for libp2p.
//!
//! > **Note**: This crate is still experimental and subject to major breaking changes
//! >           both on the API and the wire protocol.
//!
//! This crate provides `libp2p_core::InboundUpgrade` and `libp2p_core::OutboundUpgrade`
//! implementations for various noise handshake patterns (currently `IK`, `IX`, and `XX`)
//! over a particular choice of Diffie–Hellman key agreement (currently only X25519).
//!
//! > **Note**: Only the `XX` handshake pattern is currently guaranteed to provide
//! >           interoperability with other libp2p implementations.
//!
//! All upgrades produce as output a pair, consisting of the remote's static public key
//! and a `NoiseOutput` which represents the established cryptographic session with the
//! remote, implementing `futures::io::AsyncRead` and `futures::io::AsyncWrite`.
//!
//! # Usage
//!
//! Example:
//!
//! ```
//! use libp2p_core::{identity, Transport, upgrade};
//! use libp2p::tcp::TcpTransport;
//! use libp2p::noise::{Keypair, X25519Spec, NoiseAuthenticated};
//!
//! # fn main() {
//! let id_keys = identity::Keypair::generate_ed25519();
//! let noise = NoiseAuthenticated::xx(&id_keys).unwrap();
//! let builder = TcpTransport::default().upgrade(upgrade::Version::V1).authenticate(noise);
//! // let transport = builder.multiplex(...);
//! # }
//! ```
//!
//! [noise]: http://noiseprotocol.org/

mod error;
mod io;
mod protocol;

pub use error::NoiseError;
pub use io::handshake::RemoteIdentity;
pub use io::NoiseOutput;
pub use protocol::{x25519::X25519, x25519_spec::X25519Spec};
pub use protocol::{AuthenticKeypair, Keypair, KeypairIdentity, PublicKey, SecretKey};
pub use protocol::{Protocol, ProtocolParams, IK, IX, XX};

use crate::future::BoxFuture;
use crate::handshake::State;
use crate::io::handshake;
use futures::prelude::*;
use libp2p_core::{identity, InboundUpgrade, OutboundUpgrade, PeerId, UpgradeInfo};
use snow::HandshakeState;
use std::pin::Pin;
use zeroize::Zeroize;

/// The protocol upgrade configuration.
#[derive(Clone)]
pub struct NoiseConfig<P, C: Zeroize, R = ()> {
    dh_keys: AuthenticKeypair<C>,
    params: ProtocolParams,
    legacy: LegacyConfig,
    remote: R,
    _marker: std::marker::PhantomData<P>,

    /// Prologue to use in the noise handshake.
    ///
    /// The prologue can contain arbitrary data that will be hashed into the noise handshake.
    /// For the handshake to succeed, both parties must set the same prologue.
    ///
    /// For further information, see <https://noiseprotocol.org/noise.html#prologue>.
    prologue: Vec<u8>,
}

impl<H, C: Zeroize, R> NoiseConfig<H, C, R> {
    /// Turn the `NoiseConfig` into an authenticated upgrade for use
    /// with a `Swarm`.
    pub fn into_authenticated(self) -> NoiseAuthenticated<H, C, R> {
        NoiseAuthenticated { config: self }
    }

    /// Set the noise prologue.
    pub fn with_prologue(self, prologue: Vec<u8>) -> Self {
        Self { prologue, ..self }
    }

    /// Sets the legacy configuration options to use, if any.
    pub fn set_legacy_config(&mut self, cfg: LegacyConfig) -> &mut Self {
        self.legacy = cfg;
        self
    }
}

impl<H, C, R> NoiseConfig<H, C, R>
where
    C: Zeroize + AsRef<[u8]>,
{
    fn into_responder(self) -> Result<HandshakeState, NoiseError> {
        let state = self
            .params
            .into_builder()
            .prologue(self.prologue.as_ref())
            .local_private_key(self.dh_keys.secret().as_ref())
            .build_responder()
            .map_err(NoiseError::from)?;

        Ok(state)
    }

    fn into_initiator(self) -> Result<HandshakeState, NoiseError> {
        let state = self
            .params
            .into_builder()
            .prologue(self.prologue.as_ref())
            .local_private_key(self.dh_keys.secret().as_ref())
            .build_initiator()
            .map_err(NoiseError::from)?;

        Ok(state)
    }
}

impl<C> NoiseConfig<IX, C>
where
    C: Protocol<C> + Zeroize,
{
    /// Create a new `NoiseConfig` for the `IX` handshake pattern.
    pub fn ix(dh_keys: AuthenticKeypair<C>) -> Self {
        NoiseConfig {
            dh_keys,
            params: C::params_ix(),
            legacy: LegacyConfig::default(),
            remote: (),
            _marker: std::marker::PhantomData,
            prologue: Vec::default(),
        }
    }
}

impl<C> NoiseConfig<XX, C>
where
    C: Protocol<C> + Zeroize,
{
    /// Create a new `NoiseConfig` for the `XX` handshake pattern.
    pub fn xx(dh_keys: AuthenticKeypair<C>) -> Self {
        NoiseConfig {
            dh_keys,
            params: C::params_xx(),
            legacy: LegacyConfig::default(),
            remote: (),
            _marker: std::marker::PhantomData,
            prologue: Vec::default(),
        }
    }
}

impl<C> NoiseConfig<IK, C>
where
    C: Protocol<C> + Zeroize,
{
    /// Create a new `NoiseConfig` for the `IK` handshake pattern (recipient side).
    ///
    /// Since the identity of the local node is known to the remote, this configuration
    /// does not transmit a static DH public key or public identity key to the remote.
    pub fn ik_listener(dh_keys: AuthenticKeypair<C>) -> Self {
        NoiseConfig {
            dh_keys,
            params: C::params_ik(),
            legacy: LegacyConfig::default(),
            remote: (),
            _marker: std::marker::PhantomData,
            prologue: Vec::default(),
        }
    }
}

impl<C> NoiseConfig<IK, C, (PublicKey<C>, identity::PublicKey)>
where
    C: Protocol<C> + Zeroize,
{
    /// Create a new `NoiseConfig` for the `IK` handshake pattern (initiator side).
    ///
    /// In this configuration, the remote identity is known to the local node,
    /// but the local node still needs to transmit its own public identity.
    pub fn ik_dialer(
        dh_keys: AuthenticKeypair<C>,
        remote_id: identity::PublicKey,
        remote_dh: PublicKey<C>,
    ) -> Self {
        NoiseConfig {
            dh_keys,
            params: C::params_ik(),
            legacy: LegacyConfig::default(),
            remote: (remote_dh, remote_id),
            _marker: std::marker::PhantomData,
            prologue: Vec::default(),
        }
    }
}

/// Implements the responder part of the `IX` noise handshake pattern.
///
/// `IX` is a single round-trip (2 messages) handshake in which each party sends their identity over to the other party.
///
/// ```raw
/// initiator -{id}-> responder
/// initiator <-{id}- responder
/// ```
impl<T, C> InboundUpgrade<T> for NoiseConfig<IX, C>
where
    NoiseConfig<IX, C>: UpgradeInfo,
    T: AsyncRead + AsyncWrite + Unpin + Send + 'static,
    C: Protocol<C> + AsRef<[u8]> + Zeroize + Clone + Send + 'static,
{
    type Output = (RemoteIdentity<C>, NoiseOutput<T>);
    type Error = NoiseError;
    type Future = BoxFuture<'static, Result<(RemoteIdentity<C>, NoiseOutput<T>), NoiseError>>;

    fn upgrade_inbound(self, socket: T, _: Self::Info) -> Self::Future {
<<<<<<< HEAD
        async move {
            let session = self
                .params
                .into_builder()
                .local_private_key(self.dh_keys.dh_keypair().secret().as_ref())
                .build_responder()?;

            let mut state = State::new(
                socket,
                session,
                self.dh_keys.into_identity(),
                None,
                self.legacy,
            );
            handshake::recv_identity(&mut state).await?;
            handshake::send_identity(&mut state).await?;
            state.finish()
        }
        .boxed()
=======
        let config = self.legacy;
        let identity = self.dh_keys.clone().into_identity();

        handshake::rt1_responder(
            socket,
            self.into_responder(),
            identity,
            IdentityExchange::Mutual,
            config,
        )
>>>>>>> d7475379
    }
}

/// Implements the initiator part of the `IX` noise handshake pattern.
///
/// `IX` is a single round-trip (2 messages) handshake in which each party sends their identity over to the other party.
///
/// ```raw
/// initiator -{id}-> responder
/// initiator <-{id}- responder
/// ```
impl<T, C> OutboundUpgrade<T> for NoiseConfig<IX, C>
where
    NoiseConfig<IX, C>: UpgradeInfo,
    T: AsyncRead + AsyncWrite + Unpin + Send + 'static,
    C: Protocol<C> + AsRef<[u8]> + Zeroize + Clone + Send + 'static,
{
    type Output = (RemoteIdentity<C>, NoiseOutput<T>);
    type Error = NoiseError;
    type Future = BoxFuture<'static, Result<(RemoteIdentity<C>, NoiseOutput<T>), NoiseError>>;

    fn upgrade_outbound(self, socket: T, _: Self::Info) -> Self::Future {
<<<<<<< HEAD
        async move {
            let session = self
                .params
                .into_builder()
                .local_private_key(self.dh_keys.dh_keypair().secret().as_ref())
                .build_initiator()?;

            let mut state = State::new(
                socket,
                session,
                self.dh_keys.into_identity(),
                None,
                self.legacy,
            );
            handshake::send_identity(&mut state).await?;
            handshake::recv_identity(&mut state).await?;
            state.finish()
        }
        .boxed()
=======
        let legacy = self.legacy;
        let identity = self.dh_keys.clone().into_identity();

        handshake::rt1_initiator(
            socket,
            self.into_initiator(),
            identity,
            IdentityExchange::Mutual,
            legacy,
        )
>>>>>>> d7475379
    }
}

/// Implements the responder part of the `XX` noise handshake pattern.
///
/// `XX` is a 1.5 round-trip (3 messages) handshake.
/// The first message in a noise handshake is unencrypted. In the `XX` handshake pattern, that message
/// is empty and thus does not leak and information. The identities are then exchanged in the second
/// and third message.
///
/// ```raw
/// initiator --{}--> responder
/// initiator <-{id}- responder
/// initiator -{id}-> responder
/// ```
impl<T, C> InboundUpgrade<T> for NoiseConfig<XX, C>
where
    NoiseConfig<XX, C>: UpgradeInfo,
    T: AsyncRead + AsyncWrite + Unpin + Send + 'static,
    C: Protocol<C> + AsRef<[u8]> + Zeroize + Clone + Send + 'static,
{
    type Output = (RemoteIdentity<C>, NoiseOutput<T>);
    type Error = NoiseError;
    type Future = BoxFuture<'static, Result<(RemoteIdentity<C>, NoiseOutput<T>), NoiseError>>;

    fn upgrade_inbound(self, socket: T, _: Self::Info) -> Self::Future {
<<<<<<< HEAD
        async move {
            let session = self
                .params
                .into_builder()
                .local_private_key(self.dh_keys.dh_keypair().secret().as_ref())
                .build_responder()?;

            let mut state = State::new(
                socket,
                session,
                self.dh_keys.into_identity(),
                None,
                self.legacy,
            );
            handshake::recv_empty(&mut state).await?;
            handshake::send_identity(&mut state).await?;
            handshake::recv_identity(&mut state).await?;
            state.finish()
        }
        .boxed()
=======
        let legacy = self.legacy;
        let identity = self.dh_keys.clone().into_identity();

        handshake::rt15_responder(
            socket,
            self.into_responder(),
            identity,
            IdentityExchange::Mutual,
            legacy,
        )
>>>>>>> d7475379
    }
}

/// Implements the initiator part of the `XX` noise handshake pattern.
///
/// `XX` is a 1.5 round-trip (3 messages) handshake.
/// The first message in a noise handshake is unencrypted. In the `XX` handshake pattern, that message
/// is empty and thus does not leak and information. The identities are then exchanged in the second
/// and third message.
///
/// ```raw
/// initiator --{}--> responder
/// initiator <-{id}- responder
/// initiator -{id}-> responder
/// ```
impl<T, C> OutboundUpgrade<T> for NoiseConfig<XX, C>
where
    NoiseConfig<XX, C>: UpgradeInfo,
    T: AsyncRead + AsyncWrite + Unpin + Send + 'static,
    C: Protocol<C> + AsRef<[u8]> + Zeroize + Clone + Send + 'static,
{
    type Output = (RemoteIdentity<C>, NoiseOutput<T>);
    type Error = NoiseError;
    type Future = BoxFuture<'static, Result<(RemoteIdentity<C>, NoiseOutput<T>), NoiseError>>;

    fn upgrade_outbound(self, socket: T, _: Self::Info) -> Self::Future {
<<<<<<< HEAD
        async move {
            let session = self
                .params
                .into_builder()
                .local_private_key(self.dh_keys.dh_keypair().secret().as_ref())
                .build_initiator()?;

            let mut state = State::new(
                socket,
                session,
                self.dh_keys.into_identity(),
                None,
                self.legacy,
            );
            handshake::send_empty(&mut state).await?;
            handshake::recv_identity(&mut state).await?;
            handshake::send_identity(&mut state).await?;
            state.finish()
        }
        .boxed()
=======
        let legacy = self.legacy;
        let identity = self.dh_keys.clone().into_identity();

        handshake::rt15_initiator(
            socket,
            self.into_initiator(),
            identity,
            IdentityExchange::Mutual,
            legacy,
        )
>>>>>>> d7475379
    }
}

/// Implements the responder part of the `IK` handshake pattern.
///
/// `IK` is a single round-trip (2 messages) handshake.
///
/// In the `IK` handshake, the initiator is expected to know the responder's identity already, which
/// is why the responder does not send it in the second message.
///
/// ```raw
/// initiator -{id}-> responder
/// initiator <-{id}- responder
/// ```
impl<T, C> InboundUpgrade<T> for NoiseConfig<IK, C>
where
    NoiseConfig<IK, C>: UpgradeInfo,
    T: AsyncRead + AsyncWrite + Unpin + Send + 'static,
    C: Protocol<C> + AsRef<[u8]> + Zeroize + Clone + Send + 'static,
{
    type Output = (RemoteIdentity<C>, NoiseOutput<T>);
    type Error = NoiseError;
    type Future = BoxFuture<'static, Result<(RemoteIdentity<C>, NoiseOutput<T>), NoiseError>>;

    fn upgrade_inbound(self, socket: T, _: Self::Info) -> Self::Future {
<<<<<<< HEAD
        async move {
            let session = self
                .params
                .into_builder()
                .local_private_key(self.dh_keys.dh_keypair().secret().as_ref())
                .build_responder()?;

            let mut state = State::new(
                socket,
                session,
                self.dh_keys.into_identity(),
                None,
                self.legacy,
            );
            handshake::recv_identity(&mut state).await?;
            handshake::send_signature_only(&mut state).await?;
            state.finish()
        }
        .boxed()
=======
        let legacy = self.legacy;
        let identity = self.dh_keys.clone().into_identity();

        handshake::rt1_responder(
            socket,
            self.into_responder(),
            identity,
            IdentityExchange::Receive,
            legacy,
        )
>>>>>>> d7475379
    }
}

/// Implements the initiator part of the `IK` handshake pattern.
///
/// `IK` is a single round-trip (2 messages) handshake.
///
/// In the `IK` handshake, the initiator knows and pre-configures the remote's identity in the
/// [`HandshakeState`](snow::HandshakeState).
///
/// ```raw
/// initiator -{id}-> responder
/// initiator <-{id}- responder
/// ```
impl<T, C> OutboundUpgrade<T> for NoiseConfig<IK, C, (PublicKey<C>, identity::PublicKey)>
where
    NoiseConfig<IK, C, (PublicKey<C>, identity::PublicKey)>: UpgradeInfo,
    T: AsyncRead + AsyncWrite + Unpin + Send + 'static,
    C: Protocol<C> + AsRef<[u8]> + Zeroize + Clone + Send + 'static,
{
    type Output = (RemoteIdentity<C>, NoiseOutput<T>);
    type Error = NoiseError;
    type Future = BoxFuture<'static, Result<(RemoteIdentity<C>, NoiseOutput<T>), NoiseError>>;

    fn upgrade_outbound(self, socket: T, _: Self::Info) -> Self::Future {
<<<<<<< HEAD
        async move {
            let session = self
                .params
                .into_builder()
                .local_private_key(self.dh_keys.dh_keypair().secret().as_ref())
                .remote_public_key(self.remote.0.as_ref())
                .build_initiator()?;

            let mut state = State::new(
                socket,
                session,
                self.dh_keys.into_identity(),
                Some(self.remote.1),
                self.legacy,
            );
            handshake::send_identity(&mut state).await?;
            handshake::recv_identity(&mut state).await?;
            state.finish()
        }
        .boxed()
=======
        let session = self
            .params
            .into_builder()
            .prologue(self.prologue.as_ref())
            .local_private_key(self.dh_keys.secret().as_ref())
            .remote_public_key(self.remote.0.as_ref())
            .build_initiator()
            .map_err(NoiseError::from);

        handshake::rt1_initiator(
            socket,
            session,
            self.dh_keys.into_identity(),
            IdentityExchange::Send {
                remote: self.remote.1,
            },
            self.legacy,
        )
>>>>>>> d7475379
    }
}

// Authenticated Upgrades /////////////////////////////////////////////////////

/// A `NoiseAuthenticated` transport upgrade that wraps around any
/// `NoiseConfig` handshake and verifies that the remote identified with a
/// [`RemoteIdentity::IdentityKey`], aborting otherwise.
///
/// See [`NoiseConfig::into_authenticated`].
///
/// On success, the upgrade yields the [`PeerId`] obtained from the
/// `RemoteIdentity`. The output of this upgrade is thus directly suitable
/// for creating an [`authenticated`](libp2p_core::transport::upgrade::Authenticate)
/// transport for use with a `Swarm`.
#[derive(Clone)]
pub struct NoiseAuthenticated<P, C: Zeroize, R> {
    config: NoiseConfig<P, C, R>,
}

impl NoiseAuthenticated<XX, X25519, ()> {
    /// Create a new [`NoiseAuthenticated`] for the `XX` handshake pattern using X25519 DH keys.
    ///
    /// For now, this is the only combination that is guaranteed to be compatible with other libp2p implementations.
    pub fn xx(id_keys: &identity::Keypair) -> Result<Self, NoiseError> {
        let dh_keys = Keypair::<X25519>::new();
        let noise_keys = dh_keys.into_authentic(id_keys)?;
        let config = NoiseConfig::xx(noise_keys);

        Ok(config.into_authenticated())
    }
}

impl<P, C: Zeroize, R> UpgradeInfo for NoiseAuthenticated<P, C, R>
where
    NoiseConfig<P, C, R>: UpgradeInfo,
{
    type Info = <NoiseConfig<P, C, R> as UpgradeInfo>::Info;
    type InfoIter = <NoiseConfig<P, C, R> as UpgradeInfo>::InfoIter;

    fn protocol_info(&self) -> Self::InfoIter {
        self.config.protocol_info()
    }
}

impl<T, P, C, R> InboundUpgrade<T> for NoiseAuthenticated<P, C, R>
where
    NoiseConfig<P, C, R>: UpgradeInfo
        + InboundUpgrade<T, Output = (RemoteIdentity<C>, NoiseOutput<T>), Error = NoiseError>
        + 'static,
    <NoiseConfig<P, C, R> as InboundUpgrade<T>>::Future: Send,
    T: AsyncRead + AsyncWrite + Send + 'static,
    C: Protocol<C> + AsRef<[u8]> + Zeroize + Send + 'static,
{
    type Output = (PeerId, NoiseOutput<T>);
    type Error = NoiseError;
    type Future = Pin<Box<dyn Future<Output = Result<Self::Output, Self::Error>> + Send>>;

    fn upgrade_inbound(self, socket: T, info: Self::Info) -> Self::Future {
        Box::pin(
            self.config
                .upgrade_inbound(socket, info)
                .and_then(|(remote, io)| match remote {
                    RemoteIdentity::IdentityKey(pk) => future::ok((pk.to_peer_id(), io)),
                    _ => future::err(NoiseError::AuthenticationFailed),
                }),
        )
    }
}

impl<T, P, C, R> OutboundUpgrade<T> for NoiseAuthenticated<P, C, R>
where
    NoiseConfig<P, C, R>: UpgradeInfo
        + OutboundUpgrade<T, Output = (RemoteIdentity<C>, NoiseOutput<T>), Error = NoiseError>
        + 'static,
    <NoiseConfig<P, C, R> as OutboundUpgrade<T>>::Future: Send,
    T: AsyncRead + AsyncWrite + Send + 'static,
    C: Protocol<C> + AsRef<[u8]> + Zeroize + Send + 'static,
{
    type Output = (PeerId, NoiseOutput<T>);
    type Error = NoiseError;
    type Future = Pin<Box<dyn Future<Output = Result<Self::Output, Self::Error>> + Send>>;

    fn upgrade_outbound(self, socket: T, info: Self::Info) -> Self::Future {
        Box::pin(
            self.config
                .upgrade_outbound(socket, info)
                .and_then(|(remote, io)| match remote {
                    RemoteIdentity::IdentityKey(pk) => future::ok((pk.to_peer_id(), io)),
                    _ => future::err(NoiseError::AuthenticationFailed),
                }),
        )
    }
}

/// Legacy configuration options.
#[derive(Clone, Copy, Default)]
pub struct LegacyConfig {
    /// Whether to continue sending legacy handshake payloads,
    /// i.e. length-prefixed protobuf payloads inside a length-prefixed
    /// noise frame. These payloads are not interoperable with other
    /// libp2p implementations.
    pub send_legacy_handshake: bool,
    /// Whether to support receiving legacy handshake payloads,
    /// i.e. length-prefixed protobuf payloads inside a length-prefixed
    /// noise frame. These payloads are not interoperable with other
    /// libp2p implementations.
    pub recv_legacy_handshake: bool,
}

#[cfg(test)]
mod tests {
    use super::*;

    #[test]
    fn handshake_hashes_disagree_if_prologue_differs() {
        let alice = new_xx_config()
            .with_prologue(b"alice prologue".to_vec())
            .into_initiator()
            .unwrap();
        let bob = new_xx_config()
            .with_prologue(b"bob prologue".to_vec())
            .into_responder()
            .unwrap();

        let alice_handshake_hash = alice.get_handshake_hash();
        let bob_handshake_hash = bob.get_handshake_hash();

        assert_ne!(alice_handshake_hash, bob_handshake_hash)
    }

    #[test]
    fn handshake_hashes_agree_if_prologue_is_the_same() {
        let alice = new_xx_config()
            .with_prologue(b"shared knowledge".to_vec())
            .into_initiator()
            .unwrap();
        let bob = new_xx_config()
            .with_prologue(b"shared knowledge".to_vec())
            .into_responder()
            .unwrap();

        let alice_handshake_hash = alice.get_handshake_hash();
        let bob_handshake_hash = bob.get_handshake_hash();

        assert_eq!(alice_handshake_hash, bob_handshake_hash)
    }

    fn new_xx_config() -> NoiseConfig<XX, X25519> {
        let dh_keys = Keypair::<X25519>::new();
        let noise_keys = dh_keys
            .into_authentic(&identity::Keypair::generate_ed25519())
            .unwrap();

        NoiseConfig::xx(noise_keys)
    }
}<|MERGE_RESOLUTION|>--- conflicted
+++ resolved
@@ -119,7 +119,7 @@
             .params
             .into_builder()
             .prologue(self.prologue.as_ref())
-            .local_private_key(self.dh_keys.secret().as_ref())
+            .local_private_key(self.dh_keys.dh_keypair().secret().as_ref())
             .build_responder()
             .map_err(NoiseError::from)?;
 
@@ -131,7 +131,7 @@
             .params
             .into_builder()
             .prologue(self.prologue.as_ref())
-            .local_private_key(self.dh_keys.secret().as_ref())
+            .local_private_key(self.dh_keys.dh_keypair().secret().as_ref())
             .build_initiator()
             .map_err(NoiseError::from)?;
 
@@ -236,7 +236,6 @@
     type Future = BoxFuture<'static, Result<(RemoteIdentity<C>, NoiseOutput<T>), NoiseError>>;
 
     fn upgrade_inbound(self, socket: T, _: Self::Info) -> Self::Future {
-<<<<<<< HEAD
         async move {
             let session = self
                 .params
@@ -256,18 +255,6 @@
             state.finish()
         }
         .boxed()
-=======
-        let config = self.legacy;
-        let identity = self.dh_keys.clone().into_identity();
-
-        handshake::rt1_responder(
-            socket,
-            self.into_responder(),
-            identity,
-            IdentityExchange::Mutual,
-            config,
-        )
->>>>>>> d7475379
     }
 }
 
@@ -290,7 +277,6 @@
     type Future = BoxFuture<'static, Result<(RemoteIdentity<C>, NoiseOutput<T>), NoiseError>>;
 
     fn upgrade_outbound(self, socket: T, _: Self::Info) -> Self::Future {
-<<<<<<< HEAD
         async move {
             let session = self
                 .params
@@ -310,18 +296,6 @@
             state.finish()
         }
         .boxed()
-=======
-        let legacy = self.legacy;
-        let identity = self.dh_keys.clone().into_identity();
-
-        handshake::rt1_initiator(
-            socket,
-            self.into_initiator(),
-            identity,
-            IdentityExchange::Mutual,
-            legacy,
-        )
->>>>>>> d7475379
     }
 }
 
@@ -348,7 +322,6 @@
     type Future = BoxFuture<'static, Result<(RemoteIdentity<C>, NoiseOutput<T>), NoiseError>>;
 
     fn upgrade_inbound(self, socket: T, _: Self::Info) -> Self::Future {
-<<<<<<< HEAD
         async move {
             let session = self
                 .params
@@ -369,18 +342,6 @@
             state.finish()
         }
         .boxed()
-=======
-        let legacy = self.legacy;
-        let identity = self.dh_keys.clone().into_identity();
-
-        handshake::rt15_responder(
-            socket,
-            self.into_responder(),
-            identity,
-            IdentityExchange::Mutual,
-            legacy,
-        )
->>>>>>> d7475379
     }
 }
 
@@ -407,7 +368,6 @@
     type Future = BoxFuture<'static, Result<(RemoteIdentity<C>, NoiseOutput<T>), NoiseError>>;
 
     fn upgrade_outbound(self, socket: T, _: Self::Info) -> Self::Future {
-<<<<<<< HEAD
         async move {
             let session = self
                 .params
@@ -428,18 +388,6 @@
             state.finish()
         }
         .boxed()
-=======
-        let legacy = self.legacy;
-        let identity = self.dh_keys.clone().into_identity();
-
-        handshake::rt15_initiator(
-            socket,
-            self.into_initiator(),
-            identity,
-            IdentityExchange::Mutual,
-            legacy,
-        )
->>>>>>> d7475379
     }
 }
 
@@ -465,7 +413,6 @@
     type Future = BoxFuture<'static, Result<(RemoteIdentity<C>, NoiseOutput<T>), NoiseError>>;
 
     fn upgrade_inbound(self, socket: T, _: Self::Info) -> Self::Future {
-<<<<<<< HEAD
         async move {
             let session = self
                 .params
@@ -485,18 +432,6 @@
             state.finish()
         }
         .boxed()
-=======
-        let legacy = self.legacy;
-        let identity = self.dh_keys.clone().into_identity();
-
-        handshake::rt1_responder(
-            socket,
-            self.into_responder(),
-            identity,
-            IdentityExchange::Receive,
-            legacy,
-        )
->>>>>>> d7475379
     }
 }
 
@@ -522,11 +457,11 @@
     type Future = BoxFuture<'static, Result<(RemoteIdentity<C>, NoiseOutput<T>), NoiseError>>;
 
     fn upgrade_outbound(self, socket: T, _: Self::Info) -> Self::Future {
-<<<<<<< HEAD
         async move {
             let session = self
                 .params
                 .into_builder()
+                .prologue(self.prologue.as_ref())
                 .local_private_key(self.dh_keys.dh_keypair().secret().as_ref())
                 .remote_public_key(self.remote.0.as_ref())
                 .build_initiator()?;
@@ -543,26 +478,6 @@
             state.finish()
         }
         .boxed()
-=======
-        let session = self
-            .params
-            .into_builder()
-            .prologue(self.prologue.as_ref())
-            .local_private_key(self.dh_keys.secret().as_ref())
-            .remote_public_key(self.remote.0.as_ref())
-            .build_initiator()
-            .map_err(NoiseError::from);
-
-        handshake::rt1_initiator(
-            socket,
-            session,
-            self.dh_keys.into_identity(),
-            IdentityExchange::Send {
-                remote: self.remote.1,
-            },
-            self.legacy,
-        )
->>>>>>> d7475379
     }
 }
 
