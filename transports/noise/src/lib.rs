// Copyright 2019 Parity Technologies (UK) Ltd.
//
// Permission is hereby granted, free of charge, to any person obtaining a
// copy of this software and associated documentation files (the "Software"),
// to deal in the Software without restriction, including without limitation
// the rights to use, copy, modify, merge, publish, distribute, sublicense,
// and/or sell copies of the Software, and to permit persons to whom the
// Software is furnished to do so, subject to the following conditions:
//
// The above copyright notice and this permission notice shall be included in
// all copies or substantial portions of the Software.
//
// THE SOFTWARE IS PROVIDED "AS IS", WITHOUT WARRANTY OF ANY KIND, EXPRESS
// OR IMPLIED, INCLUDING BUT NOT LIMITED TO THE WARRANTIES OF MERCHANTABILITY,
// FITNESS FOR A PARTICULAR PURPOSE AND NONINFRINGEMENT. IN NO EVENT SHALL THE
// AUTHORS OR COPYRIGHT HOLDERS BE LIABLE FOR ANY CLAIM, DAMAGES OR OTHER
// LIABILITY, WHETHER IN AN ACTION OF CONTRACT, TORT OR OTHERWISE, ARISING
// FROM, OUT OF OR IN CONNECTION WITH THE SOFTWARE OR THE USE OR OTHER
// DEALINGS IN THE SOFTWARE.

//! [Noise protocol framework][noise] support for libp2p.
//!
//! > **Note**: This crate is still experimental and subject to major breaking changes
//! >           both on the API and the wire protocol.
//!
//! This crate provides `libp2p_core::InboundUpgrade` and `libp2p_core::OutboundUpgrade`
//! implementations for various noise handshake patterns (currently `IK`, `IX`, and `XX`)
//! over a particular choice of Diffie–Hellman key agreement (currently only X25519).
//!
//! > **Note**: Only the `XX` handshake pattern is currently guaranteed to provide
//! >           interoperability with other libp2p implementations.
//!
//! All upgrades produce as output a pair, consisting of the remote's static public key
//! and a `NoiseOutput` which represents the established cryptographic session with the
//! remote, implementing `futures::io::AsyncRead` and `futures::io::AsyncWrite`.
//!
//! # Usage
//!
//! Example:
//!
//! ```
//! use libp2p_core::{identity, Transport, upgrade};
//! use libp2p_tcp::TcpTransport;
//! use libp2p_noise as noise;
//!
//! # fn main() {
//! let id_keys = identity::Keypair::generate_ed25519();
//! let noise = noise::Config::new(&id_keys).unwrap();
//! let builder = TcpTransport::default().upgrade(upgrade::Version::V1).authenticate(noise);
//! // let transport = builder.multiplex(...);
//! # }
//! ```
//!
//! [noise]: http://noiseprotocol.org/

#![cfg_attr(docsrs, feature(doc_cfg, doc_auto_cfg))]
#![allow(deprecated)] // Temporarily until we remove deprecated items.

mod io;
mod protocol;

pub use io::handshake::RemoteIdentity;
<<<<<<< HEAD
pub use io::NoiseOutput;
pub use protocol::x25519_spec::X25519Spec;
pub use protocol::{AuthenticKeypair, Keypair, KeypairIdentity, PublicKey, SecretKey};
pub use protocol::{Protocol, ProtocolParams, IK, IX, XX};
use std::fmt;
use std::fmt::Formatter;
=======
pub use io::Output;

pub use protocol::Protocol;

#[deprecated(
    note = "This type will be made private in the future. Use `libp2p_noise::Config::new` instead to use the noise protocol."
)]
pub type X25519Spec = protocol::x25519_spec::X25519Spec;

#[deprecated(
    note = "This type will be made private in the future. Use `libp2p_noise::Config::new` instead to use the noise protocol."
)]
pub type X25519 = protocol::x25519::X25519;

#[deprecated(
    note = "This type will be made private in the future. Use `libp2p_noise::Config::new` instead to use the noise protocol."
)]
pub type AuthenticKeypair<T> = protocol::AuthenticKeypair<T>;

#[deprecated(
    note = "This type will be made private in the future. Use `libp2p_noise::Config::new` instead to use the noise protocol."
)]
pub type Keypair<T> = protocol::Keypair<T>;

#[deprecated(
    note = "This type will be made private in the future. Use `libp2p_noise::Config::new` instead to use the noise protocol."
)]
pub type KeypairIdentity = protocol::KeypairIdentity;

#[deprecated(
    note = "This type will be made private in the future. Use `libp2p_noise::Config::new` instead to use the noise protocol."
)]
pub type PublicKey<T> = protocol::PublicKey<T>;

#[deprecated(
    note = "This type will be made private in the future. Use `libp2p_noise::Config::new` instead to use the noise protocol."
)]
pub type SecretKey<T> = protocol::SecretKey<T>;

#[deprecated(
    note = "This type will be made private in the future. Use `libp2p_noise::Config::new` instead to use the noise protocol."
)]
pub type ProtocolParams = protocol::ProtocolParams;

#[deprecated(
    note = "This type will be made private in the future. Use `libp2p_noise::Config::new` instead to use the noise protocol."
)]
pub type IK = protocol::IK;

#[deprecated(
    note = "This type will be made private in the future. Use `libp2p_noise::Config::new` instead to use the noise protocol."
)]
pub type IX = protocol::IX;

#[deprecated(
    note = "This type will be made private in the future. Use `libp2p_noise::Config::new` instead to use the noise protocol."
)]
pub type XX = protocol::XX;

#[deprecated(
    note = "This type has been renamed to drop the `Noise` prefix, refer to it as `noise::Error` instead."
)]
pub type NoiseError = Error;

#[deprecated(
    note = "This type has been renamed to drop the `Noise` prefix, refer to it as `noise::Output` instead."
)]
pub type NoiseOutput<T> = Output<T>;
>>>>>>> c8a064b7

use crate::handshake::State;
use crate::io::handshake;
use futures::future::BoxFuture;
use futures::prelude::*;
use libp2p_core::{InboundUpgrade, OutboundUpgrade, UpgradeInfo};
use libp2p_identity as identity;
use libp2p_identity::PeerId;
use std::fmt;
use std::fmt::Formatter;
use std::pin::Pin;
use zeroize::Zeroize;

/// The configuration for the noise handshake.
#[derive(Clone)]
pub struct Config {
    inner: NoiseAuthenticated<XX, X25519Spec, ()>,
}

impl Config {
    /// Construct a new configuration for the noise handshake using the XX handshake pattern.

    pub fn new(identity: &identity::Keypair) -> Result<Self, Error> {
        Ok(Config {
            inner: NoiseAuthenticated::xx(identity)?,
        })
    }

    /// Set the noise prologue.

    pub fn with_prologue(mut self, prologue: Vec<u8>) -> Self {
        self.inner.config.prologue = prologue;

        self
    }
}

impl UpgradeInfo for Config {
    type Info = &'static [u8];
    type InfoIter = std::iter::Once<Self::Info>;

    fn protocol_info(&self) -> Self::InfoIter {
        std::iter::once(b"/noise")
    }
}

impl<T> InboundUpgrade<T> for Config
where
    T: AsyncRead + AsyncWrite + Unpin + Send + 'static,
{
    type Output = (PeerId, Output<T>);
    type Error = Error;
    type Future = Pin<Box<dyn Future<Output = Result<Self::Output, Self::Error>> + Send>>;

    fn upgrade_inbound(self, socket: T, info: Self::Info) -> Self::Future {
        self.inner.upgrade_inbound(socket, info)
    }
}

impl<T> OutboundUpgrade<T> for Config
where
    T: AsyncRead + AsyncWrite + Unpin + Send + 'static,
{
    type Output = (PeerId, Output<T>);
    type Error = Error;
    type Future = Pin<Box<dyn Future<Output = Result<Self::Output, Self::Error>> + Send>>;

    fn upgrade_outbound(self, socket: T, info: Self::Info) -> Self::Future {
        self.inner.upgrade_outbound(socket, info)
    }
}

/// The protocol upgrade configuration.
#[deprecated(
    note = "Use `libp2p_noise::Config` instead. All other handshake patterns are deprecated and will be removed."
)]
#[derive(Clone)]
pub struct NoiseConfig<P, C: Zeroize, R = ()> {
    dh_keys: AuthenticKeypair<C>,
    params: ProtocolParams,
<<<<<<< HEAD
=======

    legacy: LegacyConfig,
>>>>>>> c8a064b7
    remote: R,
    _marker: std::marker::PhantomData<P>,

    /// Prologue to use in the noise handshake.
    ///
    /// The prologue can contain arbitrary data that will be hashed into the noise handshake.
    /// For the handshake to succeed, both parties must set the same prologue.
    ///
    /// For further information, see <https://noiseprotocol.org/noise.html#prologue>.
    prologue: Vec<u8>,
}

impl<H, C: Zeroize, R> NoiseConfig<H, C, R> {
    /// Turn the `NoiseConfig` into an authenticated upgrade for use
    /// with a `Swarm`.
    pub fn into_authenticated(self) -> NoiseAuthenticated<H, C, R> {
        NoiseAuthenticated { config: self }
    }

    /// Set the noise prologue.
    pub fn with_prologue(self, prologue: Vec<u8>) -> Self {
        Self { prologue, ..self }
    }
<<<<<<< HEAD
=======

    /// Sets the legacy configuration options to use, if any.
    #[deprecated(
        since = "0.42.0",
        note = "`LegacyConfig` will be removed without replacement."
    )]

    pub fn set_legacy_config(&mut self, cfg: LegacyConfig) -> &mut Self {
        self.legacy = cfg;
        self
    }
>>>>>>> c8a064b7
}

/// Implement `into_responder` and `into_initiator` for all configs where `R = ()`.
///
/// This allows us to ignore the `remote` field.

impl<H, C> NoiseConfig<H, C, ()>
where
    C: Zeroize + Protocol<C> + AsRef<[u8]>,
{
    fn into_responder<S>(self, socket: S) -> Result<State<S>, Error> {
        let session = self
            .params
            .into_builder(&self.prologue, self.dh_keys.keypair.secret(), None)
            .build_responder()?;

        let state = State::new(socket, session, self.dh_keys.identity, None);

        Ok(state)
    }

    fn into_initiator<S>(self, socket: S) -> Result<State<S>, Error> {
        let session = self
            .params
            .into_builder(&self.prologue, self.dh_keys.keypair.secret(), None)
            .build_initiator()?;

        let state = State::new(socket, session, self.dh_keys.identity, None);

        Ok(state)
    }
}

impl<C> NoiseConfig<IX, C>
where
    C: Protocol<C> + Zeroize,
{
    /// Create a new `NoiseConfig` for the `IX` handshake pattern.
    pub fn ix(dh_keys: AuthenticKeypair<C>) -> Self {
        NoiseConfig {
            dh_keys,
            params: C::params_ix(),
<<<<<<< HEAD
=======
            legacy: { LegacyConfig::default() },
>>>>>>> c8a064b7
            remote: (),
            _marker: std::marker::PhantomData,
            prologue: Vec::default(),
        }
    }
}

impl<C> NoiseConfig<XX, C>
where
    C: Protocol<C> + Zeroize,
{
    /// Create a new `NoiseConfig` for the `XX` handshake pattern.
    pub fn xx(dh_keys: AuthenticKeypair<C>) -> Self {
        NoiseConfig {
            dh_keys,
            params: C::params_xx(),
<<<<<<< HEAD
=======
            legacy: { LegacyConfig::default() },
>>>>>>> c8a064b7
            remote: (),
            _marker: std::marker::PhantomData,
            prologue: Vec::default(),
        }
    }
}

impl<C> NoiseConfig<IK, C>
where
    C: Protocol<C> + Zeroize,
{
    /// Create a new `NoiseConfig` for the `IK` handshake pattern (recipient side).
    ///
    /// Since the identity of the local node is known to the remote, this configuration
    /// does not transmit a static DH public key or public identity key to the remote.
    pub fn ik_listener(dh_keys: AuthenticKeypair<C>) -> Self {
        NoiseConfig {
            dh_keys,
            params: C::params_ik(),
<<<<<<< HEAD
=======
            legacy: { LegacyConfig::default() },
>>>>>>> c8a064b7
            remote: (),
            _marker: std::marker::PhantomData,
            prologue: Vec::default(),
        }
    }
}

impl<C> NoiseConfig<IK, C, (PublicKey<C>, identity::PublicKey)>
where
    C: Protocol<C> + Zeroize + AsRef<[u8]>,
{
    /// Create a new `NoiseConfig` for the `IK` handshake pattern (initiator side).
    ///
    /// In this configuration, the remote identity is known to the local node,
    /// but the local node still needs to transmit its own public identity.
    pub fn ik_dialer(
        dh_keys: AuthenticKeypair<C>,
        remote_id: identity::PublicKey,
        remote_dh: PublicKey<C>,
    ) -> Self {
        NoiseConfig {
            dh_keys,
            params: C::params_ik(),
<<<<<<< HEAD
=======
            legacy: { LegacyConfig::default() },
>>>>>>> c8a064b7
            remote: (remote_dh, remote_id),
            _marker: std::marker::PhantomData,
            prologue: Vec::default(),
        }
    }

    /// Specialised implementation of `into_initiator` for the `IK` handshake where `R != ()`.
    fn into_initiator<S>(self, socket: S) -> Result<State<S>, Error> {
        let session = self
            .params
            .into_builder(
                &self.prologue,
                self.dh_keys.keypair.secret(),
                Some(&self.remote.0),
            )
            .build_initiator()?;

        let state = State::new(socket, session, self.dh_keys.identity, Some(self.remote.1));

        Ok(state)
    }
}

/// libp2p_noise error type.
#[derive(Debug, thiserror::Error)]
#[non_exhaustive]
pub enum Error {
    #[error(transparent)]
    Io(#[from] std::io::Error),
    #[error(transparent)]
    Noise(#[from] snow::Error),
    #[error("Invalid public key")]
    InvalidKey(#[from] libp2p_identity::DecodingError),
    #[error("Only keys of length 32 bytes are supported")]
    InvalidLength,
    #[error("Remote authenticated with an unexpected public key")]
    UnexpectedKey,
    #[error("The signature of the remote identity's public key does not verify")]
    BadSignature,
    #[error("Authentication failed")]
    AuthenticationFailed,
    #[error(transparent)]
    InvalidPayload(DecodeError),
    #[error(transparent)]
    SigningError(#[from] libp2p_identity::SigningError),
}

#[derive(Debug, thiserror::Error)]
pub struct DecodeError(String);

impl fmt::Display for DecodeError {
    fn fmt(&self, f: &mut Formatter<'_>) -> fmt::Result {
        write!(f, "{}", self.0)
    }
}

impl From<quick_protobuf::Error> for DecodeError {
    fn from(e: quick_protobuf::Error) -> Self {
        Self(e.to_string())
    }
}

impl From<quick_protobuf::Error> for Error {
    fn from(e: quick_protobuf::Error) -> Self {
        Error::InvalidPayload(e.into())
    }
}

// Handshake pattern IX /////////////////////////////////////////////////////

/// Implements the responder part of the `IX` noise handshake pattern.
///
/// `IX` is a single round-trip (2 messages) handshake in which each party sends their identity over to the other party.
///
/// ```raw
/// initiator -{id}-> responder
/// initiator <-{id}- responder
/// ```

impl<T, C> InboundUpgrade<T> for NoiseConfig<IX, C>
where
    NoiseConfig<IX, C>: UpgradeInfo,
    T: AsyncRead + AsyncWrite + Unpin + Send + 'static,
    C: Protocol<C> + AsRef<[u8]> + Zeroize + Clone + Send + 'static,
{
    type Output = (RemoteIdentity<C>, Output<T>);
    type Error = Error;
    type Future = BoxFuture<'static, Result<(RemoteIdentity<C>, Output<T>), Error>>;

    fn upgrade_inbound(self, socket: T, _: Self::Info) -> Self::Future {
        async move {
            let mut state = self.into_responder(socket)?;

            handshake::recv_identity(&mut state).await?;
            handshake::send_identity(&mut state).await?;

            state.finish()
        }
        .boxed()
    }
}

/// Implements the initiator part of the `IX` noise handshake pattern.
///
/// `IX` is a single round-trip (2 messages) handshake in which each party sends their identity over to the other party.
///
/// ```raw
/// initiator -{id}-> responder
/// initiator <-{id}- responder
/// ```

impl<T, C> OutboundUpgrade<T> for NoiseConfig<IX, C>
where
    NoiseConfig<IX, C>: UpgradeInfo,
    T: AsyncRead + AsyncWrite + Unpin + Send + 'static,
    C: Protocol<C> + AsRef<[u8]> + Zeroize + Clone + Send + 'static,
{
    type Output = (RemoteIdentity<C>, Output<T>);
    type Error = Error;
    type Future = BoxFuture<'static, Result<(RemoteIdentity<C>, Output<T>), Error>>;

    fn upgrade_outbound(self, socket: T, _: Self::Info) -> Self::Future {
        async move {
            let mut state = self.into_initiator(socket)?;

            handshake::send_identity(&mut state).await?;
            handshake::recv_identity(&mut state).await?;

            state.finish()
        }
        .boxed()
    }
}

/// Implements the responder part of the `XX` noise handshake pattern.
///
/// `XX` is a 1.5 round-trip (3 messages) handshake.
/// The first message in a noise handshake is unencrypted. In the `XX` handshake pattern, that message
/// is empty and thus does not leak any information. The identities are then exchanged in the second
/// and third message.
///
/// ```raw
/// initiator --{}--> responder
/// initiator <-{id}- responder
/// initiator -{id}-> responder
/// ```

impl<T, C> InboundUpgrade<T> for NoiseConfig<XX, C>
where
    NoiseConfig<XX, C>: UpgradeInfo,
    T: AsyncRead + AsyncWrite + Unpin + Send + 'static,
    C: Protocol<C> + AsRef<[u8]> + Zeroize + Clone + Send + 'static,
{
    type Output = (RemoteIdentity<C>, Output<T>);
    type Error = Error;
    type Future = BoxFuture<'static, Result<(RemoteIdentity<C>, Output<T>), Error>>;

    fn upgrade_inbound(self, socket: T, _: Self::Info) -> Self::Future {
        async move {
            let mut state = self.into_responder(socket)?;

            handshake::recv_empty(&mut state).await?;
            handshake::send_identity(&mut state).await?;
            handshake::recv_identity(&mut state).await?;

            state.finish()
        }
        .boxed()
    }
}

/// Implements the initiator part of the `XX` noise handshake pattern.
///
/// `XX` is a 1.5 round-trip (3 messages) handshake.
/// The first message in a noise handshake is unencrypted. In the `XX` handshake pattern, that message
/// is empty and thus does not leak any information. The identities are then exchanged in the second
/// and third message.
///
/// ```raw
/// initiator --{}--> responder
/// initiator <-{id}- responder
/// initiator -{id}-> responder
/// ```

impl<T, C> OutboundUpgrade<T> for NoiseConfig<XX, C>
where
    NoiseConfig<XX, C>: UpgradeInfo,
    T: AsyncRead + AsyncWrite + Unpin + Send + 'static,
    C: Protocol<C> + AsRef<[u8]> + Zeroize + Clone + Send + 'static,
{
    type Output = (RemoteIdentity<C>, Output<T>);
    type Error = Error;
    type Future = BoxFuture<'static, Result<(RemoteIdentity<C>, Output<T>), Error>>;

    fn upgrade_outbound(self, socket: T, _: Self::Info) -> Self::Future {
        async move {
            let mut state = self.into_initiator(socket)?;

            handshake::send_empty(&mut state).await?;
            handshake::recv_identity(&mut state).await?;
            handshake::send_identity(&mut state).await?;

            state.finish()
        }
        .boxed()
    }
}

/// Implements the responder part of the `IK` handshake pattern.
///
/// `IK` is a single round-trip (2 messages) handshake.
///
/// In the `IK` handshake, the initiator is expected to know the responder's identity already, which
/// is why the responder does not send it in the second message.
///
/// ```raw
/// initiator -{id}-> responder
/// initiator <-{id}- responder
/// ```

impl<T, C> InboundUpgrade<T> for NoiseConfig<IK, C>
where
    NoiseConfig<IK, C>: UpgradeInfo,
    T: AsyncRead + AsyncWrite + Unpin + Send + 'static,
    C: Protocol<C> + AsRef<[u8]> + Zeroize + Clone + Send + 'static,
{
    type Output = (RemoteIdentity<C>, Output<T>);
    type Error = Error;
    type Future = BoxFuture<'static, Result<(RemoteIdentity<C>, Output<T>), Error>>;

    fn upgrade_inbound(self, socket: T, _: Self::Info) -> Self::Future {
        async move {
            let mut state = self.into_responder(socket)?;

            handshake::recv_identity(&mut state).await?;
            handshake::send_signature_only(&mut state).await?;

            state.finish()
        }
        .boxed()
    }
}

/// Implements the initiator part of the `IK` handshake pattern.
///
/// `IK` is a single round-trip (2 messages) handshake.
///
/// In the `IK` handshake, the initiator knows and pre-configures the remote's identity in the
/// [`HandshakeState`](snow::HandshakeState).
///
/// ```raw
/// initiator -{id}-> responder
/// initiator <-{id}- responder
/// ```

impl<T, C> OutboundUpgrade<T> for NoiseConfig<IK, C, (PublicKey<C>, identity::PublicKey)>
where
    NoiseConfig<IK, C, (PublicKey<C>, identity::PublicKey)>: UpgradeInfo,
    T: AsyncRead + AsyncWrite + Unpin + Send + 'static,
    C: Protocol<C> + AsRef<[u8]> + Zeroize + Clone + Send + 'static,
{
    type Output = (RemoteIdentity<C>, Output<T>);
    type Error = Error;
    type Future = BoxFuture<'static, Result<(RemoteIdentity<C>, Output<T>), Error>>;

    fn upgrade_outbound(self, socket: T, _: Self::Info) -> Self::Future {
        async move {
            let mut state = self.into_initiator(socket)?;

            handshake::send_identity(&mut state).await?;
            handshake::recv_identity(&mut state).await?;

            state.finish()
        }
        .boxed()
    }
}

// Authenticated Upgrades /////////////////////////////////////////////////////

/// A `NoiseAuthenticated` transport upgrade that wraps around any
/// `NoiseConfig` handshake and verifies that the remote identified with a
/// [`RemoteIdentity::IdentityKey`], aborting otherwise.
///
/// See [`NoiseConfig::into_authenticated`].
///
/// On success, the upgrade yields the [`PeerId`] obtained from the
/// `RemoteIdentity`. The output of this upgrade is thus directly suitable
/// for creating an [`authenticated`](libp2p_core::transport::upgrade::Authenticate)
/// transport for use with a `Swarm`.
#[derive(Clone)]
#[deprecated(
    note = "Use `libp2p_noise::Config` instead. All other handshake patterns are deprecated and will be removed."
)]
pub struct NoiseAuthenticated<P, C: Zeroize, R> {
    config: NoiseConfig<P, C, R>,
}

impl NoiseAuthenticated<XX, X25519Spec, ()> {
    /// Create a new [`NoiseAuthenticated`] for the `XX` handshake pattern using X25519 DH keys.
    ///
    /// For now, this is the only combination that is guaranteed to be compatible with other libp2p implementations.
    #[deprecated(note = "Use `libp2p_noise::Config::new` instead.")]
    pub fn xx(id_keys: &identity::Keypair) -> Result<Self, Error> {
        let dh_keys = Keypair::<X25519Spec>::new();
        let noise_keys = dh_keys.into_authentic(id_keys)?;
        let config = NoiseConfig::xx(noise_keys);

        Ok(config.into_authenticated())
    }
}

impl<P, C: Zeroize, R> UpgradeInfo for NoiseAuthenticated<P, C, R>
where
    NoiseConfig<P, C, R>: UpgradeInfo,
{
    type Info = <NoiseConfig<P, C, R> as UpgradeInfo>::Info;
    type InfoIter = <NoiseConfig<P, C, R> as UpgradeInfo>::InfoIter;

    fn protocol_info(&self) -> Self::InfoIter {
        self.config.protocol_info()
    }
}

impl<T, P, C, R> InboundUpgrade<T> for NoiseAuthenticated<P, C, R>
where
    NoiseConfig<P, C, R>: UpgradeInfo
        + InboundUpgrade<T, Output = (RemoteIdentity<C>, Output<T>), Error = Error>
        + 'static,
    <NoiseConfig<P, C, R> as InboundUpgrade<T>>::Future: Send,
    T: AsyncRead + AsyncWrite + Send + 'static,
    C: Protocol<C> + AsRef<[u8]> + Zeroize + Send + 'static,
{
    type Output = (PeerId, Output<T>);
    type Error = Error;
    type Future = Pin<Box<dyn Future<Output = Result<Self::Output, Self::Error>> + Send>>;

    fn upgrade_inbound(self, socket: T, info: Self::Info) -> Self::Future {
        Box::pin(
            self.config
                .upgrade_inbound(socket, info)
                .and_then(|(remote, io)| match remote {
                    RemoteIdentity::IdentityKey(pk) => future::ok((pk.to_peer_id(), io)),
                    _ => future::err(Error::AuthenticationFailed),
                }),
        )
    }
}

impl<T, P, C, R> OutboundUpgrade<T> for NoiseAuthenticated<P, C, R>
where
    NoiseConfig<P, C, R>: UpgradeInfo
        + OutboundUpgrade<T, Output = (RemoteIdentity<C>, Output<T>), Error = Error>
        + 'static,
    <NoiseConfig<P, C, R> as OutboundUpgrade<T>>::Future: Send,
    T: AsyncRead + AsyncWrite + Send + 'static,
    C: Protocol<C> + AsRef<[u8]> + Zeroize + Send + 'static,
{
    type Output = (PeerId, Output<T>);
    type Error = Error;
    type Future = Pin<Box<dyn Future<Output = Result<Self::Output, Self::Error>> + Send>>;

    fn upgrade_outbound(self, socket: T, info: Self::Info) -> Self::Future {
        Box::pin(
            self.config
                .upgrade_outbound(socket, info)
                .and_then(|(remote, io)| match remote {
                    RemoteIdentity::IdentityKey(pk) => future::ok((pk.to_peer_id(), io)),
                    _ => future::err(Error::AuthenticationFailed),
                }),
        )
    }
}

/// Legacy configuration options.
#[derive(Clone, Copy, Default)]
#[deprecated(
    since = "0.42.0",
    note = "`LegacyConfig` will be removed without replacement."
)]
pub struct LegacyConfig {
    /// Whether to continue sending legacy handshake payloads,
    /// i.e. length-prefixed protobuf payloads inside a length-prefixed
    /// noise frame. These payloads are not interoperable with other
    /// libp2p implementations.
    pub send_legacy_handshake: bool,
    /// Whether to support receiving legacy handshake payloads,
    /// i.e. length-prefixed protobuf payloads inside a length-prefixed
    /// noise frame. These payloads are not interoperable with other
    /// libp2p implementations.
    pub recv_legacy_handshake: bool,
}<|MERGE_RESOLUTION|>--- conflicted
+++ resolved
@@ -60,83 +60,10 @@
 mod protocol;
 
 pub use io::handshake::RemoteIdentity;
-<<<<<<< HEAD
-pub use io::NoiseOutput;
+pub use io::Output;
 pub use protocol::x25519_spec::X25519Spec;
 pub use protocol::{AuthenticKeypair, Keypair, KeypairIdentity, PublicKey, SecretKey};
 pub use protocol::{Protocol, ProtocolParams, IK, IX, XX};
-use std::fmt;
-use std::fmt::Formatter;
-=======
-pub use io::Output;
-
-pub use protocol::Protocol;
-
-#[deprecated(
-    note = "This type will be made private in the future. Use `libp2p_noise::Config::new` instead to use the noise protocol."
-)]
-pub type X25519Spec = protocol::x25519_spec::X25519Spec;
-
-#[deprecated(
-    note = "This type will be made private in the future. Use `libp2p_noise::Config::new` instead to use the noise protocol."
-)]
-pub type X25519 = protocol::x25519::X25519;
-
-#[deprecated(
-    note = "This type will be made private in the future. Use `libp2p_noise::Config::new` instead to use the noise protocol."
-)]
-pub type AuthenticKeypair<T> = protocol::AuthenticKeypair<T>;
-
-#[deprecated(
-    note = "This type will be made private in the future. Use `libp2p_noise::Config::new` instead to use the noise protocol."
-)]
-pub type Keypair<T> = protocol::Keypair<T>;
-
-#[deprecated(
-    note = "This type will be made private in the future. Use `libp2p_noise::Config::new` instead to use the noise protocol."
-)]
-pub type KeypairIdentity = protocol::KeypairIdentity;
-
-#[deprecated(
-    note = "This type will be made private in the future. Use `libp2p_noise::Config::new` instead to use the noise protocol."
-)]
-pub type PublicKey<T> = protocol::PublicKey<T>;
-
-#[deprecated(
-    note = "This type will be made private in the future. Use `libp2p_noise::Config::new` instead to use the noise protocol."
-)]
-pub type SecretKey<T> = protocol::SecretKey<T>;
-
-#[deprecated(
-    note = "This type will be made private in the future. Use `libp2p_noise::Config::new` instead to use the noise protocol."
-)]
-pub type ProtocolParams = protocol::ProtocolParams;
-
-#[deprecated(
-    note = "This type will be made private in the future. Use `libp2p_noise::Config::new` instead to use the noise protocol."
-)]
-pub type IK = protocol::IK;
-
-#[deprecated(
-    note = "This type will be made private in the future. Use `libp2p_noise::Config::new` instead to use the noise protocol."
-)]
-pub type IX = protocol::IX;
-
-#[deprecated(
-    note = "This type will be made private in the future. Use `libp2p_noise::Config::new` instead to use the noise protocol."
-)]
-pub type XX = protocol::XX;
-
-#[deprecated(
-    note = "This type has been renamed to drop the `Noise` prefix, refer to it as `noise::Error` instead."
-)]
-pub type NoiseError = Error;
-
-#[deprecated(
-    note = "This type has been renamed to drop the `Noise` prefix, refer to it as `noise::Output` instead."
-)]
-pub type NoiseOutput<T> = Output<T>;
->>>>>>> c8a064b7
 
 use crate::handshake::State;
 use crate::io::handshake;
@@ -153,7 +80,7 @@
 /// The configuration for the noise handshake.
 #[derive(Clone)]
 pub struct Config {
-    inner: NoiseAuthenticated<XX, X25519Spec, ()>,
+    inner: NoiseAuthenticated<XX, X25519Spec>,
 }
 
 impl Config {
@@ -214,15 +141,9 @@
     note = "Use `libp2p_noise::Config` instead. All other handshake patterns are deprecated and will be removed."
 )]
 #[derive(Clone)]
-pub struct NoiseConfig<P, C: Zeroize, R = ()> {
+pub struct NoiseConfig<P, C: Zeroize> {
     dh_keys: AuthenticKeypair<C>,
     params: ProtocolParams,
-<<<<<<< HEAD
-=======
-
-    legacy: LegacyConfig,
->>>>>>> c8a064b7
-    remote: R,
     _marker: std::marker::PhantomData<P>,
 
     /// Prologue to use in the noise handshake.
@@ -234,10 +155,10 @@
     prologue: Vec<u8>,
 }
 
-impl<H, C: Zeroize, R> NoiseConfig<H, C, R> {
+impl<H, C: Zeroize> NoiseConfig<H, C> {
     /// Turn the `NoiseConfig` into an authenticated upgrade for use
     /// with a `Swarm`.
-    pub fn into_authenticated(self) -> NoiseAuthenticated<H, C, R> {
+    pub fn into_authenticated(self) -> NoiseAuthenticated<H, C> {
         NoiseAuthenticated { config: self }
     }
 
@@ -245,27 +166,13 @@
     pub fn with_prologue(self, prologue: Vec<u8>) -> Self {
         Self { prologue, ..self }
     }
-<<<<<<< HEAD
-=======
-
-    /// Sets the legacy configuration options to use, if any.
-    #[deprecated(
-        since = "0.42.0",
-        note = "`LegacyConfig` will be removed without replacement."
-    )]
-
-    pub fn set_legacy_config(&mut self, cfg: LegacyConfig) -> &mut Self {
-        self.legacy = cfg;
-        self
-    }
->>>>>>> c8a064b7
 }
 
 /// Implement `into_responder` and `into_initiator` for all configs where `R = ()`.
 ///
 /// This allows us to ignore the `remote` field.
 
-impl<H, C> NoiseConfig<H, C, ()>
+impl<H, C> NoiseConfig<H, C>
 where
     C: Zeroize + Protocol<C> + AsRef<[u8]>,
 {
@@ -292,26 +199,6 @@
     }
 }
 
-impl<C> NoiseConfig<IX, C>
-where
-    C: Protocol<C> + Zeroize,
-{
-    /// Create a new `NoiseConfig` for the `IX` handshake pattern.
-    pub fn ix(dh_keys: AuthenticKeypair<C>) -> Self {
-        NoiseConfig {
-            dh_keys,
-            params: C::params_ix(),
-<<<<<<< HEAD
-=======
-            legacy: { LegacyConfig::default() },
->>>>>>> c8a064b7
-            remote: (),
-            _marker: std::marker::PhantomData,
-            prologue: Vec::default(),
-        }
-    }
-}
-
 impl<C> NoiseConfig<XX, C>
 where
     C: Protocol<C> + Zeroize,
@@ -321,80 +208,9 @@
         NoiseConfig {
             dh_keys,
             params: C::params_xx(),
-<<<<<<< HEAD
-=======
-            legacy: { LegacyConfig::default() },
->>>>>>> c8a064b7
-            remote: (),
             _marker: std::marker::PhantomData,
             prologue: Vec::default(),
         }
-    }
-}
-
-impl<C> NoiseConfig<IK, C>
-where
-    C: Protocol<C> + Zeroize,
-{
-    /// Create a new `NoiseConfig` for the `IK` handshake pattern (recipient side).
-    ///
-    /// Since the identity of the local node is known to the remote, this configuration
-    /// does not transmit a static DH public key or public identity key to the remote.
-    pub fn ik_listener(dh_keys: AuthenticKeypair<C>) -> Self {
-        NoiseConfig {
-            dh_keys,
-            params: C::params_ik(),
-<<<<<<< HEAD
-=======
-            legacy: { LegacyConfig::default() },
->>>>>>> c8a064b7
-            remote: (),
-            _marker: std::marker::PhantomData,
-            prologue: Vec::default(),
-        }
-    }
-}
-
-impl<C> NoiseConfig<IK, C, (PublicKey<C>, identity::PublicKey)>
-where
-    C: Protocol<C> + Zeroize + AsRef<[u8]>,
-{
-    /// Create a new `NoiseConfig` for the `IK` handshake pattern (initiator side).
-    ///
-    /// In this configuration, the remote identity is known to the local node,
-    /// but the local node still needs to transmit its own public identity.
-    pub fn ik_dialer(
-        dh_keys: AuthenticKeypair<C>,
-        remote_id: identity::PublicKey,
-        remote_dh: PublicKey<C>,
-    ) -> Self {
-        NoiseConfig {
-            dh_keys,
-            params: C::params_ik(),
-<<<<<<< HEAD
-=======
-            legacy: { LegacyConfig::default() },
->>>>>>> c8a064b7
-            remote: (remote_dh, remote_id),
-            _marker: std::marker::PhantomData,
-            prologue: Vec::default(),
-        }
-    }
-
-    /// Specialised implementation of `into_initiator` for the `IK` handshake where `R != ()`.
-    fn into_initiator<S>(self, socket: S) -> Result<State<S>, Error> {
-        let session = self
-            .params
-            .into_builder(
-                &self.prologue,
-                self.dh_keys.keypair.secret(),
-                Some(&self.remote.0),
-            )
-            .build_initiator()?;
-
-        let state = State::new(socket, session, self.dh_keys.identity, Some(self.remote.1));
-
-        Ok(state)
     }
 }
 
@@ -443,72 +259,6 @@
     }
 }
 
-// Handshake pattern IX /////////////////////////////////////////////////////
-
-/// Implements the responder part of the `IX` noise handshake pattern.
-///
-/// `IX` is a single round-trip (2 messages) handshake in which each party sends their identity over to the other party.
-///
-/// ```raw
-/// initiator -{id}-> responder
-/// initiator <-{id}- responder
-/// ```
-
-impl<T, C> InboundUpgrade<T> for NoiseConfig<IX, C>
-where
-    NoiseConfig<IX, C>: UpgradeInfo,
-    T: AsyncRead + AsyncWrite + Unpin + Send + 'static,
-    C: Protocol<C> + AsRef<[u8]> + Zeroize + Clone + Send + 'static,
-{
-    type Output = (RemoteIdentity<C>, Output<T>);
-    type Error = Error;
-    type Future = BoxFuture<'static, Result<(RemoteIdentity<C>, Output<T>), Error>>;
-
-    fn upgrade_inbound(self, socket: T, _: Self::Info) -> Self::Future {
-        async move {
-            let mut state = self.into_responder(socket)?;
-
-            handshake::recv_identity(&mut state).await?;
-            handshake::send_identity(&mut state).await?;
-
-            state.finish()
-        }
-        .boxed()
-    }
-}
-
-/// Implements the initiator part of the `IX` noise handshake pattern.
-///
-/// `IX` is a single round-trip (2 messages) handshake in which each party sends their identity over to the other party.
-///
-/// ```raw
-/// initiator -{id}-> responder
-/// initiator <-{id}- responder
-/// ```
-
-impl<T, C> OutboundUpgrade<T> for NoiseConfig<IX, C>
-where
-    NoiseConfig<IX, C>: UpgradeInfo,
-    T: AsyncRead + AsyncWrite + Unpin + Send + 'static,
-    C: Protocol<C> + AsRef<[u8]> + Zeroize + Clone + Send + 'static,
-{
-    type Output = (RemoteIdentity<C>, Output<T>);
-    type Error = Error;
-    type Future = BoxFuture<'static, Result<(RemoteIdentity<C>, Output<T>), Error>>;
-
-    fn upgrade_outbound(self, socket: T, _: Self::Info) -> Self::Future {
-        async move {
-            let mut state = self.into_initiator(socket)?;
-
-            handshake::send_identity(&mut state).await?;
-            handshake::recv_identity(&mut state).await?;
-
-            state.finish()
-        }
-        .boxed()
-    }
-}
-
 /// Implements the responder part of the `XX` noise handshake pattern.
 ///
 /// `XX` is a 1.5 round-trip (3 messages) handshake.
@@ -576,76 +326,6 @@
             handshake::send_empty(&mut state).await?;
             handshake::recv_identity(&mut state).await?;
             handshake::send_identity(&mut state).await?;
-
-            state.finish()
-        }
-        .boxed()
-    }
-}
-
-/// Implements the responder part of the `IK` handshake pattern.
-///
-/// `IK` is a single round-trip (2 messages) handshake.
-///
-/// In the `IK` handshake, the initiator is expected to know the responder's identity already, which
-/// is why the responder does not send it in the second message.
-///
-/// ```raw
-/// initiator -{id}-> responder
-/// initiator <-{id}- responder
-/// ```
-
-impl<T, C> InboundUpgrade<T> for NoiseConfig<IK, C>
-where
-    NoiseConfig<IK, C>: UpgradeInfo,
-    T: AsyncRead + AsyncWrite + Unpin + Send + 'static,
-    C: Protocol<C> + AsRef<[u8]> + Zeroize + Clone + Send + 'static,
-{
-    type Output = (RemoteIdentity<C>, Output<T>);
-    type Error = Error;
-    type Future = BoxFuture<'static, Result<(RemoteIdentity<C>, Output<T>), Error>>;
-
-    fn upgrade_inbound(self, socket: T, _: Self::Info) -> Self::Future {
-        async move {
-            let mut state = self.into_responder(socket)?;
-
-            handshake::recv_identity(&mut state).await?;
-            handshake::send_signature_only(&mut state).await?;
-
-            state.finish()
-        }
-        .boxed()
-    }
-}
-
-/// Implements the initiator part of the `IK` handshake pattern.
-///
-/// `IK` is a single round-trip (2 messages) handshake.
-///
-/// In the `IK` handshake, the initiator knows and pre-configures the remote's identity in the
-/// [`HandshakeState`](snow::HandshakeState).
-///
-/// ```raw
-/// initiator -{id}-> responder
-/// initiator <-{id}- responder
-/// ```
-
-impl<T, C> OutboundUpgrade<T> for NoiseConfig<IK, C, (PublicKey<C>, identity::PublicKey)>
-where
-    NoiseConfig<IK, C, (PublicKey<C>, identity::PublicKey)>: UpgradeInfo,
-    T: AsyncRead + AsyncWrite + Unpin + Send + 'static,
-    C: Protocol<C> + AsRef<[u8]> + Zeroize + Clone + Send + 'static,
-{
-    type Output = (RemoteIdentity<C>, Output<T>);
-    type Error = Error;
-    type Future = BoxFuture<'static, Result<(RemoteIdentity<C>, Output<T>), Error>>;
-
-    fn upgrade_outbound(self, socket: T, _: Self::Info) -> Self::Future {
-        async move {
-            let mut state = self.into_initiator(socket)?;
-
-            handshake::send_identity(&mut state).await?;
-            handshake::recv_identity(&mut state).await?;
 
             state.finish()
         }
@@ -669,11 +349,11 @@
 #[deprecated(
     note = "Use `libp2p_noise::Config` instead. All other handshake patterns are deprecated and will be removed."
 )]
-pub struct NoiseAuthenticated<P, C: Zeroize, R> {
-    config: NoiseConfig<P, C, R>,
-}
-
-impl NoiseAuthenticated<XX, X25519Spec, ()> {
+pub struct NoiseAuthenticated<P, C: Zeroize> {
+    config: NoiseConfig<P, C>,
+}
+
+impl NoiseAuthenticated<XX, X25519Spec> {
     /// Create a new [`NoiseAuthenticated`] for the `XX` handshake pattern using X25519 DH keys.
     ///
     /// For now, this is the only combination that is guaranteed to be compatible with other libp2p implementations.
@@ -687,24 +367,24 @@
     }
 }
 
-impl<P, C: Zeroize, R> UpgradeInfo for NoiseAuthenticated<P, C, R>
-where
-    NoiseConfig<P, C, R>: UpgradeInfo,
-{
-    type Info = <NoiseConfig<P, C, R> as UpgradeInfo>::Info;
-    type InfoIter = <NoiseConfig<P, C, R> as UpgradeInfo>::InfoIter;
+impl<P, C: Zeroize> UpgradeInfo for NoiseAuthenticated<P, C>
+where
+    NoiseConfig<P, C>: UpgradeInfo,
+{
+    type Info = <NoiseConfig<P, C> as UpgradeInfo>::Info;
+    type InfoIter = <NoiseConfig<P, C> as UpgradeInfo>::InfoIter;
 
     fn protocol_info(&self) -> Self::InfoIter {
         self.config.protocol_info()
     }
 }
 
-impl<T, P, C, R> InboundUpgrade<T> for NoiseAuthenticated<P, C, R>
-where
-    NoiseConfig<P, C, R>: UpgradeInfo
+impl<T, P, C> InboundUpgrade<T> for NoiseAuthenticated<P, C>
+where
+    NoiseConfig<P, C>: UpgradeInfo
         + InboundUpgrade<T, Output = (RemoteIdentity<C>, Output<T>), Error = Error>
         + 'static,
-    <NoiseConfig<P, C, R> as InboundUpgrade<T>>::Future: Send,
+    <NoiseConfig<P, C> as InboundUpgrade<T>>::Future: Send,
     T: AsyncRead + AsyncWrite + Send + 'static,
     C: Protocol<C> + AsRef<[u8]> + Zeroize + Send + 'static,
 {
@@ -724,12 +404,12 @@
     }
 }
 
-impl<T, P, C, R> OutboundUpgrade<T> for NoiseAuthenticated<P, C, R>
-where
-    NoiseConfig<P, C, R>: UpgradeInfo
+impl<T, P, C> OutboundUpgrade<T> for NoiseAuthenticated<P, C>
+where
+    NoiseConfig<P, C>: UpgradeInfo
         + OutboundUpgrade<T, Output = (RemoteIdentity<C>, Output<T>), Error = Error>
         + 'static,
-    <NoiseConfig<P, C, R> as OutboundUpgrade<T>>::Future: Send,
+    <NoiseConfig<P, C> as OutboundUpgrade<T>>::Future: Send,
     T: AsyncRead + AsyncWrite + Send + 'static,
     C: Protocol<C> + AsRef<[u8]> + Zeroize + Send + 'static,
 {
