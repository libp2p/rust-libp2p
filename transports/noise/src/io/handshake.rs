--- conflicted
+++ resolved
@@ -28,13 +28,7 @@
 
 use crate::io::{framed::NoiseFramed, Output};
 use crate::protocol::{KeypairIdentity, Protocol, PublicKey};
-<<<<<<< HEAD
-use crate::NoiseError;
-=======
-
 use crate::Error;
-use crate::LegacyConfig;
->>>>>>> c8a064b7
 use bytes::Bytes;
 use futures::prelude::*;
 use libp2p_identity as identity;
@@ -85,11 +79,6 @@
     dh_remote_pubkey_sig: Option<Vec<u8>>,
     /// The known or received public identity key of the remote, if any.
     id_remote_pubkey: Option<identity::PublicKey>,
-<<<<<<< HEAD
-=======
-    /// Legacy configuration parameters.
-    legacy: LegacyConfig,
->>>>>>> c8a064b7
 }
 
 impl<T> State<T> {
@@ -186,42 +175,7 @@
 {
     let msg = recv(state).await?;
     let mut reader = BytesReader::from_bytes(&msg[..]);
-<<<<<<< HEAD
     let pb = proto::NoiseHandshakePayload::from_reader(&mut reader, &msg[..])?;
-=======
-    let mut pb_result = proto::NoiseHandshakePayload::from_reader(&mut reader, &msg[..]);
-
-    if pb_result.is_err() && state.legacy.recv_legacy_handshake {
-        // NOTE: This is support for legacy handshake payloads. As long as
-        // the frame length is less than 256 bytes, which is the case for
-        // all protobuf payloads not containing RSA keys, there is no room
-        // for misinterpretation, since if a two-bytes length prefix is present
-        // the first byte will be 0, which is always an unexpected protobuf tag
-        // value because the fields in the .proto file start with 1 and decoding
-        // thus expects a non-zero first byte. We will therefore always correctly
-        // fall back to the legacy protobuf parsing in these cases (again, not
-        // considering RSA keys, for which there may be a probabilistically
-        // very small chance of misinterpretation).
-        pb_result = pb_result.or_else(|e| {
-            if msg.len() > 2 {
-                let mut buf = [0, 0];
-                buf.copy_from_slice(&msg[..2]);
-                // If there is a second length it must be 2 bytes shorter than the
-                // frame length, because each length is encoded as a `u16`.
-                if usize::from(u16::from_be_bytes(buf)) + 2 == msg.len() {
-                    log::debug!("Attempting fallback legacy protobuf decoding.");
-                    let mut reader = BytesReader::from_bytes(&msg[2..]);
-                    proto::NoiseHandshakePayload::from_reader(&mut reader, &msg[2..])
-                } else {
-                    Err(e)
-                }
-            } else {
-                Err(e)
-            }
-        });
-    }
-    let pb = pb_result?;
->>>>>>> c8a064b7
 
     if !pb.identity_key.is_empty() {
         let pk = identity::PublicKey::try_decode_protobuf(&pb.identity_key)?;
@@ -254,52 +208,11 @@
         pb.identity_sig = sig.clone()
     }
 
-<<<<<<< HEAD
-    #[allow(deprecated)]
     let mut msg = Vec::with_capacity(pb.get_size());
-=======
-    let mut msg = if state.legacy.send_legacy_handshake {
-        let mut msg = Vec::with_capacity(2 + pb.get_size());
-        msg.extend_from_slice(&(pb.get_size() as u16).to_be_bytes());
-        msg
-    } else {
-        Vec::with_capacity(pb.get_size())
-    };
->>>>>>> c8a064b7
 
     let mut writer = Writer::new(&mut msg);
     pb.write_message(&mut writer).expect("Encoding to succeed");
     state.io.send(&msg).await?;
 
     Ok(())
-}
-
-/// Send a Noise handshake message with a payload identifying the local node to the remote.
-pub(crate) async fn send_signature_only<T>(state: &mut State<T>) -> Result<(), Error>
-where
-    T: AsyncWrite + Unpin,
-{
-    let mut pb = proto::NoiseHandshakePayload::default();
-
-    if let Some(ref sig) = state.identity.signature {
-        pb.identity_sig = sig.clone()
-    }
-
-<<<<<<< HEAD
-    let mut msg = Vec::with_capacity(pb.get_size());
-=======
-    let mut msg = if state.legacy.send_legacy_handshake {
-        let mut msg = Vec::with_capacity(2 + pb.get_size());
-        msg.extend_from_slice(&(pb.get_size() as u16).to_be_bytes());
-        msg
-    } else {
-        Vec::with_capacity(pb.get_size())
-    };
->>>>>>> c8a064b7
-
-    let mut writer = Writer::new(&mut msg);
-    pb.write_message(&mut writer).expect("Encoding to succeed");
-    state.io.send(&msg).await?;
-
-    Ok(())
 }