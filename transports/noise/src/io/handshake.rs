--- conflicted
+++ resolved
@@ -92,11 +92,7 @@
     /// provided session for cryptographic operations according to the chosen
     /// Noise handshake pattern.
 
-<<<<<<< HEAD
-    pub fn new(
-=======
     pub(crate) fn new(
->>>>>>> 2f5270ba
         io: T,
         session: snow::HandshakeState,
         identity: KeypairIdentity,
@@ -116,11 +112,7 @@
 impl<T> State<T> {
     /// Finish a handshake, yielding the established remote identity and the
     /// [`Output`] for communicating on the encrypted channel.
-<<<<<<< HEAD
-    pub fn finish<C>(self) -> Result<(RemoteIdentity<C>, Output<T>), Error>
-=======
     pub(crate) fn finish<C>(self) -> Result<(RemoteIdentity<C>, Output<T>), Error>
->>>>>>> 2f5270ba
     where
         C: Protocol<C> + AsRef<[u8]>,
     {
@@ -156,11 +148,7 @@
 }
 
 /// A future for receiving a Noise handshake message with an empty payload.
-<<<<<<< HEAD
-pub async fn recv_empty<T>(state: &mut State<T>) -> Result<(), Error>
-=======
 pub(crate) async fn recv_empty<T>(state: &mut State<T>) -> Result<(), Error>
->>>>>>> 2f5270ba
 where
     T: AsyncRead + Unpin,
 {
@@ -174,11 +162,7 @@
 }
 
 /// A future for sending a Noise handshake message with an empty payload.
-<<<<<<< HEAD
-pub async fn send_empty<T>(state: &mut State<T>) -> Result<(), Error>
-=======
 pub(crate) async fn send_empty<T>(state: &mut State<T>) -> Result<(), Error>
->>>>>>> 2f5270ba
 where
     T: AsyncWrite + Unpin,
 {
@@ -191,11 +175,7 @@
 ///
 /// In case `expected_key` is passed, this function will fail if the received key does not match the expected key.
 /// In case the remote does not send us a key, the expected key is assumed to be the remote's key.
-<<<<<<< HEAD
-pub async fn recv_identity<T>(state: &mut State<T>) -> Result<(), Error>
-=======
 pub(crate) async fn recv_identity<T>(state: &mut State<T>) -> Result<(), Error>
->>>>>>> 2f5270ba
 where
     T: AsyncRead + Unpin,
 {
@@ -253,11 +233,7 @@
 }
 
 /// Send a Noise handshake message with a payload identifying the local node to the remote.
-<<<<<<< HEAD
-pub async fn send_identity<T>(state: &mut State<T>) -> Result<(), Error>
-=======
 pub(crate) async fn send_identity<T>(state: &mut State<T>) -> Result<(), Error>
->>>>>>> 2f5270ba
 where
     T: AsyncWrite + Unpin,
 {
@@ -286,11 +262,7 @@
 }
 
 /// Send a Noise handshake message with a payload identifying the local node to the remote.
-<<<<<<< HEAD
-pub async fn send_signature_only<T>(state: &mut State<T>) -> Result<(), Error>
-=======
 pub(crate) async fn send_signature_only<T>(state: &mut State<T>) -> Result<(), Error>
->>>>>>> 2f5270ba
 where
     T: AsyncWrite + Unpin,
 {
