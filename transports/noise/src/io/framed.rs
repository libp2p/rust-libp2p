// Copyright 2020 Parity Technologies (UK) Ltd.
//
// Permission is hereby granted, free of charge, to any person obtaining a
// copy of this software and associated documentation files (the "Software"),
// to deal in the Software without restriction, including without limitation
// the rights to use, copy, modify, merge, publish, distribute, sublicense,
// and/or sell copies of the Software, and to permit persons to whom the
// Software is furnished to do so, subject to the following conditions:
//
// The above copyright notice and this permission notice shall be included in
// all copies or substantial portions of the Software.
//
// THE SOFTWARE IS PROVIDED "AS IS", WITHOUT WARRANTY OF ANY KIND, EXPRESS
// OR IMPLIED, INCLUDING BUT NOT LIMITED TO THE WARRANTIES OF MERCHANTABILITY,
// FITNESS FOR A PARTICULAR PURPOSE AND NONINFRINGEMENT. IN NO EVENT SHALL THE
// AUTHORS OR COPYRIGHT HOLDERS BE LIABLE FOR ANY CLAIM, DAMAGES OR OTHER
// LIABILITY, WHETHER IN AN ACTION OF CONTRACT, TORT OR OTHERWISE, ARISING
// FROM, OUT OF OR IN CONNECTION WITH THE SOFTWARE OR THE USE OR OTHER
// DEALINGS IN THE SOFTWARE.

//! This module provides a `Sink` and `Stream` for length-delimited
//! Noise protocol messages in form of [`NoiseFramed`].

use crate::io::Output;
use crate::{Error, Protocol, PublicKey};
use bytes::{Bytes, BytesMut};
use futures::prelude::*;
use futures::ready;
use log::{debug, trace};
use std::{
    fmt, io,
    pin::Pin,
    task::{Context, Poll},
};

/// Max. size of a noise message.
const MAX_NOISE_MSG_LEN: usize = 65535;
/// Space given to the encryption buffer to hold key material.
const EXTRA_ENCRYPT_SPACE: usize = 1024;
/// Max. length for Noise protocol message payloads.
pub(crate) const MAX_FRAME_LEN: usize = MAX_NOISE_MSG_LEN - EXTRA_ENCRYPT_SPACE;
static_assertions::const_assert! {
    MAX_FRAME_LEN + EXTRA_ENCRYPT_SPACE <= MAX_NOISE_MSG_LEN
}

/// A `NoiseFramed` is a `Sink` and `Stream` for length-delimited
/// Noise protocol messages.
///
/// `T` is the type of the underlying I/O resource and `S` the
/// type of the Noise session state.
pub(crate) struct NoiseFramed<T, S> {
    io: T,
    session: S,
    read_state: ReadState,
    write_state: WriteState,
    read_buffer: Vec<u8>,
    write_buffer: Vec<u8>,
    decrypt_buffer: BytesMut,
}

impl<T, S> fmt::Debug for NoiseFramed<T, S> {
    fn fmt(&self, f: &mut fmt::Formatter<'_>) -> fmt::Result {
        f.debug_struct("NoiseFramed")
            .field("read_state", &self.read_state)
            .field("write_state", &self.write_state)
            .finish()
    }
}

impl<T> NoiseFramed<T, snow::HandshakeState> {
    /// Creates a nwe `NoiseFramed` for beginning a Noise protocol handshake.
    pub(crate) fn new(io: T, state: snow::HandshakeState) -> Self {
        NoiseFramed {
            io,
            session: state,
            read_state: ReadState::Ready,
            write_state: WriteState::Ready,
            read_buffer: Vec::new(),
            write_buffer: Vec::new(),
            decrypt_buffer: BytesMut::new(),
        }
    }

    /// Converts the `NoiseFramed` into a `NoiseOutput` encrypted data stream
    /// once the handshake is complete, including the static DH [`PublicKey`]
    /// of the remote, if received.
    ///
    /// If the underlying Noise protocol session state does not permit
    /// transitioning to transport mode because the handshake is incomplete,
    /// an error is returned. Similarly if the remote's static DH key, if
    /// present, cannot be parsed.
<<<<<<< HEAD
    pub fn into_transport<C>(self) -> Result<(Option<PublicKey<C>>, Output<T>), Error>
=======
    pub(crate) fn into_transport<C>(
        self,
    ) -> Result<(Option<PublicKey<C>>, NoiseOutput<T>), NoiseError>
>>>>>>> 58085418
    where
        C: Protocol<C> + AsRef<[u8]>,
    {
        let dh_remote_pubkey = self
            .session
            .get_remote_static()
            .map(C::public_from_bytes)
            .transpose()?;

        let io = NoiseFramed {
            session: self.session.into_transport_mode()?,
            io: self.io,
            read_state: ReadState::Ready,
            write_state: WriteState::Ready,
            read_buffer: self.read_buffer,
            write_buffer: self.write_buffer,
            decrypt_buffer: self.decrypt_buffer,
        };

        Ok((dh_remote_pubkey, Output::new(io)))
    }
}

/// The states for reading Noise protocol frames.
#[derive(Debug)]
enum ReadState {
    /// Ready to read another frame.
    Ready,
    /// Reading frame length.
    ReadLen { buf: [u8; 2], off: usize },
    /// Reading frame data.
    ReadData { len: usize, off: usize },
    /// EOF has been reached (terminal state).
    ///
    /// The associated result signals if the EOF was unexpected or not.
    Eof(Result<(), ()>),
    /// A decryption error occurred (terminal state).
    DecErr,
}

/// The states for writing Noise protocol frames.
#[derive(Debug)]
enum WriteState {
    /// Ready to write another frame.
    Ready,
    /// Writing the frame length.
    WriteLen {
        len: usize,
        buf: [u8; 2],
        off: usize,
    },
    /// Writing the frame data.
    WriteData { len: usize, off: usize },
    /// EOF has been reached unexpectedly (terminal state).
    Eof,
    /// An encryption error occurred (terminal state).
    EncErr,
}

impl WriteState {
    fn is_ready(&self) -> bool {
        if let WriteState::Ready = self {
            return true;
        }
        false
    }
}

impl<T, S> futures::stream::Stream for NoiseFramed<T, S>
where
    T: AsyncRead + Unpin,
    S: SessionState + Unpin,
{
    type Item = io::Result<Bytes>;

    fn poll_next(self: Pin<&mut Self>, cx: &mut Context<'_>) -> Poll<Option<Self::Item>> {
        let mut this = Pin::into_inner(self);
        loop {
            trace!("read state: {:?}", this.read_state);
            match this.read_state {
                ReadState::Ready => {
                    this.read_state = ReadState::ReadLen {
                        buf: [0, 0],
                        off: 0,
                    };
                }
                ReadState::ReadLen { mut buf, mut off } => {
                    let n = match read_frame_len(&mut this.io, cx, &mut buf, &mut off) {
                        Poll::Ready(Ok(Some(n))) => n,
                        Poll::Ready(Ok(None)) => {
                            trace!("read: eof");
                            this.read_state = ReadState::Eof(Ok(()));
                            return Poll::Ready(None);
                        }
                        Poll::Ready(Err(e)) => return Poll::Ready(Some(Err(e))),
                        Poll::Pending => {
                            this.read_state = ReadState::ReadLen { buf, off };
                            return Poll::Pending;
                        }
                    };
                    trace!("read: frame len = {}", n);
                    if n == 0 {
                        trace!("read: empty frame");
                        this.read_state = ReadState::Ready;
                        continue;
                    }
                    this.read_buffer.resize(usize::from(n), 0u8);
                    this.read_state = ReadState::ReadData {
                        len: usize::from(n),
                        off: 0,
                    }
                }
                ReadState::ReadData { len, ref mut off } => {
                    let n = {
                        let f =
                            Pin::new(&mut this.io).poll_read(cx, &mut this.read_buffer[*off..len]);
                        match ready!(f) {
                            Ok(n) => n,
                            Err(e) => return Poll::Ready(Some(Err(e))),
                        }
                    };
                    trace!("read: {}/{} bytes", *off + n, len);
                    if n == 0 {
                        trace!("read: eof");
                        this.read_state = ReadState::Eof(Err(()));
                        return Poll::Ready(Some(Err(io::ErrorKind::UnexpectedEof.into())));
                    }
                    *off += n;
                    if len == *off {
                        trace!("read: decrypting {} bytes", len);
                        this.decrypt_buffer.resize(len, 0);
                        if let Ok(n) = this
                            .session
                            .read_message(&this.read_buffer, &mut this.decrypt_buffer)
                        {
                            this.decrypt_buffer.truncate(n);
                            trace!("read: payload len = {} bytes", n);
                            this.read_state = ReadState::Ready;
                            // Return an immutable view into the current buffer.
                            // If the view is dropped before the next frame is
                            // read, the `BytesMut` will reuse the same buffer
                            // for the next frame.
                            let view = this.decrypt_buffer.split().freeze();
                            return Poll::Ready(Some(Ok(view)));
                        } else {
                            debug!("read: decryption error");
                            this.read_state = ReadState::DecErr;
                            return Poll::Ready(Some(Err(io::ErrorKind::InvalidData.into())));
                        }
                    }
                }
                ReadState::Eof(Ok(())) => {
                    trace!("read: eof");
                    return Poll::Ready(None);
                }
                ReadState::Eof(Err(())) => {
                    trace!("read: eof (unexpected)");
                    return Poll::Ready(Some(Err(io::ErrorKind::UnexpectedEof.into())));
                }
                ReadState::DecErr => {
                    return Poll::Ready(Some(Err(io::ErrorKind::InvalidData.into())))
                }
            }
        }
    }
}

impl<T, S> futures::sink::Sink<&Vec<u8>> for NoiseFramed<T, S>
where
    T: AsyncWrite + Unpin,
    S: SessionState + Unpin,
{
    type Error = io::Error;

    fn poll_ready(self: Pin<&mut Self>, cx: &mut Context<'_>) -> Poll<Result<(), Self::Error>> {
        let mut this = Pin::into_inner(self);
        loop {
            trace!("write state {:?}", this.write_state);
            match this.write_state {
                WriteState::Ready => {
                    return Poll::Ready(Ok(()));
                }
                WriteState::WriteLen { len, buf, mut off } => {
                    trace!("write: frame len ({}, {:?}, {}/2)", len, buf, off);
                    match write_frame_len(&mut this.io, cx, &buf, &mut off) {
                        Poll::Ready(Ok(true)) => (),
                        Poll::Ready(Ok(false)) => {
                            trace!("write: eof");
                            this.write_state = WriteState::Eof;
                            return Poll::Ready(Err(io::ErrorKind::WriteZero.into()));
                        }
                        Poll::Ready(Err(e)) => return Poll::Ready(Err(e)),
                        Poll::Pending => {
                            this.write_state = WriteState::WriteLen { len, buf, off };
                            return Poll::Pending;
                        }
                    }
                    this.write_state = WriteState::WriteData { len, off: 0 }
                }
                WriteState::WriteData { len, ref mut off } => {
                    let n = {
                        let f =
                            Pin::new(&mut this.io).poll_write(cx, &this.write_buffer[*off..len]);
                        match ready!(f) {
                            Ok(n) => n,
                            Err(e) => return Poll::Ready(Err(e)),
                        }
                    };
                    if n == 0 {
                        trace!("write: eof");
                        this.write_state = WriteState::Eof;
                        return Poll::Ready(Err(io::ErrorKind::WriteZero.into()));
                    }
                    *off += n;
                    trace!("write: {}/{} bytes written", *off, len);
                    if len == *off {
                        trace!("write: finished with {} bytes", len);
                        this.write_state = WriteState::Ready;
                    }
                }
                WriteState::Eof => {
                    trace!("write: eof");
                    return Poll::Ready(Err(io::ErrorKind::WriteZero.into()));
                }
                WriteState::EncErr => return Poll::Ready(Err(io::ErrorKind::InvalidData.into())),
            }
        }
    }

    fn start_send(self: Pin<&mut Self>, frame: &Vec<u8>) -> Result<(), Self::Error> {
        assert!(frame.len() <= MAX_FRAME_LEN);
        let mut this = Pin::into_inner(self);
        assert!(this.write_state.is_ready());

        this.write_buffer
            .resize(frame.len() + EXTRA_ENCRYPT_SPACE, 0u8);
        match this
            .session
            .write_message(frame, &mut this.write_buffer[..])
        {
            Ok(n) => {
                trace!("write: cipher text len = {} bytes", n);
                this.write_buffer.truncate(n);
                this.write_state = WriteState::WriteLen {
                    len: n,
                    buf: u16::to_be_bytes(n as u16),
                    off: 0,
                };
                Ok(())
            }
            Err(e) => {
                log::error!("encryption error: {:?}", e);
                this.write_state = WriteState::EncErr;
                Err(io::ErrorKind::InvalidData.into())
            }
        }
    }

    fn poll_flush(mut self: Pin<&mut Self>, cx: &mut Context<'_>) -> Poll<Result<(), Self::Error>> {
        ready!(self.as_mut().poll_ready(cx))?;
        Pin::new(&mut self.io).poll_flush(cx)
    }

    fn poll_close(mut self: Pin<&mut Self>, cx: &mut Context<'_>) -> Poll<Result<(), Self::Error>> {
        ready!(self.as_mut().poll_flush(cx))?;
        Pin::new(&mut self.io).poll_close(cx)
    }
}

/// A stateful context in which Noise protocol messages can be read and written.
pub(crate) trait SessionState {
    fn read_message(&mut self, msg: &[u8], buf: &mut [u8]) -> Result<usize, snow::Error>;
    fn write_message(&mut self, msg: &[u8], buf: &mut [u8]) -> Result<usize, snow::Error>;
}

impl SessionState for snow::HandshakeState {
    fn read_message(&mut self, msg: &[u8], buf: &mut [u8]) -> Result<usize, snow::Error> {
        self.read_message(msg, buf)
    }

    fn write_message(&mut self, msg: &[u8], buf: &mut [u8]) -> Result<usize, snow::Error> {
        self.write_message(msg, buf)
    }
}

impl SessionState for snow::TransportState {
    fn read_message(&mut self, msg: &[u8], buf: &mut [u8]) -> Result<usize, snow::Error> {
        self.read_message(msg, buf)
    }

    fn write_message(&mut self, msg: &[u8], buf: &mut [u8]) -> Result<usize, snow::Error> {
        self.write_message(msg, buf)
    }
}

/// Read 2 bytes as frame length from the given source into the given buffer.
///
/// Panics if `off >= 2`.
///
/// When [`Poll::Pending`] is returned, the given buffer and offset
/// may have been updated (i.e. a byte may have been read) and must be preserved
/// for the next invocation.
///
/// Returns `None` if EOF has been encountered.
fn read_frame_len<R: AsyncRead + Unpin>(
    mut io: &mut R,
    cx: &mut Context<'_>,
    buf: &mut [u8; 2],
    off: &mut usize,
) -> Poll<io::Result<Option<u16>>> {
    loop {
        match ready!(Pin::new(&mut io).poll_read(cx, &mut buf[*off..])) {
            Ok(n) => {
                if n == 0 {
                    return Poll::Ready(Ok(None));
                }
                *off += n;
                if *off == 2 {
                    return Poll::Ready(Ok(Some(u16::from_be_bytes(*buf))));
                }
            }
            Err(e) => {
                return Poll::Ready(Err(e));
            }
        }
    }
}

/// Write 2 bytes as frame length from the given buffer into the given sink.
///
/// Panics if `off >= 2`.
///
/// When [`Poll::Pending`] is returned, the given offset
/// may have been updated (i.e. a byte may have been written) and must
/// be preserved for the next invocation.
///
/// Returns `false` if EOF has been encountered.
fn write_frame_len<W: AsyncWrite + Unpin>(
    mut io: &mut W,
    cx: &mut Context<'_>,
    buf: &[u8; 2],
    off: &mut usize,
) -> Poll<io::Result<bool>> {
    loop {
        match ready!(Pin::new(&mut io).poll_write(cx, &buf[*off..])) {
            Ok(n) => {
                if n == 0 {
                    return Poll::Ready(Ok(false));
                }
                *off += n;
                if *off == 2 {
                    return Poll::Ready(Ok(true));
                }
            }
            Err(e) => {
                return Poll::Ready(Err(e));
            }
        }
    }
}<|MERGE_RESOLUTION|>--- conflicted
+++ resolved
@@ -89,13 +89,9 @@
     /// transitioning to transport mode because the handshake is incomplete,
     /// an error is returned. Similarly if the remote's static DH key, if
     /// present, cannot be parsed.
-<<<<<<< HEAD
-    pub fn into_transport<C>(self) -> Result<(Option<PublicKey<C>>, Output<T>), Error>
-=======
     pub(crate) fn into_transport<C>(
         self,
-    ) -> Result<(Option<PublicKey<C>>, NoiseOutput<T>), NoiseError>
->>>>>>> 58085418
+    ) -> Result<(Option<PublicKey<C>>, Output<T>), Error>
     where
         C: Protocol<C> + AsRef<[u8]>,
     {
