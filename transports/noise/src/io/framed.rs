--- conflicted
+++ resolved
@@ -89,11 +89,7 @@
     /// transitioning to transport mode because the handshake is incomplete,
     /// an error is returned. Similarly if the remote's static DH key, if
     /// present, cannot be parsed.
-<<<<<<< HEAD
-    pub fn into_transport<C>(self) -> Result<(Option<PublicKey<C>>, Output<T>), Error>
-=======
     pub(crate) fn into_transport<C>(self) -> Result<(Option<PublicKey<C>>, Output<T>), Error>
->>>>>>> 2f5270ba
     where
         C: Protocol<C> + AsRef<[u8]>,
     {
