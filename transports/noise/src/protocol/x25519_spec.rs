// Copyright 2019 Parity Technologies (UK) Ltd.
//
// Permission is hereby granted, free of charge, to any person obtaining a
// copy of this software and associated documentation files (the "Software"),
// to deal in the Software without restriction, including without limitation
// the rights to use, copy, modify, merge, publish, distribute, sublicense,
// and/or sell copies of the Software, and to permit persons to whom the
// Software is furnished to do so, subject to the following conditions:
//
// The above copyright notice and this permission notice shall be included in
// all copies or substantial portions of the Software.
//
// THE SOFTWARE IS PROVIDED "AS IS", WITHOUT WARRANTY OF ANY KIND, EXPRESS
// OR IMPLIED, INCLUDING BUT NOT LIMITED TO THE WARRANTIES OF MERCHANTABILITY,
// FITNESS FOR A PARTICULAR PURPOSE AND NONINFRINGEMENT. IN NO EVENT SHALL THE
// AUTHORS OR COPYRIGHT HOLDERS BE LIABLE FOR ANY CLAIM, DAMAGES OR OTHER
// LIABILITY, WHETHER IN AN ACTION OF CONTRACT, TORT OR OTHERWISE, ARISING
// FROM, OUT OF OR IN CONNECTION WITH THE SOFTWARE OR THE USE OR OTHER
// DEALINGS IN THE SOFTWARE.

//! [libp2p-noise-spec] compliant Noise protocols based on X25519.
//!
//! [libp2p-noise-spec]: https://github.com/libp2p/specs/tree/master/noise

use crate::{Error, NoiseConfig, Protocol, ProtocolParams};
use libp2p_core::UpgradeInfo;
use libp2p_identity as identity;
use once_cell::sync::Lazy;
use rand::Rng;
use x25519_dalek::{x25519, X25519_BASEPOINT_BYTES};
use zeroize::Zeroize;

use super::*;

/// Prefix of static key signatures for domain separation.
const STATIC_KEY_DOMAIN: &str = "noise-libp2p-static-key:";

static PARAMS_IK: Lazy<ProtocolParams> = Lazy::new(|| {
    "Noise_IK_25519_ChaChaPoly_SHA256"
        .parse()
        .map(ProtocolParams)
        .expect("Invalid protocol name")
});
static PARAMS_IX: Lazy<ProtocolParams> = Lazy::new(|| {
    "Noise_IX_25519_ChaChaPoly_SHA256"
        .parse()
        .map(ProtocolParams)
        .expect("Invalid protocol name")
});
static PARAMS_XX: Lazy<ProtocolParams> = Lazy::new(|| {
    "Noise_XX_25519_ChaChaPoly_SHA256"
        .parse()
        .map(ProtocolParams)
        .expect("Invalid protocol name")
});

/// A X25519 key.
#[derive(Clone)]
pub struct X25519Spec([u8; 32]);

impl AsRef<[u8]> for X25519Spec {
    fn as_ref(&self) -> &[u8] {
        self.0.as_ref()
    }
}

impl Zeroize for X25519Spec {
    fn zeroize(&mut self) {
        self.0.zeroize()
    }
}

impl Keypair<X25519Spec> {
    /// An "empty" keypair as a starting state for DH computations in `snow`,
    /// which get manipulated through the `snow::types::Dh` interface.
    pub(super) fn default() -> Self {
        Keypair {
            secret: SecretKey(X25519Spec([0u8; 32])),
            public: PublicKey(X25519Spec([0u8; 32])),
        }
    }

    /// Create a new X25519 keypair.
    pub fn new() -> Keypair<X25519Spec> {
        let mut sk_bytes = [0u8; 32];
        rand::thread_rng().fill(&mut sk_bytes);
        let sk = SecretKey(X25519Spec(sk_bytes)); // Copy
        sk_bytes.zeroize();
        Self::from(sk)
    }
}

impl Default for Keypair<X25519Spec> {
    fn default() -> Self {
        Self::new()
    }
}

/// Promote a X25519 secret key into a keypair.
impl From<SecretKey<X25519Spec>> for Keypair<X25519Spec> {
    fn from(secret: SecretKey<X25519Spec>) -> Keypair<X25519Spec> {
        let public = PublicKey(X25519Spec(x25519((secret.0).0, X25519_BASEPOINT_BYTES)));
        Keypair { secret, public }
    }
}

impl UpgradeInfo for NoiseConfig<XX, X25519Spec> {
    type Info = &'static [u8];
    type InfoIter = std::iter::Once<Self::Info>;

    fn protocol_info(&self) -> Self::InfoIter {
        std::iter::once(b"/noise")
    }
}

/// **Note**: This is not currentlyy a standardised upgrade.

impl UpgradeInfo for NoiseConfig<IX, X25519Spec> {
    type Info = &'static [u8];
    type InfoIter = std::iter::Once<Self::Info>;

    fn protocol_info(&self) -> Self::InfoIter {
        std::iter::once(b"/noise/ix/25519/chachapoly/sha256/0.1.0")
    }
}

/// **Note**: This is not currently a standardised upgrade.

impl<R> UpgradeInfo for NoiseConfig<IK, X25519Spec, R> {
    type Info = &'static [u8];
    type InfoIter = std::iter::Once<Self::Info>;

    fn protocol_info(&self) -> Self::InfoIter {
        std::iter::once(b"/noise/ik/25519/chachapoly/sha256/0.1.0")
    }
}

/// Noise protocols for X25519 with libp2p-spec compliant signatures.
///
/// **Note**: Only the XX handshake pattern is currently guaranteed to be
/// interoperable with other libp2p implementations.
impl Protocol<X25519Spec> for X25519Spec {
    fn params_ik() -> ProtocolParams {
<<<<<<< HEAD
        PARAMS_IK.clone()
    }

    fn params_ix() -> ProtocolParams {
        PARAMS_IX.clone()
    }

    fn params_xx() -> ProtocolParams {
        PARAMS_XX.clone()
=======
        x25519::X25519::params_ik()
    }

    fn params_ix() -> ProtocolParams {
        x25519::X25519::params_ix()
    }

    fn params_xx() -> ProtocolParams {
        x25519::X25519::params_xx()
>>>>>>> c8a064b7
    }

    fn public_from_bytes(bytes: &[u8]) -> Result<PublicKey<X25519Spec>, Error> {
        if bytes.len() != 32 {
            return Err(Error::InvalidLength);
        }
        let mut pk = [0u8; 32];
        pk.copy_from_slice(bytes);
        Ok(PublicKey(X25519Spec(pk)))
    }

    fn verify(
        id_pk: &identity::PublicKey,
        dh_pk: &PublicKey<X25519Spec>,
        sig: &Option<Vec<u8>>,
    ) -> bool {
        sig.as_ref().map_or(false, |s| {
            id_pk.verify(&[STATIC_KEY_DOMAIN.as_bytes(), dh_pk.as_ref()].concat(), s)
        })
    }

    fn sign(id_keys: &identity::Keypair, dh_pk: &PublicKey<X25519Spec>) -> Result<Vec<u8>, Error> {
        Ok(id_keys.sign(&[STATIC_KEY_DOMAIN.as_bytes(), dh_pk.as_ref()].concat())?)
    }
}

#[doc(hidden)]
impl snow::types::Dh for Keypair<X25519Spec> {
    fn name(&self) -> &'static str {
        "25519"
    }
    fn pub_len(&self) -> usize {
        32
    }
    fn priv_len(&self) -> usize {
        32
    }
    fn pubkey(&self) -> &[u8] {
        self.public.as_ref()
    }
    fn privkey(&self) -> &[u8] {
        self.secret.as_ref()
    }

    fn set(&mut self, sk: &[u8]) {
        let mut secret = [0u8; 32];
        secret.copy_from_slice(sk);
        self.secret = SecretKey(X25519Spec(secret)); // Copy
        self.public = PublicKey(X25519Spec(x25519(secret, X25519_BASEPOINT_BYTES)));
        secret.zeroize();
    }

    fn generate(&mut self, rng: &mut dyn snow::types::Random) {
        let mut secret = [0u8; 32];
        rng.fill_bytes(&mut secret);
        self.secret = SecretKey(X25519Spec(secret)); // Copy
        self.public = PublicKey(X25519Spec(x25519(secret, X25519_BASEPOINT_BYTES)));
        secret.zeroize();
    }

    fn dh(&self, pk: &[u8], shared_secret: &mut [u8]) -> Result<(), snow::Error> {
        let mut p = [0; 32];
        p.copy_from_slice(&pk[..32]);
        let ss = x25519((self.secret.0).0, p);
        shared_secret[..32].copy_from_slice(&ss[..]);
        Ok(())
    }
}<|MERGE_RESOLUTION|>--- conflicted
+++ resolved
@@ -126,7 +126,7 @@
 
 /// **Note**: This is not currently a standardised upgrade.
 
-impl<R> UpgradeInfo for NoiseConfig<IK, X25519Spec, R> {
+impl UpgradeInfo for NoiseConfig<IK, X25519Spec> {
     type Info = &'static [u8];
     type InfoIter = std::iter::Once<Self::Info>;
 
@@ -141,7 +141,6 @@
 /// interoperable with other libp2p implementations.
 impl Protocol<X25519Spec> for X25519Spec {
     fn params_ik() -> ProtocolParams {
-<<<<<<< HEAD
         PARAMS_IK.clone()
     }
 
@@ -151,17 +150,6 @@
 
     fn params_xx() -> ProtocolParams {
         PARAMS_XX.clone()
-=======
-        x25519::X25519::params_ik()
-    }
-
-    fn params_ix() -> ProtocolParams {
-        x25519::X25519::params_ix()
-    }
-
-    fn params_xx() -> ProtocolParams {
-        x25519::X25519::params_xx()
->>>>>>> c8a064b7
     }
 
     fn public_from_bytes(bytes: &[u8]) -> Result<PublicKey<X25519Spec>, Error> {
