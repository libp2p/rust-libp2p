// Copyright 2019 Parity Technologies (UK) Ltd.
//
// Permission is hereby granted, free of charge, to any person obtaining a
// copy of this software and associated documentation files (the "Software"),
// to deal in the Software without restriction, including without limitation
// the rights to use, copy, modify, merge, publish, distribute, sublicense,
// and/or sell copies of the Software, and to permit persons to whom the
// Software is furnished to do so, subject to the following conditions:
//
// The above copyright notice and this permission notice shall be included in
// all copies or substantial portions of the Software.
//
// THE SOFTWARE IS PROVIDED "AS IS", WITHOUT WARRANTY OF ANY KIND, EXPRESS
// OR IMPLIED, INCLUDING BUT NOT LIMITED TO THE WARRANTIES OF MERCHANTABILITY,
// FITNESS FOR A PARTICULAR PURPOSE AND NONINFRINGEMENT. IN NO EVENT SHALL THE
// AUTHORS OR COPYRIGHT HOLDERS BE LIABLE FOR ANY CLAIM, DAMAGES OR OTHER
// LIABILITY, WHETHER IN AN ACTION OF CONTRACT, TORT OR OTHERWISE, ARISING
// FROM, OUT OF OR IN CONNECTION WITH THE SOFTWARE OR THE USE OR OTHER
// DEALINGS IN THE SOFTWARE.

//! Components of a Noise protocol.

<<<<<<< HEAD
pub mod x25519;
pub mod x25519_spec;

=======
pub(crate) mod x25519;
pub(crate) mod x25519_spec;
>>>>>>> 2f5270ba
use crate::Error;
use libp2p_identity as identity;
use rand::SeedableRng;
use zeroize::Zeroize;

/// The parameters of a Noise protocol, consisting of a choice
/// for a handshake pattern as well as DH, cipher and hash functions.
#[derive(Clone)]
pub struct ProtocolParams(snow::params::NoiseParams);

impl ProtocolParams {
    pub(crate) fn into_builder<'b, C>(
        self,
        prologue: &'b [u8],
        private_key: &'b SecretKey<C>,
        remote_public_key: Option<&'b PublicKey<C>>,
    ) -> snow::Builder<'b>
    where
        C: Zeroize + AsRef<[u8]> + Protocol<C>,
    {
        let mut builder = snow::Builder::with_resolver(self.0, Box::new(Resolver))
            .prologue(prologue.as_ref())
            .local_private_key(private_key.as_ref());

        if let Some(remote_public_key) = remote_public_key {
            builder = builder.remote_public_key(remote_public_key.as_ref());
        }

        builder
    }
}

/// Type tag for the IK handshake pattern.
#[derive(Debug, Clone)]
pub enum IK {}

/// Type tag for the IX handshake pattern.
#[derive(Debug, Clone)]
pub enum IX {}

/// Type tag for the XX handshake pattern.
#[derive(Debug, Clone)]
pub enum XX {}

/// A Noise protocol over DH keys of type `C`. The choice of `C` determines the
/// protocol parameters for each handshake pattern.
#[deprecated(
    note = "This type will be made private in the future. Use `libp2p_noise::Config::new` instead to use the noise protocol."
)]
pub trait Protocol<C> {
    /// The protocol parameters for the IK handshake pattern.
    fn params_ik() -> ProtocolParams;
    /// The protocol parameters for the IX handshake pattern.
    fn params_ix() -> ProtocolParams;
    /// The protocol parameters for the XX handshake pattern.
    fn params_xx() -> ProtocolParams;

    /// Construct a DH public key from a byte slice.
    fn public_from_bytes(s: &[u8]) -> Result<PublicKey<C>, Error>;

    /// Determines whether the authenticity of the given DH static public key
    /// and public identity key is linked, i.e. that proof of ownership of a
    /// secret key for the static DH public key implies that the key is
    /// authentic w.r.t. the given public identity key.
    ///
    /// The trivial case is when the keys are byte for byte identical.
    #[allow(unused_variables)]
    #[deprecated]
    fn linked(id_pk: &identity::PublicKey, dh_pk: &PublicKey<C>) -> bool {
        false
    }

    /// Verifies that a given static DH public key is authentic w.r.t. a
    /// given public identity key in the context of an optional signature.
    ///
    /// The given static DH public key is assumed to already be authentic
    /// in the sense that possession of a corresponding secret key has been
    /// established, as is the case at the end of a Noise handshake involving
    /// static DH keys.
    ///
    /// If the public keys are [`linked`](Protocol::linked), verification succeeds
    /// without a signature, otherwise a signature over the static DH public key
    /// must be given and is verified with the public identity key, establishing
    /// the authenticity of the static DH public key w.r.t. the public identity key.

    fn verify(id_pk: &identity::PublicKey, dh_pk: &PublicKey<C>, sig: &Option<Vec<u8>>) -> bool
    where
        C: AsRef<[u8]>,
    {
        Self::linked(id_pk, dh_pk)
            || sig
                .as_ref()
                .map_or(false, |s| id_pk.verify(dh_pk.as_ref(), s))
    }

    fn sign(id_keys: &identity::Keypair, dh_pk: &PublicKey<C>) -> Result<Vec<u8>, Error>
    where
        C: AsRef<[u8]>,
    {
        Ok(id_keys.sign(dh_pk.as_ref())?)
    }
}

/// DH keypair.
#[derive(Clone)]
pub struct Keypair<T: Zeroize> {
    secret: SecretKey<T>,
    public: PublicKey<T>,
}

/// A DH keypair that is authentic w.r.t. a [`identity::PublicKey`].
#[derive(Clone)]
pub struct AuthenticKeypair<T: Zeroize> {
    pub(crate) keypair: Keypair<T>,
    pub(crate) identity: KeypairIdentity,
}

impl<T: Zeroize> AuthenticKeypair<T> {
    /// Returns the public DH key of this keypair.
    pub fn public_dh_key(&self) -> &PublicKey<T> {
        &self.keypair.public
    }

    /// Extract the public [`KeypairIdentity`] from this `AuthenticKeypair`,
    /// dropping the DH `Keypair`.
    #[deprecated(
        since = "0.40.0",
        note = "This function was only used internally and will be removed in the future unless more usecases come up."
    )]
    pub fn into_identity(self) -> KeypairIdentity {
        self.identity
    }
}

/// The associated public identity of a DH keypair.
#[derive(Clone)]
pub struct KeypairIdentity {
    /// The public identity key.
    pub public: identity::PublicKey,
    /// The signature over the public DH key.
    pub signature: Option<Vec<u8>>,
}

impl<T: Zeroize> Keypair<T> {
    /// The public key of the DH keypair.
    pub fn public(&self) -> &PublicKey<T> {
        &self.public
    }

    /// The secret key of the DH keypair.
    pub fn secret(&self) -> &SecretKey<T> {
        &self.secret
    }

    /// Turn this DH keypair into a [`AuthenticKeypair`], i.e. a DH keypair that
    /// is authentic w.r.t. the given identity keypair, by signing the DH public key.
    pub fn into_authentic(self, id_keys: &identity::Keypair) -> Result<AuthenticKeypair<T>, Error>
    where
        T: AsRef<[u8]>,
        T: Protocol<T>,
    {
        let sig = T::sign(id_keys, &self.public)?;

        let identity = KeypairIdentity {
            public: id_keys.public(),
            signature: Some(sig),
        };

        Ok(AuthenticKeypair {
            keypair: self,
            identity,
        })
    }
}

/// DH secret key.
#[derive(Clone)]
pub struct SecretKey<T: Zeroize>(T);

impl<T: Zeroize> Drop for SecretKey<T> {
    fn drop(&mut self) {
        self.0.zeroize()
    }
}

impl<T: AsRef<[u8]> + Zeroize> AsRef<[u8]> for SecretKey<T> {
    fn as_ref(&self) -> &[u8] {
        self.0.as_ref()
    }
}

/// DH public key.
#[derive(Clone)]
pub struct PublicKey<T>(T);

impl<T: AsRef<[u8]>> PartialEq for PublicKey<T> {
    fn eq(&self, other: &PublicKey<T>) -> bool {
        self.as_ref() == other.as_ref()
    }
}

impl<T: AsRef<[u8]>> Eq for PublicKey<T> {}

impl<T: AsRef<[u8]>> AsRef<[u8]> for PublicKey<T> {
    fn as_ref(&self) -> &[u8] {
        self.0.as_ref()
    }
}

/// Custom `snow::CryptoResolver` which delegates to either the
/// `RingResolver` on native or the `DefaultResolver` on wasm
/// for hash functions and symmetric ciphers, while using x25519-dalek
/// for Curve25519 DH.
struct Resolver;

impl snow::resolvers::CryptoResolver for Resolver {
    fn resolve_rng(&self) -> Option<Box<dyn snow::types::Random>> {
        Some(Box::new(Rng(rand::rngs::StdRng::from_entropy())))
    }

    fn resolve_dh(&self, choice: &snow::params::DHChoice) -> Option<Box<dyn snow::types::Dh>> {
        if let snow::params::DHChoice::Curve25519 = choice {
            Some(Box::new(Keypair::<x25519_spec::X25519Spec>::default()))
        } else {
            None
        }
    }

    fn resolve_hash(
        &self,
        choice: &snow::params::HashChoice,
    ) -> Option<Box<dyn snow::types::Hash>> {
        #[cfg(target_arch = "wasm32")]
        {
            snow::resolvers::DefaultResolver.resolve_hash(choice)
        }
        #[cfg(not(target_arch = "wasm32"))]
        {
            snow::resolvers::RingResolver.resolve_hash(choice)
        }
    }

    fn resolve_cipher(
        &self,
        choice: &snow::params::CipherChoice,
    ) -> Option<Box<dyn snow::types::Cipher>> {
        #[cfg(target_arch = "wasm32")]
        {
            snow::resolvers::DefaultResolver.resolve_cipher(choice)
        }
        #[cfg(not(target_arch = "wasm32"))]
        {
            snow::resolvers::RingResolver.resolve_cipher(choice)
        }
    }
}

/// Wrapper around a CSPRNG to implement `snow::Random` trait for.
struct Rng(rand::rngs::StdRng);

impl rand::RngCore for Rng {
    fn next_u32(&mut self) -> u32 {
        self.0.next_u32()
    }

    fn next_u64(&mut self) -> u64 {
        self.0.next_u64()
    }

    fn fill_bytes(&mut self, dest: &mut [u8]) {
        self.0.fill_bytes(dest)
    }

    fn try_fill_bytes(&mut self, dest: &mut [u8]) -> Result<(), rand::Error> {
        self.0.try_fill_bytes(dest)
    }
}

impl rand::CryptoRng for Rng {}

impl snow::types::Random for Rng {}

#[cfg(test)]
mod tests {
    use super::*;
    use crate::X25519Spec;
    use once_cell::sync::Lazy;

    #[test]
    fn handshake_hashes_disagree_if_prologue_differs() {
        let alice = xx_builder(b"alice prologue").build_initiator().unwrap();
        let bob = xx_builder(b"bob prologue").build_responder().unwrap();

        let alice_handshake_hash = alice.get_handshake_hash();
        let bob_handshake_hash = bob.get_handshake_hash();

        assert_ne!(alice_handshake_hash, bob_handshake_hash)
    }

    #[test]
    fn handshake_hashes_agree_if_prologue_is_the_same() {
        let alice = xx_builder(b"shared knowledge").build_initiator().unwrap();
        let bob = xx_builder(b"shared knowledge").build_responder().unwrap();

        let alice_handshake_hash = alice.get_handshake_hash();
        let bob_handshake_hash = bob.get_handshake_hash();

        assert_eq!(alice_handshake_hash, bob_handshake_hash)
    }

    fn xx_builder(prologue: &'static [u8]) -> snow::Builder<'static> {
        X25519Spec::params_xx().into_builder(prologue, TEST_KEY.secret(), None)
    }

    // Hack to work around borrow-checker.
    static TEST_KEY: Lazy<Keypair<X25519Spec>> = Lazy::new(Keypair::<X25519Spec>::new);
}<|MERGE_RESOLUTION|>--- conflicted
+++ resolved
@@ -20,14 +20,8 @@
 
 //! Components of a Noise protocol.
 
-<<<<<<< HEAD
-pub mod x25519;
-pub mod x25519_spec;
-
-=======
 pub(crate) mod x25519;
 pub(crate) mod x25519_spec;
->>>>>>> 2f5270ba
 use crate::Error;
 use libp2p_identity as identity;
 use rand::SeedableRng;
