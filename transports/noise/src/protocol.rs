// Copyright 2019 Parity Technologies (UK) Ltd.
//
// Permission is hereby granted, free of charge, to any person obtaining a
// copy of this software and associated documentation files (the "Software"),
// to deal in the Software without restriction, including without limitation
// the rights to use, copy, modify, merge, publish, distribute, sublicense,
// and/or sell copies of the Software, and to permit persons to whom the
// Software is furnished to do so, subject to the following conditions:
//
// The above copyright notice and this permission notice shall be included in
// all copies or substantial portions of the Software.
//
// THE SOFTWARE IS PROVIDED "AS IS", WITHOUT WARRANTY OF ANY KIND, EXPRESS
// OR IMPLIED, INCLUDING BUT NOT LIMITED TO THE WARRANTIES OF MERCHANTABILITY,
// FITNESS FOR A PARTICULAR PURPOSE AND NONINFRINGEMENT. IN NO EVENT SHALL THE
// AUTHORS OR COPYRIGHT HOLDERS BE LIABLE FOR ANY CLAIM, DAMAGES OR OTHER
// LIABILITY, WHETHER IN AN ACTION OF CONTRACT, TORT OR OTHERWISE, ARISING
// FROM, OUT OF OR IN CONNECTION WITH THE SOFTWARE OR THE USE OR OTHER
// DEALINGS IN THE SOFTWARE.

//! Components of a Noise protocol.

<<<<<<< HEAD
pub mod x25519_spec;

use crate::NoiseError;
=======
pub(crate) mod x25519;
pub(crate) mod x25519_spec;
use crate::Error;
>>>>>>> c8a064b7
use libp2p_identity as identity;
use rand::SeedableRng;
use zeroize::Zeroize;

/// The parameters of a Noise protocol, consisting of a choice
/// for a handshake pattern as well as DH, cipher and hash functions.
#[derive(Clone)]
pub struct ProtocolParams(snow::params::NoiseParams);

impl ProtocolParams {
    pub(crate) fn into_builder<'b, C>(
        self,
        prologue: &'b [u8],
        private_key: &'b SecretKey<C>,
        remote_public_key: Option<&'b PublicKey<C>>,
    ) -> snow::Builder<'b>
    where
        C: Zeroize + AsRef<[u8]> + Protocol<C>,
    {
        let mut builder = snow::Builder::with_resolver(self.0, Box::new(Resolver))
            .prologue(prologue.as_ref())
            .local_private_key(private_key.as_ref());

        if let Some(remote_public_key) = remote_public_key {
            builder = builder.remote_public_key(remote_public_key.as_ref());
        }

        builder
    }
}

/// Type tag for the IK handshake pattern.
#[derive(Debug, Clone)]
pub enum IK {}

/// Type tag for the IX handshake pattern.
#[derive(Debug, Clone)]
pub enum IX {}

/// Type tag for the XX handshake pattern.
#[derive(Debug, Clone)]
pub enum XX {}

/// A Noise protocol over DH keys of type `C`. The choice of `C` determines the
/// protocol parameters for each handshake pattern.
#[deprecated(
    note = "This type will be made private in the future. Use `libp2p_noise::Config::new` instead to use the noise protocol."
)]
pub trait Protocol<C> {
    /// The protocol parameters for the IK handshake pattern.
    fn params_ik() -> ProtocolParams;
    /// The protocol parameters for the IX handshake pattern.
    fn params_ix() -> ProtocolParams;
    /// The protocol parameters for the XX handshake pattern.
    fn params_xx() -> ProtocolParams;

    /// Construct a DH public key from a byte slice.
    fn public_from_bytes(s: &[u8]) -> Result<PublicKey<C>, Error>;

    /// Determines whether the authenticity of the given DH static public key
    /// and public identity key is linked, i.e. that proof of ownership of a
    /// secret key for the static DH public key implies that the key is
    /// authentic w.r.t. the given public identity key.
    ///
    /// The trivial case is when the keys are byte for byte identical.
    #[allow(unused_variables)]
    #[deprecated]
    fn linked(id_pk: &identity::PublicKey, dh_pk: &PublicKey<C>) -> bool {
        false
    }

    /// Verifies that a given static DH public key is authentic w.r.t. a
    /// given public identity key in the context of an optional signature.
    ///
    /// The given static DH public key is assumed to already be authentic
    /// in the sense that possession of a corresponding secret key has been
    /// established, as is the case at the end of a Noise handshake involving
    /// static DH keys.
    ///
    /// If the public keys are [`linked`](Protocol::linked), verification succeeds
    /// without a signature, otherwise a signature over the static DH public key
    /// must be given and is verified with the public identity key, establishing
    /// the authenticity of the static DH public key w.r.t. the public identity key.

    fn verify(id_pk: &identity::PublicKey, dh_pk: &PublicKey<C>, sig: &Option<Vec<u8>>) -> bool
    where
        C: AsRef<[u8]>,
    {
        Self::linked(id_pk, dh_pk)
            || sig
                .as_ref()
                .map_or(false, |s| id_pk.verify(dh_pk.as_ref(), s))
    }

    fn sign(id_keys: &identity::Keypair, dh_pk: &PublicKey<C>) -> Result<Vec<u8>, Error>
    where
        C: AsRef<[u8]>,
    {
        Ok(id_keys.sign(dh_pk.as_ref())?)
    }
}

/// DH keypair.
#[derive(Clone)]
pub struct Keypair<T: Zeroize> {
    secret: SecretKey<T>,
    public: PublicKey<T>,
}

/// A DH keypair that is authentic w.r.t. a [`identity::PublicKey`].
#[derive(Clone)]
pub struct AuthenticKeypair<T: Zeroize> {
    pub(crate) keypair: Keypair<T>,
    pub(crate) identity: KeypairIdentity,
}

impl<T: Zeroize> AuthenticKeypair<T> {
    /// Returns the public DH key of this keypair.
    pub fn public_dh_key(&self) -> &PublicKey<T> {
        &self.keypair.public
    }

    /// Extract the public [`KeypairIdentity`] from this `AuthenticKeypair`,
    /// dropping the DH `Keypair`.
    #[deprecated(
        since = "0.40.0",
        note = "This function was only used internally and will be removed in the future unless more usecases come up."
    )]
    pub fn into_identity(self) -> KeypairIdentity {
        self.identity
    }
}

/// The associated public identity of a DH keypair.
#[derive(Clone)]
pub struct KeypairIdentity {
    /// The public identity key.
    pub public: identity::PublicKey,
    /// The signature over the public DH key.
    pub signature: Option<Vec<u8>>,
}

impl<T: Zeroize> Keypair<T> {
    /// The public key of the DH keypair.
    pub fn public(&self) -> &PublicKey<T> {
        &self.public
    }

    /// The secret key of the DH keypair.
    pub fn secret(&self) -> &SecretKey<T> {
        &self.secret
    }

    /// Turn this DH keypair into a [`AuthenticKeypair`], i.e. a DH keypair that
    /// is authentic w.r.t. the given identity keypair, by signing the DH public key.
    pub fn into_authentic(self, id_keys: &identity::Keypair) -> Result<AuthenticKeypair<T>, Error>
    where
        T: AsRef<[u8]>,
        T: Protocol<T>,
    {
        let sig = T::sign(id_keys, &self.public)?;

        let identity = KeypairIdentity {
            public: id_keys.public(),
            signature: Some(sig),
        };

        Ok(AuthenticKeypair {
            keypair: self,
            identity,
        })
    }
}

/// DH secret key.
#[derive(Clone)]
pub struct SecretKey<T: Zeroize>(T);

impl<T: Zeroize> Drop for SecretKey<T> {
    fn drop(&mut self) {
        self.0.zeroize()
    }
}

impl<T: AsRef<[u8]> + Zeroize> AsRef<[u8]> for SecretKey<T> {
    fn as_ref(&self) -> &[u8] {
        self.0.as_ref()
    }
}

/// DH public key.
#[derive(Clone)]
pub struct PublicKey<T>(T);

impl<T: AsRef<[u8]>> PartialEq for PublicKey<T> {
    fn eq(&self, other: &PublicKey<T>) -> bool {
        self.as_ref() == other.as_ref()
    }
}

impl<T: AsRef<[u8]>> Eq for PublicKey<T> {}

impl<T: AsRef<[u8]>> AsRef<[u8]> for PublicKey<T> {
    fn as_ref(&self) -> &[u8] {
        self.0.as_ref()
    }
}

/// Custom `snow::CryptoResolver` which delegates to either the
/// `RingResolver` on native or the `DefaultResolver` on wasm
/// for hash functions and symmetric ciphers, while using x25519-dalek
/// for Curve25519 DH.
struct Resolver;

impl snow::resolvers::CryptoResolver for Resolver {
    fn resolve_rng(&self) -> Option<Box<dyn snow::types::Random>> {
        Some(Box::new(Rng(rand::rngs::StdRng::from_entropy())))
    }

    fn resolve_dh(&self, choice: &snow::params::DHChoice) -> Option<Box<dyn snow::types::Dh>> {
        if let snow::params::DHChoice::Curve25519 = choice {
            Some(Box::new(Keypair::<x25519_spec::X25519Spec>::default()))
        } else {
            None
        }
    }

    fn resolve_hash(
        &self,
        choice: &snow::params::HashChoice,
    ) -> Option<Box<dyn snow::types::Hash>> {
        #[cfg(target_arch = "wasm32")]
        {
            snow::resolvers::DefaultResolver.resolve_hash(choice)
        }
        #[cfg(not(target_arch = "wasm32"))]
        {
            snow::resolvers::RingResolver.resolve_hash(choice)
        }
    }

    fn resolve_cipher(
        &self,
        choice: &snow::params::CipherChoice,
    ) -> Option<Box<dyn snow::types::Cipher>> {
        #[cfg(target_arch = "wasm32")]
        {
            snow::resolvers::DefaultResolver.resolve_cipher(choice)
        }
        #[cfg(not(target_arch = "wasm32"))]
        {
            snow::resolvers::RingResolver.resolve_cipher(choice)
        }
    }
}

/// Wrapper around a CSPRNG to implement `snow::Random` trait for.
struct Rng(rand::rngs::StdRng);

impl rand::RngCore for Rng {
    fn next_u32(&mut self) -> u32 {
        self.0.next_u32()
    }

    fn next_u64(&mut self) -> u64 {
        self.0.next_u64()
    }

    fn fill_bytes(&mut self, dest: &mut [u8]) {
        self.0.fill_bytes(dest)
    }

    fn try_fill_bytes(&mut self, dest: &mut [u8]) -> Result<(), rand::Error> {
        self.0.try_fill_bytes(dest)
    }
}

impl rand::CryptoRng for Rng {}

impl snow::types::Random for Rng {}

#[cfg(test)]
mod tests {
    use super::*;
    use crate::X25519Spec;
    use once_cell::sync::Lazy;

    #[test]
    fn handshake_hashes_disagree_if_prologue_differs() {
        let alice = xx_builder(b"alice prologue").build_initiator().unwrap();
        let bob = xx_builder(b"bob prologue").build_responder().unwrap();

        let alice_handshake_hash = alice.get_handshake_hash();
        let bob_handshake_hash = bob.get_handshake_hash();

        assert_ne!(alice_handshake_hash, bob_handshake_hash)
    }

    #[test]
    fn handshake_hashes_agree_if_prologue_is_the_same() {
        let alice = xx_builder(b"shared knowledge").build_initiator().unwrap();
        let bob = xx_builder(b"shared knowledge").build_responder().unwrap();

        let alice_handshake_hash = alice.get_handshake_hash();
        let bob_handshake_hash = bob.get_handshake_hash();

        assert_eq!(alice_handshake_hash, bob_handshake_hash)
    }

    fn xx_builder(prologue: &'static [u8]) -> snow::Builder<'static> {
        X25519Spec::params_xx().into_builder(prologue, TEST_KEY.secret(), None)
    }

    // Hack to work around borrow-checker.
    static TEST_KEY: Lazy<Keypair<X25519Spec>> = Lazy::new(Keypair::<X25519Spec>::new);
}<|MERGE_RESOLUTION|>--- conflicted
+++ resolved
@@ -20,15 +20,9 @@
 
 //! Components of a Noise protocol.
 
-<<<<<<< HEAD
-pub mod x25519_spec;
-
-use crate::NoiseError;
-=======
-pub(crate) mod x25519;
 pub(crate) mod x25519_spec;
+
 use crate::Error;
->>>>>>> c8a064b7
 use libp2p_identity as identity;
 use rand::SeedableRng;
 use zeroize::Zeroize;
