// Copyright 2019 Parity Technologies (UK) Ltd.
//
// Permission is hereby granted, free of charge, to any person obtaining a
// copy of this software and associated documentation files (the "Software"),
// to deal in the Software without restriction, including without limitation
// the rights to use, copy, modify, merge, publish, distribute, sublicense,
// and/or sell copies of the Software, and to permit persons to whom the
// Software is furnished to do so, subject to the following conditions:
//
// The above copyright notice and this permission notice shall be included in
// all copies or substantial portions of the Software.
//
// THE SOFTWARE IS PROVIDED "AS IS", WITHOUT WARRANTY OF ANY KIND, EXPRESS
// OR IMPLIED, INCLUDING BUT NOT LIMITED TO THE WARRANTIES OF MERCHANTABILITY,
// FITNESS FOR A PARTICULAR PURPOSE AND NONINFRINGEMENT. IN NO EVENT SHALL THE
// AUTHORS OR COPYRIGHT HOLDERS BE LIABLE FOR ANY CLAIM, DAMAGES OR OTHER
// LIABILITY, WHETHER IN AN ACTION OF CONTRACT, TORT OR OTHERWISE, ARISING
// FROM, OUT OF OR IN CONNECTION WITH THE SOFTWARE OR THE USE OR OTHER
// DEALINGS IN THE SOFTWARE.

//! Components of a Noise protocol.

<<<<<<< HEAD
pub mod x25519;
pub mod x25519_spec;

use crate::Error;
=======
pub(crate) mod x25519;
pub(crate) mod x25519_spec;
use crate::NoiseError;
>>>>>>> 58085418
use libp2p_identity as identity;
use rand::SeedableRng;
use zeroize::Zeroize;

/// The parameters of a Noise protocol, consisting of a choice
/// for a handshake pattern as well as DH, cipher and hash functions.
#[derive(Clone)]
pub struct ProtocolParams(snow::params::NoiseParams);

impl ProtocolParams {
    pub(crate) fn into_builder<'b, C>(
        self,
        prologue: &'b [u8],
        private_key: &'b SecretKey<C>,
        remote_public_key: Option<&'b PublicKey<C>>,
    ) -> snow::Builder<'b>
    where
        C: Zeroize + AsRef<[u8]> + Protocol<C>,
    {
        let mut builder = snow::Builder::with_resolver(self.0, Box::new(Resolver))
            .prologue(prologue.as_ref())
            .local_private_key(private_key.as_ref());

        if let Some(remote_public_key) = remote_public_key {
            builder = builder.remote_public_key(remote_public_key.as_ref());
        }

        builder
    }
}

/// Type tag for the IK handshake pattern.
#[derive(Debug, Clone)]
pub enum IK {}

/// Type tag for the IX handshake pattern.
#[derive(Debug, Clone)]
pub enum IX {}

/// Type tag for the XX handshake pattern.
#[derive(Debug, Clone)]
pub enum XX {}

/// A Noise protocol over DH keys of type `C`. The choice of `C` determines the
/// protocol parameters for each handshake pattern.
#[deprecated(
    note = "This type will be made private in the future. Use `libp2p_noise::Config::new` instead to use the noise protocol."
)]
pub trait Protocol<C> {
    /// The protocol parameters for the IK handshake pattern.
    fn params_ik() -> ProtocolParams;
    /// The protocol parameters for the IX handshake pattern.
    fn params_ix() -> ProtocolParams;
    /// The protocol parameters for the XX handshake pattern.
    fn params_xx() -> ProtocolParams;

    /// Construct a DH public key from a byte slice.
    fn public_from_bytes(s: &[u8]) -> Result<PublicKey<C>, Error>;

    /// Determines whether the authenticity of the given DH static public key
    /// and public identity key is linked, i.e. that proof of ownership of a
    /// secret key for the static DH public key implies that the key is
    /// authentic w.r.t. the given public identity key.
    ///
    /// The trivial case is when the keys are byte for byte identical.
    #[allow(unused_variables)]
    #[deprecated]
    fn linked(id_pk: &identity::PublicKey, dh_pk: &PublicKey<C>) -> bool {
        false
    }

    /// Verifies that a given static DH public key is authentic w.r.t. a
    /// given public identity key in the context of an optional signature.
    ///
    /// The given static DH public key is assumed to already be authentic
    /// in the sense that possession of a corresponding secret key has been
    /// established, as is the case at the end of a Noise handshake involving
    /// static DH keys.
    ///
    /// If the public keys are [`linked`](Protocol::linked), verification succeeds
    /// without a signature, otherwise a signature over the static DH public key
    /// must be given and is verified with the public identity key, establishing
    /// the authenticity of the static DH public key w.r.t. the public identity key.

    fn verify(id_pk: &identity::PublicKey, dh_pk: &PublicKey<C>, sig: &Option<Vec<u8>>) -> bool
    where
        C: AsRef<[u8]>,
    {
        Self::linked(id_pk, dh_pk)
            || sig
                .as_ref()
                .map_or(false, |s| id_pk.verify(dh_pk.as_ref(), s))
    }

    fn sign(id_keys: &identity::Keypair, dh_pk: &PublicKey<C>) -> Result<Vec<u8>, Error>
    where
        C: AsRef<[u8]>,
    {
        Ok(id_keys.sign(dh_pk.as_ref())?)
    }
}

/// DH keypair.
#[derive(Clone)]
pub struct Keypair<T: Zeroize> {
    secret: SecretKey<T>,
    public: PublicKey<T>,
}

/// A DH keypair that is authentic w.r.t. a [`identity::PublicKey`].
#[derive(Clone)]
pub struct AuthenticKeypair<T: Zeroize> {
    pub(crate) keypair: Keypair<T>,
    pub(crate) identity: KeypairIdentity,
}

impl<T: Zeroize> AuthenticKeypair<T> {
    /// Returns the public DH key of this keypair.
    pub fn public_dh_key(&self) -> &PublicKey<T> {
        &self.keypair.public
    }

    /// Extract the public [`KeypairIdentity`] from this `AuthenticKeypair`,
    /// dropping the DH `Keypair`.
    #[deprecated(
        since = "0.40.0",
        note = "This function was only used internally and will be removed in the future unless more usecases come up."
    )]
    pub fn into_identity(self) -> KeypairIdentity {
        self.identity
    }
}

/// The associated public identity of a DH keypair.
#[derive(Clone)]
pub struct KeypairIdentity {
    /// The public identity key.
    pub public: identity::PublicKey,
    /// The signature over the public DH key.
    pub signature: Option<Vec<u8>>,
}

impl<T: Zeroize> Keypair<T> {
    /// The public key of the DH keypair.
    pub fn public(&self) -> &PublicKey<T> {
        &self.public
    }

    /// The secret key of the DH keypair.
    pub fn secret(&self) -> &SecretKey<T> {
        &self.secret
    }

    /// Turn this DH keypair into a [`AuthenticKeypair`], i.e. a DH keypair that
    /// is authentic w.r.t. the given identity keypair, by signing the DH public key.
    pub fn into_authentic(self, id_keys: &identity::Keypair) -> Result<AuthenticKeypair<T>, Error>
    where
        T: AsRef<[u8]>,
        T: Protocol<T>,
    {
        let sig = T::sign(id_keys, &self.public)?;

        let identity = KeypairIdentity {
            public: id_keys.public(),
            signature: Some(sig),
        };

        Ok(AuthenticKeypair {
            keypair: self,
            identity,
        })
    }
}

/// DH secret key.
#[derive(Clone)]
pub struct SecretKey<T: Zeroize>(T);

impl<T: Zeroize> Drop for SecretKey<T> {
    fn drop(&mut self) {
        self.0.zeroize()
    }
}

impl<T: AsRef<[u8]> + Zeroize> AsRef<[u8]> for SecretKey<T> {
    fn as_ref(&self) -> &[u8] {
        self.0.as_ref()
    }
}

/// DH public key.
#[derive(Clone)]
pub struct PublicKey<T>(T);

impl<T: AsRef<[u8]>> PartialEq for PublicKey<T> {
    fn eq(&self, other: &PublicKey<T>) -> bool {
        self.as_ref() == other.as_ref()
    }
}

impl<T: AsRef<[u8]>> Eq for PublicKey<T> {}

impl<T: AsRef<[u8]>> AsRef<[u8]> for PublicKey<T> {
    fn as_ref(&self) -> &[u8] {
        self.0.as_ref()
    }
}

/// Custom `snow::CryptoResolver` which delegates to either the
/// `RingResolver` on native or the `DefaultResolver` on wasm
/// for hash functions and symmetric ciphers, while using x25519-dalek
/// for Curve25519 DH.
struct Resolver;

impl snow::resolvers::CryptoResolver for Resolver {
    fn resolve_rng(&self) -> Option<Box<dyn snow::types::Random>> {
        Some(Box::new(Rng(rand::rngs::StdRng::from_entropy())))
    }

    fn resolve_dh(&self, choice: &snow::params::DHChoice) -> Option<Box<dyn snow::types::Dh>> {
        if let snow::params::DHChoice::Curve25519 = choice {
            Some(Box::new(Keypair::<x25519_spec::X25519Spec>::default()))
        } else {
            None
        }
    }

    fn resolve_hash(
        &self,
        choice: &snow::params::HashChoice,
    ) -> Option<Box<dyn snow::types::Hash>> {
        #[cfg(target_arch = "wasm32")]
        {
            snow::resolvers::DefaultResolver.resolve_hash(choice)
        }
        #[cfg(not(target_arch = "wasm32"))]
        {
            snow::resolvers::RingResolver.resolve_hash(choice)
        }
    }

    fn resolve_cipher(
        &self,
        choice: &snow::params::CipherChoice,
    ) -> Option<Box<dyn snow::types::Cipher>> {
        #[cfg(target_arch = "wasm32")]
        {
            snow::resolvers::DefaultResolver.resolve_cipher(choice)
        }
        #[cfg(not(target_arch = "wasm32"))]
        {
            snow::resolvers::RingResolver.resolve_cipher(choice)
        }
    }
}

/// Wrapper around a CSPRNG to implement `snow::Random` trait for.
struct Rng(rand::rngs::StdRng);

impl rand::RngCore for Rng {
    fn next_u32(&mut self) -> u32 {
        self.0.next_u32()
    }

    fn next_u64(&mut self) -> u64 {
        self.0.next_u64()
    }

    fn fill_bytes(&mut self, dest: &mut [u8]) {
        self.0.fill_bytes(dest)
    }

    fn try_fill_bytes(&mut self, dest: &mut [u8]) -> Result<(), rand::Error> {
        self.0.try_fill_bytes(dest)
    }
}

impl rand::CryptoRng for Rng {}

impl snow::types::Random for Rng {}

#[cfg(test)]
mod tests {
    use super::*;
    use crate::X25519Spec;
    use once_cell::sync::Lazy;

    #[test]
    fn handshake_hashes_disagree_if_prologue_differs() {
        let alice = xx_builder(b"alice prologue").build_initiator().unwrap();
        let bob = xx_builder(b"bob prologue").build_responder().unwrap();

        let alice_handshake_hash = alice.get_handshake_hash();
        let bob_handshake_hash = bob.get_handshake_hash();

        assert_ne!(alice_handshake_hash, bob_handshake_hash)
    }

    #[test]
    fn handshake_hashes_agree_if_prologue_is_the_same() {
        let alice = xx_builder(b"shared knowledge").build_initiator().unwrap();
        let bob = xx_builder(b"shared knowledge").build_responder().unwrap();

        let alice_handshake_hash = alice.get_handshake_hash();
        let bob_handshake_hash = bob.get_handshake_hash();

        assert_eq!(alice_handshake_hash, bob_handshake_hash)
    }

    fn xx_builder(prologue: &'static [u8]) -> snow::Builder<'static> {
        X25519Spec::params_xx().into_builder(prologue, TEST_KEY.secret(), None)
    }

    // Hack to work around borrow-checker.
    static TEST_KEY: Lazy<Keypair<X25519Spec>> = Lazy::new(Keypair::<X25519Spec>::new);
}<|MERGE_RESOLUTION|>--- conflicted
+++ resolved
@@ -20,16 +20,9 @@
 
 //! Components of a Noise protocol.
 
-<<<<<<< HEAD
-pub mod x25519;
-pub mod x25519_spec;
-
-use crate::Error;
-=======
 pub(crate) mod x25519;
 pub(crate) mod x25519_spec;
-use crate::NoiseError;
->>>>>>> 58085418
+use crate::Error;
 use libp2p_identity as identity;
 use rand::SeedableRng;
 use zeroize::Zeroize;
