--- conflicted
+++ resolved
@@ -1,10 +1,6 @@
 [package]
 name = "libp2p-webtransport-websys"
-<<<<<<< HEAD
-edition = "2024"
-=======
 edition.workspace = true
->>>>>>> aa9841de
 rust-version = { workspace = true }
 description = "WebTransport for libp2p under WASM environment"
 version = "0.5.1"
