--- conflicted
+++ resolved
@@ -1,15 +1,10 @@
-<<<<<<< HEAD
-## 0.3.4
-
-- Add support for `/tls/ws` and keep `/wss` backward compatible.
-  See [PR 5523](https://github.com/libp2p/rust-libp2p/pull/5523).
-
-=======
 ## 0.4.0
 
 - Implement refactored `Transport`.
   See [PR 4568](https://github.com/libp2p/rust-libp2p/pull/4568)
->>>>>>> 606226f1
+- Add support for `/tls/ws` and keep `/wss` backward compatible.
+  See [PR 5523](https://github.com/libp2p/rust-libp2p/pull/5523).
+
 ## 0.3.3
 
 - Fix use-after-free handler invocation from JS side.
