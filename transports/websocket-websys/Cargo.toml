[package]
name = "libp2p-websocket-websys"
edition = "2021"
rust-version = "1.60.0"
description = "WebSocket for libp2p under WASM environment"
<<<<<<< HEAD
version = "0.3.4"
=======
version = "0.4.0"
>>>>>>> 606226f1
authors = ["Vince Vasta <vince.vasta@gmail.com>"]
license = "MIT"
repository = "https://github.com/libp2p/rust-libp2p"
keywords = ["peer-to-peer", "libp2p", "networking"]
categories = ["network-programming", "asynchronous"]

[dependencies]
bytes = "1.6.0"
futures = { workspace = true }
js-sys = "0.3.69"
libp2p-core = { workspace = true }
tracing = { workspace = true }
parking_lot = "0.12.3"
send_wrapper = "0.6.0"
thiserror = "1.0.61"
wasm-bindgen = "0.2.90"
web-sys = { version = "0.3.69", features = ["BinaryType", "CloseEvent", "MessageEvent", "WebSocket", "Window", "WorkerGlobalScope"] }

# Passing arguments to the docsrs builder in order to properly document cfg's.
# More information: https://docs.rs/about/builds#cross-compiling
[package.metadata.docs.rs]
all-features = true
rustdoc-args = ["--cfg", "docsrs"]
rustc-args = ["--cfg", "docsrs"]

[dev-dependencies]
libp2p-yamux = { workspace = true }
libp2p-noise = { workspace = true }
libp2p-identity = { workspace = true, features = ["rand"] }<|MERGE_RESOLUTION|>--- conflicted
+++ resolved
@@ -3,11 +3,7 @@
 edition = "2021"
 rust-version = "1.60.0"
 description = "WebSocket for libp2p under WASM environment"
-<<<<<<< HEAD
-version = "0.3.4"
-=======
 version = "0.4.0"
->>>>>>> 606226f1
 authors = ["Vince Vasta <vince.vasta@gmail.com>"]
 license = "MIT"
 repository = "https://github.com/libp2p/rust-libp2p"
