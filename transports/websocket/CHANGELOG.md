--- conflicted
+++ resolved
@@ -1,15 +1,13 @@
-<<<<<<< HEAD
-## 0.43.3
+## 0.44.1
 
 - Allow wss connections on IP addresses.
   See [PR 5525](https://github.com/libp2p/rust-libp2p/pull/5525).
 
-=======
 ## 0.44.0
 
 - Implement refactored `Transport`.
   See [PR 4568](https://github.com/libp2p/rust-libp2p/pull/4568)
->>>>>>> 079b2d6b
+
 ## 0.43.2
 
 - fix: Avoid websocket panic on polling after errors. See [PR 5482].
