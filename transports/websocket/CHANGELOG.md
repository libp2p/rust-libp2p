<<<<<<< HEAD
# v0.32.0 [unreleased]

- Handle websocket CLOSE with reason code (see [PR 2085]).

[PR 2085]: https://github.com/libp2p/rust-libp2p/pull/2085

# 0.31.0-rc.1 [2021-10-15]
=======
# 0.31.0 [2021-11-01]
>>>>>>> c88cff1d

- Make default features of `libp2p-core` optional.
  [PR 2181](https://github.com/libp2p/rust-libp2p/pull/2181)

- Update dependencies.

# 0.30.0 [2021-07-12]

- Update dependencies.

# 0.29.0 [2021-03-17]

- Update `libp2p-core`.

- Permit dialing `/p2p` addresses.

# 0.28.0 [2021-01-12]

- Update dependencies.

# 0.27.0 [2020-12-17]

- Update `libp2p-core`.

# 0.26.3 [2020-12-10]

- Update `async-tls`.

# 0.26.2 [2020-12-09]

- Update minimum patch version for `async-tls`.

# 0.26.1 [2020-12-07]

- Update `rustls`.

# 0.26.0 [2020-11-25]

- Update dependencies.

# 0.25.0 [2020-11-09]

- Update dependencies.

# 0.24.0 [2020-10-16]

- Update dependencies.

# 0.23.0 [2020-09-09]

- Bump `libp2p-core` dependency.

# 0.22.0 [2020-08-18]

- Bump `libp2p-core` dependency.

# 0.21.1 [2020-07-09]

- Update `async-tls` and `rustls` dependency.

# 0.21.0 [2020-07-02]

- Update `libp2p-core`.

# 0.20.0 [2020-06-22]

- Updated `soketto` dependency which caused some smaller
  API changes ([PR 1603](https://github.com/libp2p/rust-libp2p/pull/1603)).<|MERGE_RESOLUTION|>--- conflicted
+++ resolved
@@ -1,14 +1,10 @@
-<<<<<<< HEAD
 # v0.32.0 [unreleased]
 
 - Handle websocket CLOSE with reason code (see [PR 2085]).
 
 [PR 2085]: https://github.com/libp2p/rust-libp2p/pull/2085
 
-# 0.31.0-rc.1 [2021-10-15]
-=======
 # 0.31.0 [2021-11-01]
->>>>>>> c88cff1d
 
 - Make default features of `libp2p-core` optional.
   [PR 2181](https://github.com/libp2p/rust-libp2p/pull/2181)
