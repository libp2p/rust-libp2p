--- conflicted
+++ resolved
@@ -2,14 +2,11 @@
 
 - Implement refactored `Transport`.
   See [PR 4568](https://github.com/libp2p/rust-libp2p/pull/4568)
-<<<<<<< HEAD
-=======
 ## 0.43.2
 
 - fix: Avoid websocket panic on polling after errors. See [PR 5482].
 
 [PR 5482]: https://github.com/libp2p/rust-libp2p/pull/5482
->>>>>>> 079b2d6b
 
 ## 0.43.1
 
