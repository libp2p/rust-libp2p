--- conflicted
+++ resolved
@@ -1,16 +1,11 @@
-<<<<<<< HEAD
-## 0.43.3
-
-- Add support for `/tls/ws` and keep `/wss` backward compatible.
-  See [PR 5523](https://github.com/libp2p/rust-libp2p/pull/5523).
-=======
 ## 0.44.0
 
 - Implement refactored `Transport`.
   See [PR 4568](https://github.com/libp2p/rust-libp2p/pull/4568)
 - Allow wss connections on IP addresses.
   See [PR 5525](https://github.com/libp2p/rust-libp2p/pull/5525).
->>>>>>> 606226f1
+- Add support for `/tls/ws` and keep `/wss` backward compatible.
+  See [PR 5523](https://github.com/libp2p/rust-libp2p/pull/5523).
 
 ## 0.43.2
 
