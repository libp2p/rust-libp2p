--- conflicted
+++ resolved
@@ -14,11 +14,7 @@
 futures-rustls = "0.22"
 either = "1.5.3"
 futures = "0.3.1"
-<<<<<<< HEAD
-libp2p-core = { version = "0.37.1", path = "../../core" }
-=======
 libp2p-core = { version = "0.38.0", path = "../../core" }
->>>>>>> f9b4af3d
 log = "0.4.8"
 parking_lot = "0.12.0"
 quicksink = "0.1"
