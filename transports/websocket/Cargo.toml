[package]
name = "libp2p-websocket"
edition = "2018"
description = "WebSocket transport for libp2p"
version = "0.12.0"
authors = ["Parity Technologies <admin@parity.io>"]
license = "MIT"
repository = "https://github.com/libp2p/rust-libp2p"
keywords = ["peer-to-peer", "libp2p", "networking"]
categories = ["network-programming", "asynchronous"]

[dependencies]
bytes = "0.4.12"
either = "1.5.3"
futures-preview = "= 0.3.0-alpha.18"
futures-rustls = "0.12.0-alpha"
libp2p-core = { version = "0.12.0", path = "../../core" }
log = "0.4.8"
rw-stream-sink = { version = "0.1.1", path = "../../misc/rw-stream-sink" }
<<<<<<< HEAD
tokio-io = "0.1.12"
tokio-rustls = "0.10.0-alpha.3"
soketto = { version = "0.2.3", features = ["deflate"] }
url = "2.1.0"
=======
soketto = { git = "https://github.com/paritytech/soketto.git", branch = "develop", features = ["deflate"] }
url = "1.7.2"
>>>>>>> 9921a335
webpki-roots = "0.16.0"

[dev-dependencies]
libp2p-tcp = { version = "0.12.0", path = "../tcp" }<|MERGE_RESOLUTION|>--- conflicted
+++ resolved
@@ -17,15 +17,8 @@
 libp2p-core = { version = "0.12.0", path = "../../core" }
 log = "0.4.8"
 rw-stream-sink = { version = "0.1.1", path = "../../misc/rw-stream-sink" }
-<<<<<<< HEAD
-tokio-io = "0.1.12"
-tokio-rustls = "0.10.0-alpha.3"
-soketto = { version = "0.2.3", features = ["deflate"] }
+soketto = { git = "https://github.com/paritytech/soketto.git", branch = "develop", features = ["deflate"] }
 url = "2.1.0"
-=======
-soketto = { git = "https://github.com/paritytech/soketto.git", branch = "develop", features = ["deflate"] }
-url = "1.7.2"
->>>>>>> 9921a335
 webpki-roots = "0.16.0"
 
 [dev-dependencies]
