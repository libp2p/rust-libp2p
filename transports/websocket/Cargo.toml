--- conflicted
+++ resolved
@@ -19,13 +19,8 @@
 tokio-io = "0.1.12"
 tokio-rustls = "0.10.1"
 soketto = { version = "0.2.3", features = ["deflate"] }
-<<<<<<< HEAD
-url = "1.7.2"
+url = "2.1.0"
 webpki-roots = "0.17.0"
-=======
-url = "2.1.0"
-webpki-roots = "0.16.0"
->>>>>>> 084c7d00
 
 [dev-dependencies]
 libp2p-tcp = { version = "0.12.0", path = "../tcp" }
