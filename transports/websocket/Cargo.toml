[package]
name = "libp2p-websocket"
edition = "2021"
rust-version = { workspace = true }
description = "WebSocket transport for libp2p"
<<<<<<< HEAD
version = "0.44.0"
=======
version = "0.43.1"
>>>>>>> 927428fb
authors = ["Parity Technologies <admin@parity.io>"]
license = "MIT"
repository = "https://github.com/libp2p/rust-libp2p"
keywords = ["peer-to-peer", "libp2p", "networking"]
categories = ["network-programming", "asynchronous"]

[dependencies]
futures-rustls = { workspace = true, features = ["ring"] }
either = "1.12.0"
futures = { workspace = true }
libp2p-core = { workspace = true }
libp2p-identity = { workspace = true }
parking_lot = "0.12.3"
pin-project-lite = "0.2.14"
rw-stream-sink = { workspace = true }
soketto = "0.8.0"
tracing = { workspace = true }
url = "2.5"
webpki-roots = "0.25"

[dev-dependencies]
libp2p-tcp = { workspace = true, features = ["async-io"] }
libp2p-dns = { workspace = true, features = ["async-std"] }
libp2p-identity = { workspace = true, features = ["rand"] }
async-std = { version = "1.6.5", features = ["attributes"] }
rcgen = { workspace = true }

# Passing arguments to the docsrs builder in order to properly document cfg's.
# More information: https://docs.rs/about/builds#cross-compiling
[package.metadata.docs.rs]
all-features = true
rustdoc-args = ["--cfg", "docsrs"]
rustc-args = ["--cfg", "docsrs"]

[lints]
workspace = true<|MERGE_RESOLUTION|>--- conflicted
+++ resolved
@@ -3,11 +3,7 @@
 edition = "2021"
 rust-version = { workspace = true }
 description = "WebSocket transport for libp2p"
-<<<<<<< HEAD
 version = "0.44.0"
-=======
-version = "0.43.1"
->>>>>>> 927428fb
 authors = ["Parity Technologies <admin@parity.io>"]
 license = "MIT"
 repository = "https://github.com/libp2p/rust-libp2p"
