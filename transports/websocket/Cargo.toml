[package]
name = "libp2p-websocket"
edition = "2021"
rust-version = "1.64.0"
description = "WebSocket transport for libp2p"
version = "0.41.0"
authors = ["Parity Technologies <admin@parity.io>"]
license = "MIT"
repository = "https://github.com/libp2p/rust-libp2p"
keywords = ["peer-to-peer", "libp2p", "networking"]
categories = ["network-programming", "asynchronous"]

[dependencies]
futures-rustls = "0.22"
either = "1.5.3"
<<<<<<< HEAD
futures = "0.3.27"
libp2p-core = { workspace = true }
libp2p-identity = { workspace = true }
=======
futures = "0.3.28"
libp2p-core = { version = "0.39.0", path = "../../core" }
libp2p-identity = { version = "0.1.0", path = "../../identity" }
>>>>>>> 6e93df79
log = "0.4.8"
parking_lot = "0.12.0"
quicksink = "0.1"
rw-stream-sink = { workspace = true }
soketto = { version = "0.7.0", features = ["deflate"] }
url = "2.1"
webpki-roots = "0.22"

[dev-dependencies]
libp2p-tcp = { workspace = true, features = ["async-io"] }
libp2p-dns = { workspace = true, features = ["async-std"] }
async-std = { version = "1.6.5", features = ["attributes"] }
rcgen = "0.9.3"

# Passing arguments to the docsrs builder in order to properly document cfg's.
# More information: https://docs.rs/about/builds#cross-compiling
[package.metadata.docs.rs]
all-features = true
rustdoc-args = ["--cfg", "docsrs"]
rustc-args = ["--cfg", "docsrs"]<|MERGE_RESOLUTION|>--- conflicted
+++ resolved
@@ -13,15 +13,9 @@
 [dependencies]
 futures-rustls = "0.22"
 either = "1.5.3"
-<<<<<<< HEAD
-futures = "0.3.27"
+futures = "0.3.28"
 libp2p-core = { workspace = true }
 libp2p-identity = { workspace = true }
-=======
-futures = "0.3.28"
-libp2p-core = { version = "0.39.0", path = "../../core" }
-libp2p-identity = { version = "0.1.0", path = "../../identity" }
->>>>>>> 6e93df79
 log = "0.4.8"
 parking_lot = "0.12.0"
 quicksink = "0.1"
