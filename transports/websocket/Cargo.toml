[package]
name = "libp2p-websocket"
edition.workspace = true
rust-version = { workspace = true }
description = "WebSocket transport for libp2p"
version = "0.45.1"
authors = ["Parity Technologies <admin@parity.io>"]
license = "MIT"
repository = "https://github.com/libp2p/rust-libp2p"
keywords = ["peer-to-peer", "libp2p", "networking"]
categories = ["network-programming", "asynchronous"]

[dependencies]
futures-rustls = { workspace = true, features = ["ring"] }
either = "1.12.0"
futures = { workspace = true }
libp2p-core = { workspace = true }
libp2p-identity = { workspace = true }
parking_lot = "0.12.3"
pin-project-lite = "0.2.14"
rw-stream-sink = { workspace = true }
soketto = "0.8.0"
tracing = { workspace = true }
thiserror = { workspace = true }
url = "2.5"
webpki-roots = "0.26"

[dev-dependencies]
<<<<<<< HEAD
libp2p-tcp = { workspace = true, features = ["tokio"] }
libp2p-dns = { workspace = true, features = ["async-std"] }
=======
libp2p-tcp = { workspace = true, features = ["async-io"] }
libp2p-dns = { workspace = true, features = ["tokio"] }
>>>>>>> d3e88cfc
libp2p-identity = { workspace = true, features = ["rand"] }
tokio = { workspace = true, features = ["rt", "macros", "io-std", "io-util"] }
rcgen = { workspace = true }

# Passing arguments to the docsrs builder in order to properly document cfg's.
# More information: https://docs.rs/about/builds#cross-compiling
[package.metadata.docs.rs]
all-features = true

[lints]
workspace = true<|MERGE_RESOLUTION|>--- conflicted
+++ resolved
@@ -25,14 +25,9 @@
 url = "2.5"
 webpki-roots = "0.26"
 
-[dev-dependencies]
-<<<<<<< HEAD
-libp2p-tcp = { workspace = true, features = ["tokio"] }
-libp2p-dns = { workspace = true, features = ["async-std"] }
-=======
+
 libp2p-tcp = { workspace = true, features = ["async-io"] }
 libp2p-dns = { workspace = true, features = ["tokio"] }
->>>>>>> d3e88cfc
 libp2p-identity = { workspace = true, features = ["rand"] }
 tokio = { workspace = true, features = ["rt", "macros", "io-std", "io-util"] }
 rcgen = { workspace = true }
