--- conflicted
+++ resolved
@@ -11,12 +11,7 @@
 
 [dependencies]
 async-tls = "0.6"
-<<<<<<< HEAD
-bytes = "0.4.12"
-bytes5 = { package = "bytes", version = "0.5" }
-=======
 bytes = "0.5"
->>>>>>> ff0d2d55
 either = "1.5.3"
 futures = "0.3.1"
 libp2p-core = { version = "0.13.0", path = "../../core" }
