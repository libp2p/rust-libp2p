[package]
name = "libp2p-websocket"
edition = "2021"
rust-version = "1.56.1"
description = "WebSocket transport for libp2p"
version = "0.39.0"
authors = ["Parity Technologies <admin@parity.io>"]
license = "MIT"
repository = "https://github.com/libp2p/rust-libp2p"
keywords = ["peer-to-peer", "libp2p", "networking"]
categories = ["network-programming", "asynchronous"]

[dependencies]
futures-rustls = "0.22"
either = "1.5.3"
futures = "0.3.1"
libp2p-core = { version = "0.37.0", path = "../../core" }
log = "0.4.8"
parking_lot = "0.12.0"
quicksink = "0.1"
rw-stream-sink = { version = "0.3.0", path = "../../misc/rw-stream-sink" }
soketto = { version = "0.7.0", features = ["deflate"] }
url = "2.1"
webpki-roots = "0.22"

[dev-dependencies]
<<<<<<< HEAD
libp2p-tcp = { path = "../tcp" }
=======
libp2p = { path = "../..", features = ["full"] }

# Passing arguments to the docsrs builder in order to properly document cfg's. 
# More information: https://docs.rs/about/builds#cross-compiling
[package.metadata.docs.rs]
all-features = true
rustdoc-args = ["--cfg", "docsrs"]
rustc-args = ["--cfg", "docsrs"]
>>>>>>> 7b0943bd
<|MERGE_RESOLUTION|>--- conflicted
+++ resolved
@@ -24,15 +24,11 @@
 webpki-roots = "0.22"
 
 [dev-dependencies]
-<<<<<<< HEAD
 libp2p-tcp = { path = "../tcp" }
-=======
-libp2p = { path = "../..", features = ["full"] }
 
-# Passing arguments to the docsrs builder in order to properly document cfg's. 
+# Passing arguments to the docsrs builder in order to properly document cfg's.
 # More information: https://docs.rs/about/builds#cross-compiling
 [package.metadata.docs.rs]
 all-features = true
 rustdoc-args = ["--cfg", "docsrs"]
-rustc-args = ["--cfg", "docsrs"]
->>>>>>> 7b0943bd
+rustc-args = ["--cfg", "docsrs"]