[package]
name = "libp2p-websocket"
edition = "2018"
description = "WebSocket transport for libp2p"
<<<<<<< HEAD
version = "0.17.0"
=======
version = "0.18.0"
>>>>>>> f187fd4d
authors = ["Parity Technologies <admin@parity.io>"]
license = "MIT"
repository = "https://github.com/libp2p/rust-libp2p"
keywords = ["peer-to-peer", "libp2p", "networking"]
categories = ["network-programming", "asynchronous"]

[dependencies]
async-tls = "0.7.0"
bytes = "0.5"
either = "1.5.3"
futures = "0.3.1"
<<<<<<< HEAD
libp2p-core = { version = "0.17.0", path = "../../core" }
=======
libp2p-core = { version = "0.18.0", path = "../../core" }
>>>>>>> f187fd4d
log = "0.4.8"
quicksink = "0.1"
rustls = "0.17.0"
rw-stream-sink = "0.2.0"
soketto = { version = "0.3", features = ["deflate"] }
url = "2.1"
webpki = "0.21"
webpki-roots = "0.18"

[dev-dependencies]
<<<<<<< HEAD
libp2p-tcp = { version = "0.17.0", path = "../tcp" }
=======
libp2p-tcp = { version = "0.18.0", path = "../tcp" }
>>>>>>> f187fd4d
<|MERGE_RESOLUTION|>--- conflicted
+++ resolved
@@ -2,11 +2,7 @@
 name = "libp2p-websocket"
 edition = "2018"
 description = "WebSocket transport for libp2p"
-<<<<<<< HEAD
-version = "0.17.0"
-=======
 version = "0.18.0"
->>>>>>> f187fd4d
 authors = ["Parity Technologies <admin@parity.io>"]
 license = "MIT"
 repository = "https://github.com/libp2p/rust-libp2p"
@@ -18,11 +14,7 @@
 bytes = "0.5"
 either = "1.5.3"
 futures = "0.3.1"
-<<<<<<< HEAD
-libp2p-core = { version = "0.17.0", path = "../../core" }
-=======
 libp2p-core = { version = "0.18.0", path = "../../core" }
->>>>>>> f187fd4d
 log = "0.4.8"
 quicksink = "0.1"
 rustls = "0.17.0"
@@ -33,8 +25,4 @@
 webpki-roots = "0.18"
 
 [dev-dependencies]
-<<<<<<< HEAD
-libp2p-tcp = { version = "0.17.0", path = "../tcp" }
-=======
-libp2p-tcp = { version = "0.18.0", path = "../tcp" }
->>>>>>> f187fd4d
+libp2p-tcp = { version = "0.18.0", path = "../tcp" }