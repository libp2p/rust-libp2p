--- conflicted
+++ resolved
@@ -19,7 +19,6 @@
 // DEALINGS IN THE SOFTWARE.
 
 use futures_rustls::{rustls, TlsAcceptor, TlsConnector};
-use rustls::pki_types::{CertificateDer, PrivateKeyDer, ServerName};
 use std::{fmt, io, sync::Arc};
 
 /// TLS configuration.
@@ -36,24 +35,11 @@
 }
 
 /// Private key, DER-encoded ASN.1 in either PKCS#8 or PKCS#1 format.
-<<<<<<< HEAD
-pub struct PrivateKey<'a>(PrivateKeyDer<'a>);
-=======
 pub struct PrivateKey(rustls::pki_types::PrivateKeyDer<'static>);
->>>>>>> ae0a187e
-
-impl<'a> PrivateKey<'a> {
+
+impl PrivateKey {
     /// Assert the given bytes are DER-encoded ASN.1 in either PKCS#8 or PKCS#1 format.
     pub fn new(bytes: Vec<u8>) -> Self {
-<<<<<<< HEAD
-        PrivateKey(PrivateKeyDer::try_from(bytes).unwrap())
-    }
-}
-
-impl<'a> Clone for PrivateKey<'a> {
-    fn clone(&self) -> Self {
-        PrivateKey(self.0.clone_key())
-=======
         PrivateKey(
             rustls::pki_types::PrivateKeyDer::try_from(bytes)
                 .expect("unknown or invalid key format"),
@@ -64,34 +50,25 @@
 impl Clone for PrivateKey {
     fn clone(&self) -> Self {
         Self(self.0.clone_key())
->>>>>>> ae0a187e
     }
 }
 
 /// Certificate, DER-encoded X.509 format.
 #[derive(Debug, Clone)]
-<<<<<<< HEAD
-pub struct Certificate<'a>(CertificateDer<'a>);
-=======
 pub struct Certificate(rustls::pki_types::CertificateDer<'static>);
->>>>>>> ae0a187e
-
-impl<'a> Certificate<'a> {
+
+impl Certificate {
     /// Assert the given bytes are in DER-encoded X.509 format.
     pub fn new(bytes: Vec<u8>) -> Self {
-<<<<<<< HEAD
-        Certificate(CertificateDer::from(bytes))
-=======
         Certificate(rustls::pki_types::CertificateDer::from(bytes))
->>>>>>> ae0a187e
     }
 }
 
 impl Config {
     /// Create a new TLS configuration with the given server key and certificate chain.
-    pub fn new<'a, I>(key: PrivateKey<'a>, certs: I) -> Result<Self, Error>
+    pub fn new<I>(key: PrivateKey, certs: I) -> Result<Self, Error>
     where
-        I: IntoIterator<Item = Certificate<'static>>,
+        I: IntoIterator<Item = Certificate>,
     {
         let mut builder = Config::builder();
         builder.server(key, certs)?;
@@ -142,21 +119,17 @@
 
 impl Builder {
     /// Set server key and certificate chain.
-    pub fn server<'a, I>(&mut self, key: PrivateKey<'a>, certs: I) -> Result<&mut Self, Error>
+    pub fn server<I>(&mut self, key: PrivateKey, certs: I) -> Result<&mut Self, Error>
     where
-        I: IntoIterator<Item = Certificate<'static>>,
+        I: IntoIterator<Item = Certificate>,
     {
-<<<<<<< HEAD
-        let certs: Vec<CertificateDer<'_>> = certs.into_iter().map(|c| c.0.to_owned()).collect();
-=======
         let certs = certs.into_iter().map(|c| c.0).collect();
->>>>>>> ae0a187e
         let provider = rustls::crypto::ring::default_provider();
         let server = rustls::ServerConfig::builder_with_provider(provider.into())
             .with_safe_default_protocol_versions()
             .unwrap()
             .with_no_client_auth()
-            .with_single_cert(certs.clone(), key.0.clone_key())
+            .with_single_cert(certs, key.0)
             .map_err(|e| Error::Tls(Box::new(e)))?;
         self.server = Some(server);
         Ok(self)
@@ -186,14 +159,9 @@
     }
 }
 
-<<<<<<< HEAD
-pub(crate) fn dns_name_ref(name: &str) -> Result<ServerName, Error> {
-    ServerName::try_from(name).map_err(|_| Error::InvalidDnsName(name.into()))
-=======
 pub(crate) fn dns_name_ref(name: &str) -> Result<rustls::pki_types::ServerName<'static>, Error> {
     rustls::pki_types::ServerName::try_from(String::from(name))
         .map_err(|_| Error::InvalidDnsName(name.into()))
->>>>>>> ae0a187e
 }
 
 // Error //////////////////////////////////////////////////////////////////////////////////////////
