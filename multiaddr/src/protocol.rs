--- conflicted
+++ resolved
@@ -258,12 +258,6 @@
             Protocol::P2P => {
                 Ok(AddrComponent::P2P(a.to_cid()?))
             }
-<<<<<<< HEAD
-            Protocol::IPFS => {
-                Ok(AddrComponent::IPFS(a.to_cid()?))
-            }
-=======
->>>>>>> 1110907d
             Protocol::ONION => unimplemented!(),              // TODO:
             Protocol::QUIC => Ok(AddrComponent::QUIC),
             Protocol::UTP => Ok(AddrComponent::UTP),
@@ -297,12 +291,7 @@
     UDT,
     UTP,
     UNIX(String),
-<<<<<<< HEAD
     P2P(Cid),
-    IPFS(Cid),
-=======
-    P2P(Vec<u8>),
->>>>>>> 1110907d
     HTTP,
     HTTPS,
     ONION(Vec<u8>),
@@ -419,12 +408,6 @@
             Protocol::P2P => {
                 AddrComponent::P2P(data.to_cid()?)
             }
-<<<<<<< HEAD
-            Protocol::IPFS => {
-                AddrComponent::IPFS(data.to_cid()?)
-            }
-=======
->>>>>>> 1110907d
             Protocol::ONION => unimplemented!(),      // TODO:
             Protocol::QUIC => AddrComponent::QUIC,
             Protocol::UTP => AddrComponent::UTP,
@@ -465,12 +448,8 @@
                 out.write_varint(bytes.len())?;
                 out.write_all(&bytes)?;
             }
-<<<<<<< HEAD
-            AddrComponent::P2P(cid) | AddrComponent::IPFS(cid) => {
+            AddrComponent::P2P(cid) => {
                 let bytes = cid.to_bytes();
-=======
-            AddrComponent::P2P(bytes) => {
->>>>>>> 1110907d
                 out.write_varint(bytes.len())?;
                 out.write_all(&bytes)?;
             }
@@ -509,16 +488,7 @@
             AddrComponent::UDT => format!("/udt"),
             AddrComponent::UTP => format!("/utp"),
             AddrComponent::UNIX(ref s) => format!("/unix/{}", s.clone()),
-<<<<<<< HEAD
             AddrComponent::P2P(ref c) => format!("/p2p/{}", c),
-            AddrComponent::IPFS(ref c) =>  format!("/ipfs/{}", c),
-=======
-            AddrComponent::P2P(ref bytes) => {
-                // TODO: meh for cloning
-                let c = Cid::from(bytes.clone()).expect("cid is known to be valid");
-                format!("/p2p/{}", c)
-            },
->>>>>>> 1110907d
             AddrComponent::HTTP => format!("/http"),
             AddrComponent::HTTPS => format!("/https"),
             AddrComponent::ONION(_) => unimplemented!(),//format!("/onion"),        // TODO:
