--- conflicted
+++ resolved
@@ -1,4 +1,3 @@
-<<<<<<< HEAD
 ## 0.2.0 - unreleased
 
 - Remove `PeerId::try_from_multiaddr`.
@@ -7,15 +6,12 @@
 
 [PR 3656]: https://github.com/libp2p/rust-libp2p/pull/3656
 
-## 0.1.2 - unreleased
-=======
 ## 0.1.2
 
 - Add `impl From<ed25519::PublicKey> for PublicKey` so that `PublicKey::from(ed25519::PublicKey)` works.
   See [PR 3805].
 
 [PR 3805]: https://github.com/libp2p/rust-libp2p/pull/3805
->>>>>>> c8a064b7
 
 - Follow Rust naming conventions for conversion methods.
   See [PR 3775].
