--- conflicted
+++ resolved
@@ -1,16 +1,13 @@
 ## 0.2.0 - unreleased
 
-<<<<<<< HEAD
+- Raise MSRV to 1.65.
+  See [PR 3715].
+
 - Remove `identity::secp256k1::SecretKey::sign_hash` and make `identity::secp256k1::SecretKey::sign` infallible.
   See [PR 3850].
 
 [PR 3850]: https://github.com/libp2p/rust-libp2p/pull/3850
-=======
-- Raise MSRV to 1.65.
-  See [PR 3715].
-
 [PR 3715]: https://github.com/libp2p/rust-libp2p/pull/3715
->>>>>>> c7288244
 
 ## 0.1.2
 
