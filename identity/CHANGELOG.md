--- conflicted
+++ resolved
@@ -1,4 +1,3 @@
-<<<<<<< HEAD
 ## 0.2.0 - unreleased
 
 - Remove `identity::secp256k1::SecretKey::sign_hash` and make `identity::secp256k1::SecretKey::sign` infallible.
@@ -6,10 +5,7 @@
 
 [PR 3850]: https://github.com/libp2p/rust-libp2p/pull/3850
 
-## 0.1.2 - unreleased
-=======
 ## 0.1.2
->>>>>>> c8a064b7
 
 - Add `impl From<ed25519::PublicKey> for PublicKey` so that `PublicKey::from(ed25519::PublicKey)` works.
   See [PR 3805].
