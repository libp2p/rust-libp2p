<<<<<<< HEAD
## 0.2.0 - unreleased

- Remove `PeerId::try_from_multiaddr`.
  `multiaddr::Protocol::P2p` is now type-safe and contains a `PeerId` directly, rendering this function obsolete.
  See [PR 3656].

[PR 3656]: https://github.com/libp2p/rust-libp2p/pull/3656
=======
## 0.1.2 - unreleased

- Follow Rust naming conventions for conversion methods.
  See [PR 3775].

[PR 3775]: https://github.com/libp2p/rust-libp2p/pull/3775
>>>>>>> 058c2d85

## 0.1.1

- Add `From` impl for specific keypairs.
  See [PR 3626].

[PR 3626]: https://github.com/libp2p/rust-libp2p/pull/3626<|MERGE_RESOLUTION|>--- conflicted
+++ resolved
@@ -1,4 +1,3 @@
-<<<<<<< HEAD
 ## 0.2.0 - unreleased
 
 - Remove `PeerId::try_from_multiaddr`.
@@ -6,14 +5,13 @@
   See [PR 3656].
 
 [PR 3656]: https://github.com/libp2p/rust-libp2p/pull/3656
-=======
+
 ## 0.1.2 - unreleased
 
 - Follow Rust naming conventions for conversion methods.
   See [PR 3775].
 
 [PR 3775]: https://github.com/libp2p/rust-libp2p/pull/3775
->>>>>>> 058c2d85
 
 ## 0.1.1
 
