--- conflicted
+++ resolved
@@ -1,13 +1,13 @@
-## 0.2.6
+## 0.2.7
 
-<<<<<<< HEAD
 - Add `rand` feature to gate methods requiring a random number generator, enabling use in restricted environments (e.g. smartcontracts).
   This feature is not enabled by default.
   See [PR 4349](https://github.com/libp2p/rust-libp2p/pull/4349).
-=======
+
+## 0.2.6
+
 - Make `PeerId::to_bytes` and `PeerId::to_base58` take `self` by value to follow Rust convention of `Copy` types.
   See [PR 4653](https://github.com/libp2p/rust-libp2p/pull/4653).
->>>>>>> 411824ad
 
 ## 0.2.5
 
