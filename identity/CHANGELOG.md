## 0.2.0 - unreleased

<<<<<<< HEAD
- Remove `PeerId::try_from_multiaddr`.
  `multiaddr::Protocol::P2p` is now type-safe and contains a `PeerId` directly, rendering this function obsolete.
  See [PR 3656].

[PR 3656]: https://github.com/libp2p/rust-libp2p/pull/3656
=======
- Raise MSRV to 1.65.
  See [PR 3715].

[PR 3715]: https://github.com/libp2p/rust-libp2p/pull/3715
>>>>>>> f858ec62

## 0.1.2

- Add `impl From<ed25519::PublicKey> for PublicKey` so that `PublicKey::from(ed25519::PublicKey)` works.
  See [PR 3805].

[PR 3805]: https://github.com/libp2p/rust-libp2p/pull/3805

- Follow Rust naming conventions for conversion methods.
  See [PR 3775].

[PR 3775]: https://github.com/libp2p/rust-libp2p/pull/3775

## 0.1.1

- Add `From` impl for specific keypairs.
  See [PR 3626].

[PR 3626]: https://github.com/libp2p/rust-libp2p/pull/3626<|MERGE_RESOLUTION|>--- conflicted
+++ resolved
@@ -1,17 +1,14 @@
 ## 0.2.0 - unreleased
 
-<<<<<<< HEAD
+- Raise MSRV to 1.65.
+  See [PR 3715].
+
 - Remove `PeerId::try_from_multiaddr`.
   `multiaddr::Protocol::P2p` is now type-safe and contains a `PeerId` directly, rendering this function obsolete.
   See [PR 3656].
 
 [PR 3656]: https://github.com/libp2p/rust-libp2p/pull/3656
-=======
-- Raise MSRV to 1.65.
-  See [PR 3715].
-
 [PR 3715]: https://github.com/libp2p/rust-libp2p/pull/3715
->>>>>>> f858ec62
 
 ## 0.1.2
 
