<<<<<<< HEAD
# 0.1.2 - unreleased

- Implement `Copy` for `identity::secp256k1::{Keypair,SecretKey,PublicKey}`.
  See [PR XXXX].

[PR XXXX]: https://github.com/libp2p/rust-libp2p/pull/XXXX

# 0.1.1
=======
## 0.1.1
>>>>>>> 6e93df79

- Add `From` impl for specific keypairs.
  See [PR 3626].

[PR 3626]: https://github.com/libp2p/rust-libp2p/pull/3626<|MERGE_RESOLUTION|>--- conflicted
+++ resolved
@@ -1,15 +1,11 @@
-<<<<<<< HEAD
-# 0.1.2 - unreleased
+## 0.1.2 - unreleased
 
 - Implement `Copy` for `identity::secp256k1::{Keypair,SecretKey,PublicKey}`.
   See [PR XXXX].
 
 [PR XXXX]: https://github.com/libp2p/rust-libp2p/pull/XXXX
 
-# 0.1.1
-=======
 ## 0.1.1
->>>>>>> 6e93df79
 
 - Add `From` impl for specific keypairs.
   See [PR 3626].
