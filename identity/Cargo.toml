[package]
name = "libp2p-identity"
version = "0.2.3"
edition = "2021"
description = "Data structures and algorithms for identifying peers in libp2p."
rust-version = { workspace = true }
license = "MIT"
repository = "https://github.com/libp2p/rust-libp2p"
keywords = ["peer-to-peer", "libp2p", "networking", "cryptography"]
categories = ["cryptography"]

# See more keys and their definitions at https://doc.rust-lang.org/cargo/reference/manifest.html

[dependencies]
asn1_der = { version = "0.7.6", optional = true }
bs58 = { version = "0.5.0", optional = true }
ed25519-dalek = { version = "2.0", optional = true, features = ["rand_core"] }
hkdf = { version = "0.12.3", optional = true }
libsecp256k1 = { version = "0.7.0", optional = true }
log = "0.4"
multihash = { version = "0.19.1", optional = true }
p256 = { version = "0.13", default-features = false, features = [
    "ecdsa",
    "std",
    "pem",
], optional = true }
quick-protobuf = "0.8.1"
rand = { version = "0.8", optional = true }
sec1 = { version = "0.7", default-features = false, optional = true }
serde = { version = "1", optional = true, features = ["derive"] }
sha2 = { version = "0.10.8", optional = true }
thiserror = { version = "1.0", optional = true }
void = { version = "1.0", optional = true }
zeroize = { version = "1.6", optional = true }

[target.'cfg(not(target_arch = "wasm32"))'.dependencies]
ring = { version = "0.16.9", features = [
    "alloc",
    "std",
], default-features = false, optional = true }

[features]
<<<<<<< HEAD
secp256k1 = ["dep:libsecp256k1", "dep:asn1_der", "dep:rand", "dep:sha2", "dep:zeroize"]
ecdsa = ["dep:p256", "dep:rand", "dep:void", "dep:zeroize", "dep:sec1"]
rsa = ["dep:ring", "dep:asn1_der", "dep:rand", "dep:zeroize"]
ed25519 = ["dep:ed25519-dalek", "dep:rand", "dep:zeroize"]
peerid = ["dep:multihash", "dep:bs58", "dep:rand", "dep:thiserror", "dep:sha2"]
=======
secp256k1 = [ "dep:libsecp256k1", "dep:asn1_der", "dep:rand", "dep:sha2", "dep:hkdf", "dep:zeroize" ]
ecdsa = [ "dep:p256", "dep:rand", "dep:void", "dep:zeroize", "dep:sec1", "dep:sha2", "dep:hkdf" ]
rsa = [ "dep:ring", "dep:asn1_der", "dep:rand", "dep:zeroize" ]
ed25519 = [ "dep:ed25519-dalek", "dep:rand", "dep:zeroize", "dep:sha2", "dep:hkdf" ]
peerid = [ "dep:multihash", "dep:bs58", "dep:rand", "dep:thiserror", "dep:sha2", "dep:hkdf" ]
>>>>>>> ef1cd354

[dev-dependencies]
quickcheck = { workspace = true }
base64 = "0.21.4"
serde_json = "1.0"
rmp-serde = "1.1"
criterion = "0.5"
hex-literal = "0.4.1"

[[bench]]
name = "peer_id"
harness = false

# Passing arguments to the docsrs builder in order to properly document cfg's.
# More information: https://docs.rs/about/builds#cross-compiling
[package.metadata.docs.rs]
all-features = true
rustdoc-args = ["--cfg", "docsrs"]
rustc-args = ["--cfg", "docsrs"]

[lints]
workspace = true<|MERGE_RESOLUTION|>--- conflicted
+++ resolved
@@ -40,19 +40,11 @@
 ], default-features = false, optional = true }
 
 [features]
-<<<<<<< HEAD
-secp256k1 = ["dep:libsecp256k1", "dep:asn1_der", "dep:rand", "dep:sha2", "dep:zeroize"]
-ecdsa = ["dep:p256", "dep:rand", "dep:void", "dep:zeroize", "dep:sec1"]
+secp256k1 = ["dep:libsecp256k1", "dep:asn1_der", "dep:rand", "dep:sha2", "dep:hkdf", "dep:zeroize"]
+ecdsa = ["dep:p256", "dep:rand", "dep:void", "dep:zeroize", "dep:sec1", "dep:sha2", "dep:hkdf"]
 rsa = ["dep:ring", "dep:asn1_der", "dep:rand", "dep:zeroize"]
-ed25519 = ["dep:ed25519-dalek", "dep:rand", "dep:zeroize"]
-peerid = ["dep:multihash", "dep:bs58", "dep:rand", "dep:thiserror", "dep:sha2"]
-=======
-secp256k1 = [ "dep:libsecp256k1", "dep:asn1_der", "dep:rand", "dep:sha2", "dep:hkdf", "dep:zeroize" ]
-ecdsa = [ "dep:p256", "dep:rand", "dep:void", "dep:zeroize", "dep:sec1", "dep:sha2", "dep:hkdf" ]
-rsa = [ "dep:ring", "dep:asn1_der", "dep:rand", "dep:zeroize" ]
-ed25519 = [ "dep:ed25519-dalek", "dep:rand", "dep:zeroize", "dep:sha2", "dep:hkdf" ]
-peerid = [ "dep:multihash", "dep:bs58", "dep:rand", "dep:thiserror", "dep:sha2", "dep:hkdf" ]
->>>>>>> ef1cd354
+ed25519 = ["dep:ed25519-dalek", "dep:rand", "dep:zeroize", "dep:sha2", "dep:hkdf"]
+peerid = ["dep:multihash", "dep:bs58", "dep:rand", "dep:thiserror", "dep:sha2", "dep:hkdf" ]
 
 [dev-dependencies]
 quickcheck = { workspace = true }
