[package]
name = "libp2p-identity"
version = "0.2.8"
edition = "2021"
description = "Data structures and algorithms for identifying peers in libp2p."
rust-version = "1.73.0" # MUST NOT inherit from workspace because we don't want to publish breaking changes to `libp2p-identity`.
license = "MIT"
repository = "https://github.com/libp2p/rust-libp2p"
keywords = ["peer-to-peer", "libp2p", "networking", "cryptography"]
categories = ["cryptography"]

# See more keys and their definitions at https://doc.rust-lang.org/cargo/reference/manifest.html

[dependencies]
asn1_der = { version = "0.7.6", optional = true }
bs58 = { version = "0.5.0", optional = true }
ed25519-dalek = { version = "2.1", optional = true }
<<<<<<< HEAD
tari_crypto = { version = "0.20", optional = true }
hkdf = { version = "0.12.3", optional = true }
=======
hkdf = { version = "0.12.4", optional = true }
>>>>>>> 1139f1c1
libsecp256k1 = { version = "0.7.0", optional = true }
tracing = "0.1.37"
multihash = { version = "0.19.1", optional = true }
p256 = { version = "0.13", default-features = false, features = ["ecdsa", "std", "pem"], optional = true }
quick-protobuf = "0.8.1"
rand = { version = "0.8", optional = true }
sec1 = { version = "0.7", default-features = false, optional = true }
serde = { version = "1", optional = true, features = ["derive"] }
sha2 = { version = "0.10.8", optional = true }
thiserror = { version = "1.0", optional = true }
void = { version = "1.0", optional = true }
zeroize = { version = "1.7", optional = true }

[target.'cfg(not(target_arch = "wasm32"))'.dependencies]
ring = { version = "0.17.5", features = ["alloc", "std"], default-features = false, optional = true }

[features]
secp256k1 = ["dep:libsecp256k1", "dep:asn1_der", "dep:sha2", "dep:hkdf", "dep:zeroize"]
ecdsa = ["dep:p256", "dep:void", "dep:zeroize", "dep:sec1", "dep:sha2", "dep:hkdf"]
rsa = ["dep:ring", "dep:asn1_der", "dep:rand", "dep:zeroize"]
ed25519 = ["dep:ed25519-dalek", "dep:zeroize", "dep:sha2", "dep:hkdf"]
sr25519 = ["dep:tari_crypto", "dep:zeroize", "dep:sha2", "dep:hkdf", "dep:rand"]
peerid = ["dep:multihash", "dep:bs58", "dep:thiserror", "dep:sha2", "dep:hkdf"]
rand = ["dep:rand", "ed25519-dalek?/rand_core"]

[dev-dependencies]
quickcheck = { workspace = true }
base64 = "0.21.7"
serde_json = "1.0"
rmp-serde = "1.1"
criterion = "0.5"
hex-literal = "0.4.1"

[[bench]]
name = "peer_id"
harness = false

# Passing arguments to the docsrs builder in order to properly document cfg's.
# More information: https://docs.rs/about/builds#cross-compiling
[package.metadata.docs.rs]
all-features = true
rustdoc-args = ["--cfg", "docsrs"]
rustc-args = ["--cfg", "docsrs"]

[lints]
workspace = true<|MERGE_RESOLUTION|>--- conflicted
+++ resolved
@@ -15,12 +15,8 @@
 asn1_der = { version = "0.7.6", optional = true }
 bs58 = { version = "0.5.0", optional = true }
 ed25519-dalek = { version = "2.1", optional = true }
-<<<<<<< HEAD
 tari_crypto = { version = "0.20", optional = true }
-hkdf = { version = "0.12.3", optional = true }
-=======
-hkdf = { version = "0.12.4", optional = true }
->>>>>>> 1139f1c1
+hkdf = { version = "0.12", optional = true }
 libsecp256k1 = { version = "0.7.0", optional = true }
 tracing = "0.1.37"
 multihash = { version = "0.19.1", optional = true }
