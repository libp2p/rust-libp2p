[package]
name = "libp2p-identity"
version = "0.2.0"
edition = "2021"
description = "Data structures and algorithms for identifying peers in libp2p."
rust-version = { workspace = true }
license = "MIT"
repository = "https://github.com/libp2p/rust-libp2p"
keywords = ["peer-to-peer", "libp2p", "networking", "cryptography"]
categories = ["cryptography"]

# See more keys and their definitions at https://doc.rust-lang.org/cargo/reference/manifest.html

[dependencies]
asn1_der = { version = "0.7.6", optional = true }
bs58 = { version = "0.4.0", optional = true }
ed25519-dalek = { version = "1.0.1", optional = true }
libsecp256k1 = { version = "0.7.0", optional = true }
log = "0.4"
multiaddr = { version = "0.17.1", optional = true }
multihash = { version = "0.17.0", default-features = false, features = ["std"], optional = true }
<<<<<<< HEAD
p256 = { version = "0.13", default-features = false, features = ["ecdsa", "std","pkcs8"], optional = true }
=======
p256 = { version = "0.13", default-features = false, features = ["ecdsa", "std", "pem"], optional = true }
>>>>>>> eecfe2f0
quick-protobuf = { version = "0.8.1", optional = true }
rand = { version = "0.8", optional = true }
sec1 = { version = "0.7", default-features = false, optional = true }
serde = { version = "1", optional = true, features = ["derive"] }
sha2 = { version = "0.10.0", optional = true }
thiserror = { version = "1.0", optional = true }
void = { version = "1.0", optional = true }
zeroize = { version = "1.6", optional = true }
ecdsa = {version = "0.16.6", features = ["pem"]}

[target.'cfg(not(target_arch = "wasm32"))'.dependencies]
ring = { version = "0.16.9", features = ["alloc", "std"], default-features = false, optional = true}

[features]
secp256k1 = [ "dep:libsecp256k1", "dep:asn1_der", "dep:rand", "dep:sha2", "dep:zeroize", "dep:quick-protobuf" ]
ecdsa = [ "dep:p256", "dep:rand", "dep:void", "dep:zeroize", "dep:sec1", "dep:quick-protobuf" ]
rsa = [ "dep:ring", "dep:asn1_der", "dep:rand", "dep:zeroize", "dep:quick-protobuf" ]
ed25519 = [ "dep:ed25519-dalek", "dep:rand", "dep:zeroize", "dep:quick-protobuf" ]
peerid = [ "dep:multihash", "dep:multiaddr", "dep:bs58", "dep:rand", "dep:thiserror", "dep:sha2" ]

[dev-dependencies]
<<<<<<< HEAD
=======
quickcheck = { workspace = true }
>>>>>>> eecfe2f0
base64 = "0.21.0"
criterion = "0.4"
hex-literal = "0.4.1"
<<<<<<< HEAD
quickcheck = { package = "quickcheck-ext", path = "../misc/quickcheck-ext" }
rmp-serde = "1.0"
serde_json = "1.0"
=======
>>>>>>> eecfe2f0

[[bench]]
name = "peer_id"
harness = false

# Passing arguments to the docsrs builder in order to properly document cfg's.
# More information: https://docs.rs/about/builds#cross-compiling
[package.metadata.docs.rs]
all-features = true
rustdoc-args = ["--cfg", "docsrs"]
rustc-args = ["--cfg", "docsrs"]<|MERGE_RESOLUTION|>--- conflicted
+++ resolved
@@ -19,11 +19,7 @@
 log = "0.4"
 multiaddr = { version = "0.17.1", optional = true }
 multihash = { version = "0.17.0", default-features = false, features = ["std"], optional = true }
-<<<<<<< HEAD
 p256 = { version = "0.13", default-features = false, features = ["ecdsa", "std","pkcs8"], optional = true }
-=======
-p256 = { version = "0.13", default-features = false, features = ["ecdsa", "std", "pem"], optional = true }
->>>>>>> eecfe2f0
 quick-protobuf = { version = "0.8.1", optional = true }
 rand = { version = "0.8", optional = true }
 sec1 = { version = "0.7", default-features = false, optional = true }
@@ -45,19 +41,12 @@
 peerid = [ "dep:multihash", "dep:multiaddr", "dep:bs58", "dep:rand", "dep:thiserror", "dep:sha2" ]
 
 [dev-dependencies]
-<<<<<<< HEAD
-=======
 quickcheck = { workspace = true }
->>>>>>> eecfe2f0
 base64 = "0.21.0"
 criterion = "0.4"
 hex-literal = "0.4.1"
-<<<<<<< HEAD
-quickcheck = { package = "quickcheck-ext", path = "../misc/quickcheck-ext" }
 rmp-serde = "1.0"
 serde_json = "1.0"
-=======
->>>>>>> eecfe2f0
 
 [[bench]]
 name = "peer_id"
