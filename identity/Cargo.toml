--- conflicted
+++ resolved
@@ -1,10 +1,6 @@
 [package]
 name = "libp2p-identity"
-<<<<<<< HEAD
 version = "0.2.0"
-=======
-version = "0.1.2"
->>>>>>> 058c2d85
 edition = "2021"
 description = "Data structures and algorithms for identifying peers in libp2p."
 rust-version = "1.60.0"
