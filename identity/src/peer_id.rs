--- conflicted
+++ resolved
@@ -287,33 +287,4 @@
             assert_eq!(peer_id, PeerId::from_bytes(&peer_id.to_bytes()).unwrap());
         }
     }
-<<<<<<< HEAD
-=======
-
-    #[test]
-    fn extract_peer_id_from_multi_address() {
-        let address = "/memory/1234/p2p/12D3KooWGQmdpzHXCqLno4mMxWXKNFQHASBeF99gTm2JR8Vu5Bdc"
-            .to_string()
-            .parse()
-            .unwrap();
-
-        let peer_id = PeerId::try_from_multiaddr(&address).unwrap();
-
-        assert_eq!(
-            peer_id,
-            "12D3KooWGQmdpzHXCqLno4mMxWXKNFQHASBeF99gTm2JR8Vu5Bdc"
-                .parse()
-                .unwrap()
-        );
-    }
-
-    #[test]
-    fn no_panic_on_extract_peer_id_from_multi_address_if_not_present() {
-        let address = "/memory/1234".to_string().parse().unwrap();
-
-        let maybe_empty = PeerId::try_from_multiaddr(&address);
-
-        assert!(maybe_empty.is_none());
-    }
->>>>>>> 86e80180
 }