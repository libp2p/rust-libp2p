// Copyright 2023 Protocol Labs.
//
// Permission is hereby granted, free of charge, to any person obtaining a
// copy of this software and associated documentation files (the "Software"),
// to deal in the Software without restriction, including without limitation
// the rights to use, copy, modify, merge, publish, distribute, sublicense,
// and/or sell copies of the Software, and to permit persons to whom the
// Software is furnished to do so, subject to the following conditions:
//
// The above copyright notice and this permission notice shall be included in
// all copies or substantial portions of the Software.
//
// THE SOFTWARE IS PROVIDED "AS IS", WITHOUT WARRANTY OF ANY KIND, EXPRESS
// OR IMPLIED, INCLUDING BUT NOT LIMITED TO THE WARRANTIES OF MERCHANTABILITY,
// FITNESS FOR A PARTICULAR PURPOSE AND NONINFRINGEMENT. IN NO EVENT SHALL THE
// AUTHORS OR COPYRIGHT HOLDERS BE LIABLE FOR ANY CLAIM, DAMAGES OR OTHER
// LIABILITY, WHETHER IN AN ACTION OF CONTRACT, TORT OR OTHERWISE, ARISING
// FROM, OUT OF OR IN CONNECTION WITH THE SOFTWARE OR THE USE OR OTHER
// DEALINGS IN THE SOFTWARE.

use crate::error::OtherVariantError;
use crate::error::{DecodingError, SigningError};
use crate::proto;
use quick_protobuf::{BytesReader, Writer};
use std::convert::TryFrom;

#[cfg(feature = "ed25519")]
use crate::ed25519;

#[cfg(all(feature = "rsa", not(target_arch = "wasm32")))]
use crate::rsa;

#[cfg(feature = "secp256k1")]
use crate::secp256k1;

#[cfg(feature = "ecdsa")]
use crate::ecdsa;

/// Identity keypair of a node.
///
/// # Example: Generating RSA keys with OpenSSL
///
/// ```text
/// openssl genrsa -out private.pem 2048
/// openssl pkcs8 -in private.pem -inform PEM -topk8 -out private.pk8 -outform DER -nocrypt
/// rm private.pem      # optional
/// ```
///
/// Loading the keys:
///
/// ```text
/// let mut bytes = std::fs::read("private.pk8").unwrap();
/// let keypair = Keypair::rsa_from_pkcs8(&mut bytes);
/// ```
///
#[derive(Debug, Clone)]
pub struct Keypair {
    keypair: Inner,
}

#[derive(Debug, Clone)]
#[allow(clippy::large_enum_variant)]
enum Inner {
    /// An Ed25519 keypair.
    #[cfg(feature = "ed25519")]
    Ed25519(ed25519::Keypair),
    /// An RSA keypair.
    #[cfg(all(feature = "rsa", not(target_arch = "wasm32")))]
    Rsa(rsa::Keypair),
    /// A Secp256k1 keypair.
    #[cfg(feature = "secp256k1")]
    Secp256k1(secp256k1::Keypair),
    /// An ECDSA keypair.
    #[cfg(feature = "ecdsa")]
    Ecdsa(ecdsa::Keypair),
}

impl Keypair {
    /// Generate a new Ed25519 keypair.
    #[cfg(feature = "ed25519")]
    pub fn generate_ed25519() -> Keypair {
        Keypair {
            keypair: Inner::Ed25519(ed25519::Keypair::generate()),
        }
    }

    /// Generate a new Secp256k1 keypair.
    #[cfg(feature = "secp256k1")]
    pub fn generate_secp256k1() -> Keypair {
        Keypair {
            keypair: Inner::Secp256k1(secp256k1::Keypair::generate()),
        }
    }

    /// Generate a new ECDSA keypair.
    #[cfg(feature = "ecdsa")]
    pub fn generate_ecdsa() -> Keypair {
        Keypair {
            keypair: Inner::Ecdsa(ecdsa::Keypair::generate()),
        }
    }

    #[cfg(feature = "ed25519")]
    #[deprecated(
        note = "This method name does not follow Rust naming conventions, use `Keypair::try_into_ed25519` instead."
    )]
    pub fn into_ed25519(self) -> Option<ed25519::Keypair> {
        self.try_into().ok()
    }

    #[cfg(feature = "ed25519")]
    pub fn try_into_ed25519(self) -> Result<ed25519::Keypair, OtherVariantError> {
        self.try_into()
    }

    #[cfg(feature = "secp256k1")]
    #[deprecated(
        note = "This method name does not follow Rust naming conventions, use `Keypair::try_into_secp256k1` instead."
    )]
    pub fn into_secp256k1(self) -> Option<secp256k1::Keypair> {
        self.try_into().ok()
    }

    #[cfg(feature = "secp256k1")]
    pub fn try_into_secp256k1(self) -> Result<secp256k1::Keypair, OtherVariantError> {
        self.try_into()
    }

    #[cfg(all(feature = "rsa", not(target_arch = "wasm32")))]
    #[deprecated(
        note = "This method name does not follow Rust naming conventions, use `Keypair::try_into_rsa` instead."
    )]
    pub fn into_rsa(self) -> Option<rsa::Keypair> {
        self.try_into().ok()
    }

    #[cfg(all(feature = "rsa", not(target_arch = "wasm32")))]
    pub fn try_into_rsa(self) -> Result<rsa::Keypair, OtherVariantError> {
        self.try_into()
    }

    #[cfg(feature = "ecdsa")]
    #[deprecated(
        note = "This method name does not follow Rust naming conventions, use `Keypair::try_into_ecdsa` instead."
    )]
    pub fn into_ecdsa(self) -> Option<ecdsa::Keypair> {
        self.try_into().ok()
    }

    #[cfg(feature = "ecdsa")]
    pub fn try_into_ecdsa(self) -> Result<ecdsa::Keypair, OtherVariantError> {
        self.try_into()
    }

    /// Decode an keypair from a DER-encoded secret key in PKCS#8 PrivateKeyInfo
    /// format (i.e. unencrypted) as defined in [RFC5208].
    ///
    /// [RFC5208]: https://tools.ietf.org/html/rfc5208#section-5
    #[cfg(all(feature = "rsa", not(target_arch = "wasm32")))]
    pub fn rsa_from_pkcs8(pkcs8_der: &mut [u8]) -> Result<Keypair, DecodingError> {
        #[allow(deprecated)]
        Ok(rsa::Keypair::from_pkcs8(pkcs8_der).map(|kp| Keypair {
            keypair: Inner::Rsa(kp),
        })?)
    }

    /// Decode a keypair from a DER-encoded Secp256k1 secret key in an ECPrivateKey
    /// structure as defined in [RFC5915].
    ///
    /// [RFC5915]: https://tools.ietf.org/html/rfc5915
    #[cfg(feature = "secp256k1")]
    pub fn secp256k1_from_der(der: &mut [u8]) -> Result<Keypair, DecodingError> {
        Ok(secp256k1::SecretKey::from_der(der).map(|sk| Keypair {
            keypair: Inner::Secp256k1(secp256k1::Keypair::from(sk)),
        })?)
    }

    #[cfg(feature = "ed25519")]
    pub fn ed25519_from_bytes(bytes: impl AsMut<[u8]>) -> Result<Keypair, DecodingError> {
        #[allow(deprecated)]
        Ok(Keypair {
            keypair: Inner::Ed25519(ed25519::Keypair::from(ed25519::SecretKey::from_bytes(
                bytes,
            )?)),
        })
    }

    /// Sign a message using the private key of this keypair, producing
    /// a signature that can be verified using the corresponding public key.
    pub fn sign(&self, msg: &[u8]) -> Result<Vec<u8>, SigningError> {
        use Inner::*;
        match self.keypair {
            #[cfg(feature = "ed25519")]
            Ed25519(ref pair) => Ok(pair.sign(msg)),
            #[cfg(all(feature = "rsa", not(target_arch = "wasm32")))]
            Rsa(ref pair) => pair.sign(msg),
            #[cfg(feature = "secp256k1")]
            Secp256k1(ref pair) => pair.secret().sign(msg),
            #[cfg(feature = "ecdsa")]
            Ecdsa(ref pair) => Ok(pair.secret().sign(msg)),
        }
    }

    /// Get the public key of this keypair.
    pub fn public(&self) -> PublicKey {
        use Inner::*;
        match &self.keypair {
            #[cfg(feature = "ed25519")]
            Ed25519(pair) => PublicKey {
                publickey: PublicKeyType::Ed25519(pair.public()),
            },
            #[cfg(all(feature = "rsa", not(target_arch = "wasm32")))]
            Rsa(pair) => PublicKey {
                publickey: PublicKeyType::Rsa(pair.public()),
            },
            #[cfg(feature = "secp256k1")]
            Secp256k1(pair) => PublicKey {
                publickey: PublicKeyType::Secp256k1(pair.public().clone()),
            },
            #[cfg(feature = "ecdsa")]
            Ecdsa(pair) => PublicKey {
                publickey: PublicKeyType::Ecdsa(pair.public().clone()),
            },
        }
    }

    /// Encode a private key as protobuf structure.
    #[cfg_attr(
        not(feature = "ed25519"),
        allow(unreachable_code, unused_variables, unused_mut)
    )]
    pub fn to_protobuf_encoding(&self) -> Result<Vec<u8>, DecodingError> {
        use quick_protobuf::MessageWrite;

        #[cfg(not(feature = "ed25519"))]
        return Err(DecodingError::missing_feature("ed25519"));

        #[allow(deprecated)]
        let pk: proto::PrivateKey = match &self.keypair {
            #[cfg(feature = "ed25519")]
            Inner::Ed25519(data) => proto::PrivateKey {
                Type: proto::KeyType::Ed25519,
                Data: data.encode().to_vec(),
            },
            #[cfg(all(feature = "rsa", not(target_arch = "wasm32")))]
            Inner::Rsa(_) => return Err(DecodingError::encoding_unsupported("RSA")),
            #[cfg(feature = "secp256k1")]
            Inner::Secp256k1(_) => return Err(DecodingError::encoding_unsupported("secp256k1")),
            #[cfg(feature = "ecdsa")]
            Inner::Ecdsa(_) => return Err(DecodingError::encoding_unsupported("ECDSA")),
        };

        let mut buf = Vec::with_capacity(pk.get_size());
        let mut writer = Writer::new(&mut buf);
        pk.write_message(&mut writer).expect("Encoding to succeed");

        Ok(buf)
    }

    /// Decode a private key from a protobuf structure and parse it as a [`Keypair`].
    #[cfg_attr(not(feature = "ed25519"), allow(unused_mut))]
    pub fn from_protobuf_encoding(bytes: &[u8]) -> Result<Keypair, DecodingError> {
        use quick_protobuf::MessageRead;

        let mut reader = BytesReader::from_bytes(bytes);
        let mut private_key = proto::PrivateKey::from_reader(&mut reader, bytes)
            .map_err(|e| DecodingError::bad_protobuf("private key bytes", e))
            .map(zeroize::Zeroizing::new)?;

        match private_key.Type {
            #[cfg(feature = "ed25519")]
            proto::KeyType::Ed25519 =>
            {
                #[allow(deprecated)]
                Ok(
                    ed25519::Keypair::decode(&mut private_key.Data).map(|kp| Keypair {
                        keypair: Inner::Ed25519(kp),
                    })?,
                )
            }
            #[cfg(not(feature = "ed25519"))]
            proto::KeyType::Ed25519 => Err(DecodingError::missing_feature("ed25519")),
            proto::KeyType::RSA => Err(DecodingError::decoding_unsupported("RSA")),
            proto::KeyType::Secp256k1 => Err(DecodingError::decoding_unsupported("secp256k1")),
            proto::KeyType::ECDSA => Err(DecodingError::decoding_unsupported("ECDSA")),
        }
    }
}

#[cfg(feature = "ecdsa")]
impl From<ecdsa::Keypair> for Keypair {
    fn from(kp: ecdsa::Keypair) -> Self {
        Inner::Ecdsa(kp)
    }
}

#[cfg(feature = "ed25519")]
impl From<ed25519::Keypair> for Keypair {
    fn from(kp: ed25519::Keypair) -> Self {
        Keypair {
            keypair: Inner::Ed25519(kp),
        }
    }
}

#[cfg(feature = "secp256k1")]
impl From<secp256k1::Keypair> for Keypair {
    fn from(kp: secp256k1::Keypair) -> Self {
        Keypair {
            keypair: Inner::Secp256k1(kp),
        }
    }
}

#[cfg(all(feature = "rsa", not(target_arch = "wasm32")))]
impl From<rsa::Keypair> for Keypair {
    fn from(kp: rsa::Keypair) -> Self {
        Keypair {
            keypair: Inner::Rsa(kp),
        }
    }
}

#[cfg(feature = "ed25519")]
impl TryInto<ed25519::Keypair> for Keypair {
    type Error = OtherVariantError;

    fn try_into(self) -> Result<ed25519::Keypair, Self::Error> {
        match self.keypair {
            Inner::Ed25519(inner) => Ok(inner),
            #[cfg(all(feature = "rsa", not(target_arch = "wasm32")))]
<<<<<<< HEAD
            Inner::Rsa(_) => Err(OtherVariantError::new(KeyType::RSA)),
            #[cfg(feature = "secp256k1")]
            Inner::Secp256k1(_) => Err(OtherVariantError::new(KeyType::Secp256k1)),
            #[cfg(feature = "ecdsa")]
            Inner::Ecdsa(_) => Err(OtherVariantError::new(KeyType::Ecdsa)),
=======
            Keypair::Rsa(_) => Err(OtherVariantError::new(crate::KeyType::RSA)),
            #[cfg(feature = "secp256k1")]
            Keypair::Secp256k1(_) => Err(OtherVariantError::new(crate::KeyType::Secp256k1)),
            #[cfg(feature = "ecdsa")]
            Keypair::Ecdsa(_) => Err(OtherVariantError::new(crate::KeyType::Ecdsa)),
>>>>>>> c93f7530
        }
    }
}

#[cfg(feature = "ecdsa")]
impl TryInto<ecdsa::Keypair> for Keypair {
    type Error = OtherVariantError;

    fn try_into(self) -> Result<ecdsa::Keypair, Self::Error> {
        match self {
            Inner::Ecdsa(inner) => Ok(inner),
            #[cfg(feature = "ed25519")]
<<<<<<< HEAD
            Inner::Ed25519(_) => Err(OtherVariantError::new(KeyType::Ed25519)),
            #[cfg(all(feature = "rsa", not(target_arch = "wasm32")))]
            Inner::Rsa(_) => Err(OtherVariantError::new(KeyType::RSA)),
            #[cfg(feature = "secp256k1")]
            Inner::Secp256k1(_) => Err(OtherVariantError::new(KeyType::Secp256k1)),
=======
            Keypair::Ed25519(_) => Err(OtherVariantError::new(crate::KeyType::Ed25519)),
            #[cfg(all(feature = "rsa", not(target_arch = "wasm32")))]
            Keypair::Rsa(_) => Err(OtherVariantError::new(crate::KeyType::RSA)),
            #[cfg(feature = "secp256k1")]
            Keypair::Secp256k1(_) => Err(OtherVariantError::new(crate::KeyType::Secp256k1)),
>>>>>>> c93f7530
        }
    }
}

#[cfg(feature = "secp256k1")]
impl TryInto<secp256k1::Keypair> for Keypair {
    type Error = OtherVariantError;

    fn try_into(self) -> Result<secp256k1::Keypair, Self::Error> {
        match self.keypair {
            Inner::Secp256k1(inner) => Ok(inner),
            #[cfg(feature = "ed25519")]
<<<<<<< HEAD
            Inner::Ed25519(_) => Err(OtherVariantError::new(KeyType::Ed25519)),
            #[cfg(all(feature = "rsa", not(target_arch = "wasm32")))]
            Inner::Rsa(_) => Err(OtherVariantError::new(KeyType::RSA)),
            #[cfg(feature = "ecdsa")]
            Inner::Ecdsa(_) => Err(OtherVariantError::new(KeyType::Ecdsa)),
=======
            Keypair::Ed25519(_) => Err(OtherVariantError::new(crate::KeyType::Ed25519)),
            #[cfg(all(feature = "rsa", not(target_arch = "wasm32")))]
            Keypair::Rsa(_) => Err(OtherVariantError::new(crate::KeyType::RSA)),
            #[cfg(feature = "ecdsa")]
            Keypair::Ecdsa(_) => Err(OtherVariantError::new(crate::KeyType::Ecdsa)),
>>>>>>> c93f7530
        }
    }
}

#[cfg(all(feature = "rsa", not(target_arch = "wasm32")))]
impl TryInto<rsa::Keypair> for Keypair {
    type Error = OtherVariantError;

    fn try_into(self) -> Result<rsa::Keypair, Self::Error> {
        match self.keypair {
            Inner::Rsa(inner) => Ok(inner),
            #[cfg(feature = "ed25519")]
<<<<<<< HEAD
            Inner::Ed25519(_) => Err(OtherVariantError::new(KeyType::Ed25519)),
            #[cfg(feature = "secp256k1")]
            Inner::Secp256k1(_) => Err(OtherVariantError::new(KeyType::Secp256k1)),
            #[cfg(feature = "ecdsa")]
            Inner::Ecdsa(_) => Err(OtherVariantError::new(KeyType::Ecdsa)),
=======
            Keypair::Ed25519(_) => Err(OtherVariantError::new(crate::KeyType::Ed25519)),
            #[cfg(feature = "secp256k1")]
            Keypair::Secp256k1(_) => Err(OtherVariantError::new(crate::KeyType::Secp256k1)),
            #[cfg(feature = "ecdsa")]
            Keypair::Ecdsa(_) => Err(OtherVariantError::new(crate::KeyType::Ecdsa)),
>>>>>>> c93f7530
        }
    }
}

#[derive(Clone, Debug, PartialEq, Eq, Hash, PartialOrd, Ord)]
enum PublicKeyType {
    /// A public Ed25519 key.
    #[cfg(feature = "ed25519")]
    Ed25519(ed25519::PublicKey),
    #[cfg(all(feature = "rsa", not(target_arch = "wasm32")))]
    /// A public RSA key.
    Rsa(rsa::PublicKey),
    #[cfg(feature = "secp256k1")]
    /// A public Secp256k1 key.
    Secp256k1(secp256k1::PublicKey),
    /// A public ECDSA key.
    #[cfg(feature = "ecdsa")]
    Ecdsa(ecdsa::PublicKey),
}

/// The public key of a node's identity keypair.
#[derive(Clone, Debug, PartialEq, Eq, Hash, PartialOrd, Ord)]
pub struct PublicKey {
    publickey: PublicKeyType,
}

impl PublicKey {
    /// Verify a signature for a message using this public key, i.e. check
    /// that the signature has been produced by the corresponding
    /// private key (authenticity), and that the message has not been
    /// tampered with (integrity).
    #[must_use]
    pub fn verify(&self, msg: &[u8], sig: &[u8]) -> bool {
        use PublicKeyType::*;
        match &self.publickey {
            #[cfg(feature = "ed25519")]
            Ed25519(pk) => pk.verify(msg, sig),
            #[cfg(all(feature = "rsa", not(target_arch = "wasm32")))]
            Rsa(pk) => pk.verify(msg, sig),
            #[cfg(feature = "secp256k1")]
            Secp256k1(pk) => pk.verify(msg, sig),
            #[cfg(feature = "ecdsa")]
            Ecdsa(pk) => pk.verify(msg, sig),
        }
    }

    #[cfg(feature = "ed25519")]
    #[deprecated(
        note = "This method name does not follow Rust naming conventions, use `PublicKey::try_into_ed25519` instead."
    )]
    pub fn into_ed25519(self) -> Option<ed25519::PublicKey> {
        self.try_into().ok()
    }

    #[cfg(feature = "ed25519")]
    pub fn try_into_ed25519(self) -> Result<ed25519::PublicKey, OtherVariantError> {
        self.try_into()
    }

    #[cfg(feature = "secp256k1")]
    #[deprecated(
        note = "This method name does not follow Rust naming conventions, use `PublicKey::try_into_secp256k1` instead."
    )]
    pub fn into_secp256k1(self) -> Option<secp256k1::PublicKey> {
        self.try_into().ok()
    }

    #[cfg(feature = "secp256k1")]
    pub fn try_into_secp256k1(self) -> Result<secp256k1::PublicKey, OtherVariantError> {
        self.try_into()
    }

    #[cfg(all(feature = "rsa", not(target_arch = "wasm32")))]
    #[deprecated(
        note = "This method name does not follow Rust naming conventions, use `PublicKey::try_into_rsa` instead."
    )]
    pub fn into_rsa(self) -> Option<rsa::PublicKey> {
        self.try_into().ok()
    }

    #[cfg(all(feature = "rsa", not(target_arch = "wasm32")))]
    pub fn try_into_rsa(self) -> Result<rsa::PublicKey, OtherVariantError> {
        self.try_into()
    }

    #[cfg(feature = "ecdsa")]
    #[deprecated(
        note = "This method name does not follow Rust naming conventions, use `PublicKey::try_into_ecdsa` instead."
    )]
    pub fn into_ecdsa(self) -> Option<ecdsa::PublicKey> {
        self.try_into().ok()
    }

    #[cfg(feature = "ecdsa")]
    pub fn try_into_ecdsa(self) -> Result<ecdsa::PublicKey, OtherVariantError> {
        self.try_into()
    }

    /// Encode the public key into a protobuf structure for storage or
    /// exchange with other nodes.
    #[deprecated(note = "Renamed to `PublicKey::encode_protobuf`.")]
    pub fn to_protobuf_encoding(&self) -> Vec<u8> {
        Self::encode_protobuf(self)
    }

    /// Encode the public key into a protobuf structure for storage or
    /// exchange with other nodes.
    pub fn encode_protobuf(&self) -> Vec<u8> {
        use quick_protobuf::MessageWrite;

        let public_key = proto::PublicKey::from(self);

        let mut buf = Vec::with_capacity(public_key.get_size());
        let mut writer = Writer::new(&mut buf);
        public_key
            .write_message(&mut writer)
            .expect("Encoding to succeed");

        buf
    }

    /// Decode a public key from a protobuf structure, e.g. read from storage
    /// or received from another node.
    #[deprecated(
        note = "This method name does not follow Rust naming conventions, use `PublicKey::try_decode_protobuf` instead."
    )]
    pub fn from_protobuf_encoding(bytes: &[u8]) -> Result<PublicKey, DecodingError> {
        Ok(Self::try_decode_protobuf(bytes)?)
    }

    /// Decode a public key from a protobuf structure, e.g. read from storage
    /// or received from another node.
    pub fn try_decode_protobuf(bytes: &[u8]) -> Result<PublicKey, DecodingError> {
        use quick_protobuf::MessageRead;

        let mut reader = BytesReader::from_bytes(bytes);

        let pubkey = proto::PublicKey::from_reader(&mut reader, bytes)
            .map_err(|e| DecodingError::bad_protobuf("public key bytes", e))?;

        pubkey.try_into()
    }

    /// Convert the `PublicKey` into the corresponding `PeerId`.
    #[cfg(feature = "peerid")]
    pub fn to_peer_id(&self) -> crate::PeerId {
        self.into()
    }
}

impl TryFrom<proto::PublicKey> for PublicKey {
    type Error = DecodingError;

    fn try_from(pubkey: proto::PublicKey) -> Result<Self, Self::Error> {
        #[allow(deprecated)]
        match pubkey.Type {
            #[cfg(feature = "ed25519")]
            proto::KeyType::Ed25519 => {
                Ok(
                    ed25519::PublicKey::decode(&pubkey.Data).map(|kp| PublicKey {
                        publickey: PublicKeyType::Ed25519(kp),
                    })?,
                )
            }
            #[cfg(not(feature = "ed25519"))]
            proto::KeyType::Ed25519 => {
                log::debug!("support for ed25519 was disabled at compile-time");
                Err(DecodingError::missing_feature("ed25519"))
            }
            #[cfg(all(feature = "rsa", not(target_arch = "wasm32")))]
            proto::KeyType::RSA => {
                Ok(
                    rsa::PublicKey::decode_x509(&pubkey.Data).map(|kp| PublicKey {
                        publickey: PublicKeyType::Rsa(kp),
                    })?,
                )
            }
            #[cfg(any(not(feature = "rsa"), target_arch = "wasm32"))]
            proto::KeyType::RSA => {
                log::debug!("support for RSA was disabled at compile-time");
                Err(DecodingError::missing_feature("rsa"))
            }
            #[cfg(feature = "secp256k1")]
            proto::KeyType::Secp256k1 => Ok(secp256k1::PublicKey::decode(&pubkey.Data).map(
                |kp| PublicKey {
                    publickey: PublicKeyType::Secp256k1(kp),
                },
            )?),
            #[cfg(not(feature = "secp256k1"))]
            proto::KeyType::Secp256k1 => {
                log::debug!("support for secp256k1 was disabled at compile-time");
                Err(DecodingError::missing_feature("secp256k1"))
            }
            #[cfg(feature = "ecdsa")]
            proto::KeyType::ECDSA => {
                Ok(
                    ecdsa::PublicKey::decode_der(&pubkey.Data).map(|kp| PublicKey {
                        publickey: PublicKeyType::Ecdsa(kp),
                    })?,
                )
            }
            #[cfg(not(feature = "ecdsa"))]
            proto::KeyType::ECDSA => {
                log::debug!("support for ECDSA was disabled at compile-time");
                Err(DecodingError::missing_feature("ecdsa"))
            }
        }
    }
}

#[cfg(feature = "ed25519")]
impl TryInto<ed25519::PublicKey> for PublicKey {
    type Error = OtherVariantError;

    fn try_into(self) -> Result<ed25519::PublicKey, Self::Error> {
        match self.publickey {
            PublicKeyType::Ed25519(inner) => Ok(inner),
            #[cfg(all(feature = "rsa", not(target_arch = "wasm32")))]
<<<<<<< HEAD
            PublicKeyType::Rsa(_) => Err(OtherVariantError::new(KeyType::RSA)),
            #[cfg(feature = "secp256k1")]
            PublicKeyType::Secp256k1(_) => Err(OtherVariantError::new(KeyType::Secp256k1)),
            #[cfg(feature = "ecdsa")]
            PublicKeyType::Ecdsa(_) => Err(OtherVariantError::new(KeyType::Ecdsa)),
=======
            PublicKey::Rsa(_) => Err(OtherVariantError::new(crate::KeyType::RSA)),
            #[cfg(feature = "secp256k1")]
            PublicKey::Secp256k1(_) => Err(OtherVariantError::new(crate::KeyType::Secp256k1)),
            #[cfg(feature = "ecdsa")]
            PublicKey::Ecdsa(_) => Err(OtherVariantError::new(crate::KeyType::Ecdsa)),
>>>>>>> c93f7530
        }
    }
}

#[cfg(feature = "ecdsa")]
impl TryInto<ecdsa::PublicKey> for PublicKey {
    type Error = OtherVariantError;

    fn try_into(self) -> Result<ecdsa::PublicKey, Self::Error> {
        match self.publickey {
            PublicKeyType::Ecdsa(inner) => Ok(inner),
            #[cfg(feature = "ed25519")]
<<<<<<< HEAD
            PublicKeyType::Ed25519(_) => Err(OtherVariantError::new(KeyType::Ed25519)),
            #[cfg(all(feature = "rsa", not(target_arch = "wasm32")))]
            PublicKeyType::Rsa(_) => Err(OtherVariantError::new(KeyType::RSA)),
            #[cfg(feature = "secp256k1")]
            PublicKeyType::Secp256k1(_) => Err(OtherVariantError::new(KeyType::Secp256k1)),
=======
            PublicKey::Ed25519(_) => Err(OtherVariantError::new(crate::KeyType::Ed25519)),
            #[cfg(all(feature = "rsa", not(target_arch = "wasm32")))]
            PublicKey::Rsa(_) => Err(OtherVariantError::new(crate::KeyType::RSA)),
            #[cfg(feature = "secp256k1")]
            PublicKey::Secp256k1(_) => Err(OtherVariantError::new(crate::KeyType::Secp256k1)),
>>>>>>> c93f7530
        }
    }
}

#[cfg(feature = "secp256k1")]
impl TryInto<secp256k1::PublicKey> for PublicKey {
    type Error = OtherVariantError;

    fn try_into(self) -> Result<secp256k1::PublicKey, Self::Error> {
        match self.publickey {
            PublicKeyType::Secp256k1(inner) => Ok(inner),
            #[cfg(feature = "ed25519")]
<<<<<<< HEAD
            PublicKeyType::Ed25519(_) => Err(OtherVariantError::new(KeyType::Ed25519)),
            #[cfg(all(feature = "rsa", not(target_arch = "wasm32")))]
            PublicKeyType::Rsa(_) => Err(OtherVariantError::new(KeyType::RSA)),
            #[cfg(feature = "ecdsa")]
            PublicKeyType::Ecdsa(_) => Err(OtherVariantError::new(KeyType::Ecdsa)),
=======
            PublicKey::Ed25519(_) => Err(OtherVariantError::new(crate::KeyType::Ed25519)),
            #[cfg(all(feature = "rsa", not(target_arch = "wasm32")))]
            PublicKey::Rsa(_) => Err(OtherVariantError::new(crate::KeyType::RSA)),
            #[cfg(feature = "ecdsa")]
            PublicKey::Ecdsa(_) => Err(OtherVariantError::new(crate::KeyType::Ecdsa)),
>>>>>>> c93f7530
        }
    }
}

#[cfg(all(feature = "rsa", not(target_arch = "wasm32")))]
impl TryInto<rsa::PublicKey> for PublicKey {
    type Error = OtherVariantError;

    fn try_into(self) -> Result<rsa::PublicKey, Self::Error> {
        match self.publickey {
            PublicKeyType::Rsa(inner) => Ok(inner),
            #[cfg(feature = "ed25519")]
<<<<<<< HEAD
            PublicKeyType::Ed25519(_) => Err(OtherVariantError::new(KeyType::Ed25519)),
            #[cfg(feature = "secp256k1")]
            PublicKeyType::Secp256k1(_) => Err(OtherVariantError::new(KeyType::Secp256k1)),
            #[cfg(feature = "ecdsa")]
            PublicKeyType::Ecdsa(_) => Err(OtherVariantError::new(KeyType::Ecdsa)),
=======
            PublicKey::Ed25519(_) => Err(OtherVariantError::new(crate::KeyType::Ed25519)),
            #[cfg(feature = "secp256k1")]
            PublicKey::Secp256k1(_) => Err(OtherVariantError::new(crate::KeyType::Secp256k1)),
            #[cfg(feature = "ecdsa")]
            PublicKey::Ecdsa(_) => Err(OtherVariantError::new(crate::KeyType::Ecdsa)),
>>>>>>> c93f7530
        }
    }
}

#[cfg(feature = "ed25519")]
impl From<ed25519::PublicKey> for PublicKey {
    fn from(key: ed25519::PublicKey) -> Self {
        PublicKey {
            publickey: PublicKeyType::Ed25519(key),
        }
    }
}

#[cfg(feature = "secp256k1")]
impl From<secp256k1::PublicKey> for PublicKey {
    fn from(key: secp256k1::PublicKey) -> Self {
        PublicKey {
            publickey: PublicKeyType::Secp256k1(key),
        }
    }
}

#[cfg(feature = "ecdsa")]
impl From<ecdsa::PublicKey> for PublicKey {
    fn from(key: ecdsa::PublicKey) -> Self {
        PublicKey {
            publickey: PublicKeyType::Ecdsa(key),
        }
    }
}

#[cfg(all(feature = "rsa", not(target_arch = "wasm32")))]
impl From<rsa::PublicKey> for PublicKey {
    fn from(key: rsa::PublicKey) -> Self {
        PublicKey {
            publickey: PublicKeyType::Rsa(key),
        }
    }
}

#[cfg(test)]
mod tests {
    use super::*;
    #[cfg(feature = "peerid")]
    use crate::PeerId;
    use base64::prelude::*;
    use std::str::FromStr;

    #[test]
    #[cfg(feature = "ed25519")]
    #[cfg(feature = "peerid")]
    fn keypair_protobuf_roundtrip() {
        let expected_keypair = Keypair::generate_ed25519();
        let expected_peer_id = expected_keypair.public().to_peer_id();

        let encoded = expected_keypair.to_protobuf_encoding().unwrap();

        let keypair = Keypair::from_protobuf_encoding(&encoded).unwrap();
        let peer_id = keypair.public().to_peer_id();

        assert_eq!(expected_peer_id, peer_id);
    }

    #[test]
    #[cfg(feature = "peerid")]
    fn keypair_from_protobuf_encoding() {
        // E.g. retrieved from an IPFS config file.
        let base_64_encoded = "CAESQL6vdKQuznQosTrW7FWI9At+XX7EBf0BnZLhb6w+N+XSQSdfInl6c7U4NuxXJlhKcRBlBw9d0tj2dfBIVf6mcPA=";
        let expected_peer_id =
            PeerId::from_str("12D3KooWEChVMMMzV8acJ53mJHrw1pQ27UAGkCxWXLJutbeUMvVu").unwrap();

        let encoded = BASE64_STANDARD.decode(base_64_encoded).unwrap();

        let keypair = Keypair::from_protobuf_encoding(&encoded).unwrap();
        let peer_id = keypair.public().to_peer_id();

        assert_eq!(expected_peer_id, peer_id);
    }

    #[test]
    fn public_key_implements_hash() {
        use crate::PublicKey;
        use std::hash::Hash;

        fn assert_implements_hash<T: Hash>() {}

        assert_implements_hash::<PublicKey>();
    }

    #[test]
    fn public_key_implements_ord() {
        use crate::PublicKey;
        use std::cmp::Ord;

        fn assert_implements_ord<T: Ord>() {}

        assert_implements_ord::<PublicKey>();
    }

    #[test]
    #[cfg(feature = "ed25519")]
    fn test_publickey_from_ed25519_public_key() {
        let pubkey = Keypair::generate_ed25519().public();
        let ed25519_pubkey = pubkey
            .clone()
            .try_into_ed25519()
            .expect("A ed25519 keypair");

        let converted_pubkey = PublicKey::from(ed25519_pubkey);

        assert_eq!(converted_pubkey, pubkey);
    }

    #[test]
    #[cfg(feature = "secp256k1")]
    fn test_publickey_from_secp256k1_public_key() {
        let pubkey = Keypair::generate_secp256k1().public();
        let secp256k1_pubkey = pubkey
            .clone()
            .try_into_secp256k1()
            .expect("A secp256k1 keypair");
        let converted_pubkey = PublicKey::from(secp256k1_pubkey);

        assert_eq!(converted_pubkey, pubkey);
    }

    #[test]
    #[cfg(feature = "ecdsa")]
    fn test_publickey_from_ecdsa_public_key() {
        let pubkey = Keypair::generate_ecdsa().public();
        let ecdsa_pubkey = pubkey.clone().try_into_ecdsa().expect("A ecdsa keypair");
        let converted_pubkey = PublicKey::from(ecdsa_pubkey);

        assert_eq!(converted_pubkey, pubkey);
    }
}<|MERGE_RESOLUTION|>--- conflicted
+++ resolved
@@ -329,19 +329,11 @@
         match self.keypair {
             Inner::Ed25519(inner) => Ok(inner),
             #[cfg(all(feature = "rsa", not(target_arch = "wasm32")))]
-<<<<<<< HEAD
             Inner::Rsa(_) => Err(OtherVariantError::new(KeyType::RSA)),
             #[cfg(feature = "secp256k1")]
             Inner::Secp256k1(_) => Err(OtherVariantError::new(KeyType::Secp256k1)),
             #[cfg(feature = "ecdsa")]
             Inner::Ecdsa(_) => Err(OtherVariantError::new(KeyType::Ecdsa)),
-=======
-            Keypair::Rsa(_) => Err(OtherVariantError::new(crate::KeyType::RSA)),
-            #[cfg(feature = "secp256k1")]
-            Keypair::Secp256k1(_) => Err(OtherVariantError::new(crate::KeyType::Secp256k1)),
-            #[cfg(feature = "ecdsa")]
-            Keypair::Ecdsa(_) => Err(OtherVariantError::new(crate::KeyType::Ecdsa)),
->>>>>>> c93f7530
         }
     }
 }
@@ -354,19 +346,11 @@
         match self {
             Inner::Ecdsa(inner) => Ok(inner),
             #[cfg(feature = "ed25519")]
-<<<<<<< HEAD
             Inner::Ed25519(_) => Err(OtherVariantError::new(KeyType::Ed25519)),
             #[cfg(all(feature = "rsa", not(target_arch = "wasm32")))]
             Inner::Rsa(_) => Err(OtherVariantError::new(KeyType::RSA)),
             #[cfg(feature = "secp256k1")]
             Inner::Secp256k1(_) => Err(OtherVariantError::new(KeyType::Secp256k1)),
-=======
-            Keypair::Ed25519(_) => Err(OtherVariantError::new(crate::KeyType::Ed25519)),
-            #[cfg(all(feature = "rsa", not(target_arch = "wasm32")))]
-            Keypair::Rsa(_) => Err(OtherVariantError::new(crate::KeyType::RSA)),
-            #[cfg(feature = "secp256k1")]
-            Keypair::Secp256k1(_) => Err(OtherVariantError::new(crate::KeyType::Secp256k1)),
->>>>>>> c93f7530
         }
     }
 }
@@ -379,19 +363,11 @@
         match self.keypair {
             Inner::Secp256k1(inner) => Ok(inner),
             #[cfg(feature = "ed25519")]
-<<<<<<< HEAD
             Inner::Ed25519(_) => Err(OtherVariantError::new(KeyType::Ed25519)),
             #[cfg(all(feature = "rsa", not(target_arch = "wasm32")))]
             Inner::Rsa(_) => Err(OtherVariantError::new(KeyType::RSA)),
             #[cfg(feature = "ecdsa")]
             Inner::Ecdsa(_) => Err(OtherVariantError::new(KeyType::Ecdsa)),
-=======
-            Keypair::Ed25519(_) => Err(OtherVariantError::new(crate::KeyType::Ed25519)),
-            #[cfg(all(feature = "rsa", not(target_arch = "wasm32")))]
-            Keypair::Rsa(_) => Err(OtherVariantError::new(crate::KeyType::RSA)),
-            #[cfg(feature = "ecdsa")]
-            Keypair::Ecdsa(_) => Err(OtherVariantError::new(crate::KeyType::Ecdsa)),
->>>>>>> c93f7530
         }
     }
 }
@@ -404,19 +380,11 @@
         match self.keypair {
             Inner::Rsa(inner) => Ok(inner),
             #[cfg(feature = "ed25519")]
-<<<<<<< HEAD
             Inner::Ed25519(_) => Err(OtherVariantError::new(KeyType::Ed25519)),
             #[cfg(feature = "secp256k1")]
             Inner::Secp256k1(_) => Err(OtherVariantError::new(KeyType::Secp256k1)),
             #[cfg(feature = "ecdsa")]
             Inner::Ecdsa(_) => Err(OtherVariantError::new(KeyType::Ecdsa)),
-=======
-            Keypair::Ed25519(_) => Err(OtherVariantError::new(crate::KeyType::Ed25519)),
-            #[cfg(feature = "secp256k1")]
-            Keypair::Secp256k1(_) => Err(OtherVariantError::new(crate::KeyType::Secp256k1)),
-            #[cfg(feature = "ecdsa")]
-            Keypair::Ecdsa(_) => Err(OtherVariantError::new(crate::KeyType::Ecdsa)),
->>>>>>> c93f7530
         }
     }
 }
@@ -635,19 +603,11 @@
         match self.publickey {
             PublicKeyType::Ed25519(inner) => Ok(inner),
             #[cfg(all(feature = "rsa", not(target_arch = "wasm32")))]
-<<<<<<< HEAD
             PublicKeyType::Rsa(_) => Err(OtherVariantError::new(KeyType::RSA)),
             #[cfg(feature = "secp256k1")]
             PublicKeyType::Secp256k1(_) => Err(OtherVariantError::new(KeyType::Secp256k1)),
             #[cfg(feature = "ecdsa")]
             PublicKeyType::Ecdsa(_) => Err(OtherVariantError::new(KeyType::Ecdsa)),
-=======
-            PublicKey::Rsa(_) => Err(OtherVariantError::new(crate::KeyType::RSA)),
-            #[cfg(feature = "secp256k1")]
-            PublicKey::Secp256k1(_) => Err(OtherVariantError::new(crate::KeyType::Secp256k1)),
-            #[cfg(feature = "ecdsa")]
-            PublicKey::Ecdsa(_) => Err(OtherVariantError::new(crate::KeyType::Ecdsa)),
->>>>>>> c93f7530
         }
     }
 }
@@ -660,19 +620,11 @@
         match self.publickey {
             PublicKeyType::Ecdsa(inner) => Ok(inner),
             #[cfg(feature = "ed25519")]
-<<<<<<< HEAD
             PublicKeyType::Ed25519(_) => Err(OtherVariantError::new(KeyType::Ed25519)),
             #[cfg(all(feature = "rsa", not(target_arch = "wasm32")))]
             PublicKeyType::Rsa(_) => Err(OtherVariantError::new(KeyType::RSA)),
             #[cfg(feature = "secp256k1")]
             PublicKeyType::Secp256k1(_) => Err(OtherVariantError::new(KeyType::Secp256k1)),
-=======
-            PublicKey::Ed25519(_) => Err(OtherVariantError::new(crate::KeyType::Ed25519)),
-            #[cfg(all(feature = "rsa", not(target_arch = "wasm32")))]
-            PublicKey::Rsa(_) => Err(OtherVariantError::new(crate::KeyType::RSA)),
-            #[cfg(feature = "secp256k1")]
-            PublicKey::Secp256k1(_) => Err(OtherVariantError::new(crate::KeyType::Secp256k1)),
->>>>>>> c93f7530
         }
     }
 }
@@ -685,19 +637,11 @@
         match self.publickey {
             PublicKeyType::Secp256k1(inner) => Ok(inner),
             #[cfg(feature = "ed25519")]
-<<<<<<< HEAD
             PublicKeyType::Ed25519(_) => Err(OtherVariantError::new(KeyType::Ed25519)),
             #[cfg(all(feature = "rsa", not(target_arch = "wasm32")))]
             PublicKeyType::Rsa(_) => Err(OtherVariantError::new(KeyType::RSA)),
             #[cfg(feature = "ecdsa")]
             PublicKeyType::Ecdsa(_) => Err(OtherVariantError::new(KeyType::Ecdsa)),
-=======
-            PublicKey::Ed25519(_) => Err(OtherVariantError::new(crate::KeyType::Ed25519)),
-            #[cfg(all(feature = "rsa", not(target_arch = "wasm32")))]
-            PublicKey::Rsa(_) => Err(OtherVariantError::new(crate::KeyType::RSA)),
-            #[cfg(feature = "ecdsa")]
-            PublicKey::Ecdsa(_) => Err(OtherVariantError::new(crate::KeyType::Ecdsa)),
->>>>>>> c93f7530
         }
     }
 }
@@ -710,19 +654,11 @@
         match self.publickey {
             PublicKeyType::Rsa(inner) => Ok(inner),
             #[cfg(feature = "ed25519")]
-<<<<<<< HEAD
             PublicKeyType::Ed25519(_) => Err(OtherVariantError::new(KeyType::Ed25519)),
             #[cfg(feature = "secp256k1")]
             PublicKeyType::Secp256k1(_) => Err(OtherVariantError::new(KeyType::Secp256k1)),
             #[cfg(feature = "ecdsa")]
             PublicKeyType::Ecdsa(_) => Err(OtherVariantError::new(KeyType::Ecdsa)),
-=======
-            PublicKey::Ed25519(_) => Err(OtherVariantError::new(crate::KeyType::Ed25519)),
-            #[cfg(feature = "secp256k1")]
-            PublicKey::Secp256k1(_) => Err(OtherVariantError::new(crate::KeyType::Secp256k1)),
-            #[cfg(feature = "ecdsa")]
-            PublicKey::Ecdsa(_) => Err(OtherVariantError::new(crate::KeyType::Ecdsa)),
->>>>>>> c93f7530
         }
     }
 }
