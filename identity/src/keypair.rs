--- conflicted
+++ resolved
@@ -235,10 +235,6 @@
     }
 
     /// Encode a private key as protobuf structure.
-<<<<<<< HEAD
-    #[deprecated(note = "Renamed to `encode_protobuf`")]
-=======
->>>>>>> 46700cf8
     pub fn to_protobuf_encoding(&self) -> Result<Vec<u8>, DecodingError> {
         Ok(self.encode_protobuf())
     }
