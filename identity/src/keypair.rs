// Copyright 2023 Protocol Labs.
//
// Permission is hereby granted, free of charge, to any person obtaining a
// copy of this software and associated documentation files (the "Software"),
// to deal in the Software without restriction, including without limitation
// the rights to use, copy, modify, merge, publish, distribute, sublicense,
// and/or sell copies of the Software, and to permit persons to whom the
// Software is furnished to do so, subject to the following conditions:
//
// The above copyright notice and this permission notice shall be included in
// all copies or substantial portions of the Software.
//
// THE SOFTWARE IS PROVIDED "AS IS", WITHOUT WARRANTY OF ANY KIND, EXPRESS
// OR IMPLIED, INCLUDING BUT NOT LIMITED TO THE WARRANTIES OF MERCHANTABILITY,
// FITNESS FOR A PARTICULAR PURPOSE AND NONINFRINGEMENT. IN NO EVENT SHALL THE
// AUTHORS OR COPYRIGHT HOLDERS BE LIABLE FOR ANY CLAIM, DAMAGES OR OTHER
// LIABILITY, WHETHER IN AN ACTION OF CONTRACT, TORT OR OTHERWISE, ARISING
// FROM, OUT OF OR IN CONNECTION WITH THE SOFTWARE OR THE USE OR OTHER
// DEALINGS IN THE SOFTWARE.

use crate::error::{DecodingError, OtherVariantError, SigningError};
use crate::{proto, KeyType};
use quick_protobuf::{BytesReader, Writer};
use std::convert::TryFrom;

#[cfg(feature = "ed25519")]
use crate::ed25519;

#[cfg(all(feature = "rsa", not(target_arch = "wasm32")))]
use crate::rsa;

#[cfg(feature = "secp256k1")]
use crate::secp256k1;

#[cfg(feature = "ecdsa")]
use crate::ecdsa;

/// Identity keypair of a node.
///
/// # Example: Generating RSA keys with OpenSSL
///
/// ```text
/// openssl genrsa -out private.pem 2048
/// openssl pkcs8 -in private.pem -inform PEM -topk8 -out private.pk8 -outform DER -nocrypt
/// rm private.pem      # optional
/// ```
///
/// Loading the keys:
///
/// ```text
/// let mut bytes = std::fs::read("private.pk8").unwrap();
/// let keypair = Keypair::rsa_from_pkcs8(&mut bytes);
/// ```
///
#[derive(Debug, Clone)]
#[allow(clippy::large_enum_variant)]
pub enum Keypair {
    /// An Ed25519 keypair.
    #[cfg(feature = "ed25519")]
    #[deprecated(
        since = "0.1.0",
        note = "This enum will be made opaque in the future, use `Keypair::try_into_ed25519` instead."
    )]
    Ed25519(ed25519::Keypair),
    /// An RSA keypair.
    #[cfg(all(feature = "rsa", not(target_arch = "wasm32")))]
    #[deprecated(
        since = "0.1.0",
        note = "This enum will be made opaque in the future, use `Keypair::try_into_rsa` instead."
    )]
    Rsa(rsa::Keypair),
    /// A Secp256k1 keypair.
    #[cfg(feature = "secp256k1")]
    #[deprecated(
        since = "0.1.0",
        note = "This enum will be made opaque in the future, use `Keypair::try_into_secp256k1` instead."
    )]
    Secp256k1(secp256k1::Keypair),
    /// An ECDSA keypair.
    #[cfg(feature = "ecdsa")]
    #[deprecated(
        since = "0.1.0",
        note = "This enum will be made opaque in the future, use `Keypair::try_into_ecdsa` instead."
    )]
    Ecdsa(ecdsa::Keypair),
}

impl Keypair {
    /// Generate a new Ed25519 keypair.
    #[cfg(feature = "ed25519")]
    pub fn generate_ed25519() -> Keypair {
        #[allow(deprecated)]
        Keypair::Ed25519(ed25519::Keypair::generate())
    }

    /// Generate a new Secp256k1 keypair.
    #[cfg(feature = "secp256k1")]
    pub fn generate_secp256k1() -> Keypair {
        #[allow(deprecated)]
        Keypair::Secp256k1(secp256k1::Keypair::generate())
    }

    /// Generate a new ECDSA keypair.
    #[cfg(feature = "ecdsa")]
    pub fn generate_ecdsa() -> Keypair {
        #[allow(deprecated)]
        Keypair::Ecdsa(ecdsa::Keypair::generate())
    }

    #[cfg(feature = "ed25519")]
    #[deprecated(
        note = "This method name does not follow Rust naming conventions, use `Keypair::try_into_ed25519` instead."
    )]
    pub fn into_ed25519(self) -> Option<ed25519::Keypair> {
        self.try_into().ok()
    }

    #[cfg(feature = "ed25519")]
    pub fn try_into_ed25519(self) -> Result<ed25519::Keypair, OtherVariantError> {
        self.try_into()
    }

    #[cfg(feature = "secp256k1")]
    #[deprecated(
        note = "This method name does not follow Rust naming conventions, use `Keypair::try_into_secp256k1` instead."
    )]
    pub fn into_secp256k1(self) -> Option<secp256k1::Keypair> {
        self.try_into().ok()
    }

    #[cfg(feature = "secp256k1")]
    pub fn try_into_secp256k1(self) -> Result<secp256k1::Keypair, OtherVariantError> {
        self.try_into()
    }

    #[cfg(all(feature = "rsa", not(target_arch = "wasm32")))]
    #[deprecated(
        note = "This method name does not follow Rust naming conventions, use `Keypair::try_into_rsa` instead."
    )]
    pub fn into_rsa(self) -> Option<rsa::Keypair> {
        self.try_into().ok()
    }

    #[cfg(all(feature = "rsa", not(target_arch = "wasm32")))]
    pub fn try_into_rsa(self) -> Result<rsa::Keypair, OtherVariantError> {
        self.try_into()
    }

    #[cfg(feature = "ecdsa")]
    #[deprecated(
        note = "This method name does not follow Rust naming conventions, use `Keypair::try_into_ecdsa` instead."
    )]
    pub fn into_ecdsa(self) -> Option<ecdsa::Keypair> {
        self.try_into().ok()
    }

    #[cfg(feature = "ecdsa")]
    pub fn try_into_ecdsa(self) -> Result<ecdsa::Keypair, OtherVariantError> {
        self.try_into()
    }

    /// Decode an keypair from a DER-encoded secret key in PKCS#8 PrivateKeyInfo
    /// format (i.e. unencrypted) as defined in [RFC5208].
    ///
    /// [RFC5208]: https://tools.ietf.org/html/rfc5208#section-5
    #[cfg(all(feature = "rsa", not(target_arch = "wasm32")))]
    #[deprecated(
        since = "0.2.0",
        note = "Deprecated, use `rsa::Keypair::try_decode_pkcs8` and promote it into `Keypair` instead."
    )]
    pub fn rsa_from_pkcs8(pkcs8_der: &mut [u8]) -> Result<Keypair, DecodingError> {
        #[allow(deprecated)]
        rsa::Keypair::try_decode_pkcs8(pkcs8_der).map(Keypair::Rsa)
    }

    /// Decode a keypair from a DER-encoded Secp256k1 secret key in an ECPrivateKey
    /// structure as defined in [RFC5915].
    ///
    /// [RFC5915]: https://tools.ietf.org/html/rfc5915
    #[cfg(feature = "secp256k1")]
    #[deprecated(
        since = "0.2.0",
        note = "Deprecated, use `secp256k1::Keypair::try_from_bytes` and promote it into `Keypair` instead."
    )]
    pub fn secp256k1_from_der(der: &mut [u8]) -> Result<Keypair, DecodingError> {
        #[allow(deprecated)]
        secp256k1::SecretKey::try_decode_der(der)
            .map(|sk| Keypair::Secp256k1(secp256k1::Keypair::from(sk)))
    }

    /// Decode a keypair from the [binary format](https://datatracker.ietf.org/doc/html/rfc8032#section-5.1.5)
    /// produced by `ed25519::Keypair::encode`, zeroing the input on success.
    ///
    /// Note that this binary format is the same as `ed25519_dalek`'s and `ed25519_zebra`'s.
    #[cfg(feature = "ed25519")]
    #[deprecated(
        since = "0.2.0",
        note = "Deprecated, use `ed25519::Keypair::try_decode` and promote it into `Keypair` instead."
    )]
    pub fn ed25519_from_bytes(bytes: impl AsMut<[u8]>) -> Result<Keypair, DecodingError> {
        #[allow(deprecated)]
        Ok(Keypair::Ed25519(ed25519::Keypair::from(
            ed25519::SecretKey::try_from_bytes(bytes)?,
        )))
    }

    /// Sign a message using the private key of this keypair, producing
    /// a signature that can be verified using the corresponding public key.
    pub fn sign(&self, msg: &[u8]) -> Result<Vec<u8>, SigningError> {
        use Keypair::*;
        #[allow(deprecated)]
        match self {
            #[cfg(feature = "ed25519")]
            Ed25519(ref pair) => Ok(pair.sign(msg)),
            #[cfg(all(feature = "rsa", not(target_arch = "wasm32")))]
            Rsa(ref pair) => pair.sign(msg),
            #[cfg(feature = "secp256k1")]
            Secp256k1(ref pair) => pair.secret().sign(msg),
            #[cfg(feature = "ecdsa")]
            Ecdsa(ref pair) => Ok(pair.secret().sign(msg)),
        }
    }

    /// Get the public key of this keypair.
    pub fn public(&self) -> PublicKey {
        use Keypair::*;
        #[allow(deprecated)]
        match self {
            #[cfg(feature = "ed25519")]
            Ed25519(pair) => PublicKey::Ed25519(pair.public()),
            #[cfg(all(feature = "rsa", not(target_arch = "wasm32")))]
            Rsa(pair) => PublicKey::Rsa(pair.public()),
            #[cfg(feature = "secp256k1")]
            Secp256k1(pair) => PublicKey::Secp256k1(pair.public().clone()),
            #[cfg(feature = "ecdsa")]
            Ecdsa(pair) => PublicKey::Ecdsa(pair.public().clone()),
        }
    }

    /// Encode a private key as protobuf structure.
    #[deprecated(since = "0.2.0", note = "Renamed to `encode_protobuf`")]
    pub fn to_protobuf_encoding(&self) -> Result<Vec<u8>, DecodingError> {
        Ok(self.encode_protobuf())
    }

    /// Encode a private key as protobuf structure.
    ///
    /// See <https://github.com/libp2p/specs/blob/master/peer-ids/peer-ids.md#key-types> for details on the encoding.
    pub fn encode_protobuf(&self) -> Vec<u8> {
        use quick_protobuf::MessageWrite;

        #[allow(deprecated)]
        let pk: proto::PrivateKey = match self {
            #[cfg(feature = "ed25519")]
            Self::Ed25519(data) => proto::PrivateKey {
                Type: proto::KeyType::Ed25519,
                Data: data.encode().to_vec(),
            },
            #[cfg(all(feature = "rsa", not(target_arch = "wasm32")))]
            Self::Rsa(data) => proto::PrivateKey {
                Type: proto::KeyType::RSA,
                Data: data.to_raw_bytes(),
            },
            #[cfg(feature = "secp256k1")]
            Self::Secp256k1(data) => proto::PrivateKey {
                Type: proto::KeyType::Secp256k1,
                Data: data.secret().to_bytes().into(),
            },
            #[cfg(feature = "ecdsa")]
            Self::Ecdsa(data) => proto::PrivateKey {
                Type: proto::KeyType::ECDSA,
                Data: data.secret().encode_pkcs8_der(),
            },
        };

        let mut buf = Vec::with_capacity(pk.get_size());
        let mut writer = Writer::new(&mut buf);
        pk.write_message(&mut writer).expect("Encoding to succeed");

        buf
    }

    /// Decode a private key from a protobuf structure and parse it as a [`Keypair`].
    #[deprecated(
        since = "0.2.0",
        note = "This method name does not follow Rust naming conventions, use `Keypair::try_decode_protobuf` instead."
    )]
    pub fn from_protobuf_encoding(bytes: &[u8]) -> Result<Keypair, DecodingError> {
        Self::try_decode_protobuf(bytes)
    }

    /// Try to decode a private key from a protobuf structure and parse it as a [`Keypair`].
    #[cfg_attr(not(feature = "ed25519"), allow(unused_mut))]
    pub fn try_decode_protobuf(bytes: &[u8]) -> Result<Keypair, DecodingError> {
        use quick_protobuf::MessageRead;

        let mut reader = BytesReader::from_bytes(bytes);
        let mut private_key = proto::PrivateKey::from_reader(&mut reader, bytes)
            .map_err(|e| DecodingError::bad_protobuf("private key bytes", e))
            .map(zeroize::Zeroizing::new)?;

        #[allow(deprecated, unreachable_code)]
        match private_key.Type {
            proto::KeyType::Ed25519 => {
                #[cfg(feature = "ed25519")]
                return ed25519::Keypair::try_from_bytes(&mut private_key.Data)
                    .map(Keypair::Ed25519);
                Err(DecodingError::missing_feature("ed25519"))
            }
            proto::KeyType::RSA => {
                #[cfg(all(feature = "rsa", not(target_arch = "wasm32")))]
                return rsa::Keypair::try_decode_pkcs8(&mut private_key.Data).map(Keypair::Rsa);
                Err(DecodingError::missing_feature("rsa"))
            }
            proto::KeyType::Secp256k1 => {
                #[cfg(feature = "secp256k1")]
                return secp256k1::Keypair::try_from_bytes(&mut private_key.Data)
                    .map(Keypair::Secp256k1);
                Err(DecodingError::missing_feature("secp256k1"))
            }
            proto::KeyType::ECDSA => {
                #[cfg(feature = "ecdsa")]
                return ecdsa::Keypair::try_from_bytes(&private_key.Data).map(Keypair::Ecdsa);
                Err(DecodingError::missing_feature("ECDSA"))
            }
        }
    }
}

#[cfg(feature = "ecdsa")]
impl From<ecdsa::Keypair> for Keypair {
    fn from(kp: ecdsa::Keypair) -> Self {
        #[allow(deprecated)]
        Keypair::Ecdsa(kp)
    }
}

#[cfg(feature = "ed25519")]
impl From<ed25519::Keypair> for Keypair {
    fn from(kp: ed25519::Keypair) -> Self {
        #[allow(deprecated)]
        Keypair::Ed25519(kp)
    }
}

#[cfg(feature = "secp256k1")]
impl From<secp256k1::Keypair> for Keypair {
    fn from(kp: secp256k1::Keypair) -> Self {
        #[allow(deprecated)]
        Keypair::Secp256k1(kp)
    }
}

#[cfg(all(feature = "rsa", not(target_arch = "wasm32")))]
impl From<rsa::Keypair> for Keypair {
    fn from(kp: rsa::Keypair) -> Self {
        #[allow(deprecated)]
        Keypair::Rsa(kp)
    }
}

#[cfg(feature = "ed25519")]
impl TryInto<ed25519::Keypair> for Keypair {
    type Error = OtherVariantError;

    fn try_into(self) -> Result<ed25519::Keypair, Self::Error> {
        #[allow(deprecated)]
        match self {
            Keypair::Ed25519(inner) => Ok(inner),
            #[cfg(all(feature = "rsa", not(target_arch = "wasm32")))]
            Keypair::Rsa(_) => Err(OtherVariantError::new(KeyType::RSA)),
            #[cfg(feature = "secp256k1")]
            Keypair::Secp256k1(_) => Err(OtherVariantError::new(KeyType::Secp256k1)),
            #[cfg(feature = "ecdsa")]
            Keypair::Ecdsa(_) => Err(OtherVariantError::new(KeyType::Ecdsa)),
        }
    }
}

#[cfg(feature = "ecdsa")]
impl TryInto<ecdsa::Keypair> for Keypair {
    type Error = OtherVariantError;

    fn try_into(self) -> Result<ecdsa::Keypair, Self::Error> {
        #[allow(deprecated)]
        match self {
            Keypair::Ecdsa(inner) => Ok(inner),
            #[cfg(feature = "ed25519")]
            Keypair::Ed25519(_) => Err(OtherVariantError::new(KeyType::Ed25519)),
            #[cfg(all(feature = "rsa", not(target_arch = "wasm32")))]
            Keypair::Rsa(_) => Err(OtherVariantError::new(KeyType::RSA)),
            #[cfg(feature = "secp256k1")]
            Keypair::Secp256k1(_) => Err(OtherVariantError::new(KeyType::Secp256k1)),
        }
    }
}

#[cfg(feature = "secp256k1")]
impl TryInto<secp256k1::Keypair> for Keypair {
    type Error = OtherVariantError;

    fn try_into(self) -> Result<secp256k1::Keypair, Self::Error> {
        #[allow(deprecated)]
        match self {
            Keypair::Secp256k1(inner) => Ok(inner),
            #[cfg(feature = "ed25519")]
            Keypair::Ed25519(_) => Err(OtherVariantError::new(KeyType::Ed25519)),
            #[cfg(all(feature = "rsa", not(target_arch = "wasm32")))]
            Keypair::Rsa(_) => Err(OtherVariantError::new(KeyType::RSA)),
            #[cfg(feature = "ecdsa")]
            Keypair::Ecdsa(_) => Err(OtherVariantError::new(KeyType::Ecdsa)),
        }
    }
}

#[cfg(all(feature = "rsa", not(target_arch = "wasm32")))]
impl TryInto<rsa::Keypair> for Keypair {
    type Error = OtherVariantError;

    fn try_into(self) -> Result<rsa::Keypair, Self::Error> {
        #[allow(deprecated)]
        match self {
            Keypair::Rsa(inner) => Ok(inner),
            #[cfg(feature = "ed25519")]
            Keypair::Ed25519(_) => Err(OtherVariantError::new(KeyType::Ed25519)),
            #[cfg(feature = "secp256k1")]
            Keypair::Secp256k1(_) => Err(OtherVariantError::new(KeyType::Secp256k1)),
            #[cfg(feature = "ecdsa")]
            Keypair::Ecdsa(_) => Err(OtherVariantError::new(KeyType::Ecdsa)),
        }
    }
}

/// The public key of a node's identity keypair.
#[derive(Clone, Debug, PartialEq, Eq, Hash, PartialOrd, Ord)]
pub enum PublicKey {
    /// A public Ed25519 key.
    #[cfg(feature = "ed25519")]
    #[deprecated(
        since = "0.1.0",
        note = "This enum will be made opaque in the future, use `PublicKey::from` and `PublicKey::into_ed25519` instead."
    )]
    Ed25519(ed25519::PublicKey),
    #[cfg(all(feature = "rsa", not(target_arch = "wasm32")))]
    /// A public RSA key.

    #[deprecated(
        since = "0.1.0",
        note = "This enum will be made opaque in the future, use `PublicKey::from` and `PublicKey::into_rsa` instead."
    )]
    Rsa(rsa::PublicKey),
    #[cfg(feature = "secp256k1")]
    /// A public Secp256k1 key.
    #[deprecated(
        since = "0.1.0",
        note = "This enum will be made opaque in the future, use `PublicKey::from` and `PublicKey::into_secp256k1` instead."
    )]
    Secp256k1(secp256k1::PublicKey),
    /// A public ECDSA key.
    #[cfg(feature = "ecdsa")]
    #[deprecated(
        since = "0.1.0",
        note = "This enum will be made opaque in the future, use `PublicKey::from` and `PublicKey::into_ecdsa` instead."
    )]
    Ecdsa(ecdsa::PublicKey),
}

impl PublicKey {
    /// Verify a signature for a message using this public key, i.e. check
    /// that the signature has been produced by the corresponding
    /// private key (authenticity), and that the message has not been
    /// tampered with (integrity).
    #[must_use]
    pub fn verify(&self, msg: &[u8], sig: &[u8]) -> bool {
        use PublicKey::*;
        #[allow(deprecated)]
        match self {
            #[cfg(feature = "ed25519")]
            Ed25519(pk) => pk.verify(msg, sig),
            #[cfg(all(feature = "rsa", not(target_arch = "wasm32")))]
            Rsa(pk) => pk.verify(msg, sig),
            #[cfg(feature = "secp256k1")]
            Secp256k1(pk) => pk.verify(msg, sig),
            #[cfg(feature = "ecdsa")]
            Ecdsa(pk) => pk.verify(msg, sig),
        }
    }

    #[cfg(feature = "ed25519")]
    #[deprecated(
        note = "This method name does not follow Rust naming conventions, use `PublicKey::try_into_ed25519` instead."
    )]
    pub fn into_ed25519(self) -> Option<ed25519::PublicKey> {
        self.try_into().ok()
    }

    #[cfg(feature = "ed25519")]
    pub fn try_into_ed25519(self) -> Result<ed25519::PublicKey, OtherVariantError> {
        self.try_into()
    }

    #[cfg(feature = "secp256k1")]
    #[deprecated(
        note = "This method name does not follow Rust naming conventions, use `PublicKey::try_into_secp256k1` instead."
    )]
    pub fn into_secp256k1(self) -> Option<secp256k1::PublicKey> {
        self.try_into().ok()
    }

    #[cfg(feature = "secp256k1")]
    pub fn try_into_secp256k1(self) -> Result<secp256k1::PublicKey, OtherVariantError> {
        self.try_into()
    }

    #[cfg(all(feature = "rsa", not(target_arch = "wasm32")))]
    #[deprecated(
        note = "This method name does not follow Rust naming conventions, use `PublicKey::try_into_rsa` instead."
    )]
    pub fn into_rsa(self) -> Option<rsa::PublicKey> {
        self.try_into().ok()
    }

    #[cfg(all(feature = "rsa", not(target_arch = "wasm32")))]
    pub fn try_into_rsa(self) -> Result<rsa::PublicKey, OtherVariantError> {
        self.try_into()
    }

    #[cfg(feature = "ecdsa")]
    #[deprecated(
        note = "This method name does not follow Rust naming conventions, use `PublicKey::try_into_ecdsa` instead."
    )]
    pub fn into_ecdsa(self) -> Option<ecdsa::PublicKey> {
        self.try_into().ok()
    }

    #[cfg(feature = "ecdsa")]
    pub fn try_into_ecdsa(self) -> Result<ecdsa::PublicKey, OtherVariantError> {
        self.try_into()
    }

    /// Encode the public key into a protobuf structure for storage or
    /// exchange with other nodes.
    #[deprecated(note = "Renamed to `PublicKey::encode_protobuf`.")]
    pub fn to_protobuf_encoding(&self) -> Vec<u8> {
        Self::encode_protobuf(self)
    }

    /// Encode the public key into a protobuf structure for storage or
    /// exchange with other nodes.
    pub fn encode_protobuf(&self) -> Vec<u8> {
        use quick_protobuf::MessageWrite;

        let public_key = proto::PublicKey::from(self);

        let mut buf = Vec::with_capacity(public_key.get_size());
        let mut writer = Writer::new(&mut buf);
        public_key
            .write_message(&mut writer)
            .expect("Encoding to succeed");

        buf
    }

    /// Decode a public key from a protobuf structure, e.g. read from storage
    /// or received from another node.
    #[deprecated(
        note = "This method name does not follow Rust naming conventions, use `PublicKey::try_decode_protobuf` instead."
    )]
    pub fn from_protobuf_encoding(bytes: &[u8]) -> Result<PublicKey, DecodingError> {
        Self::try_decode_protobuf(bytes)
    }

    /// Decode a public key from a protobuf structure, e.g. read from storage
    /// or received from another node.
    pub fn try_decode_protobuf(bytes: &[u8]) -> Result<PublicKey, DecodingError> {
        use quick_protobuf::MessageRead;

        let mut reader = BytesReader::from_bytes(bytes);

        let pubkey = proto::PublicKey::from_reader(&mut reader, bytes)
            .map_err(|e| DecodingError::bad_protobuf("public key bytes", e))?;

        pubkey.try_into()
    }

    /// Convert the `PublicKey` into the corresponding `PeerId`.
    #[cfg(feature = "peerid")]
    pub fn to_peer_id(&self) -> crate::PeerId {
        self.into()
    }
}

impl TryFrom<proto::PublicKey> for PublicKey {
    type Error = DecodingError;

    fn try_from(pubkey: proto::PublicKey) -> Result<Self, Self::Error> {
        #[allow(deprecated)]
        #[allow(unreachable_code)]
        match pubkey.Type {
            proto::KeyType::Ed25519 => {
                #[cfg(feature = "ed25519")]
                return ed25519::PublicKey::try_from_bytes(&pubkey.Data).map(PublicKey::Ed25519);
                log::debug!("support for ed25519 was disabled at compile-time");
                Err(DecodingError::missing_feature("ed25519"))
            }
            proto::KeyType::RSA => {
                #[cfg(all(feature = "rsa", not(target_arch = "wasm32")))]
                return rsa::PublicKey::try_decode_x509(&pubkey.Data).map(PublicKey::Rsa);
                log::debug!("support for RSA was disabled at compile-time");
                Err(DecodingError::missing_feature("rsa"))
            }
            proto::KeyType::Secp256k1 => {
                #[cfg(feature = "secp256k1")]
                return secp256k1::PublicKey::try_from_bytes(&pubkey.Data)
                    .map(PublicKey::Secp256k1);
                log::debug!("support for secp256k1 was disabled at compile-time");
                Err(DecodingError::missing_feature("secp256k1"))
            }
            proto::KeyType::ECDSA => {
                #[cfg(feature = "ecdsa")]
                return ecdsa::PublicKey::try_decode_der(&pubkey.Data).map(PublicKey::Ecdsa);
                log::debug!("support for ECDSA was disabled at compile-time");
                Err(DecodingError::missing_feature("ecdsa"))
            }
        }
    }
}

#[cfg(feature = "ed25519")]
impl TryInto<ed25519::PublicKey> for PublicKey {
    type Error = OtherVariantError;

    fn try_into(self) -> Result<ed25519::PublicKey, Self::Error> {
        #[allow(deprecated)]
        match self {
            PublicKey::Ed25519(inner) => Ok(inner),
            #[cfg(all(feature = "rsa", not(target_arch = "wasm32")))]
            PublicKey::Rsa(_) => Err(OtherVariantError::new(KeyType::RSA)),
            #[cfg(feature = "secp256k1")]
            PublicKey::Secp256k1(_) => Err(OtherVariantError::new(KeyType::Secp256k1)),
            #[cfg(feature = "ecdsa")]
            PublicKey::Ecdsa(_) => Err(OtherVariantError::new(KeyType::Ecdsa)),
        }
    }
}

#[cfg(feature = "ecdsa")]
impl TryInto<ecdsa::PublicKey> for PublicKey {
    type Error = OtherVariantError;

    fn try_into(self) -> Result<ecdsa::PublicKey, Self::Error> {
        #[allow(deprecated)]
        match self {
            PublicKey::Ecdsa(inner) => Ok(inner),
            #[cfg(feature = "ed25519")]
            PublicKey::Ed25519(_) => Err(OtherVariantError::new(KeyType::Ed25519)),
            #[cfg(all(feature = "rsa", not(target_arch = "wasm32")))]
            PublicKey::Rsa(_) => Err(OtherVariantError::new(KeyType::RSA)),
            #[cfg(feature = "secp256k1")]
            PublicKey::Secp256k1(_) => Err(OtherVariantError::new(KeyType::Secp256k1)),
        }
    }
}

#[cfg(feature = "secp256k1")]
impl TryInto<secp256k1::PublicKey> for PublicKey {
    type Error = OtherVariantError;

    fn try_into(self) -> Result<secp256k1::PublicKey, Self::Error> {
        #[allow(deprecated)]
        match self {
            PublicKey::Secp256k1(inner) => Ok(inner),
            #[cfg(feature = "ed25519")]
            PublicKey::Ed25519(_) => Err(OtherVariantError::new(KeyType::Ed25519)),
            #[cfg(all(feature = "rsa", not(target_arch = "wasm32")))]
            PublicKey::Rsa(_) => Err(OtherVariantError::new(KeyType::RSA)),
            #[cfg(feature = "ecdsa")]
            PublicKey::Ecdsa(_) => Err(OtherVariantError::new(KeyType::Ecdsa)),
        }
    }
}

#[cfg(all(feature = "rsa", not(target_arch = "wasm32")))]
impl TryInto<rsa::PublicKey> for PublicKey {
    type Error = OtherVariantError;

    fn try_into(self) -> Result<rsa::PublicKey, Self::Error> {
        #[allow(deprecated)]
        match self {
            PublicKey::Rsa(inner) => Ok(inner),
            #[cfg(feature = "ed25519")]
            PublicKey::Ed25519(_) => Err(OtherVariantError::new(KeyType::Ed25519)),
            #[cfg(feature = "secp256k1")]
            PublicKey::Secp256k1(_) => Err(OtherVariantError::new(KeyType::Secp256k1)),
            #[cfg(feature = "ecdsa")]
            PublicKey::Ecdsa(_) => Err(OtherVariantError::new(KeyType::Ecdsa)),
        }
    }
}

#[cfg(feature = "ed25519")]
impl From<ed25519::PublicKey> for PublicKey {
    fn from(key: ed25519::PublicKey) -> Self {
        #[allow(deprecated)] // TODO: Remove when PublicKey::Ed25519 is made opaque
        PublicKey::Ed25519(key)
    }
}

#[cfg(feature = "secp256k1")]
impl From<secp256k1::PublicKey> for PublicKey {
    fn from(key: secp256k1::PublicKey) -> Self {
        #[allow(deprecated)] // TODO: Remove when PublicKey::Secp256k1 is made opaque
        PublicKey::Secp256k1(key)
    }
}

#[cfg(feature = "ecdsa")]
impl From<ecdsa::PublicKey> for PublicKey {
    fn from(key: ecdsa::PublicKey) -> Self {
        #[allow(deprecated)] // TODO: Remove when PublicKey::Ecdsa is made opaque
        PublicKey::Ecdsa(key)
    }
}

#[cfg(all(feature = "rsa", not(target_arch = "wasm32")))]
impl From<rsa::PublicKey> for PublicKey {
    fn from(key: rsa::PublicKey) -> Self {
        #[allow(deprecated)] // TODO: Remove when PublicKey::Rsa is made opaque
        PublicKey::Rsa(key)
    }
}

#[cfg(test)]
mod tests {
    use super::*;
    #[cfg(feature = "peerid")]
    use crate::PeerId;
    use base64::prelude::*;
    use std::str::FromStr;

    #[test]
    #[cfg(feature = "ed25519")]
<<<<<<< HEAD
    fn keypair_protobuf_roundtrip_ed25519() {
        let priv_key = Keypair::try_decode_protobuf(&hex_literal::hex!("080112407e0830617c4a7de83925dfb2694556b12936c477a0e1feb2e148ec9da60fee7d1ed1e8fae2c4a144b8be8fd4b47bf3d3b34b871c3cacf6010f0e42d474fce27e")).unwrap();
        let pub_key = PublicKey::try_decode_protobuf(&hex_literal::hex!(
            "080112201ed1e8fae2c4a144b8be8fd4b47bf3d3b34b871c3cacf6010f0e42d474fce27e"
        ))
        .unwrap();
=======
    #[cfg(feature = "peerid")]
    fn keypair_protobuf_roundtrip() {
        let expected_keypair = Keypair::generate_ed25519();
        let expected_peer_id = expected_keypair.public().to_peer_id();
>>>>>>> 5657f5c9

        roundtrip_protobuf_encoding(&priv_key, &pub_key);
    }

    #[test]
    #[cfg(feature = "secp256k1")]
    fn keypair_protobuf_roundtrip_secp256k1() {
        let priv_key = Keypair::try_decode_protobuf(&hex_literal::hex!(
            "080212201e4f6a12b43bec6871976295bcb13aace62a7e7b821334125d3ed3b720af419f"
        ))
        .unwrap();
        let pub_key = PublicKey::try_decode_protobuf(&hex_literal::hex!(
            "0802122102f0a81ddde0a3180610155ff3b2d98d683a6831fad0c84ba36cd49b81eaa7cf8f"
        ))
        .unwrap();

        roundtrip_protobuf_encoding(&priv_key, &pub_key);
    }

    #[test]
    #[cfg(feature = "ecdsa")]
    fn keypair_protobuf_roundtrip_ecdsa() {
        let priv_key = Keypair::try_decode_protobuf(&hex_literal::hex!(
            "08031220f0d87659b402f0d47589e7670ca0954036f87b2fbf11fafbc66f4de7c3eb10a2"
        ))
        .unwrap();
        let pub_key = PublicKey::try_decode_protobuf(&hex_literal::hex!("0803125b3059301306072a8648ce3d020106082a8648ce3d03010703420004de6af15d8bc9b7f7c6eb8b32888d0da721d33f16af062306bafc64cdad741240cd61d6d9884c4899308ea25513a5cc03495ff88200dc7ae8e603ceb6698d2fee")).unwrap();

        roundtrip_protobuf_encoding(&priv_key, &pub_key);
    }

    #[test]
    #[cfg(feature = "rsa")]
    fn keypair_protobuf_roundtrip_rsa() {
        let priv_key = Keypair::try_decode_protobuf(&hex_literal::hex!("080012c81230820944020100300d06092a864886f70d01010105000482092e3082092a02010002820201009c897f33e0d0b3297f2fe404ea5b7a98096b329693292aefc2d05ef1e82fd0e121ce74ec77d75ef4b532fa34dee2a19626f3389c6d2bb9b8de614e138302bc4254727a7ee35f7827f1094403bc2fe8e1f64d0e8a2a77e8f3a879f69f94a71f3589de184f5910d6b5270f58e684f71ddd3a3f486a4cb2c390194ee6e9b65f9f1dff7b8f6c0bf4e0c4ac683bd4ba2d2fd022fdaaa3db75e90e16662fc4b3aca4c9aa65514d51690cd372c2b96c61a1ed4f9298ec213d5398aa9120379477118391104deb77ab157a59b70714e95caa9b55d15fa386b0c80f36e50d738bdd10e0baa3c3eafb4703dec3d6a757601f18541eb87ae9111f60eae17d843cf1047dbf5a8982ad9ef0aa88f59b17689f1210a305f7da8a012c1a58e4e82b48811618e98cef13c9eb28ce6fcc589ea5d902149ee4f49f8b39758b349ca90be5a8bddf4a46bacaaa48aec1c0c6e996ab13f2cb351c351d40b0a7b8e0c12b366a8555c392b0aadf71fe746eb4f8ea0b829da6ddcc39081abdd40ea2f3d8778b9a3f06a480ef34234975e919c0d64d818f2e904a9f251c8669dbb1666cb2c28e955446fc7efd460d4677ed922ccff1e24bb5a8699e050075c7897a64daa1bc2f05e4132e76c4f72baea5d073042254236c116ea3e40540bb7986468b4468aadfadad068331ef9dbe13e4012196e8eb9f8cdba096c35f09e80893ea68f3253dc41053983855e50203010001028202002699dd6d4c960a68443dea0bb04308b32f37690d2a92ef4c9a8cc9acfba5b6eb9d6b8cf7b701bc1fba032d2216886a725d7e82ca483d8d19e274ba4d23746c3a2b1ae3cc2083ad5ca41ab5d3f9f712858e38284ab7f843d0ba0e015c0ecb3b6df766763632ef6d12d4e3faf73578bebb8c1e88dbf5b7eb73c059eda55a5cb01f349e229af143dc9d832a5cfeb33e6b58f717f8995987f5058d4e7b9f14f390db4e1297feea016eb141ce74ed1e125133db21acb0f1af88a91f0a83ca2fa678fc2fba1743b643a09d38fe1d1102d1eb6639304d61ec7c190c5f6576c5d9a8ccd2198a398ae75333feb51324ffc60b38cb2e90d8a2694b7c0048f47016bb15cb36c482e038e455254e35fc4f0e0babc84e046bd441b0291412c784e4e9639664cad07cb09a01626049cdbfd1d9ad75b314448df811f4988c6e64d93ebefc602b574d0763e31e9d567c891349cfe75f0ca37429b743d6452d1fffc1f9f4901e5f68772b4f24542d654fd29b893e44c85e6037bba304d48873721131f18248b16bd71384abd00f9336c73f071a4ca2456878070f9704ed7df0cd64e5c3e5949a78968525865b96e71d5015dc68bff857f2bba05a3976d83d8866d4dfe8caac144741ae97879a765dc0d4c7c34aa79ef6ebc86b5bf32b50ad995780f5f1a6c052eec5671164f407061a9c6bd49251b1bb7803bb222f5d859c321601236dd893dc9d810282010100cf13fe9908fe59e947122d5606cf9f70c123b7cb43a1916463e729f01dc31c3b70cb6a37bde542ecdc6029cea39b28c99c6395d0aaa29c1c4cf14b3fed9e0fcd793e31b7a09930352261c03b3dc0b66a62f8ae3771b705382cfeb6130d4a7e5b4854117a05767b99915099e2d542fc3fa505a0dbe217b169b46714384774380408bd8b3dbf0c9a177bbd3e64af115988159f485d70c885171007646765b50eb9bbebfabe60e71c69b2b822a124e235ad05f2b55cda9ddc78d671436981a3064a80c29bb37e6b5581a9372a6366c79af695a39ea0f3839ed77ec3985252f2e126955774727955b63ccbeff64208fd7280e8ba52e4297cb6bf72b44b07618923610282010100c184cd27d3a643df768764a7c66de40c222bdb4b7e02c35aa1e4a8377676247c629df58ecb5bb541fb4aac1bde35057b0b266bddd818876909b8fff1aca4859515069258d84b0c5178e4bff6842c68d39cad9a3a03aa6533fa76b92c995f381eb9c83f5e6118fd962807c931b7ca50dc20b261f2a71928f3e882af4da979cef843970cb2af68b86477b92ca90c8c0f1d640d39e943704366314c446f7a54851419e60f4e92e1e69bd52ee7294f9eddc6dc873144b0d0d9f13eb8d6aa955cf11edbd5a0673d8b70ef937e54fdaade185facc8437496d43a53169342280718a3679170ef4a0e582af4db598210fb64616f0d8daa08519d875e37c4d02e1af1c5050282010100c14865648c3b74cac3b698b06a4d130218947131fd9f69e8ed42d0273a706a02a546888f1ce547f173c52260a8dee354436fc45f6f55b626c83e94c147d637e3cede1963cf380d021b64681c2388a3fb6b03b9013157e63c47eb3b214f4f8fdf3e04920775dfe080375da7354d5f67b9341babc87121324c7ac197e2ebf6f36df8868ad8086207d6117e5325812ecd85b2c0e8b7a6d4d33cf28e23ce4ae593a8135ab0c1500b87beb4bd203d8f02c19d0d273cd73d8b094594cb4563ce47cf506d1cb85df28ad6d5de8f0a369bb185d7d1565672deb8a4e37983b1c26d801c5d7a19962c5f4a7c7e04d0a6e77e22aae4ddd54417890dca39aa23d4c03feed4210282010100915975de1c121d9892264f6bd496655ad7afa91ea29ee0ac0a3cfc3bec3600618c90a80780a67915fdf0b0249e59a4ac2e4bc568f30e3966a36ed88e64e58d8fd4230378c7bc569c3af955558b20effb410b0373df9cf4367e40fe04898e0350d0a99f2efc2f1108df3839dda5f5c7960ed8ecc89cc9410131fa364156b1aecab9b992480387dc3759d533be25366d83ddca315d0ad21f4d7a69965d44bc86d7fa3bd9f3624f5a2e6188c1073e4e4cb5389e325b2d93309f0a453ab71548a1b253dbb886d2ab114060bfda864cf853c648b88231e7b7afb70895c272de219b5a06db945f4336e5ccd393ff25522cab220644091a06731361a8f1a28b7ea169210282010100bd80196d3d11a8257b5f439776388f4d53e4da3690f710e9aff3e3e970e545ec92d285e7049da000d5364dd7f550c17cf662d516282fe89813cab322ce5aad5cc744c52a024dd1a94aa9484037281637d1c8e3503b6ed6231225c93f7865d29269c899bbf5d248cf9d41f9aee9b9cb2afac172ba17c2df0699c6604b4ce7ab95c91c5f7fc7804f2bde268a7e15c512920f7325cfba47463da1c201549fc44c2bc4fbe5d8619cde9733470c5e38b996f5c3633c6311af88663ce4d2d0dc415ac5c8258e1aa7659f9f35d4b90b7b9a5a888867d75636e6443cce5391c57d48d56409029edef53e1a5130eb1fa708758bc821e15f7c53edf6d4c6f868a6b5b0c1e6")).unwrap();
        let pub_key = PublicKey::try_decode_protobuf(&hex_literal::hex!("080012a60430820222300d06092a864886f70d01010105000382020f003082020a02820201009c897f33e0d0b3297f2fe404ea5b7a98096b329693292aefc2d05ef1e82fd0e121ce74ec77d75ef4b532fa34dee2a19626f3389c6d2bb9b8de614e138302bc4254727a7ee35f7827f1094403bc2fe8e1f64d0e8a2a77e8f3a879f69f94a71f3589de184f5910d6b5270f58e684f71ddd3a3f486a4cb2c390194ee6e9b65f9f1dff7b8f6c0bf4e0c4ac683bd4ba2d2fd022fdaaa3db75e90e16662fc4b3aca4c9aa65514d51690cd372c2b96c61a1ed4f9298ec213d5398aa9120379477118391104deb77ab157a59b70714e95caa9b55d15fa386b0c80f36e50d738bdd10e0baa3c3eafb4703dec3d6a757601f18541eb87ae9111f60eae17d843cf1047dbf5a8982ad9ef0aa88f59b17689f1210a305f7da8a012c1a58e4e82b48811618e98cef13c9eb28ce6fcc589ea5d902149ee4f49f8b39758b349ca90be5a8bddf4a46bacaaa48aec1c0c6e996ab13f2cb351c351d40b0a7b8e0c12b366a8555c392b0aadf71fe746eb4f8ea0b829da6ddcc39081abdd40ea2f3d8778b9a3f06a480ef34234975e919c0d64d818f2e904a9f251c8669dbb1666cb2c28e955446fc7efd460d4677ed922ccff1e24bb5a8699e050075c7897a64daa1bc2f05e4132e76c4f72baea5d073042254236c116ea3e40540bb7986468b4468aadfadad068331ef9dbe13e4012196e8eb9f8cdba096c35f09e80893ea68f3253dc41053983855e50203010001")).unwrap();

        roundtrip_protobuf_encoding(&priv_key, &pub_key);
    }

    fn roundtrip_protobuf_encoding(private_key: &Keypair, public_key: &PublicKey) {
        assert_eq!(&private_key.public(), public_key);

        let encoded_priv = private_key.encode_protobuf();
        let decoded_priv = Keypair::try_decode_protobuf(&encoded_priv).unwrap();

        assert_eq!(
            private_key.public().to_peer_id(),
            decoded_priv.public().to_peer_id(),
            "PeerId from roundtripped private key should be the same"
        );

        let encoded_public = private_key.public().encode_protobuf();
        let decoded_public = PublicKey::try_decode_protobuf(&encoded_public).unwrap();

        assert_eq!(
            private_key.public().to_peer_id(),
            decoded_public.to_peer_id(),
            "PeerId from roundtripped public key should be the same"
        );
    }

    #[test]
    #[cfg(feature = "peerid")]
    fn keypair_from_protobuf_encoding() {
        // E.g. retrieved from an IPFS config file.
        let base_64_encoded = "CAESQL6vdKQuznQosTrW7FWI9At+XX7EBf0BnZLhb6w+N+XSQSdfInl6c7U4NuxXJlhKcRBlBw9d0tj2dfBIVf6mcPA=";
        let expected_peer_id =
            PeerId::from_str("12D3KooWEChVMMMzV8acJ53mJHrw1pQ27UAGkCxWXLJutbeUMvVu").unwrap();

        let encoded = BASE64_STANDARD.decode(base_64_encoded).unwrap();

        let keypair = Keypair::try_decode_protobuf(&encoded).unwrap();
        let peer_id = keypair.public().to_peer_id();

        assert_eq!(expected_peer_id, peer_id);
    }

    #[test]
    fn public_key_implements_hash() {
        use crate::PublicKey;
        use std::hash::Hash;

        fn assert_implements_hash<T: Hash>() {}

        assert_implements_hash::<PublicKey>();
    }

    #[test]
    fn public_key_implements_ord() {
        use crate::PublicKey;
        use std::cmp::Ord;

        fn assert_implements_ord<T: Ord>() {}

        assert_implements_ord::<PublicKey>();
    }

    #[test]
    #[cfg(feature = "ed25519")]
    fn test_publickey_from_ed25519_public_key() {
        let pubkey = Keypair::generate_ed25519().public();
        let ed25519_pubkey = pubkey
            .clone()
            .try_into_ed25519()
            .expect("A ed25519 keypair");

        let converted_pubkey = PublicKey::from(ed25519_pubkey);

        assert_eq!(converted_pubkey, pubkey);
    }

    #[test]
    #[cfg(feature = "secp256k1")]
    fn test_publickey_from_secp256k1_public_key() {
        let pubkey = Keypair::generate_secp256k1().public();
        let secp256k1_pubkey = pubkey
            .clone()
            .try_into_secp256k1()
            .expect("A secp256k1 keypair");
        let converted_pubkey = PublicKey::from(secp256k1_pubkey);

        assert_eq!(converted_pubkey, pubkey);
    }

    #[test]
    #[cfg(feature = "ecdsa")]
    fn test_publickey_from_ecdsa_public_key() {
        let pubkey = Keypair::generate_ecdsa().public();
        let ecdsa_pubkey = pubkey.clone().try_into_ecdsa().expect("A ecdsa keypair");
        let converted_pubkey = PublicKey::from(ecdsa_pubkey);

        assert_eq!(converted_pubkey, pubkey);
    }
}<|MERGE_RESOLUTION|>--- conflicted
+++ resolved
@@ -740,19 +740,12 @@
 
     #[test]
     #[cfg(feature = "ed25519")]
-<<<<<<< HEAD
     fn keypair_protobuf_roundtrip_ed25519() {
         let priv_key = Keypair::try_decode_protobuf(&hex_literal::hex!("080112407e0830617c4a7de83925dfb2694556b12936c477a0e1feb2e148ec9da60fee7d1ed1e8fae2c4a144b8be8fd4b47bf3d3b34b871c3cacf6010f0e42d474fce27e")).unwrap();
         let pub_key = PublicKey::try_decode_protobuf(&hex_literal::hex!(
             "080112201ed1e8fae2c4a144b8be8fd4b47bf3d3b34b871c3cacf6010f0e42d474fce27e"
         ))
         .unwrap();
-=======
-    #[cfg(feature = "peerid")]
-    fn keypair_protobuf_roundtrip() {
-        let expected_keypair = Keypair::generate_ed25519();
-        let expected_peer_id = expected_keypair.public().to_peer_id();
->>>>>>> 5657f5c9
 
         roundtrip_protobuf_encoding(&priv_key, &pub_key);
     }
