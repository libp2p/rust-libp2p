--- conflicted
+++ resolved
@@ -255,32 +255,9 @@
                 },
             };
 
-<<<<<<< HEAD
             let mut buf = Vec::with_capacity(pk.get_size());
             let mut writer = Writer::new(&mut buf);
             pk.write_message(&mut writer).expect("Encoding to succeed");
-=======
-        #[allow(deprecated)]
-        let pk: proto::PrivateKey = match self {
-            #[cfg(feature = "ed25519")]
-            Self::Ed25519(data) => proto::PrivateKey {
-                Type: proto::KeyType::Ed25519,
-                Data: data.to_bytes().to_vec(),
-            },
-            #[cfg(all(feature = "rsa", not(target_arch = "wasm32")))]
-            Self::Rsa(_) => return Err(DecodingError::encoding_unsupported("RSA")),
-            #[cfg(feature = "secp256k1")]
-            Self::Secp256k1(data) => proto::PrivateKey {
-                Type: proto::KeyType::Secp256k1,
-                Data: data.secret().to_bytes().to_vec(),
-            },
-            #[cfg(feature = "ecdsa")]
-            Self::Ecdsa(data) => proto::PrivateKey {
-                Type: proto::KeyType::ECDSA,
-                Data: data.secret().encode_der(),
-            },
-        };
->>>>>>> b8411d17
 
             Ok(buf)
         }
@@ -295,7 +272,6 @@
     }
 
     /// Decode a private key from a protobuf structure and parse it as a [`Keypair`].
-<<<<<<< HEAD
     pub fn from_protobuf_encoding(_bytes: &[u8]) -> Result<Keypair, DecodingError> {
         #[cfg(any(
             feature = "ecdsa",
@@ -333,36 +309,6 @@
 
                     Err(DecodingError::missing_feature("ecdsa"))
                 }
-=======
-    pub fn from_protobuf_encoding(bytes: &[u8]) -> Result<Keypair, DecodingError> {
-        use quick_protobuf::MessageRead;
-
-        let mut reader = BytesReader::from_bytes(bytes);
-        let mut private_key = proto::PrivateKey::from_reader(&mut reader, bytes)
-            .map_err(|e| DecodingError::bad_protobuf("private key bytes", e))
-            .map(zeroize::Zeroizing::new)?;
-
-        #[allow(deprecated, unreachable_code)]
-        match private_key.Type {
-            proto::KeyType::Ed25519 => {
-                #[cfg(feature = "ed25519")]
-                return ed25519::Keypair::try_from_bytes(&mut private_key.Data)
-                    .map(Keypair::Ed25519);
-                Err(DecodingError::missing_feature("ed25519"))
-            }
-            proto::KeyType::RSA => Err(DecodingError::decoding_unsupported("RSA")),
-            proto::KeyType::Secp256k1 => {
-                #[cfg(feature = "secp256k1")]
-                return secp256k1::SecretKey::try_from_bytes(&mut private_key.Data)
-                    .map(|key| Keypair::Secp256k1(key.into()));
-                Err(DecodingError::missing_feature("secp256k1"))
-            }
-            proto::KeyType::ECDSA => {
-                #[cfg(feature = "ecdsa")]
-                return ecdsa::SecretKey::try_decode_der(&mut private_key.Data)
-                    .map(|key| Keypair::Ecdsa(key.into()));
-                Err(DecodingError::missing_feature("ecdsa"))
->>>>>>> b8411d17
             }
         }
 
