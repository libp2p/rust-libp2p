// Copyright 2023 Protocol Labs.
//
// Permission is hereby granted, free of charge, to any person obtaining a
// copy of this software and associated documentation files (the "Software"),
// to deal in the Software without restriction, including without limitation
// the rights to use, copy, modify, merge, publish, distribute, sublicense,
// and/or sell copies of the Software, and to permit persons to whom the
// Software is furnished to do so, subject to the following conditions:
//
// The above copyright notice and this permission notice shall be included in
// all copies or substantial portions of the Software.
//
// THE SOFTWARE IS PROVIDED "AS IS", WITHOUT WARRANTY OF ANY KIND, EXPRESS
// OR IMPLIED, INCLUDING BUT NOT LIMITED TO THE WARRANTIES OF MERCHANTABILITY,
// FITNESS FOR A PARTICULAR PURPOSE AND NONINFRINGEMENT. IN NO EVENT SHALL THE
// AUTHORS OR COPYRIGHT HOLDERS BE LIABLE FOR ANY CLAIM, DAMAGES OR OTHER
// LIABILITY, WHETHER IN AN ACTION OF CONTRACT, TORT OR OTHERWISE, ARISING
// FROM, OUT OF OR IN CONNECTION WITH THE SOFTWARE OR THE USE OR OTHER
// DEALINGS IN THE SOFTWARE.

<<<<<<< HEAD
use crate::error::{DecodingError, OtherVariantError, SigningError};
=======
use crate::error::OtherVariantError;
use crate::error::{DecodingError, SigningError};
>>>>>>> 058c2d85
use crate::{proto, KeyType};
use quick_protobuf::{BytesReader, Writer};
use std::convert::TryFrom;

#[cfg(feature = "ed25519")]
use crate::ed25519;

#[cfg(all(feature = "rsa", not(target_arch = "wasm32")))]
use crate::rsa;

#[cfg(feature = "secp256k1")]
use crate::secp256k1;

#[cfg(feature = "ecdsa")]
use crate::ecdsa;

/// Identity keypair of a node.
///
/// # Example: Generating RSA keys with OpenSSL
///
/// ```text
/// openssl genrsa -out private.pem 2048
/// openssl pkcs8 -in private.pem -inform PEM -topk8 -out private.pk8 -outform DER -nocrypt
/// rm private.pem      # optional
/// ```
///
/// Loading the keys:
///
/// ```text
/// let mut bytes = std::fs::read("private.pk8").unwrap();
/// let keypair = Keypair::rsa_from_pkcs8(&mut bytes);
/// ```
///
#[derive(Debug, Clone)]
#[allow(clippy::large_enum_variant)]
pub enum Keypair {
    /// An Ed25519 keypair.
    #[cfg(feature = "ed25519")]
    #[deprecated(
        since = "0.1.0",
        note = "This enum will be made opaque in the future, use `Keypair::try_into_ed25519` instead."
    )]
    Ed25519(ed25519::Keypair),
    /// An RSA keypair.
    #[cfg(all(feature = "rsa", not(target_arch = "wasm32")))]
    #[deprecated(
        since = "0.1.0",
        note = "This enum will be made opaque in the future, use `Keypair::try_into_rsa` instead."
    )]
    Rsa(rsa::Keypair),
    /// A Secp256k1 keypair.
    #[cfg(feature = "secp256k1")]
    #[deprecated(
        since = "0.1.0",
        note = "This enum will be made opaque in the future, use `Keypair::try_into_secp256k1` instead."
    )]
    Secp256k1(secp256k1::Keypair),
    /// An ECDSA keypair.
    #[cfg(feature = "ecdsa")]
    #[deprecated(
        since = "0.1.0",
        note = "This enum will be made opaque in the future, use `Keypair::try_into_ecdsa` instead."
    )]
    Ecdsa(ecdsa::Keypair),
}

impl Keypair {
    /// Generate a new Ed25519 keypair.
    #[cfg(feature = "ed25519")]
    pub fn generate_ed25519() -> Keypair {
        #[allow(deprecated)]
        Keypair::Ed25519(ed25519::Keypair::generate())
    }

    /// Generate a new Secp256k1 keypair.
    #[cfg(feature = "secp256k1")]
    pub fn generate_secp256k1() -> Keypair {
        #[allow(deprecated)]
        Keypair::Secp256k1(secp256k1::Keypair::generate())
    }

    /// Generate a new ECDSA keypair.
    #[cfg(feature = "ecdsa")]
    pub fn generate_ecdsa() -> Keypair {
        #[allow(deprecated)]
        Keypair::Ecdsa(ecdsa::Keypair::generate())
    }

    #[cfg(feature = "ed25519")]
    #[deprecated(
        since = "0.2.0",
        note = "This method name does not follow Rust naming conventions, use `Keypair::try_into_ed25519` instead."
    )]
    pub fn into_ed25519(self) -> Option<ed25519::Keypair> {
        self.try_into().ok()
    }

    #[cfg(feature = "ed25519")]
    pub fn try_into_ed25519(self) -> Result<ed25519::Keypair, OtherVariantError> {
        self.try_into()
    }

    #[cfg(feature = "secp256k1")]
    #[deprecated(
        since = "0.2.0",
        note = "This method name does not follow Rust naming conventions, use `Keypair::try_into_secp256k1` instead."
    )]
    pub fn into_secp256k1(self) -> Option<secp256k1::Keypair> {
        self.try_into().ok()
    }

    #[cfg(feature = "secp256k1")]
    pub fn try_into_secp256k1(self) -> Result<secp256k1::Keypair, OtherVariantError> {
        self.try_into()
    }

    #[cfg(all(feature = "rsa", not(target_arch = "wasm32")))]
    #[deprecated(
        since = "0.2.0",
        note = "This method name does not follow Rust naming conventions, use `Keypair::try_into_rsa` instead."
    )]
    pub fn into_rsa(self) -> Option<rsa::Keypair> {
        self.try_into().ok()
    }

    #[cfg(all(feature = "rsa", not(target_arch = "wasm32")))]
    pub fn try_into_rsa(self) -> Result<rsa::Keypair, OtherVariantError> {
        self.try_into()
    }

    #[cfg(feature = "ecdsa")]
    #[deprecated(
        since = "0.2.0",
        note = "This method name does not follow Rust naming conventions, use `Keypair::try_into_ecdsa` instead."
    )]
    pub fn into_ecdsa(self) -> Option<ecdsa::Keypair> {
        self.try_into().ok()
    }

    #[cfg(feature = "ecdsa")]
    pub fn try_into_ecdsa(self) -> Result<ecdsa::Keypair, OtherVariantError> {
        self.try_into()
    }

    /// Decode an keypair from a DER-encoded secret key in PKCS#8 PrivateKeyInfo
    /// format (i.e. unencrypted) as defined in [RFC5208].
    ///
    /// [RFC5208]: https://tools.ietf.org/html/rfc5208#section-5
    #[cfg(all(feature = "rsa", not(target_arch = "wasm32")))]
    #[deprecated(
        since = "0.2.0",
        note = "Deprecated, use `rsa::Keypair::try_decode_pkcs8` and promote it into `Keypair` instead."
    )]
    pub fn rsa_from_pkcs8(pkcs8_der: &mut [u8]) -> Result<Keypair, DecodingError> {
        #[allow(deprecated)]
        rsa::Keypair::try_decode_pkcs8(pkcs8_der).map(Keypair::Rsa)
    }

    /// Decode a keypair from a DER-encoded Secp256k1 secret key in an ECPrivateKey
    /// structure as defined in [RFC5915].
    ///
    /// [RFC5915]: https://tools.ietf.org/html/rfc5915
    #[cfg(feature = "secp256k1")]
    #[deprecated(
        since = "0.2.0",
        note = "Deprecated, use `secp256k1::Keypair::try_from_bytes` and promote it into `Keypair` instead."
    )]
    pub fn secp256k1_from_der(der: &mut [u8]) -> Result<Keypair, DecodingError> {
        #[allow(deprecated)]
        secp256k1::SecretKey::try_decode_der(der)
            .map(|sk| Keypair::Secp256k1(secp256k1::Keypair::from(sk)))
    }

    /// Decode a keypair from the [binary format](https://datatracker.ietf.org/doc/html/rfc8032#section-5.1.5)
    /// produced by `ed25519::Keypair::encode`, zeroing the input on success.
    ///
    /// Note that this binary format is the same as `ed25519_dalek`'s and `ed25519_zebra`'s.
    #[cfg(feature = "ed25519")]
    #[deprecated(
        since = "0.2.0",
        note = "Deprecated, use `ed25519::Keypair::try_decode` and promote it into `Keypair` instead."
    )]
    pub fn ed25519_from_bytes(bytes: impl AsMut<[u8]>) -> Result<Keypair, DecodingError> {
        #[allow(deprecated)]
        Ok(Keypair::Ed25519(ed25519::Keypair::from(
            ed25519::SecretKey::try_from_bytes(bytes)?,
        )))
    }

    /// Sign a message using the private key of this keypair, producing
    /// a signature that can be verified using the corresponding public key.
    pub fn sign(&self, msg: &[u8]) -> Result<Vec<u8>, SigningError> {
        use Keypair::*;
        #[allow(deprecated)]
        match self {
            #[cfg(feature = "ed25519")]
            Ed25519(ref pair) => Ok(pair.sign(msg)),
            #[cfg(all(feature = "rsa", not(target_arch = "wasm32")))]
            Rsa(ref pair) => pair.sign(msg),
            #[cfg(feature = "secp256k1")]
            Secp256k1(ref pair) => pair.secret().sign(msg),
            #[cfg(feature = "ecdsa")]
            Ecdsa(ref pair) => Ok(pair.secret().sign(msg)),
        }
    }

    /// Get the public key of this keypair.
    pub fn public(&self) -> PublicKey {
        use Keypair::*;
        #[allow(deprecated)]
        match self {
            #[cfg(feature = "ed25519")]
            Ed25519(pair) => PublicKey::Ed25519(pair.public()),
            #[cfg(all(feature = "rsa", not(target_arch = "wasm32")))]
            Rsa(pair) => PublicKey::Rsa(pair.public()),
            #[cfg(feature = "secp256k1")]
            Secp256k1(pair) => PublicKey::Secp256k1(pair.public().clone()),
            #[cfg(feature = "ecdsa")]
            Ecdsa(pair) => PublicKey::Ecdsa(pair.public().clone()),
        }
    }

    /// Encode a private key as protobuf structure.
    #[deprecated(since = "0.2.0", note = "Renamed to `encode_protobuf`")]
    pub fn to_protobuf_encoding(&self) -> Vec<u8> {
        self.encode_protobuf()
    }

    /// Encode a private key as protobuf structure.
    ///
    /// See <https://github.com/libp2p/specs/blob/master/peer-ids/peer-ids.md#key-types> for details on the encoding.
    pub fn encode_protobuf(&self) -> Vec<u8> {
        use quick_protobuf::MessageWrite;

        #[allow(deprecated)]
        let pk: proto::PrivateKey = match self {
            #[cfg(feature = "ed25519")]
            Self::Ed25519(data) => proto::PrivateKey {
                Type: proto::KeyType::Ed25519,
                Data: data.encode().to_vec(),
            },
            #[cfg(all(feature = "rsa", not(target_arch = "wasm32")))]
            Self::Rsa(data) => proto::PrivateKey {
                Type: proto::KeyType::RSA,
                Data: data.to_raw_bytes(),
            },
            #[cfg(feature = "secp256k1")]
            Self::Secp256k1(data) => proto::PrivateKey {
                Type: proto::KeyType::Secp256k1,
                Data: data.secret().to_bytes().into(),
            },
            #[cfg(feature = "ecdsa")]
            Self::Ecdsa(data) => proto::PrivateKey {
                Type: proto::KeyType::ECDSA,
                Data: data.secret().to_bytes(),
            },
        };

        let mut buf = Vec::with_capacity(pk.get_size());
        let mut writer = Writer::new(&mut buf);
        pk.write_message(&mut writer).expect("Encoding to succeed");

        buf
    }

    /// Decode a private key from a protobuf structure and parse it as a [`Keypair`].
    #[deprecated(
        since = "0.2.0",
        note = "This method name does not follow Rust naming conventions, use `Keypair::try_decode_protobuf` instead."
    )]
    pub fn from_protobuf_encoding(bytes: &[u8]) -> Result<Keypair, DecodingError> {
        Self::try_decode_protobuf(bytes)
    }

    /// Try to decode a private key from a protobuf structure and parse it as a [`Keypair`].
    #[cfg_attr(not(feature = "ed25519"), allow(unused_mut))]
    pub fn try_decode_protobuf(bytes: &[u8]) -> Result<Keypair, DecodingError> {
        use quick_protobuf::MessageRead;

        let mut reader = BytesReader::from_bytes(bytes);
        let mut private_key = proto::PrivateKey::from_reader(&mut reader, bytes)
            .map_err(|e| DecodingError::bad_protobuf("private key bytes", e))
            .map(zeroize::Zeroizing::new)?;

        #[allow(deprecated, unreachable_code)]
        match private_key.Type {
            proto::KeyType::Ed25519 => {
                #[cfg(feature = "ed25519")]
                return ed25519::Keypair::try_decode(&mut private_key.Data).map(Keypair::Ed25519);
                Err(DecodingError::missing_feature("ed25519"))
            }
            proto::KeyType::RSA => {
                #[cfg(all(feature = "rsa", not(target_arch = "wasm32")))]
                return rsa::Keypair::try_decode_pkcs8(&mut private_key.Data).map(Keypair::Rsa);
                Err(DecodingError::missing_feature("rsa"))
            }
            proto::KeyType::Secp256k1 => {
                #[cfg(feature = "secp256k1")]
                return secp256k1::Keypair::try_from_bytes(&mut private_key.Data)
                    .map(Keypair::Secp256k1);
                Err(DecodingError::missing_feature("secp256k1"))
            }
            proto::KeyType::ECDSA => {
                #[cfg(feature = "ecdsa")]
                return ecdsa::Keypair::try_from_bytes(&private_key.Data).map(Keypair::Ecdsa);
                Err(DecodingError::missing_feature("ECDSA"))
            }
        }
    }
}

#[cfg(feature = "ecdsa")]
impl From<ecdsa::Keypair> for Keypair {
    fn from(kp: ecdsa::Keypair) -> Self {
        #[allow(deprecated)]
        Keypair::Ecdsa(kp)
    }
}

#[cfg(feature = "ed25519")]
impl From<ed25519::Keypair> for Keypair {
    fn from(kp: ed25519::Keypair) -> Self {
        #[allow(deprecated)]
        Keypair::Ed25519(kp)
    }
}

#[cfg(feature = "secp256k1")]
impl From<secp256k1::Keypair> for Keypair {
    fn from(kp: secp256k1::Keypair) -> Self {
        #[allow(deprecated)]
        Keypair::Secp256k1(kp)
    }
}

#[cfg(all(feature = "rsa", not(target_arch = "wasm32")))]
impl From<rsa::Keypair> for Keypair {
    fn from(kp: rsa::Keypair) -> Self {
        #[allow(deprecated)]
        Keypair::Rsa(kp)
    }
}

#[cfg(feature = "ed25519")]
impl TryInto<ed25519::Keypair> for Keypair {
    type Error = OtherVariantError;

    fn try_into(self) -> Result<ed25519::Keypair, Self::Error> {
        #[allow(deprecated)]
        match self {
            Keypair::Ed25519(inner) => Ok(inner),
            #[cfg(all(feature = "rsa", not(target_arch = "wasm32")))]
            Keypair::Rsa(_) => Err(OtherVariantError::new(KeyType::RSA)),
            #[cfg(feature = "secp256k1")]
            Keypair::Secp256k1(_) => Err(OtherVariantError::new(KeyType::Secp256k1)),
            #[cfg(feature = "ecdsa")]
            Keypair::Ecdsa(_) => Err(OtherVariantError::new(KeyType::Ecdsa)),
        }
    }
}

#[cfg(feature = "ecdsa")]
impl TryInto<ecdsa::Keypair> for Keypair {
    type Error = OtherVariantError;

    fn try_into(self) -> Result<ecdsa::Keypair, Self::Error> {
        #[allow(deprecated)]
        match self {
            Keypair::Ecdsa(inner) => Ok(inner),
            #[cfg(feature = "ed25519")]
            Keypair::Ed25519(_) => Err(OtherVariantError::new(KeyType::Ed25519)),
            #[cfg(all(feature = "rsa", not(target_arch = "wasm32")))]
            Keypair::Rsa(_) => Err(OtherVariantError::new(KeyType::RSA)),
            #[cfg(feature = "secp256k1")]
            Keypair::Secp256k1(_) => Err(OtherVariantError::new(KeyType::Secp256k1)),
        }
    }
}

#[cfg(feature = "secp256k1")]
impl TryInto<secp256k1::Keypair> for Keypair {
    type Error = OtherVariantError;

    fn try_into(self) -> Result<secp256k1::Keypair, Self::Error> {
        #[allow(deprecated)]
        match self {
            Keypair::Secp256k1(inner) => Ok(inner),
            #[cfg(feature = "ed25519")]
            Keypair::Ed25519(_) => Err(OtherVariantError::new(KeyType::Ed25519)),
            #[cfg(all(feature = "rsa", not(target_arch = "wasm32")))]
            Keypair::Rsa(_) => Err(OtherVariantError::new(KeyType::RSA)),
            #[cfg(feature = "ecdsa")]
            Keypair::Ecdsa(_) => Err(OtherVariantError::new(KeyType::Ecdsa)),
        }
    }
}

#[cfg(all(feature = "rsa", not(target_arch = "wasm32")))]
impl TryInto<rsa::Keypair> for Keypair {
    type Error = OtherVariantError;

    fn try_into(self) -> Result<rsa::Keypair, Self::Error> {
        #[allow(deprecated)]
        match self {
            Keypair::Rsa(inner) => Ok(inner),
            #[cfg(feature = "ed25519")]
            Keypair::Ed25519(_) => Err(OtherVariantError::new(KeyType::Ed25519)),
            #[cfg(feature = "secp256k1")]
            Keypair::Secp256k1(_) => Err(OtherVariantError::new(KeyType::Secp256k1)),
            #[cfg(feature = "ecdsa")]
            Keypair::Ecdsa(_) => Err(OtherVariantError::new(KeyType::Ecdsa)),
        }
    }
}

/// The public key of a node's identity keypair.
#[derive(Clone, Debug, PartialEq, Eq, Hash, PartialOrd, Ord)]
pub enum PublicKey {
    /// A public Ed25519 key.
    #[cfg(feature = "ed25519")]
    #[deprecated(
        since = "0.1.0",
        note = "This enum will be made opaque in the future, use `PublicKey::into_ed25519` instead."
    )]
    Ed25519(ed25519::PublicKey),
    #[cfg(all(feature = "rsa", not(target_arch = "wasm32")))]
    /// A public RSA key.

    #[deprecated(
        since = "0.1.0",
        note = "This enum will be made opaque in the future, use `PublicKey::into_rsa` instead."
    )]
    Rsa(rsa::PublicKey),
    #[cfg(feature = "secp256k1")]
    /// A public Secp256k1 key.
    #[deprecated(
        since = "0.1.0",
        note = "This enum will be made opaque in the future, use `PublicKey::into_secp256k1` instead."
    )]
    Secp256k1(secp256k1::PublicKey),
    /// A public ECDSA key.
    #[cfg(feature = "ecdsa")]
    #[deprecated(
        since = "0.1.0",
        note = "This enum will be made opaque in the future, use `PublicKey::into_ecdsa` instead."
    )]
    Ecdsa(ecdsa::PublicKey),
}

impl PublicKey {
    /// Verify a signature for a message using this public key, i.e. check
    /// that the signature has been produced by the corresponding
    /// private key (authenticity), and that the message has not been
    /// tampered with (integrity).
    #[must_use]
    pub fn verify(&self, msg: &[u8], sig: &[u8]) -> bool {
        use PublicKey::*;
        #[allow(deprecated)]
        match self {
            #[cfg(feature = "ed25519")]
            Ed25519(pk) => pk.verify(msg, sig),
            #[cfg(all(feature = "rsa", not(target_arch = "wasm32")))]
            Rsa(pk) => pk.verify(msg, sig),
            #[cfg(feature = "secp256k1")]
            Secp256k1(pk) => pk.verify(msg, sig),
            #[cfg(feature = "ecdsa")]
            Ecdsa(pk) => pk.verify(msg, sig),
        }
    }


    #[cfg(feature = "ed25519")]
    #[deprecated(
        since = "0.2.0",
        note = "This method name does not follow Rust naming conventions, use `PublicKey::try_into_ed25519` instead."
    )]
    pub fn into_ed25519(self) -> Option<ed25519::PublicKey> {
        self.try_into().ok()
    }

    #[cfg(feature = "ed25519")]
    pub fn try_into_ed25519(self) -> Result<ed25519::PublicKey, OtherVariantError> {
        self.try_into()
    }

    #[cfg(feature = "secp256k1")]
    #[deprecated(
        since = "0.2.0",
        note = "This method name does not follow Rust naming conventions, use `PublicKey::try_into_secp256k1` instead."
    )]
    pub fn into_secp256k1(self) -> Option<secp256k1::PublicKey> {
        self.try_into().ok()
    }

    #[cfg(feature = "secp256k1")]
    pub fn try_into_secp256k1(self) -> Result<secp256k1::PublicKey, OtherVariantError> {
        self.try_into()
    }

    #[cfg(all(feature = "rsa", not(target_arch = "wasm32")))]
    #[deprecated(
        since = "0.2.0",
        note = "This method name does not follow Rust naming conventions, use `PublicKey::try_into_rsa` instead."
    )]
    pub fn into_rsa(self) -> Option<rsa::PublicKey> {
        self.try_into().ok()
    }

    #[cfg(all(feature = "rsa", not(target_arch = "wasm32")))]
    pub fn try_into_rsa(self) -> Result<rsa::PublicKey, OtherVariantError> {
        self.try_into()
    }

    #[cfg(feature = "ecdsa")]
    #[deprecated(
        since = "0.2.0",
        note = "This method name does not follow Rust naming conventions, use `PublicKey::try_into_ecdsa` instead."
    )]
    pub fn into_ecdsa(self) -> Option<ecdsa::PublicKey> {
        self.try_into().ok()
    }

    #[cfg(feature = "ecdsa")]
    pub fn try_into_ecdsa(self) -> Result<ecdsa::PublicKey, OtherVariantError> {
        self.try_into()
    }

    /// Encode the public key into a protobuf structure for storage or
    /// exchange with other nodes.
<<<<<<< HEAD
    #[deprecated(since = "0.2.0", note = "Renamed to `encode_protobuf`")]
    pub fn to_protobuf_encoding(&self) -> Vec<u8> {
        self.encode_protobuf()
=======
    #[deprecated(since = "0.2.0", note = "Renamed to `PublicKey::encode_protobuf`.")]
    pub fn to_protobuf_encoding(&self) -> Vec<u8> {
        Self::encode_protobuf(self)
>>>>>>> 058c2d85
    }

    /// Encode the public key into a protobuf structure for storage or
    /// exchange with other nodes.
    pub fn encode_protobuf(&self) -> Vec<u8> {
        use quick_protobuf::MessageWrite;

        let public_key = proto::PublicKey::from(self);

        let mut buf = Vec::with_capacity(public_key.get_size());
        let mut writer = Writer::new(&mut buf);
        public_key
            .write_message(&mut writer)
            .expect("Encoding to succeed");

        buf
    }

    /// Decode a public key from a protobuf structure, e.g. read from storage
    /// or received from another node.
    #[deprecated(
        since = "0.2.0",
        note = "This method name does not follow Rust naming conventions, use `PublicKey::try_decode_protobuf` instead."
    )]
    pub fn from_protobuf_encoding(bytes: &[u8]) -> Result<PublicKey, DecodingError> {
        Self::try_decode_protobuf(bytes)
    }

    /// Decode a public key from a protobuf structure, e.g. read from storage
    /// or received from another node.
    pub fn try_decode_protobuf(bytes: &[u8]) -> Result<PublicKey, DecodingError> {
        use quick_protobuf::MessageRead;

        let mut reader = BytesReader::from_bytes(bytes);

        let pubkey = proto::PublicKey::from_reader(&mut reader, bytes)
            .map_err(|e| DecodingError::bad_protobuf("public key bytes", e))?;

        pubkey.try_into()
    }

    /// Convert the `PublicKey` into the corresponding `PeerId`.
    #[cfg(feature = "peerid")]
    pub fn to_peer_id(&self) -> crate::PeerId {
        self.into()
    }
}

impl TryFrom<proto::PublicKey> for PublicKey {
    type Error = DecodingError;

    fn try_from(pubkey: proto::PublicKey) -> Result<Self, Self::Error> {
        #[allow(deprecated)]
        #[allow(unreachable_code)]
        match pubkey.Type {
            proto::KeyType::Ed25519 => {
                #[cfg(feature = "ed25519")]
                return ed25519::PublicKey::try_decode(&pubkey.Data).map(PublicKey::Ed25519);
                log::debug!("support for ed25519 was disabled at compile-time");
                Err(DecodingError::missing_feature("ed25519"))
            }
            proto::KeyType::RSA => {
                #[cfg(all(feature = "rsa", not(target_arch = "wasm32")))]
                return rsa::PublicKey::try_decode_x509(&pubkey.Data).map(PublicKey::Rsa);
                log::debug!("support for RSA was disabled at compile-time");
                Err(DecodingError::missing_feature("rsa"))
            }
            proto::KeyType::Secp256k1 => {
                #[cfg(feature = "secp256k1")]
                return secp256k1::PublicKey::try_decode(&pubkey.Data).map(PublicKey::Secp256k1);
                log::debug!("support for secp256k1 was disabled at compile-time");
                Err(DecodingError::missing_feature("secp256k1"))
            }
            proto::KeyType::ECDSA => {
                #[cfg(feature = "ecdsa")]
                return ecdsa::PublicKey::try_decode_der(&pubkey.Data).map(PublicKey::Ecdsa);
                log::debug!("support for ECDSA was disabled at compile-time");
                Err(DecodingError::missing_feature("ecdsa"))
            }
        }
    }
}

#[cfg(feature = "ed25519")]
impl TryInto<ed25519::PublicKey> for PublicKey {
    type Error = OtherVariantError;

    fn try_into(self) -> Result<ed25519::PublicKey, Self::Error> {
        #[allow(deprecated)]
        match self {
            PublicKey::Ed25519(inner) => Ok(inner),
            #[cfg(all(feature = "rsa", not(target_arch = "wasm32")))]
            PublicKey::Rsa(_) => Err(OtherVariantError::new(KeyType::RSA)),
            #[cfg(feature = "secp256k1")]
            PublicKey::Secp256k1(_) => Err(OtherVariantError::new(KeyType::Secp256k1)),
            #[cfg(feature = "ecdsa")]
            PublicKey::Ecdsa(_) => Err(OtherVariantError::new(KeyType::Ecdsa)),
        }
    }
}

#[cfg(feature = "ecdsa")]
impl TryInto<ecdsa::PublicKey> for PublicKey {
    type Error = OtherVariantError;

    fn try_into(self) -> Result<ecdsa::PublicKey, Self::Error> {
        #[allow(deprecated)]
        match self {
            PublicKey::Ecdsa(inner) => Ok(inner),
            #[cfg(feature = "ed25519")]
            PublicKey::Ed25519(_) => Err(OtherVariantError::new(KeyType::Ed25519)),
            #[cfg(all(feature = "rsa", not(target_arch = "wasm32")))]
            PublicKey::Rsa(_) => Err(OtherVariantError::new(KeyType::RSA)),
            #[cfg(feature = "secp256k1")]
            PublicKey::Secp256k1(_) => Err(OtherVariantError::new(KeyType::Secp256k1)),
        }
    }
}

#[cfg(feature = "secp256k1")]
impl TryInto<secp256k1::PublicKey> for PublicKey {
    type Error = OtherVariantError;

    fn try_into(self) -> Result<secp256k1::PublicKey, Self::Error> {
        #[allow(deprecated)]
        match self {
            PublicKey::Secp256k1(inner) => Ok(inner),
            #[cfg(feature = "ed25519")]
            PublicKey::Ed25519(_) => Err(OtherVariantError::new(KeyType::Ed25519)),
            #[cfg(all(feature = "rsa", not(target_arch = "wasm32")))]
            PublicKey::Rsa(_) => Err(OtherVariantError::new(KeyType::RSA)),
            #[cfg(feature = "ecdsa")]
            PublicKey::Ecdsa(_) => Err(OtherVariantError::new(KeyType::Ecdsa)),
        }
    }
}

#[cfg(all(feature = "rsa", not(target_arch = "wasm32")))]
impl TryInto<rsa::PublicKey> for PublicKey {
    type Error = OtherVariantError;

    fn try_into(self) -> Result<rsa::PublicKey, Self::Error> {
        #[allow(deprecated)]
        match self {
            PublicKey::Rsa(inner) => Ok(inner),
            #[cfg(feature = "ed25519")]
            PublicKey::Ed25519(_) => Err(OtherVariantError::new(KeyType::Ed25519)),
            #[cfg(feature = "secp256k1")]
            PublicKey::Secp256k1(_) => Err(OtherVariantError::new(KeyType::Secp256k1)),
            #[cfg(feature = "ecdsa")]
            PublicKey::Ecdsa(_) => Err(OtherVariantError::new(KeyType::Ecdsa)),
        }
    }
}

#[cfg(test)]
mod tests {
    use super::*;
    use crate::PeerId;
    use base64::prelude::*;
    use std::str::FromStr;

    #[test]
    #[cfg(feature = "ed25519")]
    fn keypair_protobuf_roundtrip_ed25519() {
        let priv_key = Keypair::try_decode_protobuf(&hex_literal::hex!("080112407e0830617c4a7de83925dfb2694556b12936c477a0e1feb2e148ec9da60fee7d1ed1e8fae2c4a144b8be8fd4b47bf3d3b34b871c3cacf6010f0e42d474fce27e")).unwrap();
        let pub_key = PublicKey::try_decode_protobuf(&hex_literal::hex!(
            "080112201ed1e8fae2c4a144b8be8fd4b47bf3d3b34b871c3cacf6010f0e42d474fce27e"
        ))
        .unwrap();

        roundtrip_protobuf_encoding(&priv_key, &pub_key);
    }

    #[test]
    #[cfg(feature = "secp256k1")]
    fn keypair_protobuf_roundtrip_secp256k1() {
        let priv_key = Keypair::try_decode_protobuf(&hex_literal::hex!(
            "080212201e4f6a12b43bec6871976295bcb13aace62a7e7b821334125d3ed3b720af419f"
        ))
        .unwrap();
        let pub_key = PublicKey::try_decode_protobuf(&hex_literal::hex!(
            "0802122102f0a81ddde0a3180610155ff3b2d98d683a6831fad0c84ba36cd49b81eaa7cf8f"
        ))
        .unwrap();

        roundtrip_protobuf_encoding(&priv_key, &pub_key);
    }

    #[test]
    #[cfg(feature = "ecdsa")]
    fn keypair_protobuf_roundtrip_ecdsa() {
        let priv_key = Keypair::try_decode_protobuf(&hex_literal::hex!(
            "08031220f0d87659b402f0d47589e7670ca0954036f87b2fbf11fafbc66f4de7c3eb10a2"
        ))
        .unwrap();
        let pub_key = PublicKey::try_decode_protobuf(&hex_literal::hex!("0803125b3059301306072a8648ce3d020106082a8648ce3d03010703420004de6af15d8bc9b7f7c6eb8b32888d0da721d33f16af062306bafc64cdad741240cd61d6d9884c4899308ea25513a5cc03495ff88200dc7ae8e603ceb6698d2fee")).unwrap();

        roundtrip_protobuf_encoding(&priv_key, &pub_key);
    }

    #[test]
    #[cfg(feature = "rsa")]
    fn keypair_protobuf_roundtrip_rsa() {
        let priv_key = Keypair::try_decode_protobuf(&hex_literal::hex!("080012c81230820944020100300d06092a864886f70d01010105000482092e3082092a02010002820201009c897f33e0d0b3297f2fe404ea5b7a98096b329693292aefc2d05ef1e82fd0e121ce74ec77d75ef4b532fa34dee2a19626f3389c6d2bb9b8de614e138302bc4254727a7ee35f7827f1094403bc2fe8e1f64d0e8a2a77e8f3a879f69f94a71f3589de184f5910d6b5270f58e684f71ddd3a3f486a4cb2c390194ee6e9b65f9f1dff7b8f6c0bf4e0c4ac683bd4ba2d2fd022fdaaa3db75e90e16662fc4b3aca4c9aa65514d51690cd372c2b96c61a1ed4f9298ec213d5398aa9120379477118391104deb77ab157a59b70714e95caa9b55d15fa386b0c80f36e50d738bdd10e0baa3c3eafb4703dec3d6a757601f18541eb87ae9111f60eae17d843cf1047dbf5a8982ad9ef0aa88f59b17689f1210a305f7da8a012c1a58e4e82b48811618e98cef13c9eb28ce6fcc589ea5d902149ee4f49f8b39758b349ca90be5a8bddf4a46bacaaa48aec1c0c6e996ab13f2cb351c351d40b0a7b8e0c12b366a8555c392b0aadf71fe746eb4f8ea0b829da6ddcc39081abdd40ea2f3d8778b9a3f06a480ef34234975e919c0d64d818f2e904a9f251c8669dbb1666cb2c28e955446fc7efd460d4677ed922ccff1e24bb5a8699e050075c7897a64daa1bc2f05e4132e76c4f72baea5d073042254236c116ea3e40540bb7986468b4468aadfadad068331ef9dbe13e4012196e8eb9f8cdba096c35f09e80893ea68f3253dc41053983855e50203010001028202002699dd6d4c960a68443dea0bb04308b32f37690d2a92ef4c9a8cc9acfba5b6eb9d6b8cf7b701bc1fba032d2216886a725d7e82ca483d8d19e274ba4d23746c3a2b1ae3cc2083ad5ca41ab5d3f9f712858e38284ab7f843d0ba0e015c0ecb3b6df766763632ef6d12d4e3faf73578bebb8c1e88dbf5b7eb73c059eda55a5cb01f349e229af143dc9d832a5cfeb33e6b58f717f8995987f5058d4e7b9f14f390db4e1297feea016eb141ce74ed1e125133db21acb0f1af88a91f0a83ca2fa678fc2fba1743b643a09d38fe1d1102d1eb6639304d61ec7c190c5f6576c5d9a8ccd2198a398ae75333feb51324ffc60b38cb2e90d8a2694b7c0048f47016bb15cb36c482e038e455254e35fc4f0e0babc84e046bd441b0291412c784e4e9639664cad07cb09a01626049cdbfd1d9ad75b314448df811f4988c6e64d93ebefc602b574d0763e31e9d567c891349cfe75f0ca37429b743d6452d1fffc1f9f4901e5f68772b4f24542d654fd29b893e44c85e6037bba304d48873721131f18248b16bd71384abd00f9336c73f071a4ca2456878070f9704ed7df0cd64e5c3e5949a78968525865b96e71d5015dc68bff857f2bba05a3976d83d8866d4dfe8caac144741ae97879a765dc0d4c7c34aa79ef6ebc86b5bf32b50ad995780f5f1a6c052eec5671164f407061a9c6bd49251b1bb7803bb222f5d859c321601236dd893dc9d810282010100cf13fe9908fe59e947122d5606cf9f70c123b7cb43a1916463e729f01dc31c3b70cb6a37bde542ecdc6029cea39b28c99c6395d0aaa29c1c4cf14b3fed9e0fcd793e31b7a09930352261c03b3dc0b66a62f8ae3771b705382cfeb6130d4a7e5b4854117a05767b99915099e2d542fc3fa505a0dbe217b169b46714384774380408bd8b3dbf0c9a177bbd3e64af115988159f485d70c885171007646765b50eb9bbebfabe60e71c69b2b822a124e235ad05f2b55cda9ddc78d671436981a3064a80c29bb37e6b5581a9372a6366c79af695a39ea0f3839ed77ec3985252f2e126955774727955b63ccbeff64208fd7280e8ba52e4297cb6bf72b44b07618923610282010100c184cd27d3a643df768764a7c66de40c222bdb4b7e02c35aa1e4a8377676247c629df58ecb5bb541fb4aac1bde35057b0b266bddd818876909b8fff1aca4859515069258d84b0c5178e4bff6842c68d39cad9a3a03aa6533fa76b92c995f381eb9c83f5e6118fd962807c931b7ca50dc20b261f2a71928f3e882af4da979cef843970cb2af68b86477b92ca90c8c0f1d640d39e943704366314c446f7a54851419e60f4e92e1e69bd52ee7294f9eddc6dc873144b0d0d9f13eb8d6aa955cf11edbd5a0673d8b70ef937e54fdaade185facc8437496d43a53169342280718a3679170ef4a0e582af4db598210fb64616f0d8daa08519d875e37c4d02e1af1c5050282010100c14865648c3b74cac3b698b06a4d130218947131fd9f69e8ed42d0273a706a02a546888f1ce547f173c52260a8dee354436fc45f6f55b626c83e94c147d637e3cede1963cf380d021b64681c2388a3fb6b03b9013157e63c47eb3b214f4f8fdf3e04920775dfe080375da7354d5f67b9341babc87121324c7ac197e2ebf6f36df8868ad8086207d6117e5325812ecd85b2c0e8b7a6d4d33cf28e23ce4ae593a8135ab0c1500b87beb4bd203d8f02c19d0d273cd73d8b094594cb4563ce47cf506d1cb85df28ad6d5de8f0a369bb185d7d1565672deb8a4e37983b1c26d801c5d7a19962c5f4a7c7e04d0a6e77e22aae4ddd54417890dca39aa23d4c03feed4210282010100915975de1c121d9892264f6bd496655ad7afa91ea29ee0ac0a3cfc3bec3600618c90a80780a67915fdf0b0249e59a4ac2e4bc568f30e3966a36ed88e64e58d8fd4230378c7bc569c3af955558b20effb410b0373df9cf4367e40fe04898e0350d0a99f2efc2f1108df3839dda5f5c7960ed8ecc89cc9410131fa364156b1aecab9b992480387dc3759d533be25366d83ddca315d0ad21f4d7a69965d44bc86d7fa3bd9f3624f5a2e6188c1073e4e4cb5389e325b2d93309f0a453ab71548a1b253dbb886d2ab114060bfda864cf853c648b88231e7b7afb70895c272de219b5a06db945f4336e5ccd393ff25522cab220644091a06731361a8f1a28b7ea169210282010100bd80196d3d11a8257b5f439776388f4d53e4da3690f710e9aff3e3e970e545ec92d285e7049da000d5364dd7f550c17cf662d516282fe89813cab322ce5aad5cc744c52a024dd1a94aa9484037281637d1c8e3503b6ed6231225c93f7865d29269c899bbf5d248cf9d41f9aee9b9cb2afac172ba17c2df0699c6604b4ce7ab95c91c5f7fc7804f2bde268a7e15c512920f7325cfba47463da1c201549fc44c2bc4fbe5d8619cde9733470c5e38b996f5c3633c6311af88663ce4d2d0dc415ac5c8258e1aa7659f9f35d4b90b7b9a5a888867d75636e6443cce5391c57d48d56409029edef53e1a5130eb1fa708758bc821e15f7c53edf6d4c6f868a6b5b0c1e6")).unwrap();
        let pub_key = PublicKey::try_decode_protobuf(&hex_literal::hex!("080012a60430820222300d06092a864886f70d01010105000382020f003082020a02820201009c897f33e0d0b3297f2fe404ea5b7a98096b329693292aefc2d05ef1e82fd0e121ce74ec77d75ef4b532fa34dee2a19626f3389c6d2bb9b8de614e138302bc4254727a7ee35f7827f1094403bc2fe8e1f64d0e8a2a77e8f3a879f69f94a71f3589de184f5910d6b5270f58e684f71ddd3a3f486a4cb2c390194ee6e9b65f9f1dff7b8f6c0bf4e0c4ac683bd4ba2d2fd022fdaaa3db75e90e16662fc4b3aca4c9aa65514d51690cd372c2b96c61a1ed4f9298ec213d5398aa9120379477118391104deb77ab157a59b70714e95caa9b55d15fa386b0c80f36e50d738bdd10e0baa3c3eafb4703dec3d6a757601f18541eb87ae9111f60eae17d843cf1047dbf5a8982ad9ef0aa88f59b17689f1210a305f7da8a012c1a58e4e82b48811618e98cef13c9eb28ce6fcc589ea5d902149ee4f49f8b39758b349ca90be5a8bddf4a46bacaaa48aec1c0c6e996ab13f2cb351c351d40b0a7b8e0c12b366a8555c392b0aadf71fe746eb4f8ea0b829da6ddcc39081abdd40ea2f3d8778b9a3f06a480ef34234975e919c0d64d818f2e904a9f251c8669dbb1666cb2c28e955446fc7efd460d4677ed922ccff1e24bb5a8699e050075c7897a64daa1bc2f05e4132e76c4f72baea5d073042254236c116ea3e40540bb7986468b4468aadfadad068331ef9dbe13e4012196e8eb9f8cdba096c35f09e80893ea68f3253dc41053983855e50203010001")).unwrap();

        roundtrip_protobuf_encoding(&priv_key, &pub_key);
    }

    fn roundtrip_protobuf_encoding(private_key: &Keypair, public_key: &PublicKey) {
        assert_eq!(&private_key.public(), public_key);

        let encoded_priv = private_key.encode_protobuf();
        let decoded_priv = Keypair::try_decode_protobuf(&encoded_priv).unwrap();

        assert_eq!(
            private_key.public().to_peer_id(),
            decoded_priv.public().to_peer_id(),
            "PeerId from roundtripped private key should be the same"
        );

        let encoded_public = private_key.public().encode_protobuf();
        let decoded_public = PublicKey::try_decode_protobuf(&encoded_public).unwrap();

        assert_eq!(
            private_key.public().to_peer_id(),
            decoded_public.to_peer_id(),
            "PeerId from roundtripped public key should be the same"
        );
    }

    #[test]
    fn keypair_from_protobuf_encoding() {
        // E.g. retrieved from an IPFS config file.
        let base_64_encoded = "CAESQL6vdKQuznQosTrW7FWI9At+XX7EBf0BnZLhb6w+N+XSQSdfInl6c7U4NuxXJlhKcRBlBw9d0tj2dfBIVf6mcPA=";
        let expected_peer_id =
            PeerId::from_str("12D3KooWEChVMMMzV8acJ53mJHrw1pQ27UAGkCxWXLJutbeUMvVu").unwrap();

        let encoded = BASE64_STANDARD.decode(base_64_encoded).unwrap();

        let keypair = Keypair::try_decode_protobuf(&encoded).unwrap();
        let peer_id = keypair.public().to_peer_id();

        assert_eq!(expected_peer_id, peer_id);
    }

    #[test]
    fn public_key_implements_hash() {
        use crate::PublicKey;
        use std::hash::Hash;

        fn assert_implements_hash<T: Hash>() {}

        assert_implements_hash::<PublicKey>();
    }

    #[test]
    fn public_key_implements_ord() {
        use crate::PublicKey;
        use std::cmp::Ord;

        fn assert_implements_ord<T: Ord>() {}

        assert_implements_ord::<PublicKey>();
    }
}<|MERGE_RESOLUTION|>--- conflicted
+++ resolved
@@ -18,12 +18,7 @@
 // FROM, OUT OF OR IN CONNECTION WITH THE SOFTWARE OR THE USE OR OTHER
 // DEALINGS IN THE SOFTWARE.
 
-<<<<<<< HEAD
 use crate::error::{DecodingError, OtherVariantError, SigningError};
-=======
-use crate::error::OtherVariantError;
-use crate::error::{DecodingError, SigningError};
->>>>>>> 058c2d85
 use crate::{proto, KeyType};
 use quick_protobuf::{BytesReader, Writer};
 use std::convert::TryFrom;
@@ -312,7 +307,8 @@
         match private_key.Type {
             proto::KeyType::Ed25519 => {
                 #[cfg(feature = "ed25519")]
-                return ed25519::Keypair::try_decode(&mut private_key.Data).map(Keypair::Ed25519);
+                return ed25519::Keypair::try_from_bytes(&mut private_key.Data)
+                    .map(Keypair::Ed25519);
                 Err(DecodingError::missing_feature("ed25519"))
             }
             proto::KeyType::RSA => {
@@ -494,7 +490,6 @@
         }
     }
 
-
     #[cfg(feature = "ed25519")]
     #[deprecated(
         since = "0.2.0",
@@ -553,15 +548,9 @@
 
     /// Encode the public key into a protobuf structure for storage or
     /// exchange with other nodes.
-<<<<<<< HEAD
-    #[deprecated(since = "0.2.0", note = "Renamed to `encode_protobuf`")]
-    pub fn to_protobuf_encoding(&self) -> Vec<u8> {
-        self.encode_protobuf()
-=======
     #[deprecated(since = "0.2.0", note = "Renamed to `PublicKey::encode_protobuf`.")]
     pub fn to_protobuf_encoding(&self) -> Vec<u8> {
         Self::encode_protobuf(self)
->>>>>>> 058c2d85
     }
 
     /// Encode the public key into a protobuf structure for storage or
@@ -619,7 +608,7 @@
         match pubkey.Type {
             proto::KeyType::Ed25519 => {
                 #[cfg(feature = "ed25519")]
-                return ed25519::PublicKey::try_decode(&pubkey.Data).map(PublicKey::Ed25519);
+                return ed25519::PublicKey::try_from_bytes(&pubkey.Data).map(PublicKey::Ed25519);
                 log::debug!("support for ed25519 was disabled at compile-time");
                 Err(DecodingError::missing_feature("ed25519"))
             }
@@ -631,7 +620,8 @@
             }
             proto::KeyType::Secp256k1 => {
                 #[cfg(feature = "secp256k1")]
-                return secp256k1::PublicKey::try_decode(&pubkey.Data).map(PublicKey::Secp256k1);
+                return secp256k1::PublicKey::try_from_bytes(&pubkey.Data)
+                    .map(PublicKey::Secp256k1);
                 log::debug!("support for secp256k1 was disabled at compile-time");
                 Err(DecodingError::missing_feature("secp256k1"))
             }
