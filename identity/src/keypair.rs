--- conflicted
+++ resolved
@@ -255,11 +255,7 @@
             #[cfg(feature = "secp256k1")]
             Self::Secp256k1(data) => proto::PrivateKey {
                 Type: proto::KeyType::Secp256k1,
-<<<<<<< HEAD
-                Data: data.secret().to_bytes().into(),
-=======
                 Data: data.secret().to_bytes().to_vec(),
->>>>>>> b8411d17
             },
             #[cfg(feature = "ecdsa")]
             Self::Ecdsa(data) => proto::PrivateKey {
@@ -304,13 +300,8 @@
             proto::KeyType::RSA => Err(DecodingError::decoding_unsupported("RSA")),
             proto::KeyType::Secp256k1 => {
                 #[cfg(feature = "secp256k1")]
-<<<<<<< HEAD
                 return secp256k1::Keypair::try_from_bytes(&mut private_key.Data)
                     .map(Keypair::Secp256k1);
-=======
-                return secp256k1::SecretKey::try_from_bytes(&mut private_key.Data)
-                    .map(|key| Keypair::Secp256k1(key.into()));
->>>>>>> b8411d17
                 Err(DecodingError::missing_feature("secp256k1"))
             }
             proto::KeyType::ECDSA => {
@@ -771,7 +762,6 @@
         roundtrip_protobuf_encoding(&priv_key, &pub_key);
     }
 
-<<<<<<< HEAD
     // #[test]
     // #[cfg(feature = "rsa")]
     // fn keypair_protobuf_roundtrip_rsa() {
@@ -781,7 +771,6 @@
     //     roundtrip_protobuf_encoding(&priv_key, &pub_key);
     // }
 
-=======
     #[test]
     #[cfg(all(feature = "secp256k1", feature = "peerid"))]
     fn keypair_protobuf_roundtrip_secp256k1() {
@@ -798,7 +787,6 @@
     }
 
     #[cfg(feature = "peerid")]
->>>>>>> b8411d17
     fn roundtrip_protobuf_encoding(private_key: &Keypair, public_key: &PublicKey) {
         assert_eq!(&private_key.public(), public_key);
 
