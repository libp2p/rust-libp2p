// Copyright 2023 Protocol Labs.
//
// Permission is hereby granted, free of charge, to any person obtaining a
// copy of this software and associated documentation files (the "Software"),
// to deal in the Software without restriction, including without limitation
// the rights to use, copy, modify, merge, publish, distribute, sublicense,
// and/or sell copies of the Software, and to permit persons to whom the
// Software is furnished to do so, subject to the following conditions:
//
// The above copyright notice and this permission notice shall be included in
// all copies or substantial portions of the Software.
//
// THE SOFTWARE IS PROVIDED "AS IS", WITHOUT WARRANTY OF ANY KIND, EXPRESS
// OR IMPLIED, INCLUDING BUT NOT LIMITED TO THE WARRANTIES OF MERCHANTABILITY,
// FITNESS FOR A PARTICULAR PURPOSE AND NONINFRINGEMENT. IN NO EVENT SHALL THE
// AUTHORS OR COPYRIGHT HOLDERS BE LIABLE FOR ANY CLAIM, DAMAGES OR OTHER
// LIABILITY, WHETHER IN AN ACTION OF CONTRACT, TORT OR OTHERWISE, ARISING
// FROM, OUT OF OR IN CONNECTION WITH THE SOFTWARE OR THE USE OR OTHER
// DEALINGS IN THE SOFTWARE.

#[cfg(any(
    feature = "ecdsa",
    feature = "secp256k1",
    feature = "ed25519",
    feature = "rsa"
))]
use crate::error::OtherVariantError;
use crate::error::{DecodingError, SigningError};
#[cfg(any(
    feature = "ecdsa",
    feature = "secp256k1",
    feature = "ed25519",
    feature = "rsa"
))]
use crate::proto;
#[cfg(any(
    feature = "ecdsa",
    feature = "secp256k1",
    feature = "ed25519",
    feature = "rsa"
))]
use quick_protobuf::{BytesReader, Writer};
#[cfg(any(
    feature = "ecdsa",
    feature = "secp256k1",
    feature = "ed25519",
    feature = "rsa"
))]
use std::convert::TryFrom;

#[cfg(feature = "ed25519")]
use crate::ed25519;

#[cfg(all(feature = "rsa", not(target_arch = "wasm32")))]
use crate::rsa;

#[cfg(feature = "secp256k1")]
use crate::secp256k1;

#[cfg(feature = "ecdsa")]
use crate::ecdsa;
use crate::KeyType;

/// Identity keypair of a node.
///
/// # Example: Generating RSA keys with OpenSSL
///
/// ```text
/// openssl genrsa -out private.pem 2048
/// openssl pkcs8 -in private.pem -inform PEM -topk8 -out private.pk8 -outform DER -nocrypt
/// rm private.pem      # optional
/// ```
///
/// Loading the keys:
///
/// ```text
/// let mut bytes = std::fs::read("private.pk8").unwrap();
/// let keypair = Keypair::rsa_from_pkcs8(&mut bytes);
/// ```
///
#[derive(Debug, Clone)]
pub struct Keypair {
    keypair: KeyPairInner,
}

#[derive(Debug, Clone)]
#[allow(clippy::large_enum_variant)]
enum KeyPairInner {
    /// An Ed25519 keypair.
    #[cfg(feature = "ed25519")]
    Ed25519(ed25519::Keypair),
    /// An RSA keypair.
    #[cfg(all(feature = "rsa", not(target_arch = "wasm32")))]
    Rsa(rsa::Keypair),
    /// A Secp256k1 keypair.
    #[cfg(feature = "secp256k1")]
    Secp256k1(secp256k1::Keypair),
    /// An ECDSA keypair.
    #[cfg(feature = "ecdsa")]
    Ecdsa(ecdsa::Keypair),
}

impl Keypair {
    /// Generate a new Ed25519 keypair.
    #[cfg(all(feature = "ed25519", feature = "rand"))]
    pub fn generate_ed25519() -> Keypair {
        Keypair {
            keypair: KeyPairInner::Ed25519(ed25519::Keypair::generate()),
        }
    }

    /// Generate a new Secp256k1 keypair.
    #[cfg(all(feature = "secp256k1", feature = "rand"))]
    pub fn generate_secp256k1() -> Keypair {
        Keypair {
            keypair: KeyPairInner::Secp256k1(secp256k1::Keypair::generate()),
        }
    }

    /// Generate a new ECDSA keypair.
    #[cfg(all(feature = "ecdsa", feature = "rand"))]
    pub fn generate_ecdsa() -> Keypair {
        Keypair {
            keypair: KeyPairInner::Ecdsa(ecdsa::Keypair::generate()),
        }
    }

    #[cfg(feature = "ed25519")]
    pub fn try_into_ed25519(self) -> Result<ed25519::Keypair, OtherVariantError> {
        self.try_into()
    }

    #[cfg(feature = "secp256k1")]
    pub fn try_into_secp256k1(self) -> Result<secp256k1::Keypair, OtherVariantError> {
        self.try_into()
    }

    #[cfg(all(feature = "rsa", not(target_arch = "wasm32")))]
    pub fn try_into_rsa(self) -> Result<rsa::Keypair, OtherVariantError> {
        self.try_into()
    }

    #[cfg(feature = "ecdsa")]
    pub fn try_into_ecdsa(self) -> Result<ecdsa::Keypair, OtherVariantError> {
        self.try_into()
    }

    /// Decode an keypair from a DER-encoded secret key in PKCS#8 PrivateKeyInfo
    /// format (i.e. unencrypted) as defined in [RFC5208].
    ///
    /// [RFC5208]: https://tools.ietf.org/html/rfc5208#section-5
    #[cfg(all(feature = "rsa", not(target_arch = "wasm32")))]
    #[deprecated(
        note = "Use `rsa::Keypair::try_decode_pkcs8` and promote it into `Keypair` instead."
    )]
    pub fn rsa_from_pkcs8(pkcs8_der: &mut [u8]) -> Result<Keypair, DecodingError> {
        rsa::Keypair::try_decode_pkcs8(pkcs8_der).map(|kp| Keypair {
            keypair: KeyPairInner::Rsa(kp),
        })
    }

    /// Decode a keypair from a DER-encoded Secp256k1 secret key in an ECPrivateKey
    /// structure as defined in [RFC5915].
    ///
    /// [RFC5915]: https://tools.ietf.org/html/rfc5915
    #[cfg(feature = "secp256k1")]
    #[deprecated(
        note = "Use `secp256k1::Keypair::try_from_bytes` and promote it into `Keypair` instead."
    )]
    pub fn secp256k1_from_der(der: &mut [u8]) -> Result<Keypair, DecodingError> {
<<<<<<< HEAD
        secp256k1::SecretKey::try_decode_der(der).map(|sk| Keypair {
=======
        secp256k1::SecretKey::from_der(der).map(|sk| Keypair {
>>>>>>> 507d94a2
            keypair: KeyPairInner::Secp256k1(secp256k1::Keypair::from(sk)),
        })
    }

    /// Decode a keypair from the [binary format](https://datatracker.ietf.org/doc/html/rfc8032#section-5.1.5)
    /// produced by `ed25519::Keypair::encode`, zeroing the input on success.
    ///
    /// Note that this binary format is the same as `ed25519_dalek`'s and `ed25519_zebra`'s.
    #[cfg(feature = "ed25519")]
    #[deprecated(
        note = "Use `ed25519::Keypair::try_decode` and promote it into `Keypair` instead."
    )]
    pub fn ed25519_from_bytes(bytes: impl AsMut<[u8]>) -> Result<Keypair, DecodingError> {
        Ok(Keypair {
            keypair: KeyPairInner::Ed25519(ed25519::Keypair::from(
                ed25519::SecretKey::try_from_bytes(bytes)?,
            )),
        })
    }

    /// Sign a message using the private key of this keypair, producing
    /// a signature that can be verified using the corresponding public key.
    #[allow(unused_variables)]
    pub fn sign(&self, msg: &[u8]) -> Result<Vec<u8>, SigningError> {
        match self.keypair {
            #[cfg(feature = "ed25519")]
            KeyPairInner::Ed25519(ref pair) => Ok(pair.sign(msg)),
            #[cfg(all(feature = "rsa", not(target_arch = "wasm32")))]
            KeyPairInner::Rsa(ref pair) => pair.sign(msg),
            #[cfg(feature = "secp256k1")]
            KeyPairInner::Secp256k1(ref pair) => Ok(pair.secret().sign(msg)),
            #[cfg(feature = "ecdsa")]
            KeyPairInner::Ecdsa(ref pair) => Ok(pair.secret().sign(msg)),
        }
    }

    /// Get the public key of this keypair.
    pub fn public(&self) -> PublicKey {
        match self.keypair {
            #[cfg(feature = "ed25519")]
            KeyPairInner::Ed25519(ref pair) => PublicKey {
                publickey: PublicKeyInner::Ed25519(pair.public()),
            },
            #[cfg(all(feature = "rsa", not(target_arch = "wasm32")))]
            KeyPairInner::Rsa(ref pair) => PublicKey {
                publickey: PublicKeyInner::Rsa(pair.public()),
            },
            #[cfg(feature = "secp256k1")]
            KeyPairInner::Secp256k1(ref pair) => PublicKey {
                publickey: PublicKeyInner::Secp256k1(pair.public().clone()),
            },
            #[cfg(feature = "ecdsa")]
            KeyPairInner::Ecdsa(ref pair) => PublicKey {
                publickey: PublicKeyInner::Ecdsa(pair.public().clone()),
            },
        }
    }

    /// Encode a private key as protobuf structure.
    #[deprecated(
        note = "This method name does not follow Rust naming conventions, use `Keypair::try_into_ed25519` instead."
    )]
    pub fn to_protobuf_encoding(&self) -> Result<Vec<u8>, DecodingError> {
<<<<<<< HEAD
        self.encode_protobuf()
    }
    /// Encode a private key as protobuf structure.
    ///
    /// See <https://github.com/libp2p/specs/blob/master/peer-ids/peer-ids.md#key-types> for details on the encoding.
    pub fn encode_protobuf(&self) -> Result<Vec<u8>, DecodingError> {
=======
>>>>>>> 507d94a2
        #[cfg(any(
            feature = "ecdsa",
            feature = "secp256k1",
            feature = "ed25519",
            feature = "rsa"
        ))]
        {
            use quick_protobuf::MessageWrite;
<<<<<<< HEAD

            #[allow(deprecated)]
=======
>>>>>>> 507d94a2
            let pk: proto::PrivateKey = match self.keypair {
                #[cfg(feature = "ed25519")]
                KeyPairInner::Ed25519(ref data) => proto::PrivateKey {
                    Type: proto::KeyType::Ed25519,
                    Data: data.to_bytes().to_vec(),
                },
                #[cfg(all(feature = "rsa", not(target_arch = "wasm32")))]
                KeyPairInner::Rsa(_) => return Err(DecodingError::encoding_unsupported("RSA")),
                #[cfg(feature = "secp256k1")]
                KeyPairInner::Secp256k1(ref data) => proto::PrivateKey {
                    Type: proto::KeyType::Secp256k1,
                    Data: data.secret().to_bytes().to_vec(),
                },
                #[cfg(feature = "ecdsa")]
                KeyPairInner::Ecdsa(ref data) => proto::PrivateKey {
                    Type: proto::KeyType::ECDSA,
                    Data: data.secret().encode_der(),
                },
            };

            let mut buf = Vec::with_capacity(pk.get_size());
            let mut writer = Writer::new(&mut buf);
            pk.write_message(&mut writer).expect("Encoding to succeed");

            Ok(buf)
        }

        #[cfg(not(any(
            feature = "ecdsa",
            feature = "secp256k1",
            feature = "ed25519",
            feature = "rsa"
        )))]
        unreachable!()
    }

    /// Decode a private key from a protobuf structure and parse it as a [`Keypair`].
<<<<<<< HEAD
    #[deprecated(
        note = "This method name does not follow Rust naming conventions, use `Keypair::try_decode_protobuf` instead."
    )]
    pub fn from_protobuf_encoding(bytes: &[u8]) -> Result<Keypair, DecodingError> {
        Self::try_decode_protobuf(bytes)
    }

    /// Try to decode a private key from a protobuf structure and parse it as a [`Keypair`].
    #[cfg_attr(not(feature = "ed25519"), allow(unused_mut))]
    pub fn try_decode_protobuf(bytes: &[u8]) -> Result<Keypair, DecodingError> {
        #[cfg(any(
            feature = "ecdsa",
            feature = "secp256k1",
            feature = "ed25519",
            feature = "rsa"
        ))]
        {
            use quick_protobuf::MessageRead;

            let mut reader = BytesReader::from_bytes(bytes);
            let mut private_key = proto::PrivateKey::from_reader(&mut reader, bytes)
                .map_err(|e| DecodingError::bad_protobuf("private key bytes", e))
                .map(zeroize::Zeroizing::new)?;

            #[allow(unreachable_code)]
            match private_key.Type {
                proto::KeyType::Ed25519 => {
                    #[cfg(feature = "ed25519")]
                    return ed25519::Keypair::try_from_bytes(&mut private_key.Data).map(|sk| {
                        Keypair {
                            keypair: KeyPairInner::Ed25519(sk),
                        }
                    });
                    Err(DecodingError::missing_feature("ed25519"))
                }
                proto::KeyType::RSA => {
                    #[cfg(all(feature = "rsa", not(target_arch = "wasm32")))]
                    return rsa::Keypair::try_decode_pkcs1(&mut private_key.Data).map(|sk| {
                        Keypair {
                            keypair: KeyPairInner::Rsa(sk),
                        }
                    });
                    Err(DecodingError::missing_feature("rsa"))
                }
                proto::KeyType::Secp256k1 => {
                    #[cfg(feature = "secp256k1")]
                    return secp256k1::SecretKey::try_from_bytes(&mut private_key.Data).map(
                        |key| Keypair {
                            keypair: KeyPairInner::Secp256k1(key.into()),
                        },
                    );

                    Err(DecodingError::missing_feature("secp256k1"))
                }
                proto::KeyType::ECDSA => {
                    #[cfg(feature = "ecdsa")]
                    return ecdsa::SecretKey::try_decode_der(&mut private_key.Data).map(|key| {
                        Keypair {
                            keypair: KeyPairInner::Ecdsa(key.into()),
                        }
                    });

                    Err(DecodingError::missing_feature("ecdsa"))
                }
            }
=======
    #[allow(unused_variables)]
    pub fn from_protobuf_encoding(bytes: &[u8]) -> Result<Keypair, DecodingError> {
        #[cfg(any(
            feature = "ecdsa",
            feature = "secp256k1",
            feature = "ed25519",
            feature = "rsa"
        ))]
        {
            use quick_protobuf::MessageRead;

            let mut reader = BytesReader::from_bytes(bytes);
            let mut private_key = proto::PrivateKey::from_reader(&mut reader, bytes)
                .map_err(|e| DecodingError::bad_protobuf("private key bytes", e))
                .map(zeroize::Zeroizing::new)?;

            #[allow(unreachable_code)]
            match private_key.Type {
                proto::KeyType::Ed25519 => {
                    #[cfg(feature = "ed25519")]
                    return ed25519::Keypair::try_from_bytes(&mut private_key.Data).map(|sk| {
                        Keypair {
                            keypair: KeyPairInner::Ed25519(sk),
                        }
                    });
                    Err(DecodingError::missing_feature("ed25519"))
                }
                proto::KeyType::RSA => {
                    #[cfg(all(feature = "rsa", not(target_arch = "wasm32")))]
                    return rsa::Keypair::try_decode_pkcs1(&mut private_key.Data).map(|sk| {
                        Keypair {
                            keypair: KeyPairInner::Rsa(sk),
                        }
                    });
                    Err(DecodingError::missing_feature("rsa"))
                }
                proto::KeyType::Secp256k1 => {
                    #[cfg(feature = "secp256k1")]
                    return secp256k1::SecretKey::try_from_bytes(&mut private_key.Data).map(
                        |key| Keypair {
                            keypair: KeyPairInner::Secp256k1(key.into()),
                        },
                    );

                    Err(DecodingError::missing_feature("secp256k1"))
                }
                proto::KeyType::ECDSA => {
                    #[cfg(feature = "ecdsa")]
                    return ecdsa::SecretKey::try_decode_der(&mut private_key.Data).map(|key| {
                        Keypair {
                            keypair: KeyPairInner::Ecdsa(key.into()),
                        }
                    });

                    Err(DecodingError::missing_feature("ecdsa"))
                }
            }
        }

        #[cfg(not(any(
            feature = "ecdsa",
            feature = "secp256k1",
            feature = "ed25519",
            feature = "rsa"
        )))]
        unreachable!()
    }

    /// Return a [`KeyType`] of the [`Keypair`].
    pub fn key_type(&self) -> KeyType {
        match self.keypair {
            #[cfg(feature = "ed25519")]
            KeyPairInner::Ed25519(_) => KeyType::Ed25519,
            #[cfg(all(feature = "rsa", not(target_arch = "wasm32")))]
            KeyPairInner::Rsa(_) => KeyType::RSA,
            #[cfg(feature = "secp256k1")]
            KeyPairInner::Secp256k1(_) => KeyType::Secp256k1,
            #[cfg(feature = "ecdsa")]
            KeyPairInner::Ecdsa(_) => KeyType::Ecdsa,
        }
    }

    /// Deterministically derive a new secret from this [`Keypair`], taking into account the provided domain.
    ///
    /// This works for all key types except RSA where it returns `None`.
    ///
    /// # Example
    ///
    /// ```
    /// # fn main() {
    /// # use libp2p_identity as identity;
    /// let key = identity::Keypair::generate_ed25519();
    ///
    /// let new_key = key.derive_secret(b"my encryption key").expect("can derive secret for ed25519");
    /// # }
    /// ```
    ///
    #[cfg(any(
        feature = "ecdsa",
        feature = "secp256k1",
        feature = "ed25519",
        feature = "rsa"
    ))]
    pub fn derive_secret(&self, domain: &[u8]) -> Option<[u8; 32]> {
        let mut okm = [0u8; 32];
        hkdf::Hkdf::<sha2::Sha256>::new(None, &self.secret()?)
            .expand(domain, &mut okm)
            .expect("okm.len() == 32");

        Some(okm)
    }

    // We build docs with all features so this doesn't need to have any docs.
    #[cfg(not(any(
        feature = "ecdsa",
        feature = "secp256k1",
        feature = "ed25519",
        feature = "rsa"
    )))]
    pub fn derive_secret(&self, _: &[u8]) -> Option<[u8; 32]> {
        None
    }

    /// Return the secret key of the [`Keypair`].
    #[allow(dead_code)]
    pub(crate) fn secret(&self) -> Option<[u8; 32]> {
        match self.keypair {
            #[cfg(feature = "ed25519")]
            KeyPairInner::Ed25519(ref inner) => Some(inner.secret().to_bytes()),
            #[cfg(all(feature = "rsa", not(target_arch = "wasm32")))]
            KeyPairInner::Rsa(_) => None,
            #[cfg(feature = "secp256k1")]
            KeyPairInner::Secp256k1(ref inner) => Some(inner.secret().to_bytes()),
            #[cfg(feature = "ecdsa")]
            KeyPairInner::Ecdsa(ref inner) => Some(
                inner
                    .secret()
                    .to_bytes()
                    .try_into()
                    .expect("Ecdsa's private key should be 32 bytes"),
            ),
>>>>>>> 507d94a2
        }

        #[cfg(not(any(
            feature = "ecdsa",
            feature = "secp256k1",
            feature = "ed25519",
            feature = "rsa"
        )))]
        unreachable!()
    }

    /// Return a [`KeyType`] of the [`Keypair`].
    pub fn key_type(&self) -> KeyType {
        match self.keypair {
            #[cfg(feature = "ed25519")]
            KeyPairInner::Ed25519(_) => KeyType::Ed25519,
            #[cfg(all(feature = "rsa", not(target_arch = "wasm32")))]
            KeyPairInner::Rsa(_) => KeyType::RSA,
            #[cfg(feature = "secp256k1")]
            KeyPairInner::Secp256k1(_) => KeyType::Secp256k1,
            #[cfg(feature = "ecdsa")]
            KeyPairInner::Ecdsa(_) => KeyType::Ecdsa,
        }
    }

    /// Deterministically derive a new secret from this [`Keypair`], taking into account the provided domain.
    ///
    /// This works for all key types except RSA where it returns `None`.
    ///
    /// # Example
    ///
    /// ```
    /// # fn main() {
    /// # use libp2p_identity as identity;
    /// let key = identity::Keypair::generate_ed25519();
    ///
    /// let new_key = key.derive_secret(b"my encryption key").expect("can derive secret for ed25519");
    /// # }
    /// ```
    ///
    #[cfg(any(
        feature = "ecdsa",
        feature = "secp256k1",
        feature = "ed25519",
        feature = "rsa"
    ))]
    pub fn derive_secret(&self, domain: &[u8]) -> Option<[u8; 32]> {
        let mut okm = [0u8; 32];
        hkdf::Hkdf::<sha2::Sha256>::new(None, &self.secret()?)
            .expand(domain, &mut okm)
            .expect("okm.len() == 32");

        Some(okm)
    }

    // We build docs with all features so this doesn't need to have any docs.
    #[cfg(not(any(
        feature = "ecdsa",
        feature = "secp256k1",
        feature = "ed25519",
        feature = "rsa"
    )))]
    pub fn derive_secret(&self, _: &[u8]) -> Option<[u8; 32]> {
        None
    }

    /// Return the secret key of the [`Keypair`].
    #[allow(dead_code)]
    pub(crate) fn secret(&self) -> Option<[u8; 32]> {
        match self.keypair {
            #[cfg(feature = "ed25519")]
            KeyPairInner::Ed25519(ref inner) => Some(inner.secret().to_bytes()),
            #[cfg(all(feature = "rsa", not(target_arch = "wasm32")))]
            KeyPairInner::Rsa(_) => None,
            #[cfg(feature = "secp256k1")]
            KeyPairInner::Secp256k1(ref inner) => Some(inner.secret().to_bytes()),
            #[cfg(feature = "ecdsa")]
            KeyPairInner::Ecdsa(ref inner) => Some(
                inner
                    .secret()
                    .to_bytes()
                    .try_into()
                    .expect("Ecdsa's private key should be 32 bytes"),
            ),
        }
    }
}
#[cfg(feature = "ecdsa")]
impl From<ecdsa::Keypair> for Keypair {
    fn from(kp: ecdsa::Keypair) -> Self {
        Keypair {
            keypair: KeyPairInner::Ecdsa(kp),
        }
    }
}

#[cfg(feature = "ed25519")]
impl From<ed25519::Keypair> for Keypair {
    fn from(kp: ed25519::Keypair) -> Self {
        Keypair {
            keypair: KeyPairInner::Ed25519(kp),
        }
    }
}

#[cfg(feature = "secp256k1")]
impl From<secp256k1::Keypair> for Keypair {
    fn from(kp: secp256k1::Keypair) -> Self {
        Keypair {
            keypair: KeyPairInner::Secp256k1(kp),
        }
    }
}

#[cfg(all(feature = "rsa", not(target_arch = "wasm32")))]
impl From<rsa::Keypair> for Keypair {
    fn from(kp: rsa::Keypair) -> Self {
        Keypair {
            keypair: KeyPairInner::Rsa(kp),
        }
    }
}

#[cfg(feature = "ed25519")]
impl TryInto<ed25519::Keypair> for Keypair {
    type Error = OtherVariantError;

    fn try_into(self) -> Result<ed25519::Keypair, Self::Error> {
        match self.keypair {
            KeyPairInner::Ed25519(inner) => Ok(inner),
            #[cfg(all(feature = "rsa", not(target_arch = "wasm32")))]
            KeyPairInner::Rsa(_) => Err(OtherVariantError::new(crate::KeyType::RSA)),
            #[cfg(feature = "secp256k1")]
            KeyPairInner::Secp256k1(_) => Err(OtherVariantError::new(crate::KeyType::Secp256k1)),
            #[cfg(feature = "ecdsa")]
            KeyPairInner::Ecdsa(_) => Err(OtherVariantError::new(crate::KeyType::Ecdsa)),
        }
    }
}

#[cfg(feature = "ecdsa")]
impl TryInto<ecdsa::Keypair> for Keypair {
    type Error = OtherVariantError;

    fn try_into(self) -> Result<ecdsa::Keypair, Self::Error> {
        match self.keypair {
            KeyPairInner::Ecdsa(inner) => Ok(inner),
            #[cfg(feature = "ed25519")]
            KeyPairInner::Ed25519(_) => Err(OtherVariantError::new(crate::KeyType::Ed25519)),
            #[cfg(all(feature = "rsa", not(target_arch = "wasm32")))]
            KeyPairInner::Rsa(_) => Err(OtherVariantError::new(crate::KeyType::RSA)),
            #[cfg(feature = "secp256k1")]
            KeyPairInner::Secp256k1(_) => Err(OtherVariantError::new(crate::KeyType::Secp256k1)),
        }
    }
}

#[cfg(feature = "secp256k1")]
impl TryInto<secp256k1::Keypair> for Keypair {
    type Error = OtherVariantError;

    fn try_into(self) -> Result<secp256k1::Keypair, Self::Error> {
        match self.keypair {
            KeyPairInner::Secp256k1(inner) => Ok(inner),
            #[cfg(feature = "ed25519")]
            KeyPairInner::Ed25519(_) => Err(OtherVariantError::new(crate::KeyType::Ed25519)),
            #[cfg(all(feature = "rsa", not(target_arch = "wasm32")))]
            KeyPairInner::Rsa(_) => Err(OtherVariantError::new(crate::KeyType::RSA)),
            #[cfg(feature = "ecdsa")]
            KeyPairInner::Ecdsa(_) => Err(OtherVariantError::new(crate::KeyType::Ecdsa)),
        }
    }
}

#[cfg(all(feature = "rsa", not(target_arch = "wasm32")))]
impl TryInto<rsa::Keypair> for Keypair {
    type Error = OtherVariantError;

    fn try_into(self) -> Result<rsa::Keypair, Self::Error> {
        match self.keypair {
            KeyPairInner::Rsa(inner) => Ok(inner),
            #[cfg(feature = "ed25519")]
            KeyPairInner::Ed25519(_) => Err(OtherVariantError::new(crate::KeyType::Ed25519)),
            #[cfg(feature = "secp256k1")]
            KeyPairInner::Secp256k1(_) => Err(OtherVariantError::new(crate::KeyType::Secp256k1)),
            #[cfg(feature = "ecdsa")]
            KeyPairInner::Ecdsa(_) => Err(OtherVariantError::new(crate::KeyType::Ecdsa)),
        }
    }
}

#[derive(Clone, Debug, PartialEq, Eq, Hash, PartialOrd, Ord)]
pub(crate) enum PublicKeyInner {
    /// A public Ed25519 key.
    #[cfg(feature = "ed25519")]
    Ed25519(ed25519::PublicKey),
    #[cfg(all(feature = "rsa", not(target_arch = "wasm32")))]
    /// A public RSA key.
    Rsa(rsa::PublicKey),
    #[cfg(feature = "secp256k1")]
    /// A public Secp256k1 key.
    Secp256k1(secp256k1::PublicKey),
    /// A public ECDSA key.
    #[cfg(feature = "ecdsa")]
    Ecdsa(ecdsa::PublicKey),
}

/// The public key of a node's identity keypair.
#[derive(Clone, Debug, PartialEq, Eq, Hash, PartialOrd, Ord)]
pub struct PublicKey {
    pub(crate) publickey: PublicKeyInner,
}

impl PublicKey {
    /// Verify a signature for a message using this public key, i.e. check
    /// that the signature has been produced by the corresponding
    /// private key (authenticity), and that the message has not been
    /// tampered with (integrity).
    #[must_use]
    #[allow(unused_variables)]
    pub fn verify(&self, msg: &[u8], sig: &[u8]) -> bool {
        match self.publickey {
            #[cfg(feature = "ed25519")]
            PublicKeyInner::Ed25519(ref pk) => pk.verify(msg, sig),
            #[cfg(all(feature = "rsa", not(target_arch = "wasm32")))]
            PublicKeyInner::Rsa(ref pk) => pk.verify(msg, sig),
            #[cfg(feature = "secp256k1")]
            PublicKeyInner::Secp256k1(ref pk) => pk.verify(msg, sig),
            #[cfg(feature = "ecdsa")]
            PublicKeyInner::Ecdsa(ref pk) => pk.verify(msg, sig),
        }
    }

    #[cfg(feature = "ed25519")]
    pub fn try_into_ed25519(self) -> Result<ed25519::PublicKey, OtherVariantError> {
        self.try_into()
    }

    #[cfg(feature = "secp256k1")]
    pub fn try_into_secp256k1(self) -> Result<secp256k1::PublicKey, OtherVariantError> {
        self.try_into()
    }

    #[cfg(all(feature = "rsa", not(target_arch = "wasm32")))]
    pub fn try_into_rsa(self) -> Result<rsa::PublicKey, OtherVariantError> {
        self.try_into()
    }

    #[cfg(feature = "ecdsa")]
    pub fn try_into_ecdsa(self) -> Result<ecdsa::PublicKey, OtherVariantError> {
        self.try_into()
    }

    /// Encode the public key into a protobuf structure for storage or
    /// exchange with other nodes.
    pub fn encode_protobuf(&self) -> Vec<u8> {
        #[cfg(any(
            feature = "ecdsa",
            feature = "secp256k1",
            feature = "ed25519",
            feature = "rsa"
        ))]
        {
            use quick_protobuf::MessageWrite;
            let public_key = proto::PublicKey::from(self);

            let mut buf = Vec::with_capacity(public_key.get_size());
            let mut writer = Writer::new(&mut buf);
            public_key
                .write_message(&mut writer)
                .expect("Encoding to succeed");

            buf
        }

        #[cfg(not(any(
            feature = "ecdsa",
            feature = "secp256k1",
            feature = "ed25519",
            feature = "rsa"
        )))]
        unreachable!()
    }

    /// Decode a public key from a protobuf structure, e.g. read from storage
    /// or received from another node.
    #[allow(unused_variables)]
    pub fn try_decode_protobuf(bytes: &[u8]) -> Result<PublicKey, DecodingError> {
        #[cfg(any(
            feature = "ecdsa",
            feature = "secp256k1",
            feature = "ed25519",
            feature = "rsa"
        ))]
        {
            use quick_protobuf::MessageRead;
            let mut reader = BytesReader::from_bytes(bytes);

            let pubkey = proto::PublicKey::from_reader(&mut reader, bytes)
                .map_err(|e| DecodingError::bad_protobuf("public key bytes", e))?;

            pubkey.try_into()
        }

        #[cfg(not(any(
            feature = "ecdsa",
            feature = "secp256k1",
            feature = "ed25519",
            feature = "rsa"
        )))]
        unreachable!()
    }

    /// Convert the `PublicKey` into the corresponding `PeerId`.
    #[cfg(feature = "peerid")]
    pub fn to_peer_id(&self) -> crate::PeerId {
        self.into()
    }

    /// Return a [`KeyType`] of the [`PublicKey`].
    pub fn key_type(&self) -> KeyType {
        match self.publickey {
            #[cfg(feature = "ed25519")]
            PublicKeyInner::Ed25519(_) => KeyType::Ed25519,
            #[cfg(all(feature = "rsa", not(target_arch = "wasm32")))]
            PublicKeyInner::Rsa(_) => KeyType::RSA,
            #[cfg(feature = "secp256k1")]
            PublicKeyInner::Secp256k1(_) => KeyType::Secp256k1,
            #[cfg(feature = "ecdsa")]
            PublicKeyInner::Ecdsa(_) => KeyType::Ecdsa,
        }
    }
}

#[cfg(any(
    feature = "ecdsa",
    feature = "secp256k1",
    feature = "ed25519",
    feature = "rsa"
))]
impl TryFrom<proto::PublicKey> for PublicKey {
    type Error = DecodingError;

    fn try_from(pubkey: proto::PublicKey) -> Result<Self, Self::Error> {
        match pubkey.Type {
            #[cfg(feature = "ed25519")]
            proto::KeyType::Ed25519 => Ok(ed25519::PublicKey::try_from_bytes(&pubkey.Data).map(
                |kp| PublicKey {
                    publickey: PublicKeyInner::Ed25519(kp),
                },
            )?),
            #[cfg(not(feature = "ed25519"))]
            proto::KeyType::Ed25519 => {
                tracing::debug!("support for ed25519 was disabled at compile-time");
                Err(DecodingError::missing_feature("ed25519"))
            }
            #[cfg(all(feature = "rsa", not(target_arch = "wasm32")))]
            proto::KeyType::RSA => {
                Ok(
                    rsa::PublicKey::try_decode_x509(&pubkey.Data).map(|kp| PublicKey {
                        publickey: PublicKeyInner::Rsa(kp),
                    })?,
                )
            }
            #[cfg(any(not(feature = "rsa"), target_arch = "wasm32"))]
            proto::KeyType::RSA => {
                tracing::debug!("support for RSA was disabled at compile-time");
                Err(DecodingError::missing_feature("rsa"))
            }
            #[cfg(feature = "secp256k1")]
            proto::KeyType::Secp256k1 => Ok(secp256k1::PublicKey::try_from_bytes(&pubkey.Data)
                .map(|kp| PublicKey {
                    publickey: PublicKeyInner::Secp256k1(kp),
                })?),
            #[cfg(not(feature = "secp256k1"))]
            proto::KeyType::Secp256k1 => {
                tracing::debug!("support for secp256k1 was disabled at compile-time");
                Err(DecodingError::missing_feature("secp256k1"))
            }
            #[cfg(feature = "ecdsa")]
            proto::KeyType::ECDSA => Ok(ecdsa::PublicKey::try_decode_der(&pubkey.Data).map(
                |kp| PublicKey {
                    publickey: PublicKeyInner::Ecdsa(kp),
                },
            )?),
            #[cfg(not(feature = "ecdsa"))]
            proto::KeyType::ECDSA => {
                tracing::debug!("support for ECDSA was disabled at compile-time");
                Err(DecodingError::missing_feature("ecdsa"))
            }
        }
    }
}

#[cfg(feature = "ed25519")]
impl TryInto<ed25519::PublicKey> for PublicKey {
    type Error = OtherVariantError;

    fn try_into(self) -> Result<ed25519::PublicKey, Self::Error> {
        match self.publickey {
            PublicKeyInner::Ed25519(inner) => Ok(inner),
            #[cfg(all(feature = "rsa", not(target_arch = "wasm32")))]
            PublicKeyInner::Rsa(_) => Err(OtherVariantError::new(crate::KeyType::RSA)),
            #[cfg(feature = "secp256k1")]
            PublicKeyInner::Secp256k1(_) => Err(OtherVariantError::new(crate::KeyType::Secp256k1)),
            #[cfg(feature = "ecdsa")]
            PublicKeyInner::Ecdsa(_) => Err(OtherVariantError::new(crate::KeyType::Ecdsa)),
        }
    }
}

#[cfg(feature = "ecdsa")]
impl TryInto<ecdsa::PublicKey> for PublicKey {
    type Error = OtherVariantError;

    fn try_into(self) -> Result<ecdsa::PublicKey, Self::Error> {
        match self.publickey {
            PublicKeyInner::Ecdsa(inner) => Ok(inner),
            #[cfg(feature = "ed25519")]
            PublicKeyInner::Ed25519(_) => Err(OtherVariantError::new(crate::KeyType::Ed25519)),
            #[cfg(all(feature = "rsa", not(target_arch = "wasm32")))]
            PublicKeyInner::Rsa(_) => Err(OtherVariantError::new(crate::KeyType::RSA)),
            #[cfg(feature = "secp256k1")]
            PublicKeyInner::Secp256k1(_) => Err(OtherVariantError::new(crate::KeyType::Secp256k1)),
        }
    }
}

#[cfg(feature = "secp256k1")]
impl TryInto<secp256k1::PublicKey> for PublicKey {
    type Error = OtherVariantError;

    fn try_into(self) -> Result<secp256k1::PublicKey, Self::Error> {
        match self.publickey {
            PublicKeyInner::Secp256k1(inner) => Ok(inner),
            #[cfg(feature = "ed25519")]
            PublicKeyInner::Ed25519(_) => Err(OtherVariantError::new(crate::KeyType::Ed25519)),
            #[cfg(all(feature = "rsa", not(target_arch = "wasm32")))]
            PublicKeyInner::Rsa(_) => Err(OtherVariantError::new(crate::KeyType::RSA)),
            #[cfg(feature = "ecdsa")]
            PublicKeyInner::Ecdsa(_) => Err(OtherVariantError::new(crate::KeyType::Ecdsa)),
        }
    }
}

#[cfg(all(feature = "rsa", not(target_arch = "wasm32")))]
impl TryInto<rsa::PublicKey> for PublicKey {
    type Error = OtherVariantError;

    fn try_into(self) -> Result<rsa::PublicKey, Self::Error> {
        match self.publickey {
            PublicKeyInner::Rsa(inner) => Ok(inner),
            #[cfg(feature = "ed25519")]
            PublicKeyInner::Ed25519(_) => Err(OtherVariantError::new(crate::KeyType::Ed25519)),
            #[cfg(feature = "secp256k1")]
            PublicKeyInner::Secp256k1(_) => Err(OtherVariantError::new(crate::KeyType::Secp256k1)),
            #[cfg(feature = "ecdsa")]
            PublicKeyInner::Ecdsa(_) => Err(OtherVariantError::new(crate::KeyType::Ecdsa)),
        }
    }
}

#[cfg(feature = "ed25519")]
impl From<ed25519::PublicKey> for PublicKey {
    fn from(key: ed25519::PublicKey) -> Self {
        PublicKey {
            publickey: PublicKeyInner::Ed25519(key),
        }
    }
}

#[cfg(feature = "secp256k1")]
impl From<secp256k1::PublicKey> for PublicKey {
    fn from(key: secp256k1::PublicKey) -> Self {
        PublicKey {
            publickey: PublicKeyInner::Secp256k1(key),
        }
    }
}

#[cfg(feature = "ecdsa")]
impl From<ecdsa::PublicKey> for PublicKey {
    fn from(key: ecdsa::PublicKey) -> Self {
        PublicKey {
            publickey: PublicKeyInner::Ecdsa(key),
        }
    }
}

#[cfg(all(feature = "rsa", not(target_arch = "wasm32")))]
impl From<rsa::PublicKey> for PublicKey {
    fn from(key: rsa::PublicKey) -> Self {
        PublicKey {
            publickey: PublicKeyInner::Rsa(key),
        }
    }
}

#[cfg(test)]
mod tests {
    use super::*;

    #[test]
    #[cfg(feature = "ed25519")]
    #[cfg(feature = "peerid")]
    fn keypair_protobuf_roundtrip_ed25519() {
<<<<<<< HEAD
        let priv_key = Keypair::try_decode_protobuf(&hex_literal::hex!(
=======
        let priv_key = Keypair::from_protobuf_encoding(&hex_literal::hex!(
>>>>>>> 507d94a2
            "080112407e0830617c4a7de83925dfb2694556b12936c477a0e1feb2e148ec9da60fee7d1ed1e8fae2c4a144b8be8fd4b47bf3d3b34b871c3cacf6010f0e42d474fce27e"
        ))
            .unwrap();

        let pub_key = PublicKey::try_decode_protobuf(&hex_literal::hex!(
            "080112201ed1e8fae2c4a144b8be8fd4b47bf3d3b34b871c3cacf6010f0e42d474fce27e"
        ))
        .unwrap();

        roundtrip_protobuf_encoding(&priv_key, &pub_key, KeyType::Ed25519);
    }

    #[test]
    #[cfg(all(feature = "ecdsa", feature = "peerid"))]
    fn keypair_protobuf_roundtrip_ecdsa() {
        let priv_key = Keypair::try_decode_protobuf(&hex_literal::hex!(
            "08031279307702010104203E5B1FE9712E6C314942A750BD67485DE3C1EFE85B1BFB520AE8F9AE3DFA4A4CA00A06082A8648CE3D030107A14403420004DE3D300FA36AE0E8F5D530899D83ABAB44ABF3161F162A4BC901D8E6ECDA020E8B6D5F8DA30525E71D6851510C098E5C47C646A597FB4DCEC034E9F77C409E62"
        ))
        .unwrap();
        let pub_key = PublicKey::try_decode_protobuf(&hex_literal::hex!("0803125b3059301306072a8648ce3d020106082a8648ce3d03010703420004de3d300fa36ae0e8f5d530899d83abab44abf3161f162a4bc901d8e6ecda020e8b6d5f8da30525e71d6851510c098e5c47c646a597fb4dcec034e9f77c409e62")).unwrap();

        roundtrip_protobuf_encoding(&priv_key, &pub_key, KeyType::Ecdsa);
    }

    // #[test]
    // #[cfg(feature = "rsa")]
    // fn keypair_protobuf_roundtrip_rsa() {
    //     let priv_key = Keypair::try_decode_protobuf(&hex_literal::hex!("080012c81230820944020100300d06092a864886f70d01010105000482092e3082092a02010002820201009c897f33e0d0b3297f2fe404ea5b7a98096b329693292aefc2d05ef1e82fd0e121ce74ec77d75ef4b532fa34dee2a19626f3389c6d2bb9b8de614e138302bc4254727a7ee35f7827f1094403bc2fe8e1f64d0e8a2a77e8f3a879f69f94a71f3589de184f5910d6b5270f58e684f71ddd3a3f486a4cb2c390194ee6e9b65f9f1dff7b8f6c0bf4e0c4ac683bd4ba2d2fd022fdaaa3db75e90e16662fc4b3aca4c9aa65514d51690cd372c2b96c61a1ed4f9298ec213d5398aa9120379477118391104deb77ab157a59b70714e95caa9b55d15fa386b0c80f36e50d738bdd10e0baa3c3eafb4703dec3d6a757601f18541eb87ae9111f60eae17d843cf1047dbf5a8982ad9ef0aa88f59b17689f1210a305f7da8a012c1a58e4e82b48811618e98cef13c9eb28ce6fcc589ea5d902149ee4f49f8b39758b349ca90be5a8bddf4a46bacaaa48aec1c0c6e996ab13f2cb351c351d40b0a7b8e0c12b366a8555c392b0aadf71fe746eb4f8ea0b829da6ddcc39081abdd40ea2f3d8778b9a3f06a480ef34234975e919c0d64d818f2e904a9f251c8669dbb1666cb2c28e955446fc7efd460d4677ed922ccff1e24bb5a8699e050075c7897a64daa1bc2f05e4132e76c4f72baea5d073042254236c116ea3e40540bb7986468b4468aadfadad068331ef9dbe13e4012196e8eb9f8cdba096c35f09e80893ea68f3253dc41053983855e50203010001028202002699dd6d4c960a68443dea0bb04308b32f37690d2a92ef4c9a8cc9acfba5b6eb9d6b8cf7b701bc1fba032d2216886a725d7e82ca483d8d19e274ba4d23746c3a2b1ae3cc2083ad5ca41ab5d3f9f712858e38284ab7f843d0ba0e015c0ecb3b6df766763632ef6d12d4e3faf73578bebb8c1e88dbf5b7eb73c059eda55a5cb01f349e229af143dc9d832a5cfeb33e6b58f717f8995987f5058d4e7b9f14f390db4e1297feea016eb141ce74ed1e125133db21acb0f1af88a91f0a83ca2fa678fc2fba1743b643a09d38fe1d1102d1eb6639304d61ec7c190c5f6576c5d9a8ccd2198a398ae75333feb51324ffc60b38cb2e90d8a2694b7c0048f47016bb15cb36c482e038e455254e35fc4f0e0babc84e046bd441b0291412c784e4e9639664cad07cb09a01626049cdbfd1d9ad75b314448df811f4988c6e64d93ebefc602b574d0763e31e9d567c891349cfe75f0ca37429b743d6452d1fffc1f9f4901e5f68772b4f24542d654fd29b893e44c85e6037bba304d48873721131f18248b16bd71384abd00f9336c73f071a4ca2456878070f9704ed7df0cd64e5c3e5949a78968525865b96e71d5015dc68bff857f2bba05a3976d83d8866d4dfe8caac144741ae97879a765dc0d4c7c34aa79ef6ebc86b5bf32b50ad995780f5f1a6c052eec5671164f407061a9c6bd49251b1bb7803bb222f5d859c321601236dd893dc9d810282010100cf13fe9908fe59e947122d5606cf9f70c123b7cb43a1916463e729f01dc31c3b70cb6a37bde542ecdc6029cea39b28c99c6395d0aaa29c1c4cf14b3fed9e0fcd793e31b7a09930352261c03b3dc0b66a62f8ae3771b705382cfeb6130d4a7e5b4854117a05767b99915099e2d542fc3fa505a0dbe217b169b46714384774380408bd8b3dbf0c9a177bbd3e64af115988159f485d70c885171007646765b50eb9bbebfabe60e71c69b2b822a124e235ad05f2b55cda9ddc78d671436981a3064a80c29bb37e6b5581a9372a6366c79af695a39ea0f3839ed77ec3985252f2e126955774727955b63ccbeff64208fd7280e8ba52e4297cb6bf72b44b07618923610282010100c184cd27d3a643df768764a7c66de40c222bdb4b7e02c35aa1e4a8377676247c629df58ecb5bb541fb4aac1bde35057b0b266bddd818876909b8fff1aca4859515069258d84b0c5178e4bff6842c68d39cad9a3a03aa6533fa76b92c995f381eb9c83f5e6118fd962807c931b7ca50dc20b261f2a71928f3e882af4da979cef843970cb2af68b86477b92ca90c8c0f1d640d39e943704366314c446f7a54851419e60f4e92e1e69bd52ee7294f9eddc6dc873144b0d0d9f13eb8d6aa955cf11edbd5a0673d8b70ef937e54fdaade185facc8437496d43a53169342280718a3679170ef4a0e582af4db598210fb64616f0d8daa08519d875e37c4d02e1af1c5050282010100c14865648c3b74cac3b698b06a4d130218947131fd9f69e8ed42d0273a706a02a546888f1ce547f173c52260a8dee354436fc45f6f55b626c83e94c147d637e3cede1963cf380d021b64681c2388a3fb6b03b9013157e63c47eb3b214f4f8fdf3e04920775dfe080375da7354d5f67b9341babc87121324c7ac197e2ebf6f36df8868ad8086207d6117e5325812ecd85b2c0e8b7a6d4d33cf28e23ce4ae593a8135ab0c1500b87beb4bd203d8f02c19d0d273cd73d8b094594cb4563ce47cf506d1cb85df28ad6d5de8f0a369bb185d7d1565672deb8a4e37983b1c26d801c5d7a19962c5f4a7c7e04d0a6e77e22aae4ddd54417890dca39aa23d4c03feed4210282010100915975de1c121d9892264f6bd496655ad7afa91ea29ee0ac0a3cfc3bec3600618c90a80780a67915fdf0b0249e59a4ac2e4bc568f30e3966a36ed88e64e58d8fd4230378c7bc569c3af955558b20effb410b0373df9cf4367e40fe04898e0350d0a99f2efc2f1108df3839dda5f5c7960ed8ecc89cc9410131fa364156b1aecab9b992480387dc3759d533be25366d83ddca315d0ad21f4d7a69965d44bc86d7fa3bd9f3624f5a2e6188c1073e4e4cb5389e325b2d93309f0a453ab71548a1b253dbb886d2ab114060bfda864cf853c648b88231e7b7afb70895c272de219b5a06db945f4336e5ccd393ff25522cab220644091a06731361a8f1a28b7ea169210282010100bd80196d3d11a8257b5f439776388f4d53e4da3690f710e9aff3e3e970e545ec92d285e7049da000d5364dd7f550c17cf662d516282fe89813cab322ce5aad5cc744c52a024dd1a94aa9484037281637d1c8e3503b6ed6231225c93f7865d29269c899bbf5d248cf9d41f9aee9b9cb2afac172ba17c2df0699c6604b4ce7ab95c91c5f7fc7804f2bde268a7e15c512920f7325cfba47463da1c201549fc44c2bc4fbe5d8619cde9733470c5e38b996f5c3633c6311af88663ce4d2d0dc415ac5c8258e1aa7659f9f35d4b90b7b9a5a888867d75636e6443cce5391c57d48d56409029edef53e1a5130eb1fa708758bc821e15f7c53edf6d4c6f868a6b5b0c1e6")).unwrap();
    //     let pub_key = PublicKey::try_decode_protobuf(&hex_literal::hex!("080012a60430820222300d06092a864886f70d01010105000382020f003082020a02820201009c897f33e0d0b3297f2fe404ea5b7a98096b329693292aefc2d05ef1e82fd0e121ce74ec77d75ef4b532fa34dee2a19626f3389c6d2bb9b8de614e138302bc4254727a7ee35f7827f1094403bc2fe8e1f64d0e8a2a77e8f3a879f69f94a71f3589de184f5910d6b5270f58e684f71ddd3a3f486a4cb2c390194ee6e9b65f9f1dff7b8f6c0bf4e0c4ac683bd4ba2d2fd022fdaaa3db75e90e16662fc4b3aca4c9aa65514d51690cd372c2b96c61a1ed4f9298ec213d5398aa9120379477118391104deb77ab157a59b70714e95caa9b55d15fa386b0c80f36e50d738bdd10e0baa3c3eafb4703dec3d6a757601f18541eb87ae9111f60eae17d843cf1047dbf5a8982ad9ef0aa88f59b17689f1210a305f7da8a012c1a58e4e82b48811618e98cef13c9eb28ce6fcc589ea5d902149ee4f49f8b39758b349ca90be5a8bddf4a46bacaaa48aec1c0c6e996ab13f2cb351c351d40b0a7b8e0c12b366a8555c392b0aadf71fe746eb4f8ea0b829da6ddcc39081abdd40ea2f3d8778b9a3f06a480ef34234975e919c0d64d818f2e904a9f251c8669dbb1666cb2c28e955446fc7efd460d4677ed922ccff1e24bb5a8699e050075c7897a64daa1bc2f05e4132e76c4f72baea5d073042254236c116ea3e40540bb7986468b4468aadfadad068331ef9dbe13e4012196e8eb9f8cdba096c35f09e80893ea68f3253dc41053983855e50203010001")).unwrap();

    //     roundtrip_protobuf_encoding(&priv_key, &pub_key);
    // }

    #[test]
    #[cfg(all(feature = "secp256k1", feature = "peerid"))]
    fn keypair_protobuf_roundtrip_secp256k1() {
        let priv_key = Keypair::try_decode_protobuf(&hex_literal::hex!(
            "0802122053DADF1D5A164D6B4ACDB15E24AA4C5B1D3461BDBD42ABEDB0A4404D56CED8FB"
        ))
        .unwrap();
        let pub_key = PublicKey::try_decode_protobuf(&hex_literal::hex!(
            "08021221037777e994e452c21604f91de093ce415f5432f701dd8cd1a7a6fea0e630bfca99"
        ))
        .unwrap();

        roundtrip_protobuf_encoding(&priv_key, &pub_key, KeyType::Secp256k1);
    }

    #[cfg(feature = "peerid")]
    fn roundtrip_protobuf_encoding(private_key: &Keypair, public_key: &PublicKey, tpe: KeyType) {
        assert_eq!(&private_key.public(), public_key);

        let encoded_priv = private_key
            .encode_protobuf()
            .expect("key to support protobuf encoding");
        let decoded_priv = Keypair::try_decode_protobuf(&encoded_priv).unwrap();

        assert_eq!(
            private_key.public().to_peer_id(),
            decoded_priv.public().to_peer_id(),
            "PeerId from roundtripped private key should be the same"
        );

        let encoded_public = private_key.public().encode_protobuf();
        let decoded_public = PublicKey::try_decode_protobuf(&encoded_public).unwrap();

        assert_eq!(
            private_key.public().to_peer_id(),
            decoded_public.to_peer_id(),
            "PeerId from roundtripped public key should be the same"
        );
        assert_eq!(private_key.key_type(), tpe)
    }

    #[test]
    #[cfg(feature = "peerid")]
    fn keypair_from_protobuf_encoding() {
<<<<<<< HEAD
        let priv_key = Keypair::try_decode_protobuf(&hex_literal::hex!(
=======
        let priv_key = Keypair::from_protobuf_encoding(&hex_literal::hex!(
>>>>>>> 507d94a2
            "080012ae123082092a0201000282020100e1beab071d08200bde24eef00d049449b07770ff9910257b2d7d5dda242ce8f0e2f12e1af4b32d9efd2c090f66b0f29986dbb645dae9880089704a94e5066d594162ae6ee8892e6ec70701db0a6c445c04778eb3de1293aa1a23c3825b85c6620a2bc3f82f9b0c309bc0ab3aeb1873282bebd3da03c33e76c21e9beb172fd44c9e43be32e2c99827033cf8d0f0c606f4579326c930eb4e854395ad941256542c793902185153c474bed109d6ff5141ebf9cd256cf58893a37f83729f97e7cb435ec679d2e33901d27bb35aa0d7e20561da08885ef0abbf8e2fb48d6a5487047a9ecb1ad41fa7ed84f6e3e8ecd5d98b3982d2a901b4454991766da295ab78822add5612a2df83bcee814cf50973e80d7ef38111b1bd87da2ae92438a2c8cbcc70b31ee319939a3b9c761dbc13b5c086d6b64bf7ae7dacc14622375d92a8ff9af7eb962162bbddebf90acb32adb5e4e4029f1c96019949ecfbfeffd7ac1e3fbcc6b6168c34be3d5a2e5999fcbb39bba7adbca78eab09b9bc39f7fa4b93411f4cc175e70c0a083e96bfaefb04a9580b4753c1738a6a760ae1afd851a1a4bdad231cf56e9284d832483df215a46c1c21bdf0c6cfe951c18f1ee4078c79c13d63edb6e14feaeffabc90ad317e4875fe648101b0864097e998f0ca3025ef9638cd2b0caecd3770ab54a1d9c6ca959b0f5dcbc90caeefc4135baca6fd475224269bbe1b02030100010282020100a472ffa858efd8588ce59ee264b957452f3673acdf5631d7bfd5ba0ef59779c231b0bc838a8b14cae367b6d9ef572c03c7883b0a3c652f5c24c316b1ccfd979f13d0cd7da20c7d34d9ec32dfdc81ee7292167e706d705efde5b8f3edfcba41409e642f8897357df5d320d21c43b33600a7ae4e505db957c1afbc189d73f0b5d972d9aaaeeb232ca20eebd5de6fe7f29d01470354413cc9a0af1154b7af7c1029adcd67c74b4798afeb69e09f2cb387305e73a1b5f450202d54f0ef096fe1bde340219a1194d1ac9026e90b366cce0c59b239d10e4888f52ca1780824d39ae01a6b9f4dd6059191a7f12b2a3d8db3c2868cd4e5a5862b8b625a4197d52c6ac77710116ebd3ced81c4d91ad5fdfbed68312ebce7eea45c1833ca3acf7da2052820eacf5c6b07d086dabeb893391c71417fd8a4b1829ae2cf60d1749d0e25da19530d889461c21da3492a8dc6ccac7de83ac1c2185262c7473c8cc42f547cc9864b02a8073b6aa54a037d8c0de3914784e6205e83d97918b944f11b877b12084c0dd1d36592f8a4f8b8da5bb404c3d2c079b22b6ceabfbcb637c0dbe0201f0909d533f8bf308ada47aee641a012a494d31b54c974e58b87f140258258bb82f31692659db7aa07e17a5b2a0832c24e122d3a8babcc9ee74cbb07d3058bb85b15f6f6b2674aba9fd34367be9782d444335fbed31e3c4086c652597c27104938b47fa10282010100e9fdf843c1550070ca711cb8ff28411466198f0e212511c3186623890c0071bf6561219682fe7dbdfd81176eba7c4faba21614a20721e0fcd63768e6d925688ecc90992059ac89256e0524de90bf3d8a052ce6a9f6adafa712f3107a016e20c80255c9e37d8206d1bc327e06e66eb24288da866b55904fd8b59e6b2ab31bc5eab47e597093c63fab7872102d57b4c589c66077f534a61f5f65127459a33c91f6db61fc431b1ae90be92b4149a3255291baf94304e3efb77b1107b5a3bda911359c40a53c347ff9100baf8f36dc5cd991066b5bdc28b39ed644f404afe9213f4d31c9d4e40f3a5f5e3c39bebeb244e84137544e1a1839c1c8aaebf0c78a7fad590282010100f6fa1f1e6b803742d5490b7441152f500970f46feb0b73a6e4baba2aaf3c0e245ed852fc31d86a8e46eb48e90fac409989dfee45238f97e8f1f8e83a136488c1b04b8a7fb695f37b8616307ff8a8d63e8cfa0b4fb9b9167ffaebabf111aa5a4344afbabd002ae8961c38c02da76a9149abdde93eb389eb32595c29ba30d8283a7885218a5a9d33f7f01dbdf85f3aad016c071395491338ec318d39220e1c7bd69d3d6b520a13a30d745c102b827ad9984b0dd6aed73916ffa82a06c1c111e7047dcd2668f988a0570a71474992eecf416e068f029ec323d5d635fd24694fc9bf96973c255d26c772a95bf8b7f876547a5beabf86f06cd21b67994f944e7a5493028201010095b02fd30069e547426a8bea58e8a2816f33688dac6c6f6974415af8402244a22133baedf34ce499d7036f3f19b38eb00897c18949b0c5a25953c71aeeccfc8f6594173157cc854bd98f16dffe8f28ca13b77eb43a2730585c49fc3f608cd811bb54b03b84bddaa8ef910988567f783012266199667a546a18fd88271fbf63a45ae4fd4884706da8befb9117c0a4d73de5172f8640b1091ed8a4aea3ed4641463f5ff6a5e3401ad7d0c92811f87956d1fd5f9a1d15c7f3839a08698d9f35f9d966e5000f7cb2655d7b6c4adcd8a9d950ea5f61bb7c9a33c17508f9baa313eecfee4ae493249ebe05a5d7770bbd3551b2eeb752e3649e0636de08e3d672e66cb90282010100ad93e4c31072b063fc5ab5fe22afacece775c795d0efdf7c704cfc027bde0d626a7646fc905bb5a80117e3ca49059af14e0160089f9190065be9bfecf12c3b2145b211c8e89e42dd91c38e9aa23ca73697063564f6f6aa6590088a738722df056004d18d7bccac62b3bafef6172fc2a4b071ea37f31eff7a076bcab7dd144e51a9da8754219352aef2c73478971539fa41de4759285ea626fa3c72e7085be47d554d915bbb5149cb6ef835351f231043049cd941506a034bf2f8767f3e1e42ead92f91cb3d75549b57ef7d56ac39c2d80d67f6a2b4ca192974bfc5060e2dd171217971002193dba12e7e4133ab201f07500a90495a38610279b13a48d54f0c99028201003e3a1ac0c2b67d54ed5c4bbe04a7db99103659d33a4f9d35809e1f60c282e5988dddc964527f3b05e6cc890eab3dcb571d66debf3a5527704c87264b3954d7265f4e8d2c637dd89b491b9cf23f264801f804b90454d65af0c4c830d1aef76f597ef61b26ca857ecce9cb78d4f6c2218c00d2975d46c2b013fbf59b750c3b92d8d3ed9e6d1fd0ef1ec091a5c286a3fe2dead292f40f380065731e2079ebb9f2a7ef2c415ecbb488da98f3a12609ca1b6ec8c734032c8bd513292ff842c375d4acd1b02dfb206b24cd815f8e2f9d4af8e7dea0370b19c1b23cc531d78b40e06e1119ee2e08f6f31c6e2e8444c568d13c5d451a291ae0c9f1d4f27d23b3a00d60ad"
        ))
            .unwrap();
        let pub_key = PublicKey::try_decode_protobuf(&hex_literal::hex!(
            "080012a60430820222300d06092a864886f70d01010105000382020f003082020a0282020100e1beab071d08200bde24eef00d049449b07770ff9910257b2d7d5dda242ce8f0e2f12e1af4b32d9efd2c090f66b0f29986dbb645dae9880089704a94e5066d594162ae6ee8892e6ec70701db0a6c445c04778eb3de1293aa1a23c3825b85c6620a2bc3f82f9b0c309bc0ab3aeb1873282bebd3da03c33e76c21e9beb172fd44c9e43be32e2c99827033cf8d0f0c606f4579326c930eb4e854395ad941256542c793902185153c474bed109d6ff5141ebf9cd256cf58893a37f83729f97e7cb435ec679d2e33901d27bb35aa0d7e20561da08885ef0abbf8e2fb48d6a5487047a9ecb1ad41fa7ed84f6e3e8ecd5d98b3982d2a901b4454991766da295ab78822add5612a2df83bcee814cf50973e80d7ef38111b1bd87da2ae92438a2c8cbcc70b31ee319939a3b9c761dbc13b5c086d6b64bf7ae7dacc14622375d92a8ff9af7eb962162bbddebf90acb32adb5e4e4029f1c96019949ecfbfeffd7ac1e3fbcc6b6168c34be3d5a2e5999fcbb39bba7adbca78eab09b9bc39f7fa4b93411f4cc175e70c0a083e96bfaefb04a9580b4753c1738a6a760ae1afd851a1a4bdad231cf56e9284d832483df215a46c1c21bdf0c6cfe951c18f1ee4078c79c13d63edb6e14feaeffabc90ad317e4875fe648101b0864097e998f0ca3025ef9638cd2b0caecd3770ab54a1d9c6ca959b0f5dcbc90caeefc4135baca6fd475224269bbe1b0203010001"
        ))
            .unwrap();

        assert_eq!(priv_key.public(), pub_key);
    }

    #[test]
    fn public_key_implements_hash() {
        use crate::PublicKey;
        use std::hash::Hash;

        fn assert_implements_hash<T: Hash>() {}

        assert_implements_hash::<PublicKey>();
    }

    #[test]
    fn public_key_implements_ord() {
        use crate::PublicKey;
        use std::cmp::Ord;

        fn assert_implements_ord<T: Ord>() {}

        assert_implements_ord::<PublicKey>();
    }

    #[test]
    #[cfg(all(feature = "ed25519", feature = "rand"))]
    fn test_publickey_from_ed25519_public_key() {
        let pubkey = Keypair::generate_ed25519().public();
        let ed25519_pubkey = pubkey
            .clone()
            .try_into_ed25519()
            .expect("A ed25519 keypair");

        let converted_pubkey = PublicKey::from(ed25519_pubkey);

        assert_eq!(converted_pubkey, pubkey);
        assert_eq!(converted_pubkey.key_type(), KeyType::Ed25519)
    }

    #[test]
    #[cfg(all(feature = "secp256k1", feature = "rand"))]
    fn test_publickey_from_secp256k1_public_key() {
        let pubkey = Keypair::generate_secp256k1().public();
        let secp256k1_pubkey = pubkey
            .clone()
            .try_into_secp256k1()
            .expect("A secp256k1 keypair");
        let converted_pubkey = PublicKey::from(secp256k1_pubkey);

        assert_eq!(converted_pubkey, pubkey);
        assert_eq!(converted_pubkey.key_type(), KeyType::Secp256k1)
    }

    #[test]
    #[cfg(all(feature = "ecdsa", feature = "rand"))]
    fn test_publickey_from_ecdsa_public_key() {
        let pubkey = Keypair::generate_ecdsa().public();
        let ecdsa_pubkey = pubkey.clone().try_into_ecdsa().expect("A ecdsa keypair");
        let converted_pubkey = PublicKey::from(ecdsa_pubkey);

        assert_eq!(converted_pubkey, pubkey);
        assert_eq!(converted_pubkey.key_type(), KeyType::Ecdsa)
    }

    #[test]
    #[cfg(feature = "ecdsa")]
    fn test_secret_from_ecdsa_private_key() {
        let keypair = Keypair::generate_ecdsa();
        assert!(keypair.derive_secret(b"domain separator!").is_some())
    }
}<|MERGE_RESOLUTION|>--- conflicted
+++ resolved
@@ -168,11 +168,7 @@
         note = "Use `secp256k1::Keypair::try_from_bytes` and promote it into `Keypair` instead."
     )]
     pub fn secp256k1_from_der(der: &mut [u8]) -> Result<Keypair, DecodingError> {
-<<<<<<< HEAD
         secp256k1::SecretKey::try_decode_der(der).map(|sk| Keypair {
-=======
-        secp256k1::SecretKey::from_der(der).map(|sk| Keypair {
->>>>>>> 507d94a2
             keypair: KeyPairInner::Secp256k1(secp256k1::Keypair::from(sk)),
         })
     }
@@ -236,15 +232,14 @@
         note = "This method name does not follow Rust naming conventions, use `Keypair::try_into_ed25519` instead."
     )]
     pub fn to_protobuf_encoding(&self) -> Result<Vec<u8>, DecodingError> {
-<<<<<<< HEAD
+
         self.encode_protobuf()
     }
+  
     /// Encode a private key as protobuf structure.
     ///
     /// See <https://github.com/libp2p/specs/blob/master/peer-ids/peer-ids.md#key-types> for details on the encoding.
     pub fn encode_protobuf(&self) -> Result<Vec<u8>, DecodingError> {
-=======
->>>>>>> 507d94a2
         #[cfg(any(
             feature = "ecdsa",
             feature = "secp256k1",
@@ -253,11 +248,6 @@
         ))]
         {
             use quick_protobuf::MessageWrite;
-<<<<<<< HEAD
-
-            #[allow(deprecated)]
-=======
->>>>>>> 507d94a2
             let pk: proto::PrivateKey = match self.keypair {
                 #[cfg(feature = "ed25519")]
                 KeyPairInner::Ed25519(ref data) => proto::PrivateKey {
@@ -295,7 +285,6 @@
     }
 
     /// Decode a private key from a protobuf structure and parse it as a [`Keypair`].
-<<<<<<< HEAD
     #[deprecated(
         note = "This method name does not follow Rust naming conventions, use `Keypair::try_decode_protobuf` instead."
     )]
@@ -361,65 +350,6 @@
                     Err(DecodingError::missing_feature("ecdsa"))
                 }
             }
-=======
-    #[allow(unused_variables)]
-    pub fn from_protobuf_encoding(bytes: &[u8]) -> Result<Keypair, DecodingError> {
-        #[cfg(any(
-            feature = "ecdsa",
-            feature = "secp256k1",
-            feature = "ed25519",
-            feature = "rsa"
-        ))]
-        {
-            use quick_protobuf::MessageRead;
-
-            let mut reader = BytesReader::from_bytes(bytes);
-            let mut private_key = proto::PrivateKey::from_reader(&mut reader, bytes)
-                .map_err(|e| DecodingError::bad_protobuf("private key bytes", e))
-                .map(zeroize::Zeroizing::new)?;
-
-            #[allow(unreachable_code)]
-            match private_key.Type {
-                proto::KeyType::Ed25519 => {
-                    #[cfg(feature = "ed25519")]
-                    return ed25519::Keypair::try_from_bytes(&mut private_key.Data).map(|sk| {
-                        Keypair {
-                            keypair: KeyPairInner::Ed25519(sk),
-                        }
-                    });
-                    Err(DecodingError::missing_feature("ed25519"))
-                }
-                proto::KeyType::RSA => {
-                    #[cfg(all(feature = "rsa", not(target_arch = "wasm32")))]
-                    return rsa::Keypair::try_decode_pkcs1(&mut private_key.Data).map(|sk| {
-                        Keypair {
-                            keypair: KeyPairInner::Rsa(sk),
-                        }
-                    });
-                    Err(DecodingError::missing_feature("rsa"))
-                }
-                proto::KeyType::Secp256k1 => {
-                    #[cfg(feature = "secp256k1")]
-                    return secp256k1::SecretKey::try_from_bytes(&mut private_key.Data).map(
-                        |key| Keypair {
-                            keypair: KeyPairInner::Secp256k1(key.into()),
-                        },
-                    );
-
-                    Err(DecodingError::missing_feature("secp256k1"))
-                }
-                proto::KeyType::ECDSA => {
-                    #[cfg(feature = "ecdsa")]
-                    return ecdsa::SecretKey::try_decode_der(&mut private_key.Data).map(|key| {
-                        Keypair {
-                            keypair: KeyPairInner::Ecdsa(key.into()),
-                        }
-                    });
-
-                    Err(DecodingError::missing_feature("ecdsa"))
-                }
-            }
-        }
 
         #[cfg(not(any(
             feature = "ecdsa",
@@ -503,7 +433,6 @@
                     .try_into()
                     .expect("Ecdsa's private key should be 32 bytes"),
             ),
->>>>>>> 507d94a2
         }
 
         #[cfg(not(any(
@@ -1010,11 +939,8 @@
     #[cfg(feature = "ed25519")]
     #[cfg(feature = "peerid")]
     fn keypair_protobuf_roundtrip_ed25519() {
-<<<<<<< HEAD
+
         let priv_key = Keypair::try_decode_protobuf(&hex_literal::hex!(
-=======
-        let priv_key = Keypair::from_protobuf_encoding(&hex_literal::hex!(
->>>>>>> 507d94a2
             "080112407e0830617c4a7de83925dfb2694556b12936c477a0e1feb2e148ec9da60fee7d1ed1e8fae2c4a144b8be8fd4b47bf3d3b34b871c3cacf6010f0e42d474fce27e"
         ))
             .unwrap();
@@ -1092,11 +1018,8 @@
     #[test]
     #[cfg(feature = "peerid")]
     fn keypair_from_protobuf_encoding() {
-<<<<<<< HEAD
+      
         let priv_key = Keypair::try_decode_protobuf(&hex_literal::hex!(
-=======
-        let priv_key = Keypair::from_protobuf_encoding(&hex_literal::hex!(
->>>>>>> 507d94a2
             "080012ae123082092a0201000282020100e1beab071d08200bde24eef00d049449b07770ff9910257b2d7d5dda242ce8f0e2f12e1af4b32d9efd2c090f66b0f29986dbb645dae9880089704a94e5066d594162ae6ee8892e6ec70701db0a6c445c04778eb3de1293aa1a23c3825b85c6620a2bc3f82f9b0c309bc0ab3aeb1873282bebd3da03c33e76c21e9beb172fd44c9e43be32e2c99827033cf8d0f0c606f4579326c930eb4e854395ad941256542c793902185153c474bed109d6ff5141ebf9cd256cf58893a37f83729f97e7cb435ec679d2e33901d27bb35aa0d7e20561da08885ef0abbf8e2fb48d6a5487047a9ecb1ad41fa7ed84f6e3e8ecd5d98b3982d2a901b4454991766da295ab78822add5612a2df83bcee814cf50973e80d7ef38111b1bd87da2ae92438a2c8cbcc70b31ee319939a3b9c761dbc13b5c086d6b64bf7ae7dacc14622375d92a8ff9af7eb962162bbddebf90acb32adb5e4e4029f1c96019949ecfbfeffd7ac1e3fbcc6b6168c34be3d5a2e5999fcbb39bba7adbca78eab09b9bc39f7fa4b93411f4cc175e70c0a083e96bfaefb04a9580b4753c1738a6a760ae1afd851a1a4bdad231cf56e9284d832483df215a46c1c21bdf0c6cfe951c18f1ee4078c79c13d63edb6e14feaeffabc90ad317e4875fe648101b0864097e998f0ca3025ef9638cd2b0caecd3770ab54a1d9c6ca959b0f5dcbc90caeefc4135baca6fd475224269bbe1b02030100010282020100a472ffa858efd8588ce59ee264b957452f3673acdf5631d7bfd5ba0ef59779c231b0bc838a8b14cae367b6d9ef572c03c7883b0a3c652f5c24c316b1ccfd979f13d0cd7da20c7d34d9ec32dfdc81ee7292167e706d705efde5b8f3edfcba41409e642f8897357df5d320d21c43b33600a7ae4e505db957c1afbc189d73f0b5d972d9aaaeeb232ca20eebd5de6fe7f29d01470354413cc9a0af1154b7af7c1029adcd67c74b4798afeb69e09f2cb387305e73a1b5f450202d54f0ef096fe1bde340219a1194d1ac9026e90b366cce0c59b239d10e4888f52ca1780824d39ae01a6b9f4dd6059191a7f12b2a3d8db3c2868cd4e5a5862b8b625a4197d52c6ac77710116ebd3ced81c4d91ad5fdfbed68312ebce7eea45c1833ca3acf7da2052820eacf5c6b07d086dabeb893391c71417fd8a4b1829ae2cf60d1749d0e25da19530d889461c21da3492a8dc6ccac7de83ac1c2185262c7473c8cc42f547cc9864b02a8073b6aa54a037d8c0de3914784e6205e83d97918b944f11b877b12084c0dd1d36592f8a4f8b8da5bb404c3d2c079b22b6ceabfbcb637c0dbe0201f0909d533f8bf308ada47aee641a012a494d31b54c974e58b87f140258258bb82f31692659db7aa07e17a5b2a0832c24e122d3a8babcc9ee74cbb07d3058bb85b15f6f6b2674aba9fd34367be9782d444335fbed31e3c4086c652597c27104938b47fa10282010100e9fdf843c1550070ca711cb8ff28411466198f0e212511c3186623890c0071bf6561219682fe7dbdfd81176eba7c4faba21614a20721e0fcd63768e6d925688ecc90992059ac89256e0524de90bf3d8a052ce6a9f6adafa712f3107a016e20c80255c9e37d8206d1bc327e06e66eb24288da866b55904fd8b59e6b2ab31bc5eab47e597093c63fab7872102d57b4c589c66077f534a61f5f65127459a33c91f6db61fc431b1ae90be92b4149a3255291baf94304e3efb77b1107b5a3bda911359c40a53c347ff9100baf8f36dc5cd991066b5bdc28b39ed644f404afe9213f4d31c9d4e40f3a5f5e3c39bebeb244e84137544e1a1839c1c8aaebf0c78a7fad590282010100f6fa1f1e6b803742d5490b7441152f500970f46feb0b73a6e4baba2aaf3c0e245ed852fc31d86a8e46eb48e90fac409989dfee45238f97e8f1f8e83a136488c1b04b8a7fb695f37b8616307ff8a8d63e8cfa0b4fb9b9167ffaebabf111aa5a4344afbabd002ae8961c38c02da76a9149abdde93eb389eb32595c29ba30d8283a7885218a5a9d33f7f01dbdf85f3aad016c071395491338ec318d39220e1c7bd69d3d6b520a13a30d745c102b827ad9984b0dd6aed73916ffa82a06c1c111e7047dcd2668f988a0570a71474992eecf416e068f029ec323d5d635fd24694fc9bf96973c255d26c772a95bf8b7f876547a5beabf86f06cd21b67994f944e7a5493028201010095b02fd30069e547426a8bea58e8a2816f33688dac6c6f6974415af8402244a22133baedf34ce499d7036f3f19b38eb00897c18949b0c5a25953c71aeeccfc8f6594173157cc854bd98f16dffe8f28ca13b77eb43a2730585c49fc3f608cd811bb54b03b84bddaa8ef910988567f783012266199667a546a18fd88271fbf63a45ae4fd4884706da8befb9117c0a4d73de5172f8640b1091ed8a4aea3ed4641463f5ff6a5e3401ad7d0c92811f87956d1fd5f9a1d15c7f3839a08698d9f35f9d966e5000f7cb2655d7b6c4adcd8a9d950ea5f61bb7c9a33c17508f9baa313eecfee4ae493249ebe05a5d7770bbd3551b2eeb752e3649e0636de08e3d672e66cb90282010100ad93e4c31072b063fc5ab5fe22afacece775c795d0efdf7c704cfc027bde0d626a7646fc905bb5a80117e3ca49059af14e0160089f9190065be9bfecf12c3b2145b211c8e89e42dd91c38e9aa23ca73697063564f6f6aa6590088a738722df056004d18d7bccac62b3bafef6172fc2a4b071ea37f31eff7a076bcab7dd144e51a9da8754219352aef2c73478971539fa41de4759285ea626fa3c72e7085be47d554d915bbb5149cb6ef835351f231043049cd941506a034bf2f8767f3e1e42ead92f91cb3d75549b57ef7d56ac39c2d80d67f6a2b4ca192974bfc5060e2dd171217971002193dba12e7e4133ab201f07500a90495a38610279b13a48d54f0c99028201003e3a1ac0c2b67d54ed5c4bbe04a7db99103659d33a4f9d35809e1f60c282e5988dddc964527f3b05e6cc890eab3dcb571d66debf3a5527704c87264b3954d7265f4e8d2c637dd89b491b9cf23f264801f804b90454d65af0c4c830d1aef76f597ef61b26ca857ecce9cb78d4f6c2218c00d2975d46c2b013fbf59b750c3b92d8d3ed9e6d1fd0ef1ec091a5c286a3fe2dead292f40f380065731e2079ebb9f2a7ef2c415ecbb488da98f3a12609ca1b6ec8c734032c8bd513292ff842c375d4acd1b02dfb206b24cd815f8e2f9d4af8e7dea0370b19c1b23cc531d78b40e06e1119ee2e08f6f31c6e2e8444c568d13c5d451a291ae0c9f1d4f27d23b3a00d60ad"
         ))
             .unwrap();
