// Copyright 2019 Parity Technologies (UK) Ltd.
//
// Permission is hereby granted, free of charge, to any person obtaining a
// copy of this software and associated documentation files (the "Software"),
// to deal in the Software without restriction, including without limitation
// the rights to use, copy, modify, merge, publish, distribute, sublicense,
// and/or sell copies of the Software, and to permit persons to whom the
// Software is furnished to do so, subject to the following conditions:
//
// The above copyright notice and this permission notice shall be included in
// all copies or substantial portions of the Software.
//
// THE SOFTWARE IS PROVIDED "AS IS", WITHOUT WARRANTY OF ANY KIND, EXPRESS
// OR IMPLIED, INCLUDING BUT NOT LIMITED TO THE WARRANTIES OF MERCHANTABILITY,
// FITNESS FOR A PARTICULAR PURPOSE AND NONINFRINGEMENT. IN NO EVENT SHALL THE
// AUTHORS OR COPYRIGHT HOLDERS BE LIABLE FOR ANY CLAIM, DAMAGES OR OTHER
// LIABILITY, WHETHER IN AN ACTION OF CONTRACT, TORT OR OTHERWISE, ARISING
// FROM, OUT OF OR IN CONNECTION WITH THE SOFTWARE OR THE USE OR OTHER
// DEALINGS IN THE SOFTWARE.

//! RSA keys.

use super::error::*;
use asn1_der::typed::{DerDecodable, DerEncodable, DerTypeView, Sequence};
use asn1_der::{Asn1DerError, Asn1DerErrorVariant, DerObject, Sink, VecBacking};
use ring::rand::SystemRandom;
use ring::signature::KeyPair;
use ring::signature::{self, RsaKeyPair, RSA_PKCS1_2048_8192_SHA256, RSA_PKCS1_SHA256};
use std::{fmt, sync::Arc};
use zeroize::Zeroize;

/// An RSA keypair.
#[derive(Clone)]
pub struct Keypair {
    inner: Arc<RsaKeyPair>,
    raw_key: Vec<u8>,
}

impl std::fmt::Debug for Keypair {
    fn fmt(&self, f: &mut std::fmt::Formatter) -> std::fmt::Result {
        f.debug_struct("Keypair")
            .field("public", self.inner.public_key())
            .finish()
    }
}

impl Keypair {
    /// Decode an RSA keypair from a DER-encoded private key in PKCS#8 PrivateKeyInfo
    /// format (i.e. unencrypted) as defined in [RFC5208].
    ///
    /// [RFC5208]: https://tools.ietf.org/html/rfc5208#section-5
<<<<<<< HEAD
    #[deprecated(
        since = "0.2.0",
        note = "This method name does not follow Rust naming conventions, use `Keypair::try_decode_pkcs8` instead."
    )]
    pub fn from_pkcs8(der: &mut [u8]) -> Result<Keypair, DecodingError> {
        Self::try_decode_pkcs8(der)
=======
    #[deprecated(since = "0.2.0", note = "Renamed to `Keypair::try_decode_pkcs8`.")]
    pub fn from_pkcs8(der: &mut [u8]) -> Result<Keypair, DecodingError> {
        Self::try_decode_pkcs8(der)
    }

    /// Decode an RSA keypair from a DER-encoded private key in PKCS#8 PrivateKeyInfo
    /// format (i.e. unencrypted) as defined in [RFC5208].
    ///
    /// [RFC5208]: https://tools.ietf.org/html/rfc5208#section-5
    pub fn try_decode_pkcs8(der: &mut [u8]) -> Result<Keypair, DecodingError> {
        let kp = RsaKeyPair::from_pkcs8(der)
            .map_err(|e| DecodingError::failed_to_parse("RSA PKCS#8 PrivateKeyInfo", e))?;
        der.zeroize();
        Ok(Keypair(Arc::new(kp)))
>>>>>>> 058c2d85
    }

    /// Get the public key from the keypair.
    pub fn public(&self) -> PublicKey {
        PublicKey(self.inner.public_key().as_ref().to_vec())
    }

    /// Sign a message with this keypair.
    pub fn sign(&self, data: &[u8]) -> Result<Vec<u8>, SigningError> {
        let mut signature = vec![0; self.inner.public_modulus_len()];
        let rng = SystemRandom::new();
        match self
            .inner
            .sign(&RSA_PKCS1_SHA256, &rng, data, &mut signature)
        {
            Ok(()) => Ok(signature),
            Err(e) => Err(SigningError::new("RSA", Some(Box::new(e)))),
        }
    }

    /// Try to decode an RSA keypair from a DER-encoded private key in PKCS#8 PrivateKeyInfo
    /// format (i.e. unencrypted) as defined in [RFC5208].
    /// Decoding from DER-encoded private key bytes is also supported.
    /// Note that a copy of the undecoded byte array will be stored for encoding.
    ///
    /// [RFC5208]: https://tools.ietf.org/html/rfc5208#section-5
    pub fn try_decode_pkcs8(bytes: &mut [u8]) -> Result<Keypair, DecodingError> {
        match RsaKeyPair::from_pkcs8(bytes) {
            Ok(kp) => {
                let kp = Self {
                    inner: Arc::new(kp),
                    raw_key: bytes.to_vec(),
                };
                bytes.zeroize();
                Ok(kp)
            }
            Err(e) => Err(DecodingError::failed_to_parse("RSA", e)),
        }
    }

    /// Get the byte array used to parse the keypair from.
    pub(crate) fn to_raw_bytes(&self) -> Vec<u8> {
        self.raw_key.clone()
    }
}

impl Drop for Keypair {
    fn drop(&mut self) {
        self.raw_key.zeroize()
    }
}

/// An RSA public key.
#[derive(Clone, PartialEq, Eq, Hash, PartialOrd, Ord)]
pub struct PublicKey(Vec<u8>);

impl PublicKey {
    /// Verify an RSA signature on a message using the public key.
    pub fn verify(&self, msg: &[u8], sig: &[u8]) -> bool {
        let key = signature::UnparsedPublicKey::new(&RSA_PKCS1_2048_8192_SHA256, &self.0);
        key.verify(msg, sig).is_ok()
    }

    /// Encode the RSA public key in DER as a PKCS#1 RSAPublicKey structure,
    /// as defined in [RFC3447].
    ///
    /// [RFC3447]: https://tools.ietf.org/html/rfc3447#appendix-A.1.1
    pub fn encode_pkcs1(&self) -> Vec<u8> {
        // This is the encoding currently used in-memory, so it is trivial.
        self.0.clone()
    }

    /// Encode the RSA public key in DER as a X.509 SubjectPublicKeyInfo structure,
    /// as defined in [RFC5280].
    ///
    /// [RFC5280]: https://tools.ietf.org/html/rfc5280#section-4.1
    pub fn encode_x509(&self) -> Vec<u8> {
        let spki = Asn1SubjectPublicKeyInfo {
            algorithmIdentifier: Asn1RsaEncryption {
                algorithm: Asn1OidRsaEncryption,
                parameters: (),
            },
            subjectPublicKey: Asn1SubjectPublicKey(self.clone()),
        };
        let mut buf = Vec::new();
        spki.encode(&mut buf)
            .map(|_| buf)
            .expect("RSA X.509 public key encoding failed.")
    }

    /// Decode an RSA public key from a DER-encoded X.509 SubjectPublicKeyInfo
    /// structure. See also `encode_x509`.
    #[deprecated(
        since = "0.2.0",
        note = "This method name does not follow Rust naming conventions, use `PublicKey::try_decode_x509` instead."
    )]
    pub fn decode_x509(pk: &[u8]) -> Result<PublicKey, DecodingError> {
        Self::try_decode_x509(pk)
    }

<<<<<<< HEAD
    /// Try to decode an RSA public key from a DER-encoded X.509 SubjectPublicKeyInfo
    /// structure. See also `encode_x509`.
    pub fn try_decode_x509(pk: impl AsRef<[u8]>) -> Result<PublicKey, DecodingError> {
        Asn1SubjectPublicKeyInfo::decode(pk.as_ref())
=======
    /// Decode an RSA public key from a DER-encoded X.509 SubjectPublicKeyInfo
    /// structure. See also `encode_x509`.
    pub fn try_decode_x509(pk: &[u8]) -> Result<PublicKey, DecodingError> {
        Asn1SubjectPublicKeyInfo::decode(pk)
>>>>>>> 058c2d85
            .map_err(|e| DecodingError::failed_to_parse("RSA X.509", e))
            .map(|spki| spki.subjectPublicKey.0)
    }
}

impl fmt::Debug for PublicKey {
    fn fmt(&self, f: &mut fmt::Formatter<'_>) -> fmt::Result {
        f.write_str("PublicKey(PKCS1): ")?;
        for byte in &self.0 {
            write!(f, "{byte:x}")?;
        }
        Ok(())
    }
}

//////////////////////////////////////////////////////////////////////////////
// DER encoding / decoding of public keys
//
// Primer: http://luca.ntop.org/Teaching/Appunti/asn1.html
// Playground: https://lapo.it/asn1js/

/// A raw ASN1 OID.
#[derive(Copy, Clone)]
struct Asn1RawOid<'a> {
    object: DerObject<'a>,
}

impl<'a> Asn1RawOid<'a> {
    /// The underlying OID as byte literal.
    pub fn oid(&self) -> &[u8] {
        self.object.value()
    }

    /// Writes an OID raw `value` as DER-object to `sink`.
    pub fn write<S: Sink>(value: &[u8], sink: &mut S) -> Result<(), Asn1DerError> {
        DerObject::write(Self::TAG, value.len(), &mut value.iter(), sink)
    }
}

impl<'a> DerTypeView<'a> for Asn1RawOid<'a> {
    const TAG: u8 = 6;

    fn object(&self) -> DerObject<'a> {
        self.object
    }
}

impl<'a> DerEncodable for Asn1RawOid<'a> {
    fn encode<S: Sink>(&self, sink: &mut S) -> Result<(), Asn1DerError> {
        self.object.encode(sink)
    }
}

impl<'a> DerDecodable<'a> for Asn1RawOid<'a> {
    fn load(object: DerObject<'a>) -> Result<Self, Asn1DerError> {
        if object.tag() != Self::TAG {
            return Err(Asn1DerError::new(Asn1DerErrorVariant::InvalidData(
                "DER object tag is not the object identifier tag.",
            )));
        }

        Ok(Self { object })
    }
}

/// The ASN.1 OID for "rsaEncryption".
#[derive(Clone)]
struct Asn1OidRsaEncryption;

impl Asn1OidRsaEncryption {
    /// The DER encoding of the object identifier (OID) 'rsaEncryption' for
    /// RSA public keys defined for X.509 in [RFC-3279] and used in
    /// SubjectPublicKeyInfo structures defined in [RFC-5280].
    ///
    /// [RFC-3279]: https://tools.ietf.org/html/rfc3279#section-2.3.1
    /// [RFC-5280]: https://tools.ietf.org/html/rfc5280#section-4.1
    const OID: [u8; 9] = [0x2A, 0x86, 0x48, 0x86, 0xF7, 0x0D, 0x01, 0x01, 0x01];
}

impl DerEncodable for Asn1OidRsaEncryption {
    fn encode<S: Sink>(&self, sink: &mut S) -> Result<(), Asn1DerError> {
        Asn1RawOid::write(&Self::OID, sink)
    }
}

impl DerDecodable<'_> for Asn1OidRsaEncryption {
    fn load(object: DerObject<'_>) -> Result<Self, Asn1DerError> {
        match Asn1RawOid::load(object)?.oid() {
            oid if oid == Self::OID => Ok(Self),
            _ => Err(Asn1DerError::new(Asn1DerErrorVariant::InvalidData(
                "DER object is not the 'rsaEncryption' identifier.",
            ))),
        }
    }
}

/// The ASN.1 AlgorithmIdentifier for "rsaEncryption".
struct Asn1RsaEncryption {
    algorithm: Asn1OidRsaEncryption,
    parameters: (),
}

impl DerEncodable for Asn1RsaEncryption {
    fn encode<S: Sink>(&self, sink: &mut S) -> Result<(), Asn1DerError> {
        let mut algorithm_buf = Vec::new();
        let algorithm = self.algorithm.der_object(VecBacking(&mut algorithm_buf))?;

        let mut parameters_buf = Vec::new();
        let parameters = self
            .parameters
            .der_object(VecBacking(&mut parameters_buf))?;

        Sequence::write(&[algorithm, parameters], sink)
    }
}

impl DerDecodable<'_> for Asn1RsaEncryption {
    fn load(object: DerObject<'_>) -> Result<Self, Asn1DerError> {
        let seq: Sequence = Sequence::load(object)?;

        Ok(Self {
            algorithm: seq.get_as(0)?,
            parameters: seq.get_as(1)?,
        })
    }
}

/// The ASN.1 SubjectPublicKey inside a SubjectPublicKeyInfo,
/// i.e. encoded as a DER BIT STRING.
struct Asn1SubjectPublicKey(PublicKey);

impl DerEncodable for Asn1SubjectPublicKey {
    fn encode<S: Sink>(&self, sink: &mut S) -> Result<(), Asn1DerError> {
        let pk_der = &(self.0).0;
        let mut bit_string = Vec::with_capacity(pk_der.len() + 1);
        // The number of bits in pk_der is trivially always a multiple of 8,
        // so there are always 0 "unused bits" signaled by the first byte.
        bit_string.push(0u8);
        bit_string.extend(pk_der);
        DerObject::write(3, bit_string.len(), &mut bit_string.iter(), sink)?;
        Ok(())
    }
}

impl DerDecodable<'_> for Asn1SubjectPublicKey {
    fn load(object: DerObject<'_>) -> Result<Self, Asn1DerError> {
        if object.tag() != 3 {
            return Err(Asn1DerError::new(Asn1DerErrorVariant::InvalidData(
                "DER object tag is not the bit string tag.",
            )));
        }

        let pk_der: Vec<u8> = object.value().iter().skip(1).cloned().collect();
        // We don't parse pk_der further as an ASN.1 RsaPublicKey, since
        // we only need the DER encoding for `verify`.
        Ok(Self(PublicKey(pk_der)))
    }
}

/// ASN.1 SubjectPublicKeyInfo
#[allow(non_snake_case)]
struct Asn1SubjectPublicKeyInfo {
    algorithmIdentifier: Asn1RsaEncryption,
    subjectPublicKey: Asn1SubjectPublicKey,
}

impl DerEncodable for Asn1SubjectPublicKeyInfo {
    fn encode<S: Sink>(&self, sink: &mut S) -> Result<(), Asn1DerError> {
        let mut identifier_buf = Vec::new();
        let identifier = self
            .algorithmIdentifier
            .der_object(VecBacking(&mut identifier_buf))?;

        let mut key_buf = Vec::new();
        let key = self.subjectPublicKey.der_object(VecBacking(&mut key_buf))?;

        Sequence::write(&[identifier, key], sink)
    }
}

impl DerDecodable<'_> for Asn1SubjectPublicKeyInfo {
    fn load(object: DerObject<'_>) -> Result<Self, Asn1DerError> {
        let seq: Sequence = Sequence::load(object)?;

        Ok(Self {
            algorithmIdentifier: seq.get_as(0)?,
            subjectPublicKey: seq.get_as(1)?,
        })
    }
}

#[cfg(test)]
mod tests {
    use super::*;
    use quickcheck::*;

    const KEY1: &[u8] = include_bytes!("test/private_key_rsa-2048.pk8");
    const KEY2: &[u8] = include_bytes!("test/private_key_rsa-3072.pk8");
    const KEY3: &[u8] = include_bytes!("test/private_key_rsa-4096.pk8");

    #[derive(Clone, Debug)]
    struct SomeKeypair(Keypair);

    impl Arbitrary for SomeKeypair {
        fn arbitrary(g: &mut Gen) -> SomeKeypair {
            let mut key = g.choose(&[KEY1, KEY2, KEY3]).unwrap().to_vec();
            SomeKeypair(Keypair::try_decode_pkcs8(&mut key).unwrap())
        }
    }

    #[test]
    fn rsa_from_pkcs8() {
        assert!(Keypair::try_decode_pkcs8(&mut KEY1.to_vec()).is_ok());
        assert!(Keypair::try_decode_pkcs8(&mut KEY2.to_vec()).is_ok());
        assert!(Keypair::try_decode_pkcs8(&mut KEY3.to_vec()).is_ok());
    }

    #[test]
    fn rsa_x509_encode_decode() {
        fn prop(SomeKeypair(kp): SomeKeypair) -> Result<bool, String> {
            let pk = kp.public();
<<<<<<< HEAD
            PublicKey::try_decode_x509(pk.encode_x509())
=======
            PublicKey::try_decode_x509(&pk.encode_x509())
>>>>>>> 058c2d85
                .map_err(|e| e.to_string())
                .map(|pk2| pk2 == pk)
        }
        QuickCheck::new().tests(10).quickcheck(prop as fn(_) -> _);
    }

    #[test]
    fn rsa_sign_verify() {
        fn prop(SomeKeypair(kp): SomeKeypair, msg: Vec<u8>) -> Result<bool, SigningError> {
            kp.sign(&msg).map(|s| kp.public().verify(&msg, &s))
        }
        QuickCheck::new()
            .tests(10)
            .quickcheck(prop as fn(_, _) -> _);
    }
}<|MERGE_RESOLUTION|>--- conflicted
+++ resolved
@@ -49,14 +49,6 @@
     /// format (i.e. unencrypted) as defined in [RFC5208].
     ///
     /// [RFC5208]: https://tools.ietf.org/html/rfc5208#section-5
-<<<<<<< HEAD
-    #[deprecated(
-        since = "0.2.0",
-        note = "This method name does not follow Rust naming conventions, use `Keypair::try_decode_pkcs8` instead."
-    )]
-    pub fn from_pkcs8(der: &mut [u8]) -> Result<Keypair, DecodingError> {
-        Self::try_decode_pkcs8(der)
-=======
     #[deprecated(since = "0.2.0", note = "Renamed to `Keypair::try_decode_pkcs8`.")]
     pub fn from_pkcs8(der: &mut [u8]) -> Result<Keypair, DecodingError> {
         Self::try_decode_pkcs8(der)
@@ -64,38 +56,6 @@
 
     /// Decode an RSA keypair from a DER-encoded private key in PKCS#8 PrivateKeyInfo
     /// format (i.e. unencrypted) as defined in [RFC5208].
-    ///
-    /// [RFC5208]: https://tools.ietf.org/html/rfc5208#section-5
-    pub fn try_decode_pkcs8(der: &mut [u8]) -> Result<Keypair, DecodingError> {
-        let kp = RsaKeyPair::from_pkcs8(der)
-            .map_err(|e| DecodingError::failed_to_parse("RSA PKCS#8 PrivateKeyInfo", e))?;
-        der.zeroize();
-        Ok(Keypair(Arc::new(kp)))
->>>>>>> 058c2d85
-    }
-
-    /// Get the public key from the keypair.
-    pub fn public(&self) -> PublicKey {
-        PublicKey(self.inner.public_key().as_ref().to_vec())
-    }
-
-    /// Sign a message with this keypair.
-    pub fn sign(&self, data: &[u8]) -> Result<Vec<u8>, SigningError> {
-        let mut signature = vec![0; self.inner.public_modulus_len()];
-        let rng = SystemRandom::new();
-        match self
-            .inner
-            .sign(&RSA_PKCS1_SHA256, &rng, data, &mut signature)
-        {
-            Ok(()) => Ok(signature),
-            Err(e) => Err(SigningError::new("RSA", Some(Box::new(e)))),
-        }
-    }
-
-    /// Try to decode an RSA keypair from a DER-encoded private key in PKCS#8 PrivateKeyInfo
-    /// format (i.e. unencrypted) as defined in [RFC5208].
-    /// Decoding from DER-encoded private key bytes is also supported.
-    /// Note that a copy of the undecoded byte array will be stored for encoding.
     ///
     /// [RFC5208]: https://tools.ietf.org/html/rfc5208#section-5
     pub fn try_decode_pkcs8(bytes: &mut [u8]) -> Result<Keypair, DecodingError> {
@@ -109,6 +69,24 @@
                 Ok(kp)
             }
             Err(e) => Err(DecodingError::failed_to_parse("RSA", e)),
+        }
+    }
+
+    /// Get the public key from the keypair.
+    pub fn public(&self) -> PublicKey {
+        PublicKey(self.inner.public_key().as_ref().to_vec())
+    }
+
+    /// Sign a message with this keypair.
+    pub fn sign(&self, data: &[u8]) -> Result<Vec<u8>, SigningError> {
+        let mut signature = vec![0; self.inner.public_modulus_len()];
+        let rng = SystemRandom::new();
+        match self
+            .inner
+            .sign(&RSA_PKCS1_SHA256, &rng, data, &mut signature)
+        {
+            Ok(()) => Ok(signature),
+            Err(e) => Err(SigningError::new("RSA", Some(Box::new(e)))),
         }
     }
 
@@ -172,17 +150,10 @@
         Self::try_decode_x509(pk)
     }
 
-<<<<<<< HEAD
     /// Try to decode an RSA public key from a DER-encoded X.509 SubjectPublicKeyInfo
     /// structure. See also `encode_x509`.
     pub fn try_decode_x509(pk: impl AsRef<[u8]>) -> Result<PublicKey, DecodingError> {
         Asn1SubjectPublicKeyInfo::decode(pk.as_ref())
-=======
-    /// Decode an RSA public key from a DER-encoded X.509 SubjectPublicKeyInfo
-    /// structure. See also `encode_x509`.
-    pub fn try_decode_x509(pk: &[u8]) -> Result<PublicKey, DecodingError> {
-        Asn1SubjectPublicKeyInfo::decode(pk)
->>>>>>> 058c2d85
             .map_err(|e| DecodingError::failed_to_parse("RSA X.509", e))
             .map(|spki| spki.subjectPublicKey.0)
     }
@@ -404,11 +375,7 @@
     fn rsa_x509_encode_decode() {
         fn prop(SomeKeypair(kp): SomeKeypair) -> Result<bool, String> {
             let pk = kp.public();
-<<<<<<< HEAD
-            PublicKey::try_decode_x509(pk.encode_x509())
-=======
             PublicKey::try_decode_x509(&pk.encode_x509())
->>>>>>> 058c2d85
                 .map_err(|e| e.to_string())
                 .map(|pk2| pk2 == pk)
         }
