// Copyright 2019 Parity Technologies (UK) Ltd.
//
// Permission is hereby granted, free of charge, to any person obtaining a
// copy of this software and associated documentation files (the "Software"),
// to deal in the Software without restriction, including without limitation
// the rights to use, copy, modify, merge, publish, distribute, sublicense,
// and/or sell copies of the Software, and to permit persons to whom the
// Software is furnished to do so, subject to the following conditions:
//
// The above copyright notice and this permission notice shall be included in
// all copies or substantial portions of the Software.
//
// THE SOFTWARE IS PROVIDED "AS IS", WITHOUT WARRANTY OF ANY KIND, EXPRESS
// OR IMPLIED, INCLUDING BUT NOT LIMITED TO THE WARRANTIES OF MERCHANTABILITY,
// FITNESS FOR A PARTICULAR PURPOSE AND NONINFRINGEMENT. IN NO EVENT SHALL THE
// AUTHORS OR COPYRIGHT HOLDERS BE LIABLE FOR ANY CLAIM, DAMAGES OR OTHER
// LIABILITY, WHETHER IN AN ACTION OF CONTRACT, TORT OR OTHERWISE, ARISING
// FROM, OUT OF OR IN CONNECTION WITH THE SOFTWARE OR THE USE OR OTHER
// DEALINGS IN THE SOFTWARE.

//! ECDSA keys with secp256r1 curve support.

use super::error::DecodingError;
use core::cmp;
use core::fmt;
use core::hash;
use p256::{
    ecdsa::{
        signature::{Signer, Verifier},
        Signature, SigningKey, VerifyingKey,
    },
    EncodedPoint,
};
use sec1::{DecodeEcPrivateKey, EncodeEcPrivateKey};
use void::Void;
use zeroize::Zeroize;

/// An ECDSA keypair generated using `secp256r1` curve.
#[derive(Clone)]
pub struct Keypair {
    secret: SecretKey,
    public: PublicKey,
}

impl Keypair {
    /// Generate a new random ECDSA keypair.
    pub fn generate() -> Keypair {
        Keypair::from(SecretKey::generate())
    }

    /// Sign a message using the private key of this keypair.
    pub fn sign(&self, msg: &[u8]) -> Vec<u8> {
        self.secret.sign(msg)
    }

    /// Get the public key of this keypair.
    pub fn public(&self) -> &PublicKey {
        &self.public
    }

    /// Get the secret key of this keypair.
    pub fn secret(&self) -> &SecretKey {
        &self.secret
    }
}

impl fmt::Debug for Keypair {
    fn fmt(&self, f: &mut fmt::Formatter<'_>) -> fmt::Result {
        f.debug_struct("Keypair")
            .field("public", &self.public())
            .finish()
    }
}

/// Promote an ECDSA secret key into a keypair.
impl From<SecretKey> for Keypair {
    fn from(secret: SecretKey) -> Keypair {
        let public = PublicKey(VerifyingKey::from(&secret.0));
        Keypair { secret, public }
    }
}

/// Demote an ECDSA keypair to a secret key.
impl From<Keypair> for SecretKey {
    fn from(kp: Keypair) -> SecretKey {
        kp.secret
    }
}

/// An ECDSA secret key generated using `secp256r1` curve.
#[derive(Clone)]
pub struct SecretKey(SigningKey);

impl SecretKey {
    /// Generate a new random ECDSA secret key.
    pub fn generate() -> SecretKey {
        SecretKey(SigningKey::random(&mut rand::thread_rng()))
    }

    /// Sign a message with this secret key, producing a DER-encoded ECDSA signature.
    pub fn sign(&self, msg: &[u8]) -> Vec<u8> {
        let signature: p256::ecdsa::DerSignature = self.0.sign(msg);

        signature.as_bytes().to_owned()
    }

    /// Convert a secret key into a byte buffer containing raw scalar of the key.
    pub fn to_bytes(&self) -> Vec<u8> {
        self.0.to_bytes().to_vec()
    }

    /// Decode a secret key from a byte buffer containing raw scalar of the key.
    #[deprecated(
        note = "This method name does not follow Rust naming conventions, use `SecretKey::try_from_bytes` instead"
    )]
    pub fn from_bytes(buf: &[u8]) -> Result<Self, DecodingError> {
        Self::try_from_bytes(buf)
    }

    /// Try to parse a secret key from a byte buffer containing raw scalar of the key.
    pub fn try_from_bytes(buf: impl AsRef<[u8]>) -> Result<SecretKey, DecodingError> {
        SigningKey::from_bytes(buf.as_ref().into())
            .map_err(|err| DecodingError::failed_to_parse("ecdsa p256 secret key", err))
            .map(SecretKey)
    }

<<<<<<< HEAD
    pub fn encode_pkcs8_der(&self) -> Vec<u8> {
        self.0.to_pkcs8_der().expect("Encoding to pkcs#8 should succeed").to_bytes().to_vec()
=======
    /// Encode the secret key into DER-encoded byte buffer.
    pub(crate) fn encode_der(&self) -> Vec<u8> {
        self.0
            .to_sec1_der()
            .expect("Encoding to pkcs#8 format to succeed")
            .to_bytes()
            .to_vec()
    }

    /// Try to decode a secret key from a DER-encoded byte buffer, zeroize the buffer on success.
    pub(crate) fn try_decode_der(buf: &mut [u8]) -> Result<Self, DecodingError> {
        match SigningKey::from_sec1_der(buf) {
            Ok(key) => {
                buf.zeroize();
                Ok(SecretKey(key))
            }
            Err(e) => Err(DecodingError::failed_to_parse("ECDSA", e)),
        }
>>>>>>> 46700cf8
    }
}

impl fmt::Debug for SecretKey {
    fn fmt(&self, f: &mut fmt::Formatter<'_>) -> fmt::Result {
        write!(f, "SecretKey")
    }
}

/// An ECDSA public key.
#[derive(Clone, Eq, PartialOrd, Ord)]
pub struct PublicKey(VerifyingKey);

impl PublicKey {
    /// Verify an ECDSA signature on a message using the public key.
    pub fn verify(&self, msg: &[u8], sig: &[u8]) -> bool {
        let sig = match Signature::from_der(sig) {
            Ok(sig) => sig,
            Err(_) => return false,
        };
        self.0.verify(msg, &sig).is_ok()
    }

    /// Decode a public key from a byte buffer containing raw components of a key with or without compression.
    #[deprecated(
        note = "This method name does not follow Rust naming conventions, use `PublicKey::try_from_bytes` instead."
    )]
    pub fn from_bytes(k: &[u8]) -> Result<PublicKey, DecodingError> {
        Self::try_from_bytes(k)
    }

    /// Try to parse a public key from a byte buffer containing raw components of a key with or without compression.
    pub fn try_from_bytes(k: &[u8]) -> Result<PublicKey, DecodingError> {
        let enc_pt = EncodedPoint::from_bytes(k)
            .map_err(|e| DecodingError::failed_to_parse("ecdsa p256 encoded point", e))?;

        VerifyingKey::from_encoded_point(&enc_pt)
            .map_err(|err| DecodingError::failed_to_parse("ecdsa p256 public key", err))
            .map(PublicKey)
    }

    /// Convert a public key into a byte buffer containing raw components of the key without compression.
    pub fn to_bytes(&self) -> Vec<u8> {
        self.0.to_encoded_point(false).as_bytes().to_owned()
    }

    /// Encode a public key into a DER encoded byte buffer as defined by SEC1 standard.
    pub fn encode_der(&self) -> Vec<u8> {
        let buf = self.to_bytes();
        Self::add_asn1_header(&buf)
    }

    /// Decode a public key into a DER encoded byte buffer as defined by SEC1 standard.
    #[deprecated(
        note = "This method name does not follow Rust naming conventions, use `PublicKey::try_decode_der` instead."
    )]
    pub fn decode_der(k: &[u8]) -> Result<PublicKey, DecodingError> {
        Self::try_decode_der(k)
    }

    /// Try to decode a public key from a DER encoded byte buffer as defined by SEC1 standard.
    pub fn try_decode_der(k: &[u8]) -> Result<PublicKey, DecodingError> {
        let buf = Self::del_asn1_header(k).ok_or_else(|| {
            DecodingError::failed_to_parse::<Void, _>("ASN.1-encoded ecdsa p256 public key", None)
        })?;
        Self::try_from_bytes(buf)
    }

    // ecPublicKey (ANSI X9.62 public key type) OID: 1.2.840.10045.2.1
    const EC_PUBLIC_KEY_OID: [u8; 9] = [0x06, 0x07, 0x2a, 0x86, 0x48, 0xce, 0x3d, 0x02, 0x01];
    // secp256r1 OID: 1.2.840.10045.3.1.7
    const SECP_256_R1_OID: [u8; 10] = [0x06, 0x08, 0x2A, 0x86, 0x48, 0xCE, 0x3D, 0x03, 0x01, 0x07];

    // Add ASN1 header.
    fn add_asn1_header(key_buf: &[u8]) -> Vec<u8> {
        // ASN.1 struct type and length.
        let mut asn1_buf = vec![
            0x30,
            0x00,
            0x30,
            (Self::EC_PUBLIC_KEY_OID.len() + Self::SECP_256_R1_OID.len()) as u8,
        ];
        // Append OIDs.
        asn1_buf.extend_from_slice(&Self::EC_PUBLIC_KEY_OID);
        asn1_buf.extend_from_slice(&Self::SECP_256_R1_OID);
        // Append key bitstring type and length.
        asn1_buf.extend_from_slice(&[0x03, (key_buf.len() + 1) as u8, 0x00]);
        // Append key bitstring value.
        asn1_buf.extend_from_slice(key_buf);
        // Update overall length field.
        asn1_buf[1] = (asn1_buf.len() - 2) as u8;

        asn1_buf
    }

    // Check and remove ASN.1 header.
    fn del_asn1_header(asn1_buf: &[u8]) -> Option<&[u8]> {
        let oids_len = Self::EC_PUBLIC_KEY_OID.len() + Self::SECP_256_R1_OID.len();
        let asn1_head = asn1_buf.get(..4)?;
        let oids_buf = asn1_buf.get(4..4 + oids_len)?;
        let bitstr_head = asn1_buf.get(4 + oids_len..4 + oids_len + 3)?;

        // Sanity check
        if asn1_head[0] != 0x30
            || asn1_head[2] != 0x30
            || asn1_head[3] as usize != oids_len
            || oids_buf[..Self::EC_PUBLIC_KEY_OID.len()] != Self::EC_PUBLIC_KEY_OID
            || oids_buf[Self::EC_PUBLIC_KEY_OID.len()..] != Self::SECP_256_R1_OID
            || bitstr_head[0] != 0x03
            || bitstr_head[2] != 0x00
        {
            return None;
        }

        let key_len = bitstr_head[1].checked_sub(1)? as usize;
        let key_buf = asn1_buf.get(4 + oids_len + 3..4 + oids_len + 3 + key_len)?;
        Some(key_buf)
    }
}

impl fmt::Debug for PublicKey {
    fn fmt(&self, f: &mut fmt::Formatter<'_>) -> fmt::Result {
        f.write_str("PublicKey(asn.1 uncompressed): ")?;
        for byte in &self.encode_der() {
            write!(f, "{byte:x}")?;
        }
        Ok(())
    }
}

impl cmp::PartialEq for PublicKey {
    fn eq(&self, other: &Self) -> bool {
        self.to_bytes().eq(&other.to_bytes())
    }
}

impl hash::Hash for PublicKey {
    fn hash<H: hash::Hasher>(&self, state: &mut H) {
        self.to_bytes().hash(state);
    }
}

#[cfg(test)]
mod tests {
    use super::*;

    #[test]
    fn sign_verify() {
        let pair = Keypair::generate();
        let pk = pair.public();

        let msg = "hello world".as_bytes();
        let sig = pair.sign(msg);
        assert!(pk.verify(msg, &sig));

        let mut invalid_sig = sig.clone();
        invalid_sig[3..6].copy_from_slice(&[10, 23, 42]);
        assert!(!pk.verify(msg, &invalid_sig));

        let invalid_msg = "h3ll0 w0rld".as_bytes();
        assert!(!pk.verify(invalid_msg, &sig));
    }
}<|MERGE_RESOLUTION|>--- conflicted
+++ resolved
@@ -124,10 +124,6 @@
             .map(SecretKey)
     }
 
-<<<<<<< HEAD
-    pub fn encode_pkcs8_der(&self) -> Vec<u8> {
-        self.0.to_pkcs8_der().expect("Encoding to pkcs#8 should succeed").to_bytes().to_vec()
-=======
     /// Encode the secret key into DER-encoded byte buffer.
     pub(crate) fn encode_der(&self) -> Vec<u8> {
         self.0
@@ -146,7 +142,6 @@
             }
             Err(e) => Err(DecodingError::failed_to_parse("ECDSA", e)),
         }
->>>>>>> 46700cf8
     }
 }
 
