// Copyright 2019 Parity Technologies (UK) Ltd.
//
// Permission is hereby granted, free of charge, to any person obtaining a
// copy of this software and associated documentation files (the "Software"),
// to deal in the Software without restriction, including without limitation
// the rights to use, copy, modify, merge, publish, distribute, sublicense,
// and/or sell copies of the Software, and to permit persons to whom the
// Software is furnished to do so, subject to the following conditions:
//
// The above copyright notice and this permission notice shall be included in
// all copies or substantial portions of the Software.
//
// THE SOFTWARE IS PROVIDED "AS IS", WITHOUT WARRANTY OF ANY KIND, EXPRESS
// OR IMPLIED, INCLUDING BUT NOT LIMITED TO THE WARRANTIES OF MERCHANTABILITY,
// FITNESS FOR A PARTICULAR PURPOSE AND NONINFRINGEMENT. IN NO EVENT SHALL THE
// AUTHORS OR COPYRIGHT HOLDERS BE LIABLE FOR ANY CLAIM, DAMAGES OR OTHER
// LIABILITY, WHETHER IN AN ACTION OF CONTRACT, TORT OR OTHERWISE, ARISING
// FROM, OUT OF OR IN CONNECTION WITH THE SOFTWARE OR THE USE OR OTHER
// DEALINGS IN THE SOFTWARE.

//! ECDSA keys with secp256r1 curve support.

use super::error::DecodingError;
use core::cmp;
use core::fmt;
use core::hash;
use p256::{
    ecdsa::{
        signature::{Signer, Verifier},
        Signature, SigningKey, VerifyingKey,
    },
    EncodedPoint,
};
use void::Void;

/// An ECDSA keypair generated using `secp256r1` curve.
#[derive(Clone)]
pub struct Keypair {
    secret: SecretKey,
    public: PublicKey,
}

impl Keypair {
    /// Generate a new random ECDSA keypair.
    pub fn generate() -> Keypair {
        Keypair::from(SecretKey::generate())
    }

    /// Sign a message using the private key of this keypair.
    pub fn sign(&self, msg: &[u8]) -> Vec<u8> {
        self.secret.sign(msg)
    }

    /// Get the public key of this keypair.
    pub fn public(&self) -> &PublicKey {
        &self.public
    }

    /// Get the secret key of this keypair.
    pub fn secret(&self) -> &SecretKey {
        &self.secret
    }

    /// Try to parse an secret key byte array into a ECDSA `SecretKey`
    /// and promote it into a `Keypair`.
    pub fn try_from_bytes(pk: impl AsRef<[u8]>) -> Result<Keypair, DecodingError> {
        let secret_key = SecretKey::try_from_bytes(pk)?;
        Ok(secret_key.into())
    }
}

impl fmt::Debug for Keypair {
    fn fmt(&self, f: &mut fmt::Formatter<'_>) -> fmt::Result {
        f.debug_struct("Keypair")
            .field("public", &self.public())
            .finish()
    }
}

/// Promote an ECDSA secret key into a keypair.
impl From<SecretKey> for Keypair {
    fn from(secret: SecretKey) -> Keypair {
        let public = PublicKey(VerifyingKey::from(&secret.0));
        Keypair { secret, public }
    }
}

/// Demote an ECDSA keypair to a secret key.
impl From<Keypair> for SecretKey {
    fn from(kp: Keypair) -> SecretKey {
        kp.secret
    }
}

/// An ECDSA secret key generated using `secp256r1` curve.
#[derive(Clone)]
pub struct SecretKey(SigningKey);

impl SecretKey {
    /// Generate a new random ECDSA secret key.
    pub fn generate() -> SecretKey {
        SecretKey(SigningKey::random(&mut rand::thread_rng()))
    }

    /// Sign a message with this secret key, producing a DER-encoded ECDSA signature.
    pub fn sign(&self, msg: &[u8]) -> Vec<u8> {
        let signature: p256::ecdsa::DerSignature = self.0.sign(msg);

        signature.as_bytes().to_owned()
    }

<<<<<<< HEAD
    /// Convert a secret key into a byte buffer.
=======
    /// Convert a secret key into a byte buffer containing raw scalar of the key.
>>>>>>> 058c2d85
    pub fn to_bytes(&self) -> Vec<u8> {
        self.0.to_bytes().to_vec()
    }

<<<<<<< HEAD
    /// Decode a secret key from a byte buffer.
=======
    /// Decode a secret key from a byte buffer containing raw scalar of the key.
>>>>>>> 058c2d85
    #[deprecated(
        since = "0.2.0",
        note = "This method name does not follow Rust naming conventions, use `SecretKey::try_from_bytes` instead"
    )]
    pub fn from_bytes(buf: &[u8]) -> Result<Self, DecodingError> {
        Self::try_from_bytes(buf)
    }

<<<<<<< HEAD
    /// Try to parse a secret key from a byte buffer.
=======
    /// Try to parse a secret key from a byte buffer containing raw scalar of the key.
>>>>>>> 058c2d85
    pub fn try_from_bytes(buf: impl AsRef<[u8]>) -> Result<SecretKey, DecodingError> {
        SigningKey::from_bytes(buf.as_ref())
            .map_err(|err| DecodingError::failed_to_parse("ecdsa p256 secret key", err))
            .map(SecretKey)
    }
}

impl fmt::Debug for SecretKey {
    fn fmt(&self, f: &mut fmt::Formatter<'_>) -> fmt::Result {
        write!(f, "SecretKey")
    }
}

/// An ECDSA public key.
#[derive(Clone, Eq, PartialOrd, Ord)]
pub struct PublicKey(VerifyingKey);

impl PublicKey {
    /// Verify an ECDSA signature on a message using the public key.
    pub fn verify(&self, msg: &[u8], sig: &[u8]) -> bool {
        let sig = match Signature::from_der(sig) {
            Ok(sig) => sig,
            Err(_) => return false,
        };
        self.0.verify(msg, &sig).is_ok()
    }

<<<<<<< HEAD
    /// Decode a public key from a byte buffer without compression.
=======
    /// Decode a public key from a byte buffer containing raw components of a key with or without compression.
>>>>>>> 058c2d85
    #[deprecated(
        since = "0.2.0",
        note = "This method name does not follow Rust naming conventions, use `PublicKey::try_from_bytes` instead."
    )]
    pub fn from_bytes(k: &[u8]) -> Result<PublicKey, DecodingError> {
        Self::try_from_bytes(k)
    }

<<<<<<< HEAD
    /// Decode a public key from a byte buffer without compression.
    pub fn try_from_bytes(k: impl AsRef<[u8]>) -> Result<PublicKey, DecodingError> {
=======
    /// Try to parse a public key from a byte buffer containing raw components of a key with or without compression.
    pub fn try_from_bytes(k: &[u8]) -> Result<PublicKey, DecodingError> {
>>>>>>> 058c2d85
        let enc_pt = EncodedPoint::from_bytes(k)
            .map_err(|e| DecodingError::failed_to_parse("ecdsa p256 encoded point", e))?;

        VerifyingKey::from_encoded_point(&enc_pt)
            .map_err(|err| DecodingError::failed_to_parse("ecdsa p256 public key", err))
            .map(PublicKey)
    }

    /// Convert a public key into a byte buffer containing raw components of the key without compression.
    pub fn to_bytes(&self) -> Vec<u8> {
        self.0.to_encoded_point(false).as_bytes().to_owned()
    }

    /// Encode a public key into a DER encoded byte buffer as defined by SEC1 standard.
    pub fn encode_der(&self) -> Vec<u8> {
        let buf = self.to_bytes();
        Self::add_asn1_header(&buf)
    }

    /// Decode a public key into a DER encoded byte buffer as defined by SEC1 standard.
    #[deprecated(
        since = "0.2.0",
        note = "This method name does not follow Rust naming conventions, use `PublicKey::try_decode_der` instead."
    )]
    pub fn decode_der(k: &[u8]) -> Result<PublicKey, DecodingError> {
        Self::try_decode_der(k)
    }

    /// Try to decode a public key from a DER encoded byte buffer as defined by SEC1 standard.
    pub fn try_decode_der(k: &[u8]) -> Result<PublicKey, DecodingError> {
        let buf = Self::del_asn1_header(k).ok_or_else(|| {
            DecodingError::failed_to_parse::<Void, _>("ASN.1-encoded ecdsa p256 public key", None)
        })?;
        Self::try_from_bytes(buf)
<<<<<<< HEAD
    }

    /// Decode a public key into a DER encoded byte buffer as defined by SEC1 standard.
    pub fn try_decode_der(k: impl AsRef<[u8]>) -> Result<PublicKey, DecodingError> {
        let buf = Self::del_asn1_header(k.as_ref()).ok_or_else(|| {
            DecodingError::failed_to_parse::<Void, _>("ASN.1-encoded ecdsa p256 public key", None)
        })?;
        Self::try_from_bytes(buf)
=======
>>>>>>> 058c2d85
    }

    // ecPublicKey (ANSI X9.62 public key type) OID: 1.2.840.10045.2.1
    const EC_PUBLIC_KEY_OID: [u8; 9] = [0x06, 0x07, 0x2a, 0x86, 0x48, 0xce, 0x3d, 0x02, 0x01];
    // secp256r1 OID: 1.2.840.10045.3.1.7
    const SECP_256_R1_OID: [u8; 10] = [0x06, 0x08, 0x2A, 0x86, 0x48, 0xCE, 0x3D, 0x03, 0x01, 0x07];

    // Add ASN1 header.
    fn add_asn1_header(key_buf: &[u8]) -> Vec<u8> {
        // ASN.1 struct type and length.
        let mut asn1_buf = vec![
            0x30,
            0x00,
            0x30,
            (Self::EC_PUBLIC_KEY_OID.len() + Self::SECP_256_R1_OID.len()) as u8,
        ];
        // Append OIDs.
        asn1_buf.extend_from_slice(&Self::EC_PUBLIC_KEY_OID);
        asn1_buf.extend_from_slice(&Self::SECP_256_R1_OID);
        // Append key bitstring type and length.
        asn1_buf.extend_from_slice(&[0x03, (key_buf.len() + 1) as u8, 0x00]);
        // Append key bitstring value.
        asn1_buf.extend_from_slice(key_buf);
        // Update overall length field.
        asn1_buf[1] = (asn1_buf.len() - 2) as u8;

        asn1_buf
    }

    // Check and remove ASN.1 header.
    fn del_asn1_header(asn1_buf: &[u8]) -> Option<&[u8]> {
        let oids_len = Self::EC_PUBLIC_KEY_OID.len() + Self::SECP_256_R1_OID.len();
        let asn1_head = asn1_buf.get(..4)?;
        let oids_buf = asn1_buf.get(4..4 + oids_len)?;
        let bitstr_head = asn1_buf.get(4 + oids_len..4 + oids_len + 3)?;

        // Sanity check
        if asn1_head[0] != 0x30
            || asn1_head[2] != 0x30
            || asn1_head[3] as usize != oids_len
            || oids_buf[..Self::EC_PUBLIC_KEY_OID.len()] != Self::EC_PUBLIC_KEY_OID
            || oids_buf[Self::EC_PUBLIC_KEY_OID.len()..] != Self::SECP_256_R1_OID
            || bitstr_head[0] != 0x03
            || bitstr_head[2] != 0x00
        {
            return None;
        }

        let key_len = bitstr_head[1].checked_sub(1)? as usize;
        let key_buf = asn1_buf.get(4 + oids_len + 3..4 + oids_len + 3 + key_len)?;
        Some(key_buf)
    }
}

impl fmt::Debug for PublicKey {
    fn fmt(&self, f: &mut fmt::Formatter<'_>) -> fmt::Result {
        f.write_str("PublicKey(asn.1 uncompressed): ")?;
        for byte in &self.encode_der() {
            write!(f, "{byte:x}")?;
        }
        Ok(())
    }
}

impl cmp::PartialEq for PublicKey {
    fn eq(&self, other: &Self) -> bool {
        self.to_bytes().eq(&other.to_bytes())
    }
}

impl hash::Hash for PublicKey {
    fn hash<H: hash::Hasher>(&self, state: &mut H) {
        self.to_bytes().hash(state);
    }
}

#[cfg(test)]
mod tests {
    use super::*;

    #[test]
    fn sign_verify() {
        let pair = Keypair::generate();
        let pk = pair.public();

        let msg = "hello world".as_bytes();
        let sig = pair.sign(msg);
        assert!(pk.verify(msg, &sig));

        let mut invalid_sig = sig.clone();
        invalid_sig[3..6].copy_from_slice(&[10, 23, 42]);
        assert!(!pk.verify(msg, &invalid_sig));

        let invalid_msg = "h3ll0 w0rld".as_bytes();
        assert!(!pk.verify(invalid_msg, &sig));
    }
}<|MERGE_RESOLUTION|>--- conflicted
+++ resolved
@@ -109,20 +109,12 @@
         signature.as_bytes().to_owned()
     }
 
-<<<<<<< HEAD
-    /// Convert a secret key into a byte buffer.
-=======
     /// Convert a secret key into a byte buffer containing raw scalar of the key.
->>>>>>> 058c2d85
     pub fn to_bytes(&self) -> Vec<u8> {
         self.0.to_bytes().to_vec()
     }
 
-<<<<<<< HEAD
-    /// Decode a secret key from a byte buffer.
-=======
     /// Decode a secret key from a byte buffer containing raw scalar of the key.
->>>>>>> 058c2d85
     #[deprecated(
         since = "0.2.0",
         note = "This method name does not follow Rust naming conventions, use `SecretKey::try_from_bytes` instead"
@@ -131,11 +123,7 @@
         Self::try_from_bytes(buf)
     }
 
-<<<<<<< HEAD
-    /// Try to parse a secret key from a byte buffer.
-=======
     /// Try to parse a secret key from a byte buffer containing raw scalar of the key.
->>>>>>> 058c2d85
     pub fn try_from_bytes(buf: impl AsRef<[u8]>) -> Result<SecretKey, DecodingError> {
         SigningKey::from_bytes(buf.as_ref())
             .map_err(|err| DecodingError::failed_to_parse("ecdsa p256 secret key", err))
@@ -163,11 +151,7 @@
         self.0.verify(msg, &sig).is_ok()
     }
 
-<<<<<<< HEAD
-    /// Decode a public key from a byte buffer without compression.
-=======
     /// Decode a public key from a byte buffer containing raw components of a key with or without compression.
->>>>>>> 058c2d85
     #[deprecated(
         since = "0.2.0",
         note = "This method name does not follow Rust naming conventions, use `PublicKey::try_from_bytes` instead."
@@ -176,13 +160,8 @@
         Self::try_from_bytes(k)
     }
 
-<<<<<<< HEAD
-    /// Decode a public key from a byte buffer without compression.
-    pub fn try_from_bytes(k: impl AsRef<[u8]>) -> Result<PublicKey, DecodingError> {
-=======
     /// Try to parse a public key from a byte buffer containing raw components of a key with or without compression.
     pub fn try_from_bytes(k: &[u8]) -> Result<PublicKey, DecodingError> {
->>>>>>> 058c2d85
         let enc_pt = EncodedPoint::from_bytes(k)
             .map_err(|e| DecodingError::failed_to_parse("ecdsa p256 encoded point", e))?;
 
@@ -211,23 +190,12 @@
         Self::try_decode_der(k)
     }
 
-    /// Try to decode a public key from a DER encoded byte buffer as defined by SEC1 standard.
-    pub fn try_decode_der(k: &[u8]) -> Result<PublicKey, DecodingError> {
-        let buf = Self::del_asn1_header(k).ok_or_else(|| {
-            DecodingError::failed_to_parse::<Void, _>("ASN.1-encoded ecdsa p256 public key", None)
-        })?;
-        Self::try_from_bytes(buf)
-<<<<<<< HEAD
-    }
-
     /// Decode a public key into a DER encoded byte buffer as defined by SEC1 standard.
     pub fn try_decode_der(k: impl AsRef<[u8]>) -> Result<PublicKey, DecodingError> {
         let buf = Self::del_asn1_header(k.as_ref()).ok_or_else(|| {
             DecodingError::failed_to_parse::<Void, _>("ASN.1-encoded ecdsa p256 public key", None)
         })?;
         Self::try_from_bytes(buf)
-=======
->>>>>>> 058c2d85
     }
 
     // ecPublicKey (ANSI X9.62 public key type) OID: 1.2.840.10045.2.1
