--- conflicted
+++ resolved
@@ -25,11 +25,6 @@
 use core::fmt;
 use core::hash;
 use ed25519_dalek::{self as ed25519, Signer as _, Verifier as _};
-<<<<<<< HEAD
-#[cfg(feature = "rand")]
-use rand::RngCore;
-=======
->>>>>>> 68befac4
 use std::convert::TryFrom;
 use zeroize::Zeroize;
 
