--- conflicted
+++ resolved
@@ -59,19 +59,6 @@
     /// Note that this binary format is the same as `ed25519_dalek`'s and `ed25519_zebra`'s.
     #[deprecated(
         since = "0.2.0",
-<<<<<<< HEAD
-        note = "This method name does not follow Rust naming conventions, use `Keypair::try_decode` instead."
-    )]
-    pub fn decode(kp: &mut [u8]) -> Result<Keypair, DecodingError> {
-        Self::try_decode(kp)
-    }
-
-    /// Try to decode a keypair from the [binary format](https://datatracker.ietf.org/doc/html/rfc8032#section-5.1.5)
-    /// produced by [`Keypair::encode`], zeroing the input on success.
-    ///
-    /// Note that this binary format is the same as `ed25519_dalek`'s and `ed25519_zebra`'s.
-    pub fn try_decode(kp: &mut [u8]) -> Result<Keypair, DecodingError> {
-=======
         note = "This method name does not follow Rust naming conventions, use `Keypair::try_from_bytes` instead."
     )]
     pub fn decode(kp: &mut [u8]) -> Result<Keypair, DecodingError> {
@@ -83,7 +70,6 @@
     ///
     /// Note that this binary format is the same as `ed25519_dalek`'s and `ed25519_zebra`'s.
     pub fn try_from_bytes(kp: &mut [u8]) -> Result<Keypair, DecodingError> {
->>>>>>> 058c2d85
         ed25519::Keypair::from_bytes(kp)
             .map(|k| {
                 kp.zeroize();
@@ -212,19 +198,6 @@
         self.0.to_bytes()
     }
 
-<<<<<<< HEAD
-    /// Decode a public key from a byte array as produced by `encode`.
-    #[deprecated(
-        since = "0.2.0",
-        note = "This method name does not follow Rust naming conventions, use `PublicKey::try_decode` instead."
-    )]
-    pub fn decode(k: &[u8]) -> Result<PublicKey, DecodingError> {
-        Self::try_decode(k)
-    }
-
-    /// Try to decode a public key from a byte array as produced by `encode`.
-    pub fn try_decode(k: &[u8]) -> Result<PublicKey, DecodingError> {
-=======
     /// Decode a public key from a byte array as produced by `to_bytes`.
     #[deprecated(
         since = "0.2.0",
@@ -236,7 +209,6 @@
 
     /// Try to parse a public key from a byte array containing the actual key as produced by `to_bytes`.
     pub fn try_from_bytes(k: &[u8]) -> Result<PublicKey, DecodingError> {
->>>>>>> 058c2d85
         ed25519::PublicKey::from_bytes(k)
             .map_err(|e| DecodingError::failed_to_parse("Ed25519 public key", e))
             .map(PublicKey)
@@ -286,13 +258,6 @@
         since = "0.2.0",
         note = "This method name does not follow Rust naming conventions, use `SecretKey::try_from_bytes` instead."
     )]
-<<<<<<< HEAD
-    pub fn from_bytes(sk_bytes: impl AsMut<[u8]>) -> Result<SecretKey, DecodingError> {
-        Self::try_from_bytes(sk_bytes)
-    }
-
-    /// Try to create an Ed25519 secret key from a byte slice, zeroing the input on success.
-=======
     #[allow(unused_mut)]
     pub fn from_bytes(mut sk_bytes: impl AsMut<[u8]>) -> Result<SecretKey, DecodingError> {
         Self::try_from_bytes(sk_bytes)
@@ -300,7 +265,6 @@
 
     /// Try to parse an Ed25519 secret key from a byte slice
     /// containing the actual key, zeroing the input on success.
->>>>>>> 058c2d85
     /// If the bytes do not constitute a valid Ed25519 secret key, an error is
     /// returned.
     pub fn try_from_bytes(mut sk_bytes: impl AsMut<[u8]>) -> Result<SecretKey, DecodingError> {
@@ -325,13 +289,8 @@
     fn ed25519_keypair_encode_decode() {
         fn prop() -> bool {
             let kp1 = Keypair::generate();
-<<<<<<< HEAD
-            let mut kp1_enc = kp1.encode();
-            let kp2 = Keypair::try_decode(&mut kp1_enc).unwrap();
-=======
             let mut kp1_enc = kp1.to_bytes();
             let kp2 = Keypair::try_from_bytes(&mut kp1_enc).unwrap();
->>>>>>> 058c2d85
             eq_keypairs(&kp1, &kp2) && kp1_enc.iter().all(|b| *b == 0)
         }
         QuickCheck::new().tests(10).quickcheck(prop as fn() -> _);
