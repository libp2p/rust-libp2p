--- conflicted
+++ resolved
@@ -34,13 +34,9 @@
         with:
           context: .
           file: ./misc/server/Dockerfile
-<<<<<<< HEAD
-          push: ${{ ! github.event.pull_request.head.repo.fork }} # Only push image if we have the required permissions, i.e. not running from a fork
-          cache-from: ${{ ! github.event.pull_request.head.repo.fork && type=s3,mode=max,bucket=libp2p-by-tf-aws-bootstrap,region=us-east-1,prefix=buildCache,name=rust-libp2p-server }}
-          cache-to:   ${{ ! github.event.pull_request.head.repo.fork && type=s3,mode=max,bucket=libp2p-by-tf-aws-bootstrap,region=us-east-1,prefix=buildCache,name=rust-libp2p-server }}
-=======
           push: ${{ ! github.event.pull_request.head.repo.fork && github.actor != 'dependabot[bot]' }} # Only push image if we have the required permissions, i.e. not running from a fork
->>>>>>> d3f34454
+          cache-from: ${{ ! github.event.pull_request.head.repo.fork && github.actor != 'dependabot[bot]' && type=s3,mode=max,bucket=libp2p-by-tf-aws-bootstrap,region=us-east-1,prefix=buildCache,name=rust-libp2p-server }}
+          cache-to:   ${{ ! github.event.pull_request.head.repo.fork && github.actor != 'dependabot[bot]' && type=s3,mode=max,bucket=libp2p-by-tf-aws-bootstrap,region=us-east-1,prefix=buildCache,name=rust-libp2p-server }}
           tags: ${{ steps.meta.outputs.tags }}
           labels: ${{ steps.meta.outputs.labels }}
         env:
