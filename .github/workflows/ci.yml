name: Continuous integration

on:
  pull_request:
  push:
    branches:
      - master

concurrency:
  group: ${{ github.workflow }}-${{ github.ref }}
  cancel-in-progress: true

env:
  SEGMENT_DOWNLOAD_TIMEOUT_MINS: 2 # Fail cache download after 2 minutes.

jobs:
  test:
    name: Test ${{ matrix.crate }}
    runs-on: ${{ fromJSON(
      github.repository == 'libp2p/rust-libp2p' && (
        (contains(fromJSON('["libp2p-webrtc", "libp2p"]'), matrix.crate) && '["self-hosted", "linux", "x64", "2xlarge"]') ||
        (contains(fromJSON('["libp2p-quic", "libp2p-perf"]'), matrix.crate) && '["self-hosted", "linux", "x64", "xlarge"]') ||
        '["self-hosted", "linux", "x64", "large"]'
      ) || '"ubuntu-latest"') }}
    timeout-minutes: 10
    needs: gather_published_crates
    strategy:
      fail-fast: false
      matrix:
        crate: ${{ fromJSON(needs.gather_published_crates.outputs.members) }}
    env:
      CRATE: ${{ matrix.crate }}
    steps:
      - name: Install Protoc
        run: sudo apt-get install -y protobuf-compiler

      - uses: actions/checkout@v3

<<<<<<< HEAD
      - name: Get MSRV for $CRATE
        run: |
          RUST_VERSION=$(cargo metadata --format-version=1 --no-deps | jq -r '.packages[] | select(.name == env.CRATE) | .rust_version')
          echo "RUST_VERSION=${RUST_VERSION}" >> $GITHUB_ENV

      - name: Install Rust $RUST_VERSION for MSRV check
        uses: dtolnay/rust-toolchain@master
        with:
          toolchain: env.RUST_VERSION

      - uses: r7kamura/rust-problem-matchers@d58b70c4a13c4866d96436315da451d8106f8f08 #v1.3.0

      - uses: Swatinem/rust-cache@6fd3edff6979b79f87531400ad694fb7f2c84b1f # v2.2.1
        with:
          shared-key: msrv-cache
          save-if: false

      - name: Check if env.CRATE compiles on MSRV (Rust env.RUST_VERSION)
        run: cargo +"$RUST_VERSION" build --package "$CRATE" --all-features

=======
      - uses: r7kamura/rust-problem-matchers@d58b70c4a13c4866d96436315da451d8106f8f08 #v1.3.0

>>>>>>> 4bd4653f
      - uses: dtolnay/rust-toolchain@stable

      - uses: Swatinem/rust-cache@6fd3edff6979b79f87531400ad694fb7f2c84b1f # v2.2.1
        with:
          shared-key: stable-cache
          save-if: false

      - name: Run all tests
        run: cargo test --package "$CRATE" --all-features

      - name: Check if we compile without any features activated
        run: cargo build --package "$CRATE" --no-default-features

      - run: cargo clean

      - name: Check if crate has been released
        id: check-released
        run: |
          RESPONSE_CODE=$(curl https://crates.io/api/v1/crates/"$CRATE" --silent --write-out "%{http_code}" --output /dev/null)
          echo "code=${RESPONSE_CODE}"
          echo "code=${RESPONSE_CODE}" >> $GITHUB_OUTPUT

      - uses: ./.github/actions/cargo-semver-checks
        if: steps.check-released.outputs.code == 200 # Workaround until https://github.com/obi1kenobi/cargo-semver-check/issues/146 is shipped.
        with:
          crate: env.CRATE

      - name: Enforce no dependency on meta crate
        run: |
          cargo metadata --format-version=1 --no-deps | \
          jq -e -r '.packages[] | select(.name == "$CRATE") | .dependencies | all(.name != "libp2p")'

      - uses: taiki-e/cache-cargo-install-action@7dd0cff2732612ac642812bcec4ada5a279239ed # v1
        with:
          tool: tomlq

      - name: Enforce version in `workspace.dependencies` matches latest version
        if: matrix.crate != 'libp2p'
        run: |
          PACKAGE_VERSION=$(cargo metadata --format-version=1 --no-deps | jq -e -r '.packages[] | select(.name == "${{ matrix.crate }}") | .version')
          SPECIFIED_VERSION=$(tomlq 'workspace.dependencies.${{ matrix.crate }}.version' --file ./Cargo.toml)
          
          echo "Package version: $PACKAGE_VERSION";
          echo "Specified version: $SPECIFIED_VERSION";

          test "$PACKAGE_VERSION" = "$SPECIFIED_VERSION"

  cross:
    name: Compile on ${{ matrix.target }}
    strategy:
      matrix:
        include:
          - target: "wasm32-unknown-unknown"
            os: ubuntu-latest
          - target: "wasm32-unknown-emscripten"
            os: ubuntu-latest
          - target: "wasm32-wasi"
            os: ubuntu-latest
          - target: "x86_64-apple-darwin"
            os: macos-latest
          - target: "x86_64-pc-windows-msvc"
            os: windows-latest
    runs-on: ${{ matrix.os }}
    steps:
      - uses: actions/checkout@v3

      - uses: dtolnay/rust-toolchain@stable
        with:
          target: ${{ matrix.target }}

      - uses: r7kamura/rust-problem-matchers@d58b70c4a13c4866d96436315da451d8106f8f08 #v1.3.0

      - uses: Swatinem/rust-cache@6fd3edff6979b79f87531400ad694fb7f2c84b1f # v2.2.1
        with:
          key: ${{ matrix.target }}
          save-if: ${{ github.ref == 'refs/heads/master' }}

      - run: cargo check --package libp2p --all-features --target=${{ matrix.target }}

  msrv:
    name: Compile with MSRV
    runs-on: ubuntu-latest
    steps:
      - uses: actions/checkout@v3

      - name: Extract MSRV from workspace manifest
        shell: bash
        run: |
          MSRV=$(grep -oP 'rust-version\s*=\s*"\K[^"]+' Cargo.toml)
          echo "MSRV=$MSRV" >> $GITHUB_ENV

      - uses: dtolnay/rust-toolchain@master
        with:
          toolchain: ${{ env.MSRV }}

      - uses: r7kamura/rust-problem-matchers@d58b70c4a13c4866d96436315da451d8106f8f08 #v1.3.0

      - uses: Swatinem/rust-cache@6fd3edff6979b79f87531400ad694fb7f2c84b1f # v2.2.1
        with:
          save-if: ${{ github.ref == 'refs/heads/master' }}

      - run: cargo +$MSRV check --workspace --all-features

  feature_matrix: # Test various feature combinations work correctly
    name: Compile with select features (${{ matrix.features }})
    runs-on: ubuntu-latest
    strategy:
      matrix:
        include:
          - features: "mdns tcp dns tokio"
          - features: "mdns tcp dns async-std"
    steps:
      - uses: actions/checkout@v3

      - uses: dtolnay/rust-toolchain@stable

      - uses: r7kamura/rust-problem-matchers@d58b70c4a13c4866d96436315da451d8106f8f08 #v1.3.0

      - uses: Swatinem/rust-cache@6fd3edff6979b79f87531400ad694fb7f2c84b1f # v2.2.1
        with:
          key: ${{ matrix.features }}
          save-if: ${{ github.ref == 'refs/heads/master' }}

      - run: cargo check --package libp2p --features="${{ matrix.features }}"

  check-rustdoc-links:
    name: Check rustdoc intra-doc links
    runs-on: ubuntu-latest
    steps:
      - uses: actions/checkout@v3

      - uses: dtolnay/rust-toolchain@stable

      - uses: r7kamura/rust-problem-matchers@d58b70c4a13c4866d96436315da451d8106f8f08 #v1.3.0

      - uses: Swatinem/rust-cache@6fd3edff6979b79f87531400ad694fb7f2c84b1f # v2.2.1
        with:
          save-if: ${{ github.ref == 'refs/heads/master' }}

      - name: Check rustdoc links
        run: RUSTDOCFLAGS="--deny rustdoc::broken_intra_doc_links --deny warnings" cargo doc --verbose --workspace --no-deps --all-features --document-private-items

  clippy:
    runs-on: ubuntu-latest
    strategy:
      fail-fast: false
      matrix:
        rust-version: [
          1.69.0, # current stable
          beta
        ]
    steps:
      - uses: actions/checkout@v3

      - uses: dtolnay/rust-toolchain@master
        with:
          toolchain: ${{ matrix.rust-version }}
          components: clippy

      - uses: r7kamura/rust-problem-matchers@d58b70c4a13c4866d96436315da451d8106f8f08 #v1.3.0

      - uses: Swatinem/rust-cache@6fd3edff6979b79f87531400ad694fb7f2c84b1f # v2.2.1
        with:
          save-if: ${{ github.ref == 'refs/heads/master' }}

      - name: Run cargo clippy
        run: cargo custom-clippy # cargo alias to allow reuse of config locally

  ipfs-integration-test:
    name: IPFS Integration tests
    runs-on: ubuntu-latest
    steps:
      - uses: actions/checkout@v3

      - uses: dtolnay/rust-toolchain@stable

      - uses: r7kamura/rust-problem-matchers@d58b70c4a13c4866d96436315da451d8106f8f08 #v1.3.0

      - uses: Swatinem/rust-cache@6fd3edff6979b79f87531400ad694fb7f2c84b1f # v2.2.1
        with:
          save-if: ${{ github.ref == 'refs/heads/master' }}

      - name: Run ipfs-kad example
        run: cd ./examples/ipfs-kad/ && RUST_LOG=libp2p_swarm=debug,libp2p_kad=trace,libp2p_tcp=debug cargo run

  examples:
    runs-on: ubuntu-latest
    steps:
      - uses: actions/checkout@v3

      - uses: dtolnay/rust-toolchain@stable

      - uses: r7kamura/rust-problem-matchers@d58b70c4a13c4866d96436315da451d8106f8f08 #v1.3.0

      - uses: Swatinem/rust-cache@6fd3edff6979b79f87531400ad694fb7f2c84b1f # v2.2.1
        with:
          shared-key: stable-cache
          save-if: false

      - name: Compile all examples
        run: |
          set -e;

          for toml in examples/**/Cargo.toml; do
            cargo check --manifest-path "$toml";
          done

  rustfmt:
    runs-on: ubuntu-latest
    steps:
      - uses: actions/checkout@v3

      - uses: dtolnay/rust-toolchain@stable
        with:
          components: rustfmt

      - uses: r7kamura/rust-problem-matchers@d58b70c4a13c4866d96436315da451d8106f8f08 #v1.3.0

      - name: Check formatting
        run: cargo fmt -- --check

  manifest_lint:
    runs-on: ubuntu-latest
    steps:
      - uses: actions/checkout@v3

      - uses: dtolnay/rust-toolchain@stable

      - uses: r7kamura/rust-problem-matchers@d58b70c4a13c4866d96436315da451d8106f8f08 #v1.3.0

      - name: Ensure `full` feature contains all features
        run: |
          ALL_FEATURES=$(cargo metadata --format-version=1 --no-deps | jq -r '.packages[] | select(.name == "libp2p") | .features | keys | map(select(. != "full")) | sort | join(" ")')
          FULL_FEATURE=$(cargo metadata --format-version=1 --no-deps | jq -r '.packages[] | select(.name == "libp2p") | .features["full"] | sort | join(" ")')

          test "$ALL_FEATURES = $FULL_FEATURE"

          echo "$ALL_FEATURES";
          echo "$FULL_FEATURE";

          test "$ALL_FEATURES" = "$FULL_FEATURE"

  gather_published_crates:
    runs-on: ubuntu-latest
    outputs:
      members: ${{ steps.cargo-metadata.outputs.members }}
    steps:
      - uses: actions/checkout@v3

      - id: cargo-metadata
        run: |
          WORKSPACE_MEMBERS=$(cargo metadata --format-version=1 --no-deps | jq -c '.packages | map(select(.publish == null) | .name)')
          echo "members=${WORKSPACE_MEMBERS}" >> $GITHUB_OUTPUT

  check-proto-files:
    name: Check for changes in proto files
    runs-on: ubuntu-latest
    steps:
      - uses: actions/checkout@v3

      - uses: Swatinem/rust-cache@6fd3edff6979b79f87531400ad694fb7f2c84b1f # v2.2.1

      - run: cargo install --version 0.10.0 pb-rs --locked

      - name: Glob match
        uses: tj-actions/glob@v17
        id: glob
        with:
          files: |
            **/generated/*.proto

      - name: Generate proto files
        run: pb-rs --dont_use_cow ${{ steps.glob.outputs.paths }}

      - name: Ensure generated files are unmodified # https://stackoverflow.com/a/5737794
        run: |
            git_status=$(git status --porcelain)

            echo $git_status
            test -z "$git_status"

  ensure-lockfile-uptodate:
    name: Ensure that `Cargo.lock` is up-to-date
    runs-on: ubuntu-latest
    steps:
      - uses: actions/checkout@v3
      - uses: Swatinem/rust-cache@6fd3edff6979b79f87531400ad694fb7f2c84b1f # v2.2.1
      - run: cargo metadata --locked --format-version=1 > /dev/null<|MERGE_RESOLUTION|>--- conflicted
+++ resolved
@@ -36,31 +36,8 @@
 
       - uses: actions/checkout@v3
 
-<<<<<<< HEAD
-      - name: Get MSRV for $CRATE
-        run: |
-          RUST_VERSION=$(cargo metadata --format-version=1 --no-deps | jq -r '.packages[] | select(.name == env.CRATE) | .rust_version')
-          echo "RUST_VERSION=${RUST_VERSION}" >> $GITHUB_ENV
-
-      - name: Install Rust $RUST_VERSION for MSRV check
-        uses: dtolnay/rust-toolchain@master
-        with:
-          toolchain: env.RUST_VERSION
-
-      - uses: r7kamura/rust-problem-matchers@d58b70c4a13c4866d96436315da451d8106f8f08 #v1.3.0
-
-      - uses: Swatinem/rust-cache@6fd3edff6979b79f87531400ad694fb7f2c84b1f # v2.2.1
-        with:
-          shared-key: msrv-cache
-          save-if: false
-
-      - name: Check if env.CRATE compiles on MSRV (Rust env.RUST_VERSION)
-        run: cargo +"$RUST_VERSION" build --package "$CRATE" --all-features
-
-=======
-      - uses: r7kamura/rust-problem-matchers@d58b70c4a13c4866d96436315da451d8106f8f08 #v1.3.0
-
->>>>>>> 4bd4653f
+      - uses: r7kamura/rust-problem-matchers@d58b70c4a13c4866d96436315da451d8106f8f08 #v1.3.0
+
       - uses: dtolnay/rust-toolchain@stable
 
       - uses: Swatinem/rust-cache@6fd3edff6979b79f87531400ad694fb7f2c84b1f # v2.2.1
