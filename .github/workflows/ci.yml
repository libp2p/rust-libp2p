name: Continuous integration

on:
  pull_request:
  push:
    branches:
      - master

concurrency:
  group: ${{ github.workflow }}-${{ github.ref }}
  cancel-in-progress: true

env:
  SEGMENT_DOWNLOAD_TIMEOUT_MINS: 2 # Fail cache download after 2 minutes.
  RUSTFLAGS: '-Dwarnings' # Never tolerate warnings.

jobs:
  test:
    name: Test ${{ matrix.crate }}
    runs-on: ${{ fromJSON(
      github.repository == 'libp2p/rust-libp2p' && (
        (contains(fromJSON('["libp2p-webrtc", "libp2p"]'), matrix.crate) && '["self-hosted", "linux", "x64", "2xlarge"]') ||
        (contains(fromJSON('["libp2p-quic", "libp2p-perf"]'), matrix.crate) && '["self-hosted", "linux", "x64", "xlarge"]') ||
        '["self-hosted", "linux", "x64", "large"]'
      ) || '"ubuntu-latest"') }}
    timeout-minutes: 10
    needs: gather_published_crates
    strategy:
      fail-fast: false
      matrix:
        crate: ${{ fromJSON(needs.gather_published_crates.outputs.members) }}
    env:
      CRATE: ${{ matrix.crate }}
    steps:
      - uses: actions/checkout@v3

      - uses: r7kamura/rust-problem-matchers@2c2f1016021a7455a6b5b4bbae31145f3b3cd83a #v1.4.0

      - uses: dtolnay/rust-toolchain@stable

      - uses: Swatinem/rust-cache@e207df5d269b42b69c8bc5101da26f7d31feddb4 # v2.6.2
        with:
          shared-key: stable-cache
          save-if: false

      - name: Run all tests
        run: cargo test --package "$CRATE" --all-features

      - name: Check if we compile without any features activated
        run: cargo build --package "$CRATE" --no-default-features

<<<<<<< HEAD
=======
      - run: cargo clean

      - name: Check if crate has been released
        id: check-released
        run: |
          RESPONSE_CODE=$(curl https://crates.io/api/v1/crates/"$CRATE" --silent --write-out "%{http_code}" --output /dev/null)
          echo "code=${RESPONSE_CODE}"
          echo "code=${RESPONSE_CODE}" >> $GITHUB_OUTPUT

      - uses: ./.github/actions/cargo-semver-checks
        if: steps.check-released.outputs.code == 200 && !contains(fromJSON('["libp2p-swarm-derive", "libp2p-server"]'), env.CRATE) # Workaround until https://github.com/obi1kenobi/cargo-semver-check/issues/146 is shipped.
        with:
          crate: ${{ env.CRATE }}

>>>>>>> b9028e8d
      - name: Enforce no dependency on meta crate
        if: env.CRATE != 'libp2p-server'
        run: |
          cargo metadata --format-version=1 --no-deps | \
          jq -e -r '.packages[] | select(.name == "'"$CRATE"'") | .dependencies | all(.name != "libp2p")'

      - uses: taiki-e/cache-cargo-install-action@924d49e0af41f449f0ad549559bc608ee4653562 # v1
        with:
          tool: tomlq

      - name: Enforce version in `workspace.dependencies` matches latest version
        if: env.CRATE != 'libp2p'
        run: |
          PACKAGE_VERSION=$(cargo metadata --format-version=1 --no-deps | jq -e -r '.packages[] | select(.name == "'"$CRATE"'") | .version')
          SPECIFIED_VERSION=$(tomlq "workspace.dependencies.$CRATE.version" --file ./Cargo.toml)

          echo "Package version: $PACKAGE_VERSION";
          echo "Specified version: $SPECIFIED_VERSION";

          test "$PACKAGE_VERSION" = "$SPECIFIED_VERSION"

  wasm_tests:
    name: Run all WASM tests
    runs-on: ubuntu-latest
    env:
      CHROMEDRIVER_VERSION: '114.0.5735.90'
    steps:
      - uses: actions/checkout@v3

      - uses: dtolnay/rust-toolchain@stable
        with:
          target: wasm32-unknown-unknown

      - uses: taiki-e/cache-cargo-install-action@v1
        with:
          tool: wasm-pack@0.12.0

      - name: Install Google Chrome
        run: |
          curl -o /tmp/google-chrome-stable_amd64.deb https://dl.google.com/linux/chrome/deb/pool/main/g/google-chrome-stable/google-chrome-stable_${CHROMEDRIVER_VERSION}-1_amd64.deb
          sudo dpkg -i /tmp/google-chrome-stable_amd64.deb

      - name: Install chromedriver
        uses: nanasess/setup-chromedriver@v2
        with:
          chromedriver-version: ${{ env.CHROMEDRIVER_VERSION }}

      - name: Run all tests
        run: ./wasm-tests/run-all.sh

  cross:
    name: Compile on ${{ matrix.target }}
    strategy:
      matrix:
        include:
          - target: "wasm32-unknown-unknown"
            os: ubuntu-latest
          - target: "wasm32-unknown-emscripten"
            os: ubuntu-latest
          - target: "wasm32-wasi"
            os: ubuntu-latest
          - target: "x86_64-apple-darwin"
            os: macos-latest
          - target: "x86_64-pc-windows-msvc"
            os: windows-latest
    runs-on: ${{ matrix.os }}
    steps:
      - uses: actions/checkout@v3

      - uses: dtolnay/rust-toolchain@stable
        with:
          target: ${{ matrix.target }}

      - uses: r7kamura/rust-problem-matchers@2c2f1016021a7455a6b5b4bbae31145f3b3cd83a #v1.4.0

      - uses: Swatinem/rust-cache@e207df5d269b42b69c8bc5101da26f7d31feddb4 # v2.6.2
        with:
          key: ${{ matrix.target }}
          save-if: ${{ github.ref == 'refs/heads/master' }}

      - run: cargo check --package libp2p --all-features --target=${{ matrix.target }}

  msrv:
    name: Compile with MSRV
    runs-on: ubuntu-latest
    steps:
      - uses: actions/checkout@v3

      - name: Extract MSRV from workspace manifest
        shell: bash
        run: |
          MSRV=$(grep -oP 'rust-version\s*=\s*"\K[^"]+' Cargo.toml)
          echo "MSRV=$MSRV" >> $GITHUB_ENV

      - uses: dtolnay/rust-toolchain@master
        with:
          toolchain: ${{ env.MSRV }}

      - uses: r7kamura/rust-problem-matchers@2c2f1016021a7455a6b5b4bbae31145f3b3cd83a #v1.4.0

      - uses: Swatinem/rust-cache@e207df5d269b42b69c8bc5101da26f7d31feddb4 # v2.6.2
        with:
          save-if: ${{ github.ref == 'refs/heads/master' }}

      - run: cargo +$MSRV check --workspace --all-features

  feature_matrix: # Test various feature combinations work correctly
    name: Compile with select features (${{ matrix.features }})
    runs-on: ubuntu-latest
    strategy:
      matrix:
        include:
          - features: "mdns tcp dns tokio"
          - features: "mdns tcp dns async-std"
    steps:
      - uses: actions/checkout@v3

      - uses: dtolnay/rust-toolchain@stable

      - uses: r7kamura/rust-problem-matchers@2c2f1016021a7455a6b5b4bbae31145f3b3cd83a #v1.4.0

      - uses: Swatinem/rust-cache@e207df5d269b42b69c8bc5101da26f7d31feddb4 # v2.6.2
        with:
          key: ${{ matrix.features }}
          save-if: ${{ github.ref == 'refs/heads/master' }}

      - run: cargo check --package libp2p --features="${{ matrix.features }}"

  check-rustdoc-links:
    name: Check rustdoc intra-doc links
    runs-on: ubuntu-latest
    steps:
      - uses: actions/checkout@v3

      - uses: dtolnay/rust-toolchain@stable

      - uses: r7kamura/rust-problem-matchers@2c2f1016021a7455a6b5b4bbae31145f3b3cd83a #v1.4.0

      - uses: Swatinem/rust-cache@e207df5d269b42b69c8bc5101da26f7d31feddb4 # v2.6.2
        with:
          save-if: ${{ github.ref == 'refs/heads/master' }}

      - name: Check rustdoc links
        run: RUSTDOCFLAGS="--deny rustdoc::broken_intra_doc_links --deny warnings" cargo doc --verbose --workspace --no-deps --all-features --document-private-items

  clippy:
    runs-on: ubuntu-latest
    strategy:
      fail-fast: false
      matrix:
        rust-version: [
          1.71.0, # current stable
          beta
        ]
    steps:
      - uses: actions/checkout@v3

      - uses: dtolnay/rust-toolchain@master
        with:
          toolchain: ${{ matrix.rust-version }}
          components: clippy

      - uses: r7kamura/rust-problem-matchers@2c2f1016021a7455a6b5b4bbae31145f3b3cd83a #v1.4.0

      - uses: Swatinem/rust-cache@e207df5d269b42b69c8bc5101da26f7d31feddb4 # v2.6.2
        with:
          save-if: ${{ github.ref == 'refs/heads/master' }}

      - name: Run cargo clippy
        run: cargo custom-clippy # cargo alias to allow reuse of config locally

  ipfs-integration-test:
    name: IPFS Integration tests
    runs-on: ubuntu-latest
    steps:
      - uses: actions/checkout@v3

      - uses: dtolnay/rust-toolchain@stable

      - uses: r7kamura/rust-problem-matchers@2c2f1016021a7455a6b5b4bbae31145f3b3cd83a #v1.4.0

      - uses: Swatinem/rust-cache@e207df5d269b42b69c8bc5101da26f7d31feddb4 # v2.6.2
        with:
          save-if: ${{ github.ref == 'refs/heads/master' }}

      - name: Run ipfs-kad example
        run: cd ./examples/ipfs-kad/ && RUST_LOG=libp2p_swarm=debug,libp2p_kad=trace,libp2p_tcp=debug cargo run

  examples:
    runs-on: ubuntu-latest
    steps:
      - uses: actions/checkout@v3

      - uses: dtolnay/rust-toolchain@stable

      - uses: r7kamura/rust-problem-matchers@2c2f1016021a7455a6b5b4bbae31145f3b3cd83a #v1.4.0

      - uses: Swatinem/rust-cache@e207df5d269b42b69c8bc5101da26f7d31feddb4 # v2.6.2
        with:
          shared-key: stable-cache
          save-if: false

      - name: Compile all examples
        run: |
          set -e;

          for toml in examples/**/Cargo.toml; do
            cargo check --manifest-path "$toml";
          done

  semver:
    runs-on: ubuntu-latest
    steps:
      - uses: actions/checkout@v3
      - uses: thomaseizinger/cargo-semver-checks-action@b266e63c6c2823106f61fd9ee4805ac6ce0a2783
        with:
          version: "baz"

  rustfmt:
    runs-on: ubuntu-latest
    steps:
      - uses: actions/checkout@v3

      - uses: dtolnay/rust-toolchain@stable
        with:
          components: rustfmt

      - uses: r7kamura/rust-problem-matchers@2c2f1016021a7455a6b5b4bbae31145f3b3cd83a #v1.4.0

      - name: Check formatting
        run: cargo fmt -- --check

  manifest_lint:
    runs-on: ubuntu-latest
    steps:
      - uses: actions/checkout@v3

      - uses: dtolnay/rust-toolchain@stable

      - uses: r7kamura/rust-problem-matchers@2c2f1016021a7455a6b5b4bbae31145f3b3cd83a #v1.4.0

      - name: Ensure `full` feature contains all features
        run: |
          ALL_FEATURES=$(cargo metadata --format-version=1 --no-deps | jq -r '.packages[] | select(.name == "libp2p") | .features | keys | map(select(. != "full")) | sort | join(" ")')
          FULL_FEATURE=$(cargo metadata --format-version=1 --no-deps | jq -r '.packages[] | select(.name == "libp2p") | .features["full"] | sort | join(" ")')

          test "$ALL_FEATURES = $FULL_FEATURE"

          echo "$ALL_FEATURES";
          echo "$FULL_FEATURE";

          test "$ALL_FEATURES" = "$FULL_FEATURE"

  gather_published_crates:
    runs-on: ubuntu-latest
    outputs:
      members: ${{ steps.cargo-metadata.outputs.members }}
    steps:
      - uses: actions/checkout@v3

      - uses: dtolnay/rust-toolchain@stable

      - id: cargo-metadata
        run: |
          WORKSPACE_MEMBERS=$(cargo metadata --format-version=1 --no-deps | jq -c '.packages | map(select(.publish == null) | .name)')
          echo "members=${WORKSPACE_MEMBERS}" >> $GITHUB_OUTPUT

  check-proto-files:
    name: Check for changes in proto files
    runs-on: ubuntu-latest
    steps:
      - uses: actions/checkout@v3

      - uses: Swatinem/rust-cache@e207df5d269b42b69c8bc5101da26f7d31feddb4 # v2.6.2

      - run: cargo install --version 0.10.0 pb-rs --locked

      - name: Glob match
        uses: tj-actions/glob@v17
        id: glob
        with:
          files: |
            **/generated/*.proto

      - name: Generate proto files
        run: pb-rs --dont_use_cow ${{ steps.glob.outputs.paths }}

      - name: Ensure generated files are unmodified # https://stackoverflow.com/a/5737794
        run: |
            git_status=$(git status --porcelain)

            echo $git_status
            test -z "$git_status"

  ensure-lockfile-uptodate:
    name: Ensure that `Cargo.lock` is up-to-date
    runs-on: ubuntu-latest
    steps:
      - uses: actions/checkout@v3
      - uses: Swatinem/rust-cache@e207df5d269b42b69c8bc5101da26f7d31feddb4 # v2.6.2
      - run: cargo metadata --locked --format-version=1 > /dev/null

  cargo-deny:
    runs-on: ubuntu-latest
    strategy:
      matrix:
        checks:
          - advisories
          - bans licenses sources
    steps:
    - uses: actions/checkout@v3
    - uses: EmbarkStudios/cargo-deny-action@v1
      with:
        command: check ${{ matrix.checks }}<|MERGE_RESOLUTION|>--- conflicted
+++ resolved
@@ -49,23 +49,6 @@
       - name: Check if we compile without any features activated
         run: cargo build --package "$CRATE" --no-default-features
 
-<<<<<<< HEAD
-=======
-      - run: cargo clean
-
-      - name: Check if crate has been released
-        id: check-released
-        run: |
-          RESPONSE_CODE=$(curl https://crates.io/api/v1/crates/"$CRATE" --silent --write-out "%{http_code}" --output /dev/null)
-          echo "code=${RESPONSE_CODE}"
-          echo "code=${RESPONSE_CODE}" >> $GITHUB_OUTPUT
-
-      - uses: ./.github/actions/cargo-semver-checks
-        if: steps.check-released.outputs.code == 200 && !contains(fromJSON('["libp2p-swarm-derive", "libp2p-server"]'), env.CRATE) # Workaround until https://github.com/obi1kenobi/cargo-semver-check/issues/146 is shipped.
-        with:
-          crate: ${{ env.CRATE }}
-
->>>>>>> b9028e8d
       - name: Enforce no dependency on meta crate
         if: env.CRATE != 'libp2p-server'
         run: |
