name: Continuous integration

on:
  pull_request:
  push:
    branches:
      - master

concurrency:
  group: ${{ github.workflow }}-${{ github.ref }}
  cancel-in-progress: true

jobs:
  test:
    name: Test ${{ matrix.crate }}
    runs-on: ubuntu-latest
    needs: gather_published_crates
    strategy:
      fail-fast: false
      matrix:
        crate: ${{ fromJSON(needs.gather_published_crates.outputs.members) }}
    steps:
      - name: Install Protoc
        uses: arduino/setup-protoc@64c0c85d18e984422218383b81c52f8b077404d3 # v1.1.2

      - uses: actions/checkout@v3

      - name: Get MSRV for ${{ matrix.crate }}
        id: parse-msrv
        run: |
          RUST_VERSION=$(cargo metadata --format-version=1 --no-deps | jq -r '.packages[] | select(.name == "${{ matrix.crate }}") | .rust_version')
          echo "version=${RUST_VERSION}" >> $GITHUB_OUTPUT

      - name: Install Rust ${{ steps.parse-msrv.outputs.version }} for MSRV check
        uses: actions-rs/toolchain@16499b5e05bf2e26879000db0c1d13f7e13fa3af # v1.0.7
        with:
          profile: minimal
          toolchain: ${{ steps.parse-msrv.outputs.version }}

      - name: Update to latest stable Rust
        uses: actions-rs/toolchain@16499b5e05bf2e26879000db0c1d13f7e13fa3af # v1.0.7
        with:
          profile: minimal
          toolchain: stable
          override: true

      # By default, this action already includes the active Rust toolchain in the cache key.
      # We also install a separate toolchain for the MSRV check so all we need to do is add that to the key to make sure it invalidates when we update the MSRV.
      # cargo separates build artifacts by Rust compiler version, meaning we can compile with different versions but cache all artifacts.
      - uses: Swatinem/rust-cache@359a70e43a0bb8a13953b04a90f76428b4959bb6 # v2.2.0
        with:
          key: ${{ matrix.crate }}-msrv-${{ steps.parse-msrv.outputs.version }}

      - name: Check if ${{ matrix.crate }} compiles on MSRV (Rust ${{ steps.parse-msrv.outputs.version }})
        run: cargo +${{ steps.parse-msrv.outputs.version }} check --package ${{ matrix.crate }} --all-features

      - name: Check if we compile without any features activated
        run: cargo check --package ${{ matrix.crate }} --no-default-features

      - name: Run all tests
        run: cargo test --package ${{ matrix.crate }} --all-features

      - name: Check if crate has been released
        id: check-released
        run: |
          RESPONSE_CODE=$(curl https://crates.io/api/v1/crates/${{ matrix.crate }} --silent --write-out "%{http_code}" --output /dev/null)
          echo "code=${RESPONSE_CODE}"
          echo "code=${RESPONSE_CODE}" >> $GITHUB_OUTPUT

      - name: Check public API for semver violations
        if: steps.check-released.outputs.code == 200 # Workaround until https://github.com/obi1kenobi/cargo-semver-check/issues/146 is shipped.
        run: |
          cargo install cargo-semver-checks
          cargo semver-checks check-release -p ${{ matrix.crate }}

  cross:
    name: Compile on ${{ matrix.target }}
    strategy:
      matrix:
        include:
          - target: "wasm32-unknown-unknown"
            os: ubuntu-latest
          - target: "wasm32-unknown-emscripten"
            os: ubuntu-latest
          - target: "wasm32-wasi"
            os: ubuntu-latest
          - target: "x86_64-apple-darwin"
            os: macos-latest
          - target: "x86_64-pc-windows-msvc"
            os: windows-latest
    runs-on: ${{ matrix.os }}
    steps:
      - name: Install Protoc
        uses: arduino/setup-protoc@64c0c85d18e984422218383b81c52f8b077404d3 # v1.1.2

      - uses: actions/checkout@v3

      - uses: actions-rs/toolchain@16499b5e05bf2e26879000db0c1d13f7e13fa3af # v1.0.7
        with:
          profile: minimal
          toolchain: stable
          override: true
          target: ${{ matrix.target }}

      - uses: Swatinem/rust-cache@359a70e43a0bb8a13953b04a90f76428b4959bb6 # v2.2.0

      - run: cargo check --package libp2p --all-features --target=${{ matrix.target }}

  feature_matrix: # Test various feature combinations work correctly
    name: Compile with select features (${{ matrix.features }})
    runs-on: ubuntu-latest
    strategy:
      matrix:
        include:
          - features: "mdns tcp dns tokio"
          - features: "mdns tcp dns async-std"
    steps:
      - name: Install Protoc
        uses: arduino/setup-protoc@64c0c85d18e984422218383b81c52f8b077404d3 # v1.1.2

      - uses: actions/checkout@v3

      - uses: actions-rs/toolchain@16499b5e05bf2e26879000db0c1d13f7e13fa3af # v1.0.7
        with:
          profile: minimal
          toolchain: stable
          override: true

      - uses: Swatinem/rust-cache@359a70e43a0bb8a13953b04a90f76428b4959bb6 # v2.2.0
        with:
          key: ${{ matrix.runtime }}

      - run: cargo check --package libp2p --features="${{ matrix.features }}"

  check-rustdoc-links:
    name: Check rustdoc intra-doc links
    runs-on: ubuntu-latest
    steps:
      - name: Install Protoc
        uses: arduino/setup-protoc@64c0c85d18e984422218383b81c52f8b077404d3 # v1.1.2

      - uses: actions/checkout@v3

      - uses: actions-rs/toolchain@16499b5e05bf2e26879000db0c1d13f7e13fa3af # v1.0.7
        with:
          profile: minimal
          toolchain: stable
          override: true

      - uses: Swatinem/rust-cache@359a70e43a0bb8a13953b04a90f76428b4959bb6 # v2.2.0

      - name: Check rustdoc links
        run: RUSTDOCFLAGS="--deny rustdoc::broken_intra_doc_links --deny warnings" cargo doc --verbose --workspace --no-deps --all-features --document-private-items

  clippy:
    runs-on: ubuntu-latest
    strategy:
      fail-fast: false
      matrix:
        rust-version: [
          stable,
          beta
        ]
    steps:
      - name: Install Protoc
        uses: arduino/setup-protoc@64c0c85d18e984422218383b81c52f8b077404d3 # v1.1.2

      - uses: actions/checkout@v3

      - uses: actions-rs/toolchain@16499b5e05bf2e26879000db0c1d13f7e13fa3af # v1.0.7
        with:
          profile: minimal
          toolchain: ${{ matrix.rust-version }}
          override: true
          components: clippy

      - uses: Swatinem/rust-cache@359a70e43a0bb8a13953b04a90f76428b4959bb6 # v2.2.0

      - name: Run cargo clippy
        uses: actions-rs/cargo@844f36862e911db73fe0815f00a4a2602c279505 # v1.0.3
        with:
          command: custom-clippy # cargo alias to allow reuse of config locally

  ipfs-integration-test:
    name: IPFS Integration tests
    runs-on: ubuntu-latest
    steps:
      - name: Install Protoc
        uses: arduino/setup-protoc@64c0c85d18e984422218383b81c52f8b077404d3 # v1.1.2

      - uses: actions/checkout@v3

      - uses: actions-rs/toolchain@16499b5e05bf2e26879000db0c1d13f7e13fa3af # v1.0.7
        with:
          profile: minimal
          toolchain: stable
          override: true

      - uses: Swatinem/rust-cache@359a70e43a0bb8a13953b04a90f76428b4959bb6 # v2.2.0

      - name: Run ipfs-kad example
        run: RUST_LOG=libp2p_swarm=debug,libp2p_kad=trace,libp2p_tcp=debug cargo run --example ipfs-kad --features full

  rustfmt:
    runs-on: ubuntu-latest
    steps:
      - uses: actions/checkout@v3

      - uses: actions-rs/toolchain@16499b5e05bf2e26879000db0c1d13f7e13fa3af # v1.0.7
        with:
          profile: minimal
          toolchain: stable
          override: true
          components: rustfmt

      - name: Check formatting
        run: cargo fmt -- --check

  manifest_lint:
    runs-on: ubuntu-latest
    steps:
      - uses: actions/checkout@v3

      - uses: actions-rs/toolchain@16499b5e05bf2e26879000db0c1d13f7e13fa3af # v1.0.7
        with:
          profile: minimal
          toolchain: stable
          override: true

      - name: Ensure `full` feature contains all features
        run: |
          ALL_FEATURES=$(cargo metadata --format-version=1 --no-deps | jq -r '.packages[] | select(.name == "libp2p") | .features | keys | map(select(. != "full")) | sort | join(" ")')
          FULL_FEATURE=$(cargo metadata --format-version=1 --no-deps | jq -r '.packages[] | select(.name == "libp2p") | .features["full"] | sort | join(" ")')
          
          test "$ALL_FEATURES = $FULL_FEATURE"
          
          echo "$ALL_FEATURES";
          echo "$FULL_FEATURE";
          
          test "$ALL_FEATURES" = "$FULL_FEATURE"

  gather_published_crates:
    runs-on: ubuntu-latest
    outputs:
      members: ${{ steps.cargo-metadata.outputs.members }}
    steps:
      - uses: actions/checkout@v3

      - id: cargo-metadata
        run: |
          WORKSPACE_MEMBERS=$(cargo metadata --format-version=1 --no-deps | jq -c '.packages | .[] | select(.publish == null) | .name' | jq -s '.' | jq -c '.')
<<<<<<< HEAD
          echo "::set-output name=members::${WORKSPACE_MEMBERS}"

  semver-check:
    runs-on: ubuntu-latest
    needs: gather_crates_for_semver_checks
    strategy:
      fail-fast: false
      matrix:
        crate: ${{ fromJSON(needs.gather_crates_for_semver_checks.outputs.members) }}
    steps:
    - name: Cancel Previous Runs
      uses: styfle/cancel-workflow-action@bb6001c4ea612bf59c3abfc4756fbceee4f870c7 # 0.10.0
      with:
        access_token: ${{ github.token }}

    - uses: actions/checkout@v3

    - uses: actions-rs/toolchain@16499b5e05bf2e26879000db0c1d13f7e13fa3af # v1.0.7
      with:
        profile: minimal
        toolchain: stable
        override: true

    - name: Install Protoc
      uses: arduino/setup-protoc@v1

    - uses: Swatinem/rust-cache@359a70e43a0bb8a13953b04a90f76428b4959bb6 # v2.2.0

    - run: cargo install cargo-semver-checks --locked
    
    - name: Semver Check
      run: cargo semver-checks check-release -p ${{ matrix.crate }}
=======
          echo "members=${WORKSPACE_MEMBERS}" >> $GITHUB_OUTPUT
>>>>>>> 0c85839d
<|MERGE_RESOLUTION|>--- conflicted
+++ resolved
@@ -70,7 +70,7 @@
       - name: Check public API for semver violations
         if: steps.check-released.outputs.code == 200 # Workaround until https://github.com/obi1kenobi/cargo-semver-check/issues/146 is shipped.
         run: |
-          cargo install cargo-semver-checks
+          cargo install cargo-semver-checks --locked
           cargo semver-checks check-release -p ${{ matrix.crate }}
 
   cross:
@@ -231,12 +231,12 @@
         run: |
           ALL_FEATURES=$(cargo metadata --format-version=1 --no-deps | jq -r '.packages[] | select(.name == "libp2p") | .features | keys | map(select(. != "full")) | sort | join(" ")')
           FULL_FEATURE=$(cargo metadata --format-version=1 --no-deps | jq -r '.packages[] | select(.name == "libp2p") | .features["full"] | sort | join(" ")')
-          
+
           test "$ALL_FEATURES = $FULL_FEATURE"
-          
+
           echo "$ALL_FEATURES";
           echo "$FULL_FEATURE";
-          
+
           test "$ALL_FEATURES" = "$FULL_FEATURE"
 
   gather_published_crates:
@@ -249,39 +249,4 @@
       - id: cargo-metadata
         run: |
           WORKSPACE_MEMBERS=$(cargo metadata --format-version=1 --no-deps | jq -c '.packages | .[] | select(.publish == null) | .name' | jq -s '.' | jq -c '.')
-<<<<<<< HEAD
-          echo "::set-output name=members::${WORKSPACE_MEMBERS}"
-
-  semver-check:
-    runs-on: ubuntu-latest
-    needs: gather_crates_for_semver_checks
-    strategy:
-      fail-fast: false
-      matrix:
-        crate: ${{ fromJSON(needs.gather_crates_for_semver_checks.outputs.members) }}
-    steps:
-    - name: Cancel Previous Runs
-      uses: styfle/cancel-workflow-action@bb6001c4ea612bf59c3abfc4756fbceee4f870c7 # 0.10.0
-      with:
-        access_token: ${{ github.token }}
-
-    - uses: actions/checkout@v3
-
-    - uses: actions-rs/toolchain@16499b5e05bf2e26879000db0c1d13f7e13fa3af # v1.0.7
-      with:
-        profile: minimal
-        toolchain: stable
-        override: true
-
-    - name: Install Protoc
-      uses: arduino/setup-protoc@v1
-
-    - uses: Swatinem/rust-cache@359a70e43a0bb8a13953b04a90f76428b4959bb6 # v2.2.0
-
-    - run: cargo install cargo-semver-checks --locked
-    
-    - name: Semver Check
-      run: cargo semver-checks check-release -p ${{ matrix.crate }}
-=======
-          echo "members=${WORKSPACE_MEMBERS}" >> $GITHUB_OUTPUT
->>>>>>> 0c85839d
+          echo "members=${WORKSPACE_MEMBERS}" >> $GITHUB_OUTPUT