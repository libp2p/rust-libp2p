--- conflicted
+++ resolved
@@ -300,7 +300,6 @@
             test
             ci
             refactor
-<<<<<<< HEAD
           require_scope: false
 
       - name: Check PR title length
@@ -311,7 +310,4 @@
           then
             echo "PR title is too long (greater than 72 characters)"
             exit 1
-          fi
-=======
-          requireScope: false
->>>>>>> 56b3b8fe
+          fi