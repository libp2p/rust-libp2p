name: Continuous integration

on:
  pull_request:
  push:
    branches:
      - master

jobs:
  test-desktop:
    name: Build and test
    runs-on: ubuntu-latest
    steps:
    - uses: actions/checkout@v1
    - name: Cache cargo registry
      uses: actions/cache@v1
      with:
        path: ~/.cargo/registry
        key: cargo-registry-${{ hashFiles('Cargo.toml') }}
    - name: Cache cargo index
      uses: actions/cache@v1
      with:
        path: ~/.cargo/git
        key: cargo-index-${{ hashFiles('Cargo.toml') }}
    - name: Cache cargo build
      uses: actions/cache@v1
      with:
        path: target
        key: cargo-build-target-${{ hashFiles('Cargo.toml') }}
    - name: Run tests, with no feature
      run: cargo test --workspace --no-default-features
    - name: Run tests, with all features
      run: cargo test --workspace --all-features

  test-wasm:
    name: Build on WASM
    runs-on: ubuntu-latest
    container:
      image: rust
      env:
        CC: clang-10
    steps:
    - uses: actions/checkout@v1
    - name: Install Rust
      uses: actions-rs/toolchain@v1
      with:
        toolchain: stable
        target: wasm32-unknown-unknown
        override: true
    - name: Install a recent version of clang
      run: |
        wget -O - https://apt.llvm.org/llvm-snapshot.gpg.key | apt-key add -
        echo "deb http://apt.llvm.org/bionic/ llvm-toolchain-bionic-10 main" >> /etc/apt/sources.list
        apt-get update
        apt-get install -y clang-10
    - name: Install CMake
      run: apt-get install -y cmake
    - name: Cache cargo registry
      uses: actions/cache@v1
      with:
        path: ~/.cargo/registry
        key: wasm-cargo-registry-${{ hashFiles('Cargo.toml') }}
    - name: Cache cargo index
      uses: actions/cache@v1
      with:
        path: ~/.cargo/git
        key: wasm-cargo-index-${{ hashFiles('Cargo.toml') }}
    - name: Cache cargo build
      uses: actions/cache@v1
      with:
        path: target
        key: wasm-cargo-build-target-${{ hashFiles('Cargo.toml') }}
    - name: Build on WASM
      # TODO: also run `cargo test`
      # TODO: ideally we would build `--workspace`, but not all crates compile for WASM
      run: cargo build --target=wasm32-unknown-unknown

  check-rustdoc-links:
    name: Check rustdoc intra-doc links
    runs-on: ubuntu-latest
    container:
      image: rust
    steps:
    - uses: actions/checkout@v1
    - name: Install nightly Rust
      # TODO: intra-doc links are available on nightly only
      # see https://doc.rust-lang.org/nightly/rustdoc/lints.html#intra_doc_link_resolution_failure
<<<<<<< HEAD
      run: rustup default nightly-2020-07-01
=======
      run: rustup default nightly-2020-09-17
>>>>>>> ecdce0fe
    - name: Check rustdoc links
      run: RUSTDOCFLAGS="--deny broken_intra_doc_links" cargo doc --verbose --workspace --no-deps --document-private-items

  integration-test:
    name: Integration tests
    runs-on: ubuntu-latest
    container:
      image: rust
    steps:
    - uses: actions/checkout@v1
    - name: Cache cargo registry
      uses: actions/cache@v1
      with:
        path: ~/.cargo/registry
        key: cargo-registry-${{ hashFiles('Cargo.toml') }}
    - name: Cache cargo index
      uses: actions/cache@v1
      with:
        path: ~/.cargo/git
        key: cargo-index-${{ hashFiles('Cargo.toml') }}
    - name: Cache cargo build
      uses: actions/cache@v1
      with:
        path: target
        key: cargo-build-target-${{ hashFiles('Cargo.toml') }}
    - name: Run ipfs-kad example
      run: RUST_LOG=libp2p_swarm=debug,libp2p_kad=trace,libp2p_tcp=debug cargo run --example ipfs-kad<|MERGE_RESOLUTION|>--- conflicted
+++ resolved
@@ -85,11 +85,7 @@
     - name: Install nightly Rust
       # TODO: intra-doc links are available on nightly only
       # see https://doc.rust-lang.org/nightly/rustdoc/lints.html#intra_doc_link_resolution_failure
-<<<<<<< HEAD
-      run: rustup default nightly-2020-07-01
-=======
       run: rustup default nightly-2020-09-17
->>>>>>> ecdce0fe
     - name: Check rustdoc links
       run: RUSTDOCFLAGS="--deny broken_intra_doc_links" cargo doc --verbose --workspace --no-deps --document-private-items
 
