name: Continuous integration

on:
  pull_request:
  push:
    branches:
      - master

concurrency:
  group: ${{ github.workflow }}-${{ github.ref }}
  cancel-in-progress: true

env:
  SEGMENT_DOWNLOAD_TIMEOUT_MINS: 2 # Fail cache download after 2 minutes.

jobs:
  test:
    name: Test ${{ matrix.crate }}
    runs-on: ${{ fromJSON(
      github.repository == 'libp2p/rust-libp2p' && (
        (contains(fromJSON('["libp2p-webrtc", "libp2p"]'), matrix.crate) && '["self-hosted", "linux", "x64", "2xlarge"]') ||
        (contains(fromJSON('["libp2p-quic", "libp2p-perf"]'), matrix.crate) && '["self-hosted", "linux", "x64", "xlarge"]') ||
        '["self-hosted", "linux", "x64", "large"]'
      ) || '"ubuntu-latest"') }}
    timeout-minutes: 10
    needs: gather_published_crates
    strategy:
      fail-fast: false
      matrix:
        crate: ${{ fromJSON(needs.gather_published_crates.outputs.members) }}
    steps:
<<<<<<< HEAD
      - uses: dtolnay/rust-toolchain@stable
=======
      - name: Install Protoc
        run: sudo apt-get install -y protobuf-compiler
>>>>>>> 02d87155

      - uses: actions/checkout@v3

      - uses: r7kamura/rust-problem-matchers@d58b70c4a13c4866d96436315da451d8106f8f08 #v1.3.0

      - uses: dtolnay/rust-toolchain@stable

      - uses: Swatinem/rust-cache@6fd3edff6979b79f87531400ad694fb7f2c84b1f # v2.2.1
        with:
          shared-key: stable-cache
          save-if: false

      - name: Run all tests
        run: cargo test --package ${{ matrix.crate }} --all-features

      - name: Check if we compile without any features activated
        run: cargo build --package ${{ matrix.crate }} --no-default-features

      - run: cargo clean

      - name: Check if crate has been released
        id: check-released
        run: |
          RESPONSE_CODE=$(curl https://crates.io/api/v1/crates/${{ matrix.crate }} --silent --write-out "%{http_code}" --output /dev/null)
          echo "code=${RESPONSE_CODE}"
          echo "code=${RESPONSE_CODE}" >> $GITHUB_OUTPUT

      - uses: ./.github/actions/cargo-semver-checks
        if: steps.check-released.outputs.code == 200 # Workaround until https://github.com/obi1kenobi/cargo-semver-check/issues/146 is shipped.
        with:
          crate: ${{ matrix.crate }}

      - name: Enforce no dependency on meta crate
        run: |
          cargo metadata --format-version=1 --no-deps | \
          jq -e -r '.packages[] | select(.name == "${{ matrix.crate }}") | .dependencies | all(.name != "libp2p")'

      - uses: taiki-e/cache-cargo-install-action@7dd0cff2732612ac642812bcec4ada5a279239ed # v1
        with:
          tool: tomlq

      - name: Enforce version in `workspace.dependencies` matches latest version
        if: matrix.crate != 'libp2p'
        run: |
          PACKAGE_VERSION=$(cargo metadata --format-version=1 --no-deps | jq -e -r '.packages[] | select(.name == "${{ matrix.crate }}") | .version')
          SPECIFIED_VERSION=$(tomlq 'workspace.dependencies.${{ matrix.crate }}.version' --file ./Cargo.toml)
          
          echo "Package version: $PACKAGE_VERSION";
          echo "Specified version: $SPECIFIED_VERSION";

          test "$PACKAGE_VERSION" = "$SPECIFIED_VERSION"

  cross:
    name: Compile on ${{ matrix.target }}
    strategy:
      matrix:
        include:
          - target: "wasm32-unknown-unknown"
            os: ubuntu-latest
          - target: "wasm32-unknown-emscripten"
            os: ubuntu-latest
          - target: "wasm32-wasi"
            os: ubuntu-latest
          - target: "x86_64-apple-darwin"
            os: macos-latest
          - target: "x86_64-pc-windows-msvc"
            os: windows-latest
    runs-on: ${{ matrix.os }}
    steps:
      - uses: actions/checkout@v3

      - uses: dtolnay/rust-toolchain@stable
        with:
          target: ${{ matrix.target }}

      - uses: r7kamura/rust-problem-matchers@d58b70c4a13c4866d96436315da451d8106f8f08 #v1.3.0

      - uses: Swatinem/rust-cache@6fd3edff6979b79f87531400ad694fb7f2c84b1f # v2.2.1
        with:
          key: ${{ matrix.target }}
          save-if: ${{ github.ref == 'refs/heads/master' }}

      - run: cargo check --package libp2p --all-features --target=${{ matrix.target }}

  msrv:
    name: Compile with MSRV
    runs-on: ubuntu-latest
    steps:
      - uses: actions/checkout@v3

      - name: Extract MSRV from workspace manifest
        shell: bash
        run: |
          MSRV=$(grep -oP 'rust-version\s*=\s*"\K[^"]+' Cargo.toml)
          echo "MSRV=$MSRV" >> $GITHUB_ENV

      - uses: dtolnay/rust-toolchain@master
        with:
          toolchain: ${{ env.MSRV }}

      - uses: r7kamura/rust-problem-matchers@d58b70c4a13c4866d96436315da451d8106f8f08 #v1.3.0

      - uses: Swatinem/rust-cache@6fd3edff6979b79f87531400ad694fb7f2c84b1f # v2.2.1
        with:
          save-if: ${{ github.ref == 'refs/heads/master' }}

      - run: cargo +$MSRV check --workspace --all-features

  feature_matrix: # Test various feature combinations work correctly
    name: Compile with select features (${{ matrix.features }})
    runs-on: ubuntu-latest
    strategy:
      matrix:
        include:
          - features: "mdns tcp dns tokio"
          - features: "mdns tcp dns async-std"
    steps:
      - uses: actions/checkout@v3

      - uses: dtolnay/rust-toolchain@stable

      - uses: r7kamura/rust-problem-matchers@d58b70c4a13c4866d96436315da451d8106f8f08 #v1.3.0

      - uses: Swatinem/rust-cache@6fd3edff6979b79f87531400ad694fb7f2c84b1f # v2.2.1
        with:
          key: ${{ matrix.features }}
          save-if: ${{ github.ref == 'refs/heads/master' }}

      - run: cargo check --package libp2p --features="${{ matrix.features }}"

  check-rustdoc-links:
    name: Check rustdoc intra-doc links
    runs-on: ubuntu-latest
    steps:
      - uses: actions/checkout@v3

      - uses: dtolnay/rust-toolchain@stable

      - uses: r7kamura/rust-problem-matchers@d58b70c4a13c4866d96436315da451d8106f8f08 #v1.3.0

      - uses: Swatinem/rust-cache@6fd3edff6979b79f87531400ad694fb7f2c84b1f # v2.2.1
        with:
          save-if: ${{ github.ref == 'refs/heads/master' }}

      - name: Check rustdoc links
        run: RUSTDOCFLAGS="--deny rustdoc::broken_intra_doc_links --deny warnings" cargo doc --verbose --workspace --no-deps --all-features --document-private-items

  clippy:
    runs-on: ubuntu-latest
    strategy:
      fail-fast: false
      matrix:
        rust-version: [
          1.69.0, # current stable
          beta
        ]
    steps:
      - uses: actions/checkout@v3

      - uses: dtolnay/rust-toolchain@master
        with:
          toolchain: ${{ matrix.rust-version }}
          components: clippy

      - uses: r7kamura/rust-problem-matchers@d58b70c4a13c4866d96436315da451d8106f8f08 #v1.3.0

      - uses: Swatinem/rust-cache@6fd3edff6979b79f87531400ad694fb7f2c84b1f # v2.2.1
        with:
          save-if: ${{ github.ref == 'refs/heads/master' }}

      - name: Run cargo clippy
        run: cargo custom-clippy # cargo alias to allow reuse of config locally

  ipfs-integration-test:
    name: IPFS Integration tests
    runs-on: ubuntu-latest
    steps:
      - uses: actions/checkout@v3

      - uses: dtolnay/rust-toolchain@stable

      - uses: r7kamura/rust-problem-matchers@d58b70c4a13c4866d96436315da451d8106f8f08 #v1.3.0

      - uses: Swatinem/rust-cache@6fd3edff6979b79f87531400ad694fb7f2c84b1f # v2.2.1
        with:
          save-if: ${{ github.ref == 'refs/heads/master' }}

      - name: Run ipfs-kad example
        run: cd ./examples/ipfs-kad/ && RUST_LOG=libp2p_swarm=debug,libp2p_kad=trace,libp2p_tcp=debug cargo run

  examples:
    runs-on: ubuntu-latest
    steps:
      - uses: actions/checkout@v3

      - uses: dtolnay/rust-toolchain@stable

      - uses: r7kamura/rust-problem-matchers@d58b70c4a13c4866d96436315da451d8106f8f08 #v1.3.0

      - uses: Swatinem/rust-cache@6fd3edff6979b79f87531400ad694fb7f2c84b1f # v2.2.1
        with:
          shared-key: stable-cache
          save-if: false

      - name: Compile all examples
        run: |
          set -e;

          for toml in examples/**/Cargo.toml; do
            cargo check --manifest-path "$toml";
          done

  rustfmt:
    runs-on: ubuntu-latest
    steps:
      - uses: actions/checkout@v3

      - uses: dtolnay/rust-toolchain@stable
        with:
          components: rustfmt

      - uses: r7kamura/rust-problem-matchers@d58b70c4a13c4866d96436315da451d8106f8f08 #v1.3.0

      - name: Check formatting
        run: cargo fmt -- --check

  manifest_lint:
    runs-on: ubuntu-latest
    steps:
      - uses: actions/checkout@v3

      - uses: dtolnay/rust-toolchain@stable

      - uses: r7kamura/rust-problem-matchers@d58b70c4a13c4866d96436315da451d8106f8f08 #v1.3.0

      - name: Ensure `full` feature contains all features
        run: |
          ALL_FEATURES=$(cargo metadata --format-version=1 --no-deps | jq -r '.packages[] | select(.name == "libp2p") | .features | keys | map(select(. != "full")) | sort | join(" ")')
          FULL_FEATURE=$(cargo metadata --format-version=1 --no-deps | jq -r '.packages[] | select(.name == "libp2p") | .features["full"] | sort | join(" ")')

          test "$ALL_FEATURES = $FULL_FEATURE"

          echo "$ALL_FEATURES";
          echo "$FULL_FEATURE";

          test "$ALL_FEATURES" = "$FULL_FEATURE"

  gather_published_crates:
    runs-on: ubuntu-latest
    outputs:
      members: ${{ steps.cargo-metadata.outputs.members }}
    steps:
      - uses: actions/checkout@v3

      - id: cargo-metadata
        run: |
          WORKSPACE_MEMBERS=$(cargo metadata --format-version=1 --no-deps | jq -c '.packages | map(select(.publish == null) | .name)')
          echo "members=${WORKSPACE_MEMBERS}" >> $GITHUB_OUTPUT

  check-proto-files:
    name: Check for changes in proto files
    runs-on: ubuntu-latest
    steps:
      - uses: actions/checkout@v3

      - uses: Swatinem/rust-cache@6fd3edff6979b79f87531400ad694fb7f2c84b1f # v2.2.1

      - run: cargo install --version 0.10.0 pb-rs --locked

      - name: Glob match
        uses: tj-actions/glob@v17
        id: glob
        with:
          files: |
            **/generated/*.proto

      - name: Generate proto files
        run: pb-rs --dont_use_cow ${{ steps.glob.outputs.paths }}

      - name: Ensure generated files are unmodified # https://stackoverflow.com/a/5737794
        run: |
            git_status=$(git status --porcelain)

            echo $git_status
            test -z "$git_status"

  ensure-lockfile-uptodate:
    name: Ensure that `Cargo.lock` is up-to-date
    runs-on: ubuntu-latest
    steps:
      - uses: actions/checkout@v3
      - uses: Swatinem/rust-cache@6fd3edff6979b79f87531400ad694fb7f2c84b1f # v2.2.1
      - run: cargo metadata --locked --format-version=1 > /dev/null<|MERGE_RESOLUTION|>--- conflicted
+++ resolved
@@ -29,13 +29,6 @@
       matrix:
         crate: ${{ fromJSON(needs.gather_published_crates.outputs.members) }}
     steps:
-<<<<<<< HEAD
-      - uses: dtolnay/rust-toolchain@stable
-=======
-      - name: Install Protoc
-        run: sudo apt-get install -y protobuf-compiler
->>>>>>> 02d87155
-
       - uses: actions/checkout@v3
 
       - uses: r7kamura/rust-problem-matchers@d58b70c4a13c4866d96436315da451d8106f8f08 #v1.3.0
