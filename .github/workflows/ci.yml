name: Continuous integration

on:
  pull_request:
  push:
    branches:
      - master

jobs:
  test-desktop:
    name: Build and test
    runs-on: ubuntu-latest
    steps:

    - name: Cancel Previous Runs
<<<<<<< HEAD
      uses: styfle/cancel-workflow-action@0.9
      with:
        access_token: ${{ github.token }}

    - uses: actions/checkout@v2

    - uses: Swatinem/rust-cache@v1
=======
      uses: styfle/cancel-workflow-action@0.9.1
      with:
        access_token: ${{ github.token }}

    - uses: actions/checkout@v2.3.4

    - name: Cache CARGO_HOME
      uses: actions/cache@v2.1.6
      with:
        path: ~/.cargo
        key: cargo-home-${{ hashFiles('Cargo.toml') }}

    - name: Cache cargo build
      uses: actions/cache@v2.1.6
      with:
        path: target
        key: cargo-build-target-${{ hashFiles('Cargo.toml') }}
>>>>>>> fcb2f627

    - name: Run tests, with no feature
      run: cargo test --workspace --no-default-features

    - name: Run tests, with all features
      run: cargo test --workspace --all-features

    - name: Run benches, with all features
      run: cargo test --workspace --benches --all-features

  test-wasm:
    name: Build on WASM
    runs-on: ubuntu-latest
    container:
      image: rust
      env:
        CC: clang-10
    steps:

    - name: Cancel Previous Runs
<<<<<<< HEAD
      uses: styfle/cancel-workflow-action@0.9
      with:
        access_token: ${{ github.token }}

    - uses: actions/checkout@v2

    - name: Install Rust
      uses: actions-rs/toolchain@v1
=======
      uses: styfle/cancel-workflow-action@0.9.1
      with:
        access_token: ${{ github.token }}

    - uses: actions/checkout@v2.3.4

    - name: Install Rust wasm32-unknown-emscripten
      uses: actions-rs/toolchain@v1.0.7
      with:
        toolchain: stable
        target: wasm32-unknown-emscripten
        override: true

    - name: Install Rust wasm32-wasi
      uses: actions-rs/toolchain@v1.0.7
>>>>>>> fcb2f627
      with:
        toolchain: stable
        target: wasm32-wasi
        override: true

    - name: Install a recent version of clang
      run: |
        apt-get update
<<<<<<< HEAD
        apt-get install -y clang-11
=======
        apt-get install -y clang-10
>>>>>>> fcb2f627

    - name: Install CMake
      run: apt-get install -y cmake

<<<<<<< HEAD
    - uses: Swatinem/rust-cache@v1

    - name: Build on WASM
=======
    - name: Cache CARGO_HOME
      uses: actions/cache@v2.1.6
      with:
        path: ~/.cargo
        key: cargo-home-${{ hashFiles('Cargo.toml') }}

    - name: Cache cargo build
      uses: actions/cache@v2.1.6
      with:
        path: target
        key: wasm-cargo-build-target-${{ hashFiles('Cargo.toml') }}

    - name: Build on wasm32-unknown-emscripten
      # TODO: also run `cargo test`
      # TODO: ideally we would build `--workspace`, but not all crates compile for WASM
      run: cargo build --target=wasm32-unknown-emscripten

    - name: Build on wasm32-wasi
>>>>>>> fcb2f627
      # TODO: also run `cargo test`
      # TODO: ideally we would build `--workspace`, but not all crates compile for WASM
      run: cargo build --target=wasm32-wasi

  check-rustdoc-links:
    name: Check rustdoc intra-doc links
    runs-on: ubuntu-latest
    container:
      image: rust
    steps:

    - name: Cancel Previous Runs
<<<<<<< HEAD
      uses: styfle/cancel-workflow-action@0.9
      with:
        access_token: ${{ github.token }}

    - uses: actions/checkout@v2

    - name: Install nightly Rust
      # TODO: intra-doc links are available on nightly only
      # see https://doc.rust-lang.org/nightly/rustdoc/lints.html#intra_doc_link_resolution_failure
      run: rustup default nightly-2020-09-17
=======
      uses: styfle/cancel-workflow-action@0.9.1
      with:
        access_token: ${{ github.token }}

    - uses: actions/checkout@v2.3.4
>>>>>>> fcb2f627

    - name: Check rustdoc links
      run: RUSTDOCFLAGS="--deny broken_intra_doc_links" cargo doc --verbose --workspace --no-deps --document-private-items

  check-clippy:
    runs-on: ubuntu-latest
    steps:

    - name: Cancel Previous Runs
      uses: styfle/cancel-workflow-action@0.9.1
      with:
        access_token: ${{ github.token }}

    - uses: actions/checkout@v2.3.4

    - uses: actions-rs/toolchain@v1.0.7
      with:
        profile: minimal
        toolchain: stable
        override: true
        components: clippy

    - name: Cache CARGO_HOME
      uses: actions/cache@v2.1.6
      with:
        path: ~/.cargo
        key: cargo-home-${{ hashFiles('Cargo.toml') }}

    - name: Cache cargo build
      uses: actions/cache@v2.1.6
      with:
        path: target
        key: cargo-build-target-${{ hashFiles('Cargo.toml') }}

    - name: Run cargo clippy
      uses: actions-rs/cargo@v1.0.3
      with:
        command: custom-clippy # cargo alias to allow reuse of config locally

  integration-test:
    name: Integration tests
    runs-on: ubuntu-latest
    container:
      image: rust
    steps:

    - name: Cancel Previous Runs
<<<<<<< HEAD
      uses: styfle/cancel-workflow-action@0.9
      with:
        access_token: ${{ github.token }}

    - uses: actions/checkout@v2

    - uses: Swatinem/rust-cache@v1
=======
      uses: styfle/cancel-workflow-action@0.9.1
      with:
        access_token: ${{ github.token }}

    - uses: actions/checkout@v2.3.4

    - name: Cache CARGO_HOME
      uses: actions/cache@v2.1.6
      with:
        path: ~/.cargo
        key: cargo-home-${{ hashFiles('Cargo.toml') }}

    - name: Cache cargo build
      uses: actions/cache@v2.1.6
      with:
        path: target
        key: cargo-build-target-${{ hashFiles('Cargo.toml') }}
>>>>>>> fcb2f627

    - name: Run ipfs-kad example
      run: RUST_LOG=libp2p_swarm=debug,libp2p_kad=trace,libp2p_tcp=debug cargo run --example ipfs-kad

  rustfmt:
    runs-on: ubuntu-latest
    steps:

    - name: Cancel Previous Runs
      uses: styfle/cancel-workflow-action@0.9.0
      with:
        access_token: ${{ github.token }}

    - uses: actions/checkout@v2.3.4

    - uses: actions-rs/toolchain@v1.0.7
      with:
        profile: minimal
        toolchain: stable
        override: true
        components: rustfmt

    - name: Check formatting
      run: cargo fmt -- --check<|MERGE_RESOLUTION|>--- conflicted
+++ resolved
@@ -13,7 +13,6 @@
     steps:
 
     - name: Cancel Previous Runs
-<<<<<<< HEAD
       uses: styfle/cancel-workflow-action@0.9
       with:
         access_token: ${{ github.token }}
@@ -21,25 +20,6 @@
     - uses: actions/checkout@v2
 
     - uses: Swatinem/rust-cache@v1
-=======
-      uses: styfle/cancel-workflow-action@0.9.1
-      with:
-        access_token: ${{ github.token }}
-
-    - uses: actions/checkout@v2.3.4
-
-    - name: Cache CARGO_HOME
-      uses: actions/cache@v2.1.6
-      with:
-        path: ~/.cargo
-        key: cargo-home-${{ hashFiles('Cargo.toml') }}
-
-    - name: Cache cargo build
-      uses: actions/cache@v2.1.6
-      with:
-        path: target
-        key: cargo-build-target-${{ hashFiles('Cargo.toml') }}
->>>>>>> fcb2f627
 
     - name: Run tests, with no feature
       run: cargo test --workspace --no-default-features
@@ -60,21 +40,11 @@
     steps:
 
     - name: Cancel Previous Runs
-<<<<<<< HEAD
       uses: styfle/cancel-workflow-action@0.9
       with:
         access_token: ${{ github.token }}
 
     - uses: actions/checkout@v2
-
-    - name: Install Rust
-      uses: actions-rs/toolchain@v1
-=======
-      uses: styfle/cancel-workflow-action@0.9.1
-      with:
-        access_token: ${{ github.token }}
-
-    - uses: actions/checkout@v2.3.4
 
     - name: Install Rust wasm32-unknown-emscripten
       uses: actions-rs/toolchain@v1.0.7
@@ -85,7 +55,7 @@
 
     - name: Install Rust wasm32-wasi
       uses: actions-rs/toolchain@v1.0.7
->>>>>>> fcb2f627
+
       with:
         toolchain: stable
         target: wasm32-wasi
@@ -94,31 +64,12 @@
     - name: Install a recent version of clang
       run: |
         apt-get update
-<<<<<<< HEAD
         apt-get install -y clang-11
-=======
-        apt-get install -y clang-10
->>>>>>> fcb2f627
 
     - name: Install CMake
       run: apt-get install -y cmake
 
-<<<<<<< HEAD
     - uses: Swatinem/rust-cache@v1
-
-    - name: Build on WASM
-=======
-    - name: Cache CARGO_HOME
-      uses: actions/cache@v2.1.6
-      with:
-        path: ~/.cargo
-        key: cargo-home-${{ hashFiles('Cargo.toml') }}
-
-    - name: Cache cargo build
-      uses: actions/cache@v2.1.6
-      with:
-        path: target
-        key: wasm-cargo-build-target-${{ hashFiles('Cargo.toml') }}
 
     - name: Build on wasm32-unknown-emscripten
       # TODO: also run `cargo test`
@@ -126,7 +77,6 @@
       run: cargo build --target=wasm32-unknown-emscripten
 
     - name: Build on wasm32-wasi
->>>>>>> fcb2f627
       # TODO: also run `cargo test`
       # TODO: ideally we would build `--workspace`, but not all crates compile for WASM
       run: cargo build --target=wasm32-wasi
@@ -139,24 +89,11 @@
     steps:
 
     - name: Cancel Previous Runs
-<<<<<<< HEAD
       uses: styfle/cancel-workflow-action@0.9
       with:
         access_token: ${{ github.token }}
 
     - uses: actions/checkout@v2
-
-    - name: Install nightly Rust
-      # TODO: intra-doc links are available on nightly only
-      # see https://doc.rust-lang.org/nightly/rustdoc/lints.html#intra_doc_link_resolution_failure
-      run: rustup default nightly-2020-09-17
-=======
-      uses: styfle/cancel-workflow-action@0.9.1
-      with:
-        access_token: ${{ github.token }}
-
-    - uses: actions/checkout@v2.3.4
->>>>>>> fcb2f627
 
     - name: Check rustdoc links
       run: RUSTDOCFLAGS="--deny broken_intra_doc_links" cargo doc --verbose --workspace --no-deps --document-private-items
@@ -204,7 +141,6 @@
     steps:
 
     - name: Cancel Previous Runs
-<<<<<<< HEAD
       uses: styfle/cancel-workflow-action@0.9
       with:
         access_token: ${{ github.token }}
@@ -212,25 +148,6 @@
     - uses: actions/checkout@v2
 
     - uses: Swatinem/rust-cache@v1
-=======
-      uses: styfle/cancel-workflow-action@0.9.1
-      with:
-        access_token: ${{ github.token }}
-
-    - uses: actions/checkout@v2.3.4
-
-    - name: Cache CARGO_HOME
-      uses: actions/cache@v2.1.6
-      with:
-        path: ~/.cargo
-        key: cargo-home-${{ hashFiles('Cargo.toml') }}
-
-    - name: Cache cargo build
-      uses: actions/cache@v2.1.6
-      with:
-        path: target
-        key: cargo-build-target-${{ hashFiles('Cargo.toml') }}
->>>>>>> fcb2f627
 
     - name: Run ipfs-kad example
       run: RUST_LOG=libp2p_swarm=debug,libp2p_kad=trace,libp2p_tcp=debug cargo run --example ipfs-kad
