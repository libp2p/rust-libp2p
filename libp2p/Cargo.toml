[package]
name = "libp2p"
edition = "2021"
rust-version = "1.65.0"
description = "Peer-to-peer networking library"
version = "0.51.3"
authors = ["Parity Technologies <admin@parity.io>"]
license = "MIT"
repository = "https://github.com/libp2p/rust-libp2p"
keywords = ["peer-to-peer", "libp2p", "networking"]
categories = ["network-programming", "asynchronous"]

[features]
full = [
    "async-std",
    "autonat",
    "dcutr",
    "deflate",
    "dns",
    "ecdsa",
    "ed25519",
    "floodsub",
    "gossipsub",
    "identify",
    "kad",
    "macros",
    "mdns",
    "metrics",
    "mplex",
    "noise",
    "perf",
    "ping",
    "plaintext",
    "pnet",
    "quic",
    "relay",
    "rendezvous",
    "request-response",
    "rsa",
    "secp256k1",
    "serde",
    "tcp",
    "tls",
    "tokio",
    "uds",
    "wasm-bindgen",
    "wasm-ext",
    "wasm-ext-websocket",
    "webrtc",
    "websocket",
    "yamux",
]

async-std = ["libp2p-swarm/async-std", "libp2p-mdns?/async-io", "libp2p-tcp?/async-io", "libp2p-dns?/async-std", "libp2p-quic?/async-std"]
autonat = ["dep:libp2p-autonat"]
dcutr = ["dep:libp2p-dcutr", "libp2p-metrics?/dcutr"]
deflate = ["dep:libp2p-deflate"]
dns = ["dep:libp2p-dns"]
ecdsa = ["libp2p-identity/ecdsa"]
ed25519 = ["libp2p-identity/ed25519"]
floodsub = ["dep:libp2p-floodsub"]
gossipsub = ["dep:libp2p-gossipsub", "libp2p-metrics?/gossipsub"]
identify = ["dep:libp2p-identify", "libp2p-metrics?/identify"]
kad = ["dep:libp2p-kad", "libp2p-metrics?/kad"]
macros = ["libp2p-swarm/macros"]
mdns = ["dep:libp2p-mdns"]
metrics = ["dep:libp2p-metrics"]
mplex = ["dep:libp2p-mplex"]
noise = ["dep:libp2p-noise"]
perf = ["dep:libp2p-perf"]
ping = ["dep:libp2p-ping", "libp2p-metrics?/ping"]
plaintext = ["dep:libp2p-plaintext"]
pnet = ["dep:libp2p-pnet"]
quic = ["dep:libp2p-quic"]
relay = ["dep:libp2p-relay", "libp2p-metrics?/relay"]
rendezvous = ["dep:libp2p-rendezvous"]
request-response = ["dep:libp2p-request-response"]
rsa = ["libp2p-identity/rsa"]
secp256k1 = ["libp2p-identity/secp256k1"]
serde = ["libp2p-core/serde", "libp2p-kad?/serde", "libp2p-gossipsub?/serde"]
tcp = ["dep:libp2p-tcp"]
tls = ["dep:libp2p-tls"]
tokio = ["libp2p-swarm/tokio", "libp2p-mdns?/tokio", "libp2p-tcp?/tokio", "libp2p-dns?/tokio", "libp2p-quic?/tokio", "libp2p-webrtc?/tokio"]
uds = ["dep:libp2p-uds"]
wasm-bindgen = ["futures-timer/wasm-bindgen", "instant/wasm-bindgen", "getrandom/js", "libp2p-swarm/wasm-bindgen"]
wasm-ext = ["dep:libp2p-wasm-ext"]
wasm-ext-websocket = ["wasm-ext", "libp2p-wasm-ext?/websocket"]
webrtc = ["dep:libp2p-webrtc", "libp2p-webrtc?/pem"]
websocket = ["dep:libp2p-websocket"]
yamux = ["dep:libp2p-yamux"]

[dependencies]
bytes = "1"
futures = "0.3.26"
futures-timer = "3.0.2" # Explicit dependency to be used in `wasm-bindgen` feature
getrandom = "0.2.3" # Explicit dependency to be used in `wasm-bindgen` feature
instant = "0.1.11" # Explicit dependency to be used in `wasm-bindgen` feature

libp2p-allow-block-list = { version = "0.1.0", path = "../misc/allow-block-list" }
libp2p-autonat = { version = "0.10.0", path = "../protocols/autonat", optional = true }
libp2p-connection-limits = { version = "0.1.0", path = "../misc/connection-limits" }
libp2p-core = { version = "0.39.0", path = "../core" }
libp2p-dcutr = { version = "0.9.0", path = "../protocols/dcutr", optional = true }
libp2p-floodsub = { version = "0.42.0", path = "../protocols/floodsub", optional = true }
libp2p-identify = { version = "0.42.0", path = "../protocols/identify", optional = true }
libp2p-identity = { version = "0.1.0", path = "../identity" }
libp2p-kad = { version = "0.43.0", path = "../protocols/kad", optional = true }
libp2p-metrics = { version = "0.12.0", path = "../misc/metrics", optional = true }
libp2p-mplex = { version = "0.39.0", path = "../muxers/mplex", optional = true }
<<<<<<< HEAD
libp2p-noise = { version = "0.43.0", path = "../transports/noise", optional = true }
=======
libp2p-noise = { version = "0.42.2", path = "../transports/noise", optional = true }
>>>>>>> c8a064b7
libp2p-ping = { version = "0.42.0", path = "../protocols/ping", optional = true }
libp2p-plaintext = { version = "0.39.0", path = "../transports/plaintext", optional = true }
libp2p-pnet = { version = "0.22.2", path = "../transports/pnet", optional = true }
libp2p-relay = { version = "0.15.0", path = "../protocols/relay", optional = true }
libp2p-rendezvous = { version = "0.12.0", path = "../protocols/rendezvous", optional = true }
libp2p-request-response = { version = "0.24.0", path = "../protocols/request-response", optional = true }
libp2p-swarm = { version = "0.42.0", path = "../swarm" }
libp2p-wasm-ext = { version = "0.39.0", path = "../transports/wasm-ext", optional = true }
libp2p-yamux = { version = "0.43.1", path = "../muxers/yamux", optional = true }
multiaddr = { version = "0.17.0" }
pin-project = "1.0.0"

[target.'cfg(not(target_arch = "wasm32"))'.dependencies]
libp2p-deflate = { version = "0.39.0", path = "../transports/deflate", optional = true }
libp2p-dns = { version = "0.39.0", path = "../transports/dns", optional = true }
libp2p-mdns = { version = "0.43.0", path = "../protocols/mdns", optional = true }
libp2p-perf = { version = "0.1.0", path = "../protocols/perf", optional = true }
libp2p-quic = { version = "0.7.0-alpha.3", path = "../transports/quic", optional = true }
libp2p-tcp = { version = "0.39.0", path = "../transports/tcp", optional = true }
libp2p-tls = { version = "0.1.0", path = "../transports/tls", optional = true }
libp2p-uds = { version = "0.38.0", path = "../transports/uds", optional = true }
libp2p-webrtc = { version = "0.4.0-alpha.3", path = "../transports/webrtc", optional = true }
libp2p-websocket = { version = "0.41.0", path = "../transports/websocket", optional = true }

[target.'cfg(not(target_os = "unknown"))'.dependencies]
libp2p-gossipsub = { version = "0.44.0", path = "../protocols/gossipsub", optional = true }

[dev-dependencies]
async-std = { version = "1.6.2", features = ["attributes"] }
async-trait = "0.1"
either = "1.8.0"
env_logger = "0.10.0"
clap = { version = "4.1.6", features = ["derive"] }
tokio = { version = "1.15", features = ["io-util", "io-std", "macros", "rt", "rt-multi-thread"] }

libp2p-mplex = { path = "../muxers/mplex" }
libp2p-noise = { path = "../transports/noise" }
libp2p-tcp = { path = "../transports/tcp", features = ["tokio"] }

# Passing arguments to the docsrs builder in order to properly document cfg's.
# More information: https://docs.rs/about/builds#cross-compiling
[package.metadata.docs.rs]
all-features = true
rustdoc-args = ["--cfg", "docsrs"]
rustc-args = ["--cfg", "docsrs"]<|MERGE_RESOLUTION|>--- conflicted
+++ resolved
@@ -107,11 +107,7 @@
 libp2p-kad = { version = "0.43.0", path = "../protocols/kad", optional = true }
 libp2p-metrics = { version = "0.12.0", path = "../misc/metrics", optional = true }
 libp2p-mplex = { version = "0.39.0", path = "../muxers/mplex", optional = true }
-<<<<<<< HEAD
 libp2p-noise = { version = "0.43.0", path = "../transports/noise", optional = true }
-=======
-libp2p-noise = { version = "0.42.2", path = "../transports/noise", optional = true }
->>>>>>> c8a064b7
 libp2p-ping = { version = "0.42.0", path = "../protocols/ping", optional = true }
 libp2p-plaintext = { version = "0.39.0", path = "../transports/plaintext", optional = true }
 libp2p-pnet = { version = "0.22.2", path = "../transports/pnet", optional = true }
