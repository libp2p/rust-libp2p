--- conflicted
+++ resolved
@@ -148,16 +148,11 @@
 async-std = { version = "1.6.2", features = ["attributes"] }
 async-trait = "0.1"
 clap = { version = "4.1.6", features = ["derive"] }
-<<<<<<< HEAD
-either = "1.8.0"
-=======
 tokio = { version = "1.15", features = [ "io-util", "io-std", "macros", "rt", "rt-multi-thread"] }
 
 libp2p-mplex = { workspace = true }
->>>>>>> 09f8cb4d
 libp2p-noise = { workspace = true }
 libp2p-tcp = { workspace = true, features = ["tokio"] }
-tokio = { version = "1.15", features = ["io-util", "io-std", "macros", "rt", "rt-multi-thread"] }
 tracing-subscriber = { version = "0.3", features = ["env-filter"] }
 
 # Passing arguments to the docsrs builder in order to properly document cfg's.
