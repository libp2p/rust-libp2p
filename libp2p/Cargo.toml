--- conflicted
+++ resolved
@@ -118,12 +118,8 @@
 libp2p-request-response = { version = "0.24.0", path = "../protocols/request-response", optional = true }
 libp2p-swarm = { version = "0.42.0", path = "../swarm" }
 libp2p-wasm-ext = { version = "0.39.0", path = "../transports/wasm-ext", optional = true }
-<<<<<<< HEAD
 libp2p-websys-websocket = { version = "0.1.0", path = "../transports/websys-websocket", optional = true }
-libp2p-yamux = { version = "0.43.0", path = "../muxers/yamux", optional = true }
-=======
 libp2p-yamux = { version = "0.43.1", path = "../muxers/yamux", optional = true }
->>>>>>> c8a064b7
 multiaddr = { version = "0.17.0" }
 pin-project = "1.0.0"
 
