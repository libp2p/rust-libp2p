--- conflicted
+++ resolved
@@ -121,11 +121,7 @@
 libp2p-tcp = { version = "0.39.0", path = "../transports/tcp", optional = true }
 libp2p-tls = { version = "0.1.0", path = "../transports/tls", optional = true }
 libp2p-uds = { version = "0.38.0", path = "../transports/uds", optional = true }
-<<<<<<< HEAD
-libp2p-webrtc = { version = "=0.4.0-alpha.3", path = "../transports/webrtc", optional = true }
-=======
 libp2p-webrtc = { version = "0.4.0-alpha.3", path = "../transports/webrtc", optional = true }
->>>>>>> dea6a8c4
 libp2p-websocket = { version = "0.41.0", path = "../transports/websocket", optional = true }
 
 [target.'cfg(not(target_os = "unknown"))'.dependencies]
