# 0.52.2 - unreleased

- Introduce `libp2p::connection_limits` module.
  See [PR 3386].

<<<<<<< HEAD
- Introduce `libp2p::allow_block_list` module and deprecate `libp2p::Swarm::ban_peer_id`.
  See [PR 3590].

[PR 3386]: https://github.com/libp2p/rust-libp2p/pull/3386
[PR 3590]: https://github.com/libp2p/rust-libp2p/pull/3590
=======
- Deprecate the `quic` and `webrtc` feature.
  These two crates are only in alpha state.
  To properly communicate this to users, we want them to add the dependency directly which makes the `alpha` version visible.
  See [PR 3580].

[PR 3386]: https://github.com/libp2p/rust-libp2p/pull/3386
[PR 3580]: https://github.com/libp2p/rust-libp2p/pull/3580
>>>>>>> ab9555c8

# 0.51.1

- Depend on `libp2p-tls` `v0.1.0`.

- Introduce `ed25519` feature.
  For backwards-compatibility, the `ed25519` identity keys are still available without activating this feature.
  However, going forward, you should explicitly activate it to avoid compile errors going forward.
  See [PR 3350].

[PR 3350]: https://github.com/libp2p/rust-libp2p/pull/3350

# 0.51.0

- Enable `NetworkBehaviour`s to manage connections.
  This deprecates `NetworkBehaviour::new_handler` and `NetworkBehaviour::addresses_of_peer`.
  Due to limitations in the Rust compiler, these deprecations may not show up for you, nevertheless they will be removed in a future release.
  See [`libp2p-swarm`'s CHANGELOG](swarm/CHANGELOG.md#0420) for details.

- Count bandwidth at the application level. Previously `BandwidthLogging` would implement `Transport` and now implements `StreamMuxer` ([PR 3180](https://github.com/libp2p/rust-libp2p/pull/3180)).
    - `BandwidthLogging::new` now requires a 2nd argument: `Arc<BandwidthSinks>`
    - Remove `BandwidthFuture`
    - Rename `BandwidthConnecLogging` to `InstrumentedStream`
- Remove `SimpleProtocol` due to being unused. See [`libp2p::core::upgrade`](https://docs.rs/libp2p/0.50.0/libp2p/core/upgrade/index.html) for alternatives. See [PR 3191].

- Bump MSRV to 1.65.0.

- Update individual crates.
    - Update to [`libp2p-dcutr` `v0.9.0`](protocols/dcutr/CHANGELOG.md#090).

    - Update to [`libp2p-ping` `v0.42.0`](protocols/ping/CHANGELOG.md#0420).

    - Update to [`libp2p-request-response` `v0.24.0`](protocols/request-response/CHANGELOG.md#0240).

    - Update to [`libp2p-kad` `v0.43.0`](protocols/kad/CHANGELOG.md#0430).

    - Update to [`libp2p-floodsub` `v0.42.0`](protocols/floodsub/CHANGELOG.md#0420).

    - Update to [`libp2p-autonat` `v0.10.0`](protocols/autonat/CHANGELOG.md#0100).

    - Update to [`libp2p-relay` `v0.15.0`](protocols/relay/CHANGELOG.md#0150).

    - Update to [`libp2p-identify` `v0.42.0`](protocols/identify/CHANGELOG.md#0420).

    - Update to [`libp2p-rendezvous` `v0.12.0`](protocols/rendezvous/CHANGELOG.md#0120).

    - Update to [`libp2p-metrics` `v0.12.0`](misc/metrics/CHANGELOG.md#0120).

    - Update to [`libp2p-swarm` `v0.42.0`](swarm/CHANGELOG.md#0420).

    - Update to [`libp2p-mdns` `v0.43.0`](protocols/mdns/CHANGELOG.md#0430).

    - Update to [`libp2p-gossipsub` `v0.44.0`](protocols/gossipsub/CHANGELOG.md#0440).

    - Update to [`libp2p-yamux` `v0.43.0`](muxers/yamux/CHANGELOG.md#0430).

    - Update to [`libp2p-mplex` `v0.39.0`](muxers/mplex/CHANGELOG.md#0390).

    - Update to [`libp2p-wasm-ext` `v0.39.0`](transports/wasm-ext/CHANGELOG.md#0390).

    - Update to [`libp2p-plaintext` `v0.39.0`](transports/plaintext/CHANGELOG.md#0390).

    - Update to [`libp2p-noise` `v0.42.0`](transports/noise/CHANGELOG.md#0420).

    - Update to [`libp2p-core` `v0.39.0`](core/CHANGELOG.md#0390).

[PR 3191]: https://github.com/libp2p/rust-libp2p/pull/3191

# 0.50.0

This is a large release. After > 4 years, rust-libp2p ships with an [(alpha) QUIC
implementation](transports/quic/CHANGELOG.md#070-alpha). The [necessary TLS logic is extracted into
its own crate](transports/tls/CHANGELOG.md#010-alpha), and can thus be used detached from QUIC, e.g.
on top of TCP as an alternative to Noise. In addition to these two transports, this release adds
a third, namely [WebRTC (browser-to-server)](transports/webrtc/CHANGELOG.md#040-alpha). But that is
definitely not it. See below for the many other changes packed into this release.

- Introduce [`libp2p-tls` `v0.1.0-alpha`](transports/tls/CHANGELOG.md#010-alpha). See [PR 2945].
- Introduce [`libp2p-quic` `v0.7.0-alpha`](transports/quic/CHANGELOG.md#070-alpha). See [PR 2289].
- Introduce [`libp2p-webrtc` `v0.4.0-alpha`](transports/webrtc/CHANGELOG.md#040-alpha). See [PR 2289].
- Remove deprecated features: `tcp-tokio`, `mdns-tokio`, `dns-tokio`, `tcp-async-io`, `mdns-async-io`, `dns-async-std`.
  See [PR 3001].
- Remove `NetworkBehaviour` macro export from root crate in favor of re-exported macro from `libp2p::swarm`.
  Change your import from `libp2p::NetworkBehaviour` to `libp2p::swarm::NetworkBehaviour`. See [PR 3055].
- Feature-gate `NetworkBehaviour` macro behind `macros` feature flag. See [PR 3055].
- Update individual crates.
  - Update to [`libp2p-autonat` `v0.89.0`](protocols/autonat/CHANGELOG.md#090).
  - Update to [`libp2p-core` `v0.38.0`](core/CHANGELOG.md#0380).
  - Update to [`libp2p-dcutr` `v0.8.0`](protocols/dcutr/CHANGELOG.md#080).
  - Update to [`libp2p-deflate` `v0.38.0`](transports/deflate/CHANGELOG.md#0380).
  - Update to [`libp2p-dns` `v0.38.0`](transports/dns/CHANGELOG.md#0380).
  - Update to [`libp2p-floodsub` `v0.41.0`](protocols/floodsub/CHANGELOG.md#0410).
  - Update to [`libp2p-gossipsub` `v0.43.0`](protocols/gossipsub/CHANGELOG.md#0430).
  - Update to [`libp2p-identify` `v0.41.0`](protocols/identify/CHANGELOG.md#0410).
  - Update to [`libp2p-kad` `v0.42.0`](protocols/kad/CHANGELOG.md#0420).
  - Update to [`libp2p-mdns` `v0.42.0`](protocols/mdns/CHANGELOG.md#0420).
  - Update to [`libp2p-metrics` `v0.11.0`](misc/metrics/CHANGELOG.md#0110).
  - Update to [`libp2p-mplex` `v0.38.0`](muxers/mplex/CHANGELOG.md#0380).
  - Update to [`libp2p-noise` `v0.41.0`](transports/noise/CHANGELOG.md#0410).
  - Update to [`libp2p-ping` `v0.41.0`](protocols/ping/CHANGELOG.md#0410).
  - Update to [`libp2p-plaintext` `v0.38.0`](transports/plaintext/CHANGELOG.md#0380).
  - Update to [`libp2p-pnet` `v0.22.2`](transports/pnet/CHANGELOG.md#0222).
  - Update to [`libp2p-relay` `v0.14.0`](protocols/relay/CHANGELOG.md#0140).
  - Update to [`libp2p-rendezvous` `v0.11.0`](protocols/rendezovus/CHANGELOG.md#0110).
  - Update to [`libp2p-request-response` `v0.23.0`](protocols/request-response/CHANGELOG.md#0230).
  - Update to [`libp2p-swarm` `v0.41.0`](swarm/CHANGELOG.md#0410).
  - Update to [`libp2p-tcp` `v0.38.0`](transports/tcp/CHANGELOG.md#0380).
  - Update to [`libp2p-uds` `v0.37.0`](transports/uds/CHANGELOG.md#0370).
  - Update to [`libp2p-wasm-ext` `v0.38.0`](transports/wasm-ext/CHANGELOG.md#0380).
  - Update to [`libp2p-websocket` `v0.40.0`](transports/websocket/CHANGELOG.md#0400).
  - Update to [`libp2p-yamux` `v0.42.0`](muxers/yamux/CHANGELOG.md#0420).

[PR 2945]: https://github.com/libp2p/rust-libp2p/pull/2945
[PR 3001]: https://github.com/libp2p/rust-libp2p/pull/3001
[PR 2945]: https://github.com/libp2p/rust-libp2p/pull/2945
[PR 2289]: https://github.com/libp2p/rust-libp2p/pull/2289
[PR 3055]: https://github.com/libp2p/rust-libp2p/pull/3055

# 0.49.0

- Remove default features. You need to enable required features explicitly now. As a quick workaround, you may want to use the
  new `full` feature which activates all features. See [PR 2918].

- Introduce `tokio` and `async-std` features and deprecate the following ones:
  - `tcp-tokio` in favor of `tcp` + `tokio`
  - `mdns-tokio` in favor of `mdns` + `tokio`
  - `dns-tokio` in favor of `dns` + `tokio`
  - `tcp-async-io` in favor of `tcp` + `async-std`
  - `mdns-async-io` in favor of `mdns` + `async-std`
  - `dns-async-std` in favor of `dns` + `async-std`

  See [PR 2962].

- Update individual crates.
    - Update to [`libp2p-autonat` `v0.8.0`](protocols/autonat/CHANGELOG.md#0080).
    - Update to [`libp2p-core` `v0.37.0`](core/CHANGELOG.md#0370).
    - Update to [`libp2p-dcutr` `v0.7.0`](protocols/dcutr/CHANGELOG.md#0070).
    - Update to [`libp2p-deflate` `v0.37.0`](transports/deflate/CHANGELOG.md#0370).
    - Update to [`libp2p-dns` `v0.37.0`](transports/dns/CHANGELOG.md#0370).
    - Update to [`libp2p-floodsub` `v0.40.0`](protocols/floodsub/CHANGELOG.md#0400).
    - Update to [`libp2p-gossipsub` `v0.42.0`](protocols/gossipsub/CHANGELOG.md#0420).
    - Update to [`libp2p-identify` `v0.40.0`](protocols/identify/CHANGELOG.md#0400).
    - Update to [`libp2p-kad` `v0.41.0`](protocols/kad/CHANGELOG.md#0410).
    - Update to [`libp2p-mdns` `v0.41.0`](protocols/mdns/CHANGELOG.md#0410).
    - Update to [`libp2p-metrics` `v0.10.0`](misc/metrics/CHANGELOG.md#0100).
    - Update to [`libp2p-mplex` `v0.37.0`](muxers/mplex/CHANGELOG.md#0370).
    - Update to [`libp2p-noise` `v0.40.0`](transports/noise/CHANGELOG.md#0400).
    - Update to [`libp2p-ping` `v0.40.0`](protocols/ping/CHANGELOG.md#0400).
    - Update to [`libp2p-plaintext` `v0.37.0`](transports/plaintext/CHANGELOG.md#0370).
    - Update to [`libp2p-relay` `v0.13.0`](protocols/relay/CHANGELOG.md#0130).
    - Update to [`libp2p-rendezvous` `v0.10.0`](protocols/rendezovus/CHANGELOG.md#0100).
    - Update to [`libp2p-request-response` `v0.22.0`](protocols/request-response/CHANGELOG.md#0220).
    - Update to [`libp2p-swarm-derive` `v0.30.1`](swarm-derive/CHANGELOG.md#0301).
    - Update to [`libp2p-swarm` `v0.40.0`](swarm/CHANGELOG.md#0400).
    - Update to [`libp2p-tcp` `v0.37.0`](transports/tcp/CHANGELOG.md#0370).
    - Update to [`libp2p-uds` `v0.36.0`](transports/uds/CHANGELOG.md#0360).
    - Update to [`libp2p-wasm-ext` `v0.37.0`](transports/wasm-ext/CHANGELOG.md#0370).
    - Update to [`libp2p-websocket` `v0.39.0`](transports/websocket/CHANGELOG.md#0390).
    - Update to [`libp2p-yamux` `v0.41.0`](muxers/mplex/CHANGELOG.md#0410).

[PR 2918]: https://github.com/libp2p/rust-libp2p/pull/2918
[PR 2962]: https://github.com/libp2p/rust-libp2p/pull/2962

# 0.48.0

- Update to [`libp2p-core` `v0.36.0`](core/CHANGELOG.md#0360).

- Update to [`libp2p-swarm-derive` `v0.30.0`](swarm-derive/CHANGELOG.md#0300).

- Update to [`libp2p-dcutr` `v0.6.0`](protocols/dcutr/CHANGELOG.md#060).

- Update to [`libp2p-rendezvous` `v0.9.0`](protocols/rendezvous/CHANGELOG.md#090).

- Update to [`libp2p-ping` `v0.39.0`](protocols/ping/CHANGELOG.md#0390).

- Update to [`libp2p-identify` `v0.39.0`](protocols/identify/CHANGELOG.md#0390).

- Update to [`libp2p-floodsub` `v0.39.0`](protocols/floodsub/CHANGELOG.md#0390).

- Update to [`libp2p-relay` `v0.12.0`](protocols/relay/CHANGELOG.md#0120).

- Update to [`libp2p-metrics` `v0.9.0`](misc/metrics/CHANGELOG.md#090).

- Update to [`libp2p-kad` `v0.40.0`](protocols/kad/CHANGELOG.md#0400).

- Update to [`libp2p-autonat` `v0.7.0`](protocols/autonat/CHANGELOG.md#070).

- Update to [`libp2p-request-response` `v0.21.0`](protocols/request-response/CHANGELOG.md#0210).

# 0.47.0

- Update to [`libp2p-dcutr` `v0.5.0`](protocols/dcutr/CHANGELOG.md#050).

- Update to [`libp2p-derive` `v0.29.0`](swarm-derive/CHANGELOG.md#0290).

- Update to [`libp2p-rendezvous` `v0.8.0`](protocols/rendezvous/CHANGELOG.md#080).

- Update to [`libp2p-ping` `v0.38.0`](protocols/ping/CHANGELOG.md#0380).

- Update to [`libp2p-identify` `v0.38.0`](protocols/identify/CHANGELOG.md#0380).

- Update to [`libp2p-floodsub` `v0.38.0`](protocols/floodsub/CHANGELOG.md#0380).

- Update to [`libp2p-relay` `v0.11.0`](protocols/relay/CHANGELOG.md#0110).

- Update to [`libp2p-metrics` `v0.8.0`](misc/metrics/CHANGELOG.md#080).

- Update to [`libp2p-kad` `v0.39.0`](protocols/kad/CHANGELOG.md#0390).

- Update to [`libp2p-autonat` `v0.6.0`](protocols/autonat/CHANGELOG.md#060).

- Update to [`libp2p-request-response` `v0.20.0`](protocols/request-response/CHANGELOG.md#0200).

- Update to [`libp2p-swarm` `v0.38.0`](swarm/CHANGELOG.md#0380).

# 0.46.1

- Update to `libp2p-derive` [`v0.28.0`](swarm-derive/CHANGELOG.md#0280).

# 0.46.0

- Semver bump Rust from `1.56.1` to `1.60.0` . See [PR 2646].
- Added weak dependencies for features. See [PR 2646].
- Update individual crates.
    - Update to [`libp2p-autonat` `v0.5.0`](protocols/autonat/CHANGELOG.md#050).
    - Update to [`libp2p-core` `v0.34.0`](core/CHANGELOG.md#0340).
    - Update to [`libp2p-dcutr` `v0.4.0`](protocols/dcutr/CHANGELOG.md#040).
    - Update to [`libp2p-floodsub` `v0.37.0`](protocols/floodsub/CHANGELOG.md#0370).
    - Update to [`libp2p-identify` `v0.37.0`](protocols/identify/CHANGELOG.md#0370).
    - Update to [`libp2p-kad` `v0.38.0`](protocols/kad/CHANGELOG.md#0380).
    - Update to [`libp2p-metrics` `v0.7.0`](misc/metrics/CHANGELOG.md#070).
    - Update to [`libp2p-mplex` `v0.34.0`](muxers/mplex/CHANGELOG.md).
    - Update to [`libp2p-noise` `v0.37.0`](transports/noise/CHANGELOG.md#0370).
    - Update to [`libp2p-ping` `v0.37.0`](protocols/ping/CHANGELOG.md#0370).
    - Update to [`libp2p-plaintext` `v0.34.0`](transports/plaintext/CHANGELOG.md#0340).
    - Update to [`libp2p-relay` `v0.10.0`](protocols/relay/CHANGELOG.md#0100).
    - Update to [`libp2p-rendezvous` `v0.7.0`](protocols/rendezvous/CHANGELOG.md#070).
    - Update to [`libp2p-request-response` `v0.19.0`](protocols/request-response/CHANGELOG.md#0190).
    - Update to [`libp2p-swarm` `v0.37.0`](swarm/CHANGELOG.md#0370).
    - Update to [`libp2p-wasm-ext` `v0.34.0`](transports/wasm-ext/CHANGELOG.md#0340).
    - Update to [`libp2p-yamux` `v0.38.0`](muxers/yamux/CHANGELOG.md#0380).
    - Update to `libp2p-uds` [`v0.33.0`](transports/uds/CHANGELOG.md).

[PR 2646]: https://github.com/libp2p/rust-libp2p/pull/2646

# 0.45.1

- Update individual crates.
    - Update to [`libp2p-dcutr` `v0.3.1`](protocols/dcutr/CHANGELOG.md).
    - Update to [`libp2p-identify` `v0.36.1`](protocols/identify/CHANGELOG.md).
    - Update to [`libp2p-kad` `v0.37.1`](protocols/kad/CHANGELOG.md).
    - Update to [`libp2p-relay` `v0.9.1`](protocols/relay/CHANGELOG.md).
    - Update to [`libp2p-swarm` `v0.36.1`](swarm/CHANGELOG.md).

# 0.45.0
- Update individual crates.
    - Update to [`libp2p-plaintext` `v0.33.0`](transports/plaintext/CHANGELOG.md).
    - Update to [`libp2p-noise` `v0.36.0`](transports/noise/CHANGELOG.md).
    - Update to [`libp2p-wasm-ext` `v0.33.0`](transports/wasm-ext/CHANGELOG.md).
    - Update to [`libp2p-yamux` `v0.37.0`](muxers/yamux/CHANGELOG.md).
    - Update to [`libp2p-mplex` `v0.33.0`](muxers/mplex/CHANGELOG.md).
    - Update to [`libp2p-dcutr` `v0.3.0`](protocols/dcutr/CHANGELOG.md).
    - Update to [`libp2p-rendezvous` `v0.6.0`](protocols/rendezvous/CHANGELOG.md).
    - Update to [`libp2p-ping` `v0.36.0`](protocols/ping/CHANGELOG.md).
    - Update to [`libp2p-identify` `v0.36.0`](protocols/identify/CHANGELOG.md).
    - Update to [`libp2p-floodsub` `v0.36.0`](protocols/floodsub/CHANGELOG.md).
    - Update to [`libp2p-relay` `v0.9.0`](protocols/relay/CHANGELOG.md).
    - Update to [`libp2p-metrics` `v0.6.0`](misc/metrics/CHANGELOG.md).
    - Update to [`libp2p-kad` `v0.37.0`](protocols/kad/CHANGELOG.md).
    - Update to [`libp2p-autonat` `v0.4.0`](protocols/autonat/CHANGELOG.md).
    - Update to [`libp2p-request-response` `v0.18.0`](protocols/request-response/CHANGELOG.md).
    - Update to [`libp2p-swarm` `v0.36.0`](swarm/CHANGELOG.md).
    - Update to [`libp2p-core` `v0.33.0`](core/CHANGELOG.md).

## 0.44.0

- Update individual crates.
    - Update to [`libp2p-dcutr` `v0.2.0`](protocols/dcutr/CHANGELOG.md).
    - Update to [`libp2p-dns` `v0.32.1`](transports/dns/CHANGELOG.md).
    - Update to [`libp2p-rendezvous` `v0.5.0`](protocols/rendezvous/CHANGELOG.md).
    - Update to [`libp2p-ping` `v0.35.0`](protocols/ping/CHANGELOG.md).
    - Update to [`libp2p-identify` `v0.35.0`](protocols/identify/CHANGELOG.md).
    - Update to [`libp2p-floodsub` `v0.35.0`](protocols/floodsub/CHANGELOG.md).
    - Update to [`libp2p-relay` `v0.8.0`](protocols/relay/CHANGELOG.md).
    - Update to [`libp2p-metrics` `v0.5.0`](misc/metrics/CHANGELOG.md).
    - Update to [`libp2p-kad` `v0.36.0`](protocols/kad/CHANGELOG.md).
    - Update to [`libp2p-autonat` `v0.3.0`](protocols/autonat/CHANGELOG.md).
    - Update to [`libp2p-request-response` `v0.17.0`](protocols/request-response/CHANGELOG.md).
    - Update to [`libp2p-swarm` `v0.35.0`](swarm/CHANGELOG.md).

## Version 0.43.0 [2022-02-22]

- Update individual crates.
  - Update to `libp2p-autonat` [`v0.2.0`](protocols/autonat/CHANGELOG.md#020-2022-02-22).
  - Update to `libp2p-core` [`v0.32.0`](core/CHANGELOG.md#0320-2022-02-22).
  - Update to `libp2p-deflate` [`v0.32.0`](transports/deflate/CHANGELOG.md#0320-2022-02-22).
  - Update to `libp2p-dns` [`v0.32.0`](transports/dns/CHANGELOG.md#0320-2022-02-22).
  - Update to `libp2p-floodsub` [`v0.34.0`](protocols/floodsub/CHANGELOG.md#0340-2022-02-22).
  - Update to `libp2p-gossipsub` [`v0.36.0`](protocols/gossipsub/CHANGELOG.md#0360-2022-02-22).
  - Update to `libp2p-identify` [`v0.34.0`](protocols/identify/CHANGELOG.md#0340-2022-02-22).
  - Update to `libp2p-kad` [`v0.35.0`](protocols/kad/CHANGELOG.md#0350-2022-02-22).
  - Update to `libp2p-mdns` [`v0.35.0`](protocols/mdns/CHANGELOG.md#0350-2022-02-22).
  - Update to `libp2p-metrics` [`v0.4.0`](misc/metrics/CHANGELOG.md#040-2022-02-22).
  - Update to `libp2p-mplex` [`v0.32.0`](muxers/mplex/CHANGELOG.md#0320-2022-02-22).
  - Update to `libp2p-noise` [`v0.35.0`](transports/noise/CHANGELOG.md#0350-2022-02-22).
  - Update to `libp2p-ping` [`v0.34.0`](protocols/ping/CHANGELOG.md#0340-2022-02-22).
  - Update to `libp2p-plaintext` [`v0.32.0`](transports/plaintext/CHANGELOG.md#0320-2022-02-22).
  - Update to `libp2p-relay` [`v0.7.0`](protocols/relay/CHANGELOG.md#070-2022-02-22).
  - Update to `libp2p-rendezvous` [`v0.4.0`](protocols/rendezvous/CHANGELOG.md#040-2022-02-22).
  - Update to `libp2p-request-response` [`v0.16.0`](protocols/request-response/CHANGELOG.md#0160-2022-02-22).
  - Update to `libp2p-swarm` [`v0.34.0`](swarm/CHANGELOG.md#0340-2022-02-22).
  - Update to `libp2p-derive` [`v0.27.0`](swarm-derive/CHANGELOG.md#0270-2022-02-22).
  - Update to `libp2p-tcp` [`v0.32.0`](transports/tcp/CHANGELOG.md#0320-2022-02-22).
  - Update to `libp2p-uds` [`v0.32.0`](transports/uds/CHANGELOG.md#0320-2022-02-22).
  - Update to `libp2p-wasm-ext` [`v0.32.0`](transports/wasm-ext/CHANGELOG.md#0320-2022-02-22).
  - Update to `libp2p-websocket` [`v0.34.0`](transports/websocket/CHANGELOG.md#0340-2022-02-22).
  - Update to `libp2p-yamux` [`v0.36.0`](muxers/yamux/CHANGELOG.md#0360-2022-02-22).

- Update to `parking_lot` `v0.12.0`. See [PR 2463].

- Drop support for gossipsub in the wasm32-unknown-unknown target (see [PR 2506]).

[PR 2506]: https://github.com/libp2p/rust-libp2p/pull/2506
[PR 2463]: https://github.com/libp2p/rust-libp2p/pull/2463/

## Version 0.42.1 [2022-02-02]

- Update individual crates.
  - `libp2p-relay`
      - [v0.6.1](protocols/relay/CHANGELOG.md#061-2022-02-02)
  - `libp2p-tcp`
      - [v0.31.1](transports/tcp/CHANGELOG.md#0311-2022-02-02)

## Version 0.42.0 [2022-01-27]

- Update individual crates.
    - `libp2p-autonat`
      - [v0.1.0](protocols/autonat/CHANGELOG.md#010-2022-01-27)
    - `libp2p-core`
      - [v0.31.0](core/CHANGELOG.md#0310-2022-01-27)
    - `libp2p-deflate`
      - [v0.31.0](transports/deflate/CHANGELOG.md#0310-2022-01-27)
    - `libp2p-dns`
      - [v0.31.0](transports/dns/CHANGELOG.md#0310-2022-01-27)
    - `libp2p-floodsub`
      - [v0.33.0](protocols/floodsub/CHANGELOG.md#0330-2022-01-27)
    - `libp2p-gossipsub`
      - [v0.35.0](protocols/gossipsub/CHANGELOG.md#0350-2022-01-27)
    - `libp2p-identify`
      - [v0.33.0](protocols/identify/CHANGELOG.md#0330-2022-01-27)
    - `libp2p-kad`
      - [v0.34.0](protocols/kad/CHANGELOG.md#0340-2022-01-27)
    - `libp2p-mdns` (breaking compatibility with previous versions)
      - [v0.34.0](protocols/mdns/CHANGELOG.md#0340-2022-01-27)
    - `libp2p-metrics`
      - [v0.3.0](misc/metrics/CHANGELOG.md#030-2022-01-27)
    - `libp2p-mplex`
      - [v0.31.0](muxers/mplex/CHANGELOG.md#0310-2022-01-27)
    - `libp2p-noise`
      - [v0.34.0](transports/noise/CHANGELOG.md#0340-2022-01-27)
    - `libp2p-ping`
      - [v0.33.0](protocols/ping/CHANGELOG.md#0330-2022-01-27)
    - `libp2p-plaintext`
      - [v0.31.0](transports/plaintext/CHANGELOG.md#0310-2022-01-27)
    - `libp2p-relay`
      - [v0.6.0](protocols/relay/CHANGELOG.md#060-2022-01-27)
    - `libp2p-rendezvous`
      - [v0.3.0](protocols/rendezvous/CHANGELOG.md#030-2022-01-27)
    - `libp2p-request-response`
      - [v0.15.0](protocols/request-response/CHANGELOG.md#0150-2022-01-27)
    - `libp2p-swarm-derive`
      - [v0.26.1](swarm-derive/CHANGELOG.md#0261-2022-01-27)
    - `libp2p-swarm`
      - [v0.33.0](swarm/CHANGELOG.md#0330-2022-01-27)
    - `libp2p-tcp`
      - [v0.31.0](transports/tcp/CHANGELOG.md#0310-2022-01-27)
    - `libp2p-uds`
      - [v0.31.0](transports/uds/CHANGELOG.md#0310-2022-01-27)
    - `libp2p-wasm-ext`
      - [v0.31.0](transports/wasm-ext/CHANGELOG.md#0310-2022-01-27)
    - `libp2p-websocket`
      - [v0.33.0](transports/websocket/CHANGELOG.md#0330-2022-01-27)
    - `libp2p-yamux`
      - [v0.35.0](muxers/yamux/CHANGELOG.md#0350-2022-01-27)

- Migrate to Rust edition 2021 (see [PR 2339]).

[PR 2339]: https://github.com/libp2p/rust-libp2p/pull/2339

## Version 0.41.0 [2021-11-16]

- Update individual crates.
    - `libp2p-floodsub`
    - `libp2p-gossipsub`
    - `libp2p-identify`
    - `libp2p-kad`
    - `libp2p-mdns`
    - `libp2p-metrics`
    - `libp2p-ping`
    - `libp2p-relay`
    - `libp2p-rendezvous`
    - `libp2p-request-response`
    - `libp2p-swarm-derive`
    - `libp2p-swarm`
    - `libp2p-websocket`
- Forward `wasm-bindgen` feature to `futures-timer`, `instant`, `parking_lot`, `getrandom/js` and `rand/wasm-bindgen`.

## Version 0.40.0 [2021-11-01]

- Update individual crates.
    - `libp2p-core`
    - `libp2p-deflate`
    - `libp2p-dns`
    - `libp2p-floodsub`
    - `libp2p-gossipsub`
    - `libp2p-identify`
    - `libp2p-kad`
    - `libp2p-mdns`
    - `libp2p-mplex`
    - `libp2p-noise`
    - `libp2p-ping`
    - `libp2p-plaintext`
    - `libp2p-relay`
    - `libp2p-request-response`
    - `libp2p-swarm`
    - `libp2p-tcp`
    - `libp2p-uds`
    - `libp2p-wasm-ext`
    - `libp2p-websocket`
    - `libp2p-yamux`

- Re-export the `wasm-bindgen` feature from `parking_lot`, so
  `libp2p` users can opt-in to that crate's Wasm support. See [PR 2180].

- Add `libp2p-metrics`.

[PR 2180]: https://github.com/libp2p/rust-libp2p/pull/2180/

## Version 0.39.1 [2021-07-12]

- Update individual crates.
    - `libp2p-swarm-derive`

## Version 0.39.0 [2021-07-12]

- Update individual crates.
    - `libp2p-core`
    - `libp2p-deflate`
    - `libp2p-dns`
    - `libp2p-floodsub`
    - `libp2p-gossipsub`
    - `libp2p-identify`
    - `libp2p-kad`
    - `libp2p-mdns`
    - `libp2p-mplex`
    - `libp2p-noise`
    - `libp2p-ping`
    - `libp2p-plaintext`
    - `libp2p-relay`
    - `libp2p-request-response`
    - `libp2p-swarm`
    - `libp2p-tcp`
    - `libp2p-uds`
    - `libp2p-wasm-ext`
    - `libp2p-websocket`
    - `libp2p-yamux`

## Version 0.38.0 [2021-05-17]

- Update individual crates.
    - `libp2p-core`
    - `libp2p-gossipsub`
    - `libp2p-noise`
    - `libp2p-pnet`
    - `libp2p-wasm-ext`

## Version 0.37.1 [2021-04-14]

- Update individual crates.
    - `libp2p-swarm-derive`

## Version 0.37.0 [2021-04-13]

- Update individual crates.
    - `libp2p-core`
    - `libp2p-dns`
    - `libp2p-floodsub`
    - `libp2p-gossipsub`
    - `libp2p-kad`
    - `libp2p-mdns`
    - `libp2p-ping`
    - `libp2p-relay`
    - `libp2p-request-response`
    - `libp2p-swarm`
    - `libp2p-wasm-ext`
    - `libp2p-yamux`

- Drop support for `wasm32-unknown-unknown` in favor of
  `wasm32-unknown-emscripten` and `wasm32-wasi` [PR
  2038](https://github.com/libp2p/rust-libp2p/pull/2038).

## Version 0.36.0 [2021-03-17]

- Consolidate top-level utility functions for constructing development
  transports. There is now just `development_transport()` (available with default features)
  and `tokio_development_transport()` (available when the corresponding tokio features are enabled).
  Furthermore, these are now `async fn`s. The minor variations that also included `pnet`
  support have been removed.
  [PR 1927](https://github.com/libp2p/rust-libp2p/pull/1927)

- Update libp2p crates.

- Do not leak default features from libp2p crates.
  [PR 1986](https://github.com/libp2p/rust-libp2p/pull/1986).

- Add `libp2p-relay` to `libp2p` facade crate.

## Version 0.35.1 [2021-02-17]

- Update `libp2p-yamux` to latest patch version.

## Version 0.35.0 [2021-02-15]

- Use `libp2p-swarm-derive`, the former `libp2p-core-derive`.

- Update `libp2p-deflate`, `libp2p-gossipsub`, `libp2p-mdns`, `libp2p-request-response`,
  `libp2p-swarm` and `libp2p-tcp`.

## Version 0.34.0 [2021-01-12]

- Update `libp2p-core` and all dependent crates.

- The `tcp-async-std` feature is now `tcp-async-io`, still
  enabled by default.

## Version 0.33.0 [2020-12-17]

- Update `libp2p-core` and all dependent crates.

## Version 0.32.2 [2020-12-10]

- Update `libp2p-websocket`.

## Version 0.32.1 [2020-12-09]

- Update minimum patch version of `libp2p-websocket`.

## Version 0.32.0 [2020-12-08]

- Update `libp2p-request-response`.

- Update to `libp2p-mdns-0.26`.

- Update `libp2p-websocket` minimum patch version.

## Version 0.31.2 [2020-12-02]

- Bump minimum `libp2p-core` patch version.

## Version 0.31.1 [2020-11-26]

- Bump minimum `libp2p-tcp` patch version.

## Version 0.31.0 [2020-11-25]

- Update `multistream-select` and all dependent crates.

## Version 0.30.1 [2020-11-11]

- Update `libp2p-plaintext`.

## Version 0.30.0 [2020-11-09]

- Update `libp2p-mdns`, `libp2p-tcp` and `libp2p-uds` as well as `libp2p-core`
  and all its dependers.

## Version 0.29.1 [2020-10-20]

- Update `libp2p-core`.

## Version 0.29.0 [2020-10-16]

- Update `libp2p-core`, `libp2p-floodsub`, `libp2p-gossipsub`, `libp2p-mplex`,
  `libp2p-noise`, `libp2p-plaintext`, `libp2p-pnet`, `libp2p-request-response`,
  `libp2p-swarm`, `libp2p-tcp`, `libp2p-websocket` and `parity-multiaddr`.

## Version 0.28.1 [2020-09-10]

- Update to `libp2p-core` `0.22.1`.

## Version 0.28.0 [2020-09-09]

- Update `libp2p-yamux` to `0.25.0`. *Step 4 of 4 in a multi-release
  upgrade process.* See the `libp2p-yamux` CHANGELOG for details.

## Version 0.27.0 [2020-09-09]

- Update `libp2p-yamux` to `0.24.0`. *Step 3 of 4 in a multi-release
  upgrade process.* See the `libp2p-yamux` CHANGELOG for details.

## Version 0.26.0 [2020-09-09]

- Update `libp2p-yamux` to `0.23.0`. *Step 2 of 4 in a multi-release
  upgrade process.* See the `libp2p-yamux` CHANGELOG for details.

## Version 0.25.0 [2020-09-09]

- Remove the deprecated `libp2p-secio` dependency. To continue to use
  SECIO, add an explicit dependency on `libp2p-secio`. However,
  transitioning to `libp2p-noise` is strongly recommended.

- Update `libp2p-yamux` to `0.22.0`. *This version starts a multi-release
  upgrade process.* See the `libp2p-yamux` CHANGELOG for details.

- Bump `libp2p-noise` to `0.24`. See the `libp2p-noise`
changelog for details about the `LegacyConfig`.

- The `ProtocolsHandler` in `libp2p-swarm` has a new associated type
  `InboundOpenInfo` ([PR 1714]).

[PR 1714]: https://github.com/libp2p/rust-libp2p/pull/1714

## Version 0.24.0 [2020-08-18]

- Update `libp2p-core`, `libp2p-gossipsub`, `libp2p-kad`, `libp2p-mdns`,
  `libp2p-ping`, `libp2p-request-response`, `libp2p-swarm` and dependent crates.

## Version 0.23.0 (2020-08-03)

**NOTE**: For a smooth upgrade path from `0.21` to `> 0.22`
on an existing deployment, this version must not be skipped
or the provided legacy configuration for `libp2p-noise` used!

- Bump `libp2p-noise` dependency to `0.22`. See the `libp2p-noise`
changelog for details about the `LegacyConfig`.

- Refactored bandwidth logging ([PR 1670](https://github.com/libp2p/rust-libp2p/pull/1670)).

## Version 0.22.0 (2020-07-17)

**NOTE**: For a smooth upgrade path from `0.21` to `> 0.22`
on an existing deployment using `libp2p-noise`, this version
must not be skipped!

- Bump `libp2p-noise` dependency to `0.21`.

## Version 0.21.1 (2020-07-02)

- Bump `libp2p-websockets` lower bound.

## Version 0.21.0 (2020-07-01)

- Conditional compilation fixes for the `wasm32-wasi` target
  ([PR 1633](https://github.com/libp2p/rust-libp2p/pull/1633)).

- New `libp2p-request-response` crate
  ([PR 1596](https://github.com/libp2p/rust-libp2p/pull/1596)).

- Updated libp2p dependencies.

## Version 0.19.1 (2020-05-25)

- Temporarily pin all `async-std` dependencies to `< 1.6`.
  [PR 1589](https://github.com/libp2p/rust-libp2p/pull/1589)

- `libp2p-core-derive`: Fully qualified std::result::Result in macro
  [PR 1587](https://github.com/libp2p/rust-libp2p/pull/1587)

## Version 0.19.0 (2020-05-18)

- `libp2p-core`, `libp2p-swarm`: Added support for multiple dialing
  attempts per peer, with a configurable limit.
  [PR 1506](https://github.com/libp2p/rust-libp2p/pull/1506)

- `libp2p-core`: `PeerId`s that use the identity hashing will now be properly
  displayed using the string representation of an identity multihash, rather
  than the canonical SHA 256 representation.
  [PR 1576](https://github.com/libp2p/rust-libp2p/pull/1576)

- `libp2p-core`: Updated to multihash 0.11.0.
  [PR 1566](https://github.com/libp2p/rust-libp2p/pull/1566)

- `libp2p-core`: Make the number of events buffered to/from tasks configurable.
  [PR 1574](https://github.com/libp2p/rust-libp2p/pull/1574)

- `libp2p-dns`, `parity-multiaddr`: Added support for the `/dns` multiaddr
  protocol. Additionally, the `multiaddr::from_url` function will now use
  `/dns` instead of `/dns4`.
  [PR 1575](https://github.com/libp2p/rust-libp2p/pull/1575)

- `libp2p-noise`: Added the `X25519Spec` protocol suite which uses
  libp2p-noise-spec compliant signatures on static keys as well as the
  `/noise` protocol upgrade, hence providing a libp2p-noise-spec compliant
  `XX` handshake. `IK` and `IX` are still supported with `X25519Spec`
  though not guaranteed to be interoperable with other libp2p
  implementations as these handshake patterns are not currently
  included in the libp2p-noise-spec. The `X25519Spec` implementation
  will eventually replace the current `X25519` implementation, with
  the former being removed. To upgrade without interruptions, you may
  temporarily include `NoiseConfig`s for both implementations as
  alternatives in your transport upgrade pipeline.

- `libp2p-kad`: Consider fixed (K_VALUE) amount of peers at closest query
  initialization. Unless `KademliaConfig::set_replication_factor` is used change
  has no effect.
  [PR 1536](https://github.com/libp2p/rust-libp2p/pull/1536)

- `libp2p-kad`: Provide more insight into, and control of, the execution of
  queries. All query results are now wrapped in `KademliaEvent::QueryResult`.
  As a side-effect of these changes and for as long as the record storage
  API is not asynchronous, local storage errors on `put_record` are reported
  synchronously in a `Result`, instead of being reported asynchronously by
  an event.
  [PR 1567](https://github.com/libp2p/rust-libp2p/pull/1567)

- `libp2p-tcp`, `libp2p`: Made the `libp2p-tcp/async-std` feature flag
  disabled by default, and split the `libp2p/tcp` feature in two:
  `tcp-async-std` and `tcp-tokio`. `tcp-async-std` is still enabled by default.
  [PR 1471](https://github.com/libp2p/rust-libp2p/pull/1471)

- `libp2p-tcp`: On listeners started with an IPv6 multi-address the socket
  option `IPV6_V6ONLY` is set to true. Instead of relying on IPv4-mapped IPv6
  address support, two listeners can be started if IPv4 and IPv6 should both
  be supported. IPv4 listener addresses are not affected by this change.
  [PR 1555](https://github.com/libp2p/rust-libp2p/pull/1555)

## Version 0.18.1 (2020-04-17)

- `libp2p-swarm`: Make sure inject_dial_failure is called in all situations.
  [PR 1549](https://github.com/libp2p/rust-libp2p/pull/1549)

## Version 0.18.0 (2020-04-09)

- `libp2p-core`: Treat connection limit errors as pending connection errors.
  [PR 1546](https://github.com/libp2p/rust-libp2p/pull/1546)

- `libp2p-core-derive`: Disambiguate calls to `NetworkBehaviour::inject_event`.
  [PR 1543](https://github.com/libp2p/rust-libp2p/pull/1543)

- `libp2p-floodsub`: Allow sent messages seen as subscribed.
  [PR 1520](https://github.com/libp2p/rust-libp2p/pull/1520)

- `libp2p-kad`: Return peers independent of record existence.
  [PR 1544](https://github.com/libp2p/rust-libp2p/pull/1544)

- `libp2p-wasm-ext`: Fix "parsed is null" errors being thrown.
  [PR 1535](https://github.com/libp2p/rust-libp2p/pull/1535)

## Version 0.17.0 (2020-04-02)

- `libp2p-core`: Finished "identity hashing" for peer IDs migration.
  [PR 1460](https://github.com/libp2p/rust-libp2p/pull/1460)
- `libp2p-core`: Remove `poll_broadcast`.
  [PR 1527](https://github.com/libp2p/rust-libp2p/pull/1527)
- `libp2p-core`, `libp2p-swarm`: Report addresses of closed listeners.
  [PR 1485](https://github.com/libp2p/rust-libp2p/pull/1485)
- `libp2p-core`: Support for multiple connections per peer and configurable connection limits.
  See [PR #1440](https://github.com/libp2p/rust-libp2p/pull/1440),
  [PR #1519](https://github.com/libp2p/rust-libp2p/pull/1519) and
  [issue #912](https://github.com/libp2p/rust-libp2p/issues/912) for details.

- `libp2p-swarm`: Pass the cause of closing a listener to `inject_listener_closed`.
  [PR 1517](https://github.com/libp2p/rust-libp2p/pull/1517)
- `libp2p-swarm`: Support for multiple connections per peer and configurable connection limits.
  See [PR #1440](https://github.com/libp2p/rust-libp2p/pull/1440),
  [PR #1519](https://github.com/libp2p/rust-libp2p/pull/1519) and
  [issue #912](https://github.com/libp2p/rust-libp2p/issues/912) for details.
- `libp2p-swarm`: The `SwarmEvent` now returns more events.
  [PR 1515](https://github.com/libp2p/rust-libp2p/pull/1515)
- `libp2p-swarm`: New `protocols_handler::multi` module.
  [PR 1497](https://github.com/libp2p/rust-libp2p/pull/1497)
- `libp2p-swarm`: Allow configuration of outbound substreams.
  [PR 1521](https://github.com/libp2p/rust-libp2p/pull/1521)

- `libp2p-kad`: Providers returned from a lookup are now deduplicated.
  [PR 1528](https://github.com/libp2p/rust-libp2p/pull/1528)
- `libp2p-kad`: Allow customising the maximum packet size.
  [PR 1502](https://github.com/libp2p/rust-libp2p/pull/1502)
- `libp2p-kad`: Allow customising the (libp2p) connection keep-alive timeout.
  [PR 1477](https://github.com/libp2p/rust-libp2p/pull/1477)
- `libp2p-kad`: Avoid storing records that are expired upon receipt (optimisation).
  [PR 1496](https://github.com/libp2p/rust-libp2p/pull/1496)
- `libp2p-kad`: Fixed potential panic on computing record expiry.
  [PR 1492](https://github.com/libp2p/rust-libp2p/pull/1492)

- `libp2p-mplex`: Guard against use of underlying `Sink` upon
  error or connection close.
  [PR 1529](https://github.com/libp2p/rust-libp2p/pull/1529)

- `multistream-select`: Upgrade to stable futures.
  [PR 1484](https://github.com/libp2p/rust-libp2p/pull/1484)

- `multihash`: Removed the crate in favour of the upstream crate.
  [PR 1472](https://github.com/libp2p/rust-libp2p/pull/1472)

## Version 0.16.2 (2020-02-28)

- Fixed yamux connections not properly closing and being stuck in the `CLOSE_WAIT` state.
- Added a `websocket_transport()` function in `libp2p-wasm-ext`, behind a Cargo feature.
- Fixed ambiguity in `IntoProtocolsHandler::select` vs `ProtocolsHandler::select` in the `NetworkBehaviour` custom derive.

## Version 0.16.1 (2020-02-18)

- Fixed wrong representation of `PeerId`s being used in `Kademlia::get_closest_peers`.
- Implemented `FusedStream` for `Swarm`.

## Version 0.16.0 (2020-02-13)

- Removed the `Substream` associated type from the `ProtocolsHandler` trait. The type of the substream is now always `libp2p::swarm::NegotiatedSubstream`.
- As a consequence of the previous change, most of the implementations of the `NetworkBehaviour` trait provided by libp2p (`Ping`, `Identify`, `Kademlia`, `Floodsub`, `Gossipsub`) have lost a generic parameter.
- Removed the first generic parameter (the transport) from `Swarm` and `ExpandedSwarm`. The transport is now abstracted away in the internals of the swarm.
- The `Send` and `'static` bounds are now enforced directly on the `ProtocolsHandler` trait and its associated `InboundUpgrade` and `OutboundUpgrade` implementations.
- Modified `PeerId`s to compare equal across the identity and SHA256 hashes. As a consequence, the `Borrow` implementation of `PeerId` now always returns the bytes representation of a multihash with a SHA256 hash.
- Modified libp2p-floodsub to no longer hash the topic. The new behaviour is now compatible with go-libp2p and js-libp2p, but is a breaking change with regards to rust-libp2p.
- Added libp2p-pnet. It makes it possible to protect networks with a pre-shared key (PSK).
- Modified the `poll_method` parameter of the `NetworkBehaviour` custom derive. The expected method now takes an additional parameter of type `impl PollParameters` to be consistent with the `NetworkBehaviour::poll` method.
- libp2p-noise now compiles for WASM targets.
- Changed libp2p-noise to grow its memory buffers dynamically. This should reduce the overall memory usage of connections that use the noise encryption.
- Fixed libp2p-gossipsub to no longer close the connection if the inbound substream is closed by the remote.
- All crates prefixed with `libp2p-` now use the same version number.
- Added a new variant `ListenerEvent::Error` for listeners to report non-fatal errors. `libp2p-tcp` uses this variant to report errors that happen on remote sockets before they have been accepted and errors when trying to determine the local machine's IP address.

## Version 0.15.0 (2020-01-24)

- Added `libp2p-gossipsub`.
- Added `SwarmBuilder::executor` to allow configuring which tasks executor to use.
- Added `TokioTcpConfig` in `libp2p-tcp` and `TokioUdsConfig` in `libp2p-uds` behind `tokio` features. These structs use `tokio` and require a `tokio` runtime executor to be configured via `SwarmBuilder::executor`.
- Changed the `OutboundUpgrade` and `InboundUpgrade` traits to no longer be passed a `Negotiated<C>` but just a `C`. The `Negotiated` is now in the trait bounds requirements of `ProtocolsHandler`.
- Fixed `libp2p-wasm-ext` returning `Err(WouldBlock)` rather than `Pending`.
- Fixed `libp2p-dns` not segregating DNS4 and DNS6.
- Removed some unnecessary `Unpin` requirements on futures.
- Changed `Mdns::new` to no longer be `async`.
- Fixed `libp2p-kad` keeping connections alive when it shouldn't.
- Fixed `InboundUpgrade` not always properly implemented on `NoiseConfig`.

## Version 0.14.0-alpha.1 (2020-01-07)

- Upgraded the crate to stable futures.
- Use varints instead of fixed sized (4 byte) integers to delimit plaintext 2.0 messages to align implementation with the specification.
- Refactored the `core::upgrade` module to provide async functions.
- Changed the `Stream` trait implementation of `Swarm` to no longer return a `Result`.
- Added the `Swarm::next` and `Swarm::next_event` functions and the `SwarmEvent` enum.
- Changed `ProtocolsHandler::poll` to no longer return an error. Instead, `ProtocolsHandlerEvent` has a new `Close` variant which corresponds to what an error represented before.
- Changed all the traits that have a `poll` function (i.e. `NetworkBehaviour`, `ProtocolsHandler`, `NodeHandler`) to have an additional `&mut Context` parameter, to reflect the changes in the `Future` trait.
- Revamped the API of `libp2p_websockets::framed`.
- Added protocol string to `Error::UnknownProtocolString`.

## Version 0.13.2 (2020-01-02)

- Fixed the `libp2p-noise` handshake not flushing the underlying stream before waiting for a response.
- Fixed semver issue with the `protobuf` crate.

## Version 0.13.1 (2019-11-13)

- Maintenance release to bump dependencies and deal with an accidental breaking change in multihash 0.1.4.

## Version 0.13.0 (2019-11-05)

- Reworked the transport upgrade API. See https://github.com/libp2p/rust-libp2p/pull/1240 for more information.
- Added a parameter allowing to choose the protocol negotiation protocol when upgrading a connection or a substream. See https://github.com/libp2p/rust-libp2p/pull/1245 for more information.
- Added an alternative `multistream-select` protocol called `V1Lazy`.
- Added `PlainText2Config` that implements the `/plaintext/2.0.0` protocol.
- Refactored `libp2p-identify`. Some items have been renamed.
- Now accepting `PeerId`s using the `identity` hashing algorithm as valid.
- Removed `libp2p-observed` and `libp2p-ratelimit`.
- Fixed mDNS long peer IDs not being transmitted properly.
- Added some `Debug` trait implementations.
- Fixed potential arithmetic overflows in `libp2p-kad` and `multistream-select`.

## Version 0.12.0 (2019-08-15)

- In some situations, `multistream-select` will now assume that protocol negotiation immediately succeeds. If it turns out that it failed, an error is generated when reading or writing from/to the stream.
- Replaced `listen_addr` with `local_addr` in events related to incoming connections. The address no longer has to match a previously-reported address.
- Listeners now have an identifier and can be stopped.
- Added `NetworkBehaviour::inject_listener_error` and `NetworkBehaviour::inject_listener_closed`. For diagnostic purposes, listeners can now report errors on incoming connections, such as when calling `accept(2)` fails.
- Fixed tasks sometimes not being notified when a network event happens in `libp2p-mplex`.
- Fixed a memory leak in `libp2p-kad`.
- Added `Toggle::is_enabled()`.
- Removed `IdentifyTransport`.

## Version 0.11.0 (2019-07-18)

- `libp2p-kad`: Completed the core functionality of the record storage API, thereby extending the `RecordStore` for provider records. All records expire by default and are subject to regular republication and caching as per the Kademlia spec(s). Expiration and publication intervals are configurable through the `KademliaConfig`.
- `libp2p-kad`: The routing table now never stores peers without a known (listen) address. In particular, on receiving a new inbound connection, the Kademlia behaviour now emits `KademliaEvent::UnroutablePeer` to indicate that in order for the peer to be added to the routing table and hence considered a reachable node in the DHT, a listen address of the peer must be discovered and reported via `Kademlia::add_address`. This is usually achieved through the use of the `Identify` protocol on the same connection(s).
- `libp2p-kad`: Documentation updates.
- Extracted the `swarm` and `protocols_handler`-related contents from `libp2p-core` to a new `libp2p-swarm` crate.
- Renamed `RawSwarm` to `Network`.
- Added `Floodsub::publish_any`.
- Replaced unbounded channels with bounded ones at the boundary between the `Network` (formerly `RawSwarm`) and `NodeHandler`. The node handlers will now wait if the main task is busy, instead of continuing to push events to the channel.
- Fixed the `address_translation` function ignoring `/dns` addresses.

## Version 0.10.0 (2019-06-25)

- `PollParameters` is now a trait instead of a struct.
- The `Swarm` can now be customized with connection information.
- Fixed write-only substreams now delivering data properly.
- Fixed the TCP listener accidentally shutting down if an incoming socket was closed too quickly.
- Improved the heuristics for determining external multiaddresses based on reports.
- Various fixes to Kademlia iterative queries and the WebSockets transport.

## Version 0.9.1 (2019-06-05)

- `EitherOutput` now implements `Stream` and `Sink` if their variants also implement these traits.
- `libp2p::websocket::error::Error` now implements `Sync`.

## Version 0.9.0 (2019-06-04)

- Major fixes and performance improvements to libp2p-kad.
- Initial prototype for record storage in libp2p-kad.
- Rewrote the implementation of WebSockets. It now properly supports WebSockets Secure (WSS).
- Removed `BrowserWsConfig`. Please use `libp2p::wasm_ext::ExtTransport` instead.
- Added a `Path` parameter to `multiaddr::Protocol::WS` and `WSS`. The string representation when a path is present is respectively `x-parity-ws/<path>` and `x-parity-wss/<path>` where `<path>` is percent-encoded.
- Fixed an issue with `libp2p-tcp` where the wrong listened address was returned, if the actual address was loopback.
- Added `core::upgrade::OptionalUpgrade`.
- Added some utility functions in `core::identity::secp256k1`.
- It is now possible to inject an artificial connection in the `RawSwarm`.

## Version 0.8.1 (2019-05-15)

- Fixed a vulnerability in ED25519 signatures verification in libp2p-core.

## Version 0.8.0 (2019-05-15)

- Crate now successfully runs from within the browser when compiled to WASM.
- Modified the constructors of `NoiseConfig` to accept any type of public key. The Noise handshake has consequently been modified.
- Changed the `StreamMuxer` trait to have an `Error` associated type.
- The `Swarm` now ranks externally-visible multiaddresses by how often they have been reported, ensuring that weird or malicious reports don't affect connectivity too much.
- Added `IntoProtocolsHandler::inbound_protocol`. Must return the same value as what `ProtocolsHandler::listen_protocol` would return.
- `IntoProtocolsHandler::into_handler` now takes a second parameter with the `&ConnectedPoint` to the node we are connected to.
- Replaced the `secp256k1` crate with `libsecp256k1`.
- Fixed `Kademlia::add_providing` taking a `PeerId` instead of a `Multihash`.
- Fixed various bugs in the implementation of `Kademlia`.
- Added `OneSubstreamMuxer`.
- Added the `libp2p-wasm-ext` crate.
- Added `multiaddr::from_url`.
- Added `OptionalTransport`.

## Version 0.7.1 (2019-05-15)

- Fixed a vulnerability in ED25519 signatures verification in libp2p-core.

## Version 0.7.0 (2019-04-23)

- Fixed the inactive connections shutdown mechanism not working.
- `Transport::listen_on` must now return a `Stream` that produces `ListenEvent`s. This makes it possible to notify about listened addresses at a later point in time.
- `Transport::listen_on` no longer returns an address we're listening on. This is done through `ListenEvent`s. All other `listen_on` methods have been updated accordingly.
- Added `NetworkBehaviour::inject_new_listen_addr`, `NetworkBehaviour::inject_expired_listen_addr` and `NetworkBehaviour::inject_new_external_addr`.
- `ProtocolsHandler::listen_protocol` and `ProtocolsHandlerEvent::OutboundSubstreamRequest` must now return a `SubstreamProtocol` struct containing a timeout for the upgrade.
- `Ping::new` now requires a `PingConfig`, which can be created with `PingConfig::new`.
- Removed `Transport::nat_traversal` in favour of a stand-alone `address_translation` function in `libp2p-core`.
- Reworked the API of `Multiaddr`.
- Removed the `ToMultiaddr` trait in favour of `TryFrom`.
- Added `Swarm::ban_peer_id` and `Swarm::unban_peer_id`.
- The `TPeerId` generic parameter of `RawSwarm` is now `TConnInfo` and must now implement a `ConnectionInfo` trait.
- Reworked the `PingEvent`.
- Renamed `KeepAlive::Forever` to `Yes` and `KeepAlive::Now` to `No`.

## Version 0.6.0 (2019-03-29)

- Replaced `NetworkBehaviour::inject_dial_failure` with `inject_dial_failure` and
  `inject_addr_reach_failure`. The former is called when we have finished trying to dial a node
  without success, while the latter is called when we have failed to reach a specific address.
- Fixed Kademlia storing a different hash than the reference implementation.
- Lots of bugfixes in Kademlia.
- Modified the `InboundUpgrade` and `OutboundUpgrade` trait to take a `Negotiated<TSocket>` instead
  of `TSocket`.
- `PollParameters::external_addresses` now returns `Multiaddr`es as reference instead of by value.
- Added `Swarm::external_addresses`.
- Added a `core::swarm::toggle::Toggle` that allows having a disabled `NetworkBehaviour`.

## Version 0.5.0 (2019-03-13)

- Moved the `SecioKeypair` struct in `core/identity` and renamed it to `Keypair`.
- mplex now supports half-closed substreams.
- Renamed `StreamMuxer::shutdown()` to `close()`.
- Closing a muxer with the `close()` method (formerly `shutdown`) now "destroys" all the existing substreams. After `close()` as been called, they all return either EOF or an error.
- The `shutdown_substream()` method now closes only the writing side of the substream, and you can continue reading from it until EOF or until you delete it. This was actually already more or less the case before, but it wasn't properly reflected in the API or the documentation.
- `poll_inbound()` and `poll_outbound()` no longer return an `Option`, as `None` was the same as returning an error.
- Removed the `NodeClosed` events and renamed `NodeError` to `NodeClosed`. From the API's point of view, a connection now always closes with an error.
- Added the `NodeHandlerWrapperError` enum that describes an error generated by the protocols handlers grouped together. It is either `UselessTimeout` or `Handler`. This allows properly reporting closing a connection because it is useless.
- Removed `NodeHandler::inject_inbound_closed`, `NodeHandler::inject_outbound_closed`, `NodeHandler::shutdown`, and `ProtocolsHandler::shutdown`. The handler is now dropped when a shutdown process starts. This should greatly simplify writing a handler.
- `StreamMuxer::close` now implies `flush_all`.
- Removed the `Shutdown` enum from `stream_muxer`.
- Removed `ProtocolsHandler::fuse()`.
- Reworked some API of `core/nodes/node.rs` and `core/nodes/handled_node.rs`.
- The core now works even outside of a tokio context.

## Version 0.4.2 (2019-02-27)

- Fixed periodic pinging not working.

## Version 0.4.1 (2019-02-20)

- Fixed wrong version of libp2p-noise.

## Version 0.4.0 (2019-02-20)

- The `multiaddr!` macro has been moved to the `multiaddr` crate and is now reexported under the name `build_multiaddr!`.
- Modified the functions in `upgrade::transfer` to be more convenient to use.
- Now properly sending external addresses in the identify protocol.
- Fixed duplicate addresses being reported in identify and Kademlia.
- Fixed infinite looping in the functions in `upgrade::transfer`.
- Fixed infinite loop on graceful node shutdown with the `ProtocolsHandlerSelect`.
- Fixed various issues with nodes dialing each other simultaneously.
- Added the `StreamMuxer::is_remote_acknowledged()` method.
- Added a `BandwidthLogging` transport wrapper that logs the bandwidth consumption.
- The addresses to try dialing when dialing a node is now refreshed by the `Swarm` when necessary.
- Lots of modifications to the semi-private structs in `core/nodes`.
- Added `IdentifyEvent::SendBack`, when we send back our information.
- Rewrote the `MemoryTransport` to be similar to the `TcpConfig`.

## Version 0.3.1 (2019-02-02)

- Added `NetworkBehaviour::inject_replaced` that is called whenever we replace a connection with a different connection to the same peer.
- Fixed various issues with Kademlia.

## Version 0.3.0 (2019-01-30)

- Removed the `topology` module and everything it contained, including the `Topology` trait.
- Added `libp2p-noise` that supports Noise handshakes, as an alternative to `libp2p-secio`.
- Updated `ring` to version 0.14.
- Creating a `Swarm` now expects the `PeerId` of the local node, instead of a `Topology`.
- Added `NetworkBehaviour::addresses_of_peer` that returns the addresses a `NetworkBehaviour` knows about a given peer. This exists as a replacement for the topology.
- The `Kademlia` and `Mdns` behaviours now report and store the list of addresses they discover.
- You must now call `Floodsub::add_node_to_partial_view()` and `Floodsub::remove_node_from_partial_view` to add/remove nodes from the list of nodes that floodsub must send messages to.
- Added `NetworkBehaviour::inject_dial_failure` that is called when we fail to dial an address.
- `ProtocolsHandler::connection_keep_alive()` now returns a `KeepAlive` enum that provides more fine grained control.
- The `NodeHandlerWrapper` no longer has a 5 seconds inactivity timeout. This is now handled entirely by `ProtocolsHandler::connection_keep_alive()`.
- Now properly denying connections incoming from the same `PeerId` as ours.
- Added a `SwarmBuilder`. The `incoming_limit` method lets you configure the number of simultaneous incoming connections.
- Removed `FloodsubHandler`, `PingListenHandler` and `PeriodicPingHandler`.
- The structs in `core::nodes` are now generic over the `PeerId`.
- Added `SecioKeypair::ed25519_raw_key()`.
- Fix improper connection shutdown in `ProtocolsHandler`.

## Version 0.2.2 (2019-01-14)

- Fixed improper dependencies versions causing deriving `NetworkBehaviour` to generate an error.

## Version 0.2.1 (2019-01-14)

- Added the `IntoNodeHandler` and `IntoProtocolsHandler` traits, allowing node handlers and protocol handlers to know the `PeerId` of the node they are interacting with.

## Version 0.2 (2019-01-10)

- The `Transport` trait now has an `Error` associated type instead of always using `std::io::Error`.
- Merged `PeriodicPing` and `PingListen` into one `Ping` behaviour.
- `Floodsub` now generates `FloodsubEvent`s instead of direct floodsub messages.
- Added `ProtocolsHandler::connection_keep_alive`. If all the handlers return `false`, then the connection to the remote node will automatically be gracefully closed after a few seconds.
- The crate now successfuly compiles for the `wasm32-unknown-unknown` target.
- Updated `ring` to version 0.13.
- Updated `secp256k1` to version 0.12.
- The enum returned by `RawSwarm::peer()` can now return `LocalNode`. This makes it impossible to accidentally attempt to dial the local node.
- Removed `Transport::map_err_dial`.
- Removed the `Result` from some connection-related methods in the `RawSwarm`, as they could never error.
- If a node doesn't respond to pings, we now generate an error on the connection instead of trying to gracefully close it.<|MERGE_RESOLUTION|>--- conflicted
+++ resolved
@@ -3,21 +3,17 @@
 - Introduce `libp2p::connection_limits` module.
   See [PR 3386].
 
-<<<<<<< HEAD
-- Introduce `libp2p::allow_block_list` module and deprecate `libp2p::Swarm::ban_peer_id`.
-  See [PR 3590].
-
-[PR 3386]: https://github.com/libp2p/rust-libp2p/pull/3386
-[PR 3590]: https://github.com/libp2p/rust-libp2p/pull/3590
-=======
 - Deprecate the `quic` and `webrtc` feature.
   These two crates are only in alpha state.
   To properly communicate this to users, we want them to add the dependency directly which makes the `alpha` version visible.
   See [PR 3580].
 
+- Introduce `libp2p::allow_block_list` module and deprecate `libp2p::Swarm::ban_peer_id`.
+  See [PR 3590].
+
 [PR 3386]: https://github.com/libp2p/rust-libp2p/pull/3386
 [PR 3580]: https://github.com/libp2p/rust-libp2p/pull/3580
->>>>>>> ab9555c8
+[PR 3590]: https://github.com/libp2p/rust-libp2p/pull/3590
 
 # 0.51.1
 
