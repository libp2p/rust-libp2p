## 0.54.1

<<<<<<< HEAD
- Adding `experimental-macros` feature to enable new `NetworkBehaviour` macro implementation, please refer to `libp2p-swarm-derive` crates changelog for more details.
  See [PR 5486](https://github.com/libp2p/rust-libp2p/pull/5486)
=======
- Update individual crates.
    - Update to [`libp2p-metrics` `0.15.0`](misc/metrics/CHANGELOG.md#0150).
>>>>>>> f3e0e554

## 0.54.0

- Update individual crates.
    - Update to [`libp2p-kad` `v0.46.0`](protocols/kad/CHANGELOG.md#0460).
    - Update to [`libp2p-identify` `v0.45.0`](protocols/identify/CHANGELOG.md#0450).

- Raise MSRV to 1.73.
  See [PR 5266](https://github.com/libp2p/rust-libp2p/pull/5266).

- Implement refactored `Transport`.
  See [PR 4568].

- Move `address_translation` from `libp2p-core` to `libp2p-swarm` and `libp2p-identify`. To now get
  address translation behaviour, i.e. discovery of extern address (candidates) based on connecting
  to other peers, one needs to use `libp2p-identify` now. This pertains to you if your nodes can be
  behind NATs and they aren't aware of their true external address.
  See [PR 4568].

- Use `web-time` instead of `instant`.
  See [PR 5347](https://github.com/libp2p/rust-libp2p/pull/5347).

- Remove redundant async signature from builder methods.
  See [PR 5468](https://github.com/libp2p/rust-libp2p/pull/5468).

[PR 4568]: https://github.com/libp2p/rust-libp2p/pull/4568

## 0.53.2

- Allow `SwarmBuilder::with_bandwidth_metrics` after `SwarmBuilder::with_websocket`.
  See [PR 4937](https://github.com/libp2p/rust-libp2p/pull/4937).

## 0.53.1

- Allow `SwarmBuilder::with_quic_config` to be called without `with_tcp` first.
  See [PR 4821](https://github.com/libp2p/rust-libp2p/pull/4821).
- Introduce `SwarmBuilder::with_dns_config`.
  See [PR 4808](https://github.com/libp2p/rust-libp2p/pull/4808).

## 0.53.0

- Raise MSRV to 1.73.
  See [PR 4692](https://github.com/libp2p/rust-libp2p/pull/4692).
- Remove deprecated `libp2p-wasm-ext`.
  Users should use `libp2p-websocket-websys` instead.
  See [PR 4694](https://github.com/libp2p/rust-libp2p/pull/4694).
- Remove deprecated `libp2p-deflate`.
  See [issue 4522](https://github.com/libp2p/rust-libp2p/issues/4522) for details.
  See [PR 4729](https://github.com/libp2p/rust-libp2p/pull/4729).
- Remove deprecated `development_transport`.
  Use `libp2p::SwarmBuilder` instead.
  See [PR 4732](https://github.com/libp2p/rust-libp2p/pull/4732).
- Introduce `SwarmBuilder::with_bandwidth_metrics` exposing Prometheus bandwidth metrics per transport protocol stack and direction (in-/ outbound).
  Deprecate `Transport::with_bandwidth_logging` and `SwarmBuilder::with_bandwidth_logging` in favor of the new `SwarmBuilder::with_bandwidth_metrics`.
  See [PR 4727](https://github.com/libp2p/rust-libp2p/pull/4727).

## 0.52.4

- Introduce `libp2p::websocket_websys` module behind `websocket-websys` feature flag.
  This supersedes the existing `libp2p::wasm_ext` module which is now deprecated.
  See [PR 3679].

- Introduce a new `libp2p::SwarmBuilder` in favor of the now deprecated `libp2p::swarm::SwarmBuilder`.
  See `libp2p::SwarmBuilder` docs on how to use the new builder.
  Also see [PR 4120].

- Update `libp2p-identity` version to 0.2.6.
  Under the hood, we feature-flagged `libp2p-identity`'s `rand` dependency but it is enabled by default when using `libp2p`.
  See [PR 4349].

[PR 3679]: https://github.com/libp2p/rust-libp2p/pull/3679
[PR 4120]: https://github.com/libp2p/rust-libp2p/pull/4120
[PR 4349]: https://github.com/libp2p/rust-libp2p/pull/4349

## 0.52.3

- Add `libp2p-quic` stable release.

## 0.52.2

- Include gossipsub when compiling for wasm.
  See [PR 4217].

- Add `json` feature which exposes `request_response::json`.
  See [PR 4188].

- Add support for UPnP via the IGD protocol.
  See [PR 4156].

- Add `libp2p-memory-connection-limits` providing memory usage based connection limit configurations.
  See [PR 4281].

[PR 4188]: https://github.com/libp2p/rust-libp2p/pull/4188
[PR 4156]: https://github.com/libp2p/rust-libp2p/pull/4156
[PR 4217]: https://github.com/libp2p/rust-libp2p/pull/4217
[PR 4281]: https://github.com/libp2p/rust-libp2p/pull/4281

## 0.52.1

- Add `libp2p-webtransport-websys` providing WebTransport for WASM environments.
  See [PR 4015].

[PR 4015]: https://github.com/libp2p/rust-libp2p/pull/4015

## 0.52.0

- Raise MSRV to 1.65.
  See [PR 3715].

- Protocol names are now required to be valid UTF8 strings.
  We delete the `ProtocolName` trait from `libp2p::core` and replace it with a requirement for `AsRef<str>`.
  At the same time, we introduce `StreamProtocol`, a newtype in `libp2p::swarm`.
  This newtype enforces additional variants like a leading forward-slash.
  We encourage users to use `StreamProtocol` when implementing `UpgradeInfo`.
  See [PR 3746].

- Rename `NetworkBehaviour::OutEvent` to `NetworkBehaviour::ToSwarm`, `ConnectionHandler::InEvent` to `ConnectionHandler::FromBehaviour`, `ConnectionHandler::OutEvent` to `ConnectionHandler::ToBehaviour`. See [PR 3848].

- Remove deprecated `mplex` module.
  You can still depend on `libp2p-mplex` directly but we strongly encourage to migrate to `yamux`.
  This also removes `mplex` from the `development_transport` and `tokio_development_transport` functions.
  See [PR 3920].

- Remove `libp2p-perf` protocol. To use `libp2p-perf` one needs to import it directly.
  See [PR 3990].

- Remove `libp2p-quic` and `libp2p-webrtc` protocols.
  These are in alpha status and should be depended on directly.
  See [PR 4041].

[PR 3715]: https://github.com/libp2p/rust-libp2p/pull/3715
[PR 3746]: https://github.com/libp2p/rust-libp2p/pull/3746
[PR 3848]: https://github.com/libp2p/rust-libp2p/pull/3848
[PR 3920]: https://github.com/libp2p/rust-libp2p/pull/3920
[PR 3990]: https://github.com/libp2p/rust-libp2p/pull/3990
[PR 4041]: https://github.com/libp2p/rust-libp2p/pull/4041

## 0.51.3

- Deprecate the `mplex` feature.
  The recommended baseline stream multiplexer is `yamux`.
  See [PR 3689].

[PR 3689]: https://github.com/libp2p/rust-libp2p/pull/3689

## 0.51.2

- Introduce `libp2p::connection_limits` module.
  See [PR 3386].

- Deprecate the `quic` and `webrtc` feature.
  These two crates are only in alpha state.
  To properly communicate this to users, we want them to add the dependency directly which makes the `alpha` version visible.
  See [PR 3580].

- Introduce `libp2p::allow_block_list` module and deprecate `libp2p::Swarm::ban_peer_id`.
  See [PR 3590].

- Introduce `libp2p::perf` module.
  See [PR 3693].

[PR 3386]: https://github.com/libp2p/rust-libp2p/pull/3386
[PR 3580]: https://github.com/libp2p/rust-libp2p/pull/3580
[PR 3590]: https://github.com/libp2p/rust-libp2p/pull/3590
[PR 3693]: https://github.com/libp2p/rust-libp2p/pull/3693

## 0.51.1

- Depend on `libp2p-tls` `v0.1.0`.

- Introduce `ed25519` feature.
  For backwards-compatibility, the `ed25519` identity keys are still available without activating this feature.
  However, going forward, you should explicitly activate it to avoid compile errors going forward.
  See [PR 3350].

[PR 3350]: https://github.com/libp2p/rust-libp2p/pull/3350

## 0.51.0

- Enable `NetworkBehaviour`s to manage connections.
  This deprecates `NetworkBehaviour::new_handler` and `NetworkBehaviour::addresses_of_peer`.
  Due to limitations in the Rust compiler, these deprecations may not show up for you, nevertheless they will be removed in a future release.
  See [`libp2p-swarm`'s CHANGELOG](swarm/CHANGELOG.md#0420) for details.

- Count bandwidth at the application level. Previously `BandwidthLogging` would implement `Transport` and now implements `StreamMuxer` ([PR 3180](https://github.com/libp2p/rust-libp2p/pull/3180)).
    - `BandwidthLogging::new` now requires a 2nd argument: `Arc<BandwidthSinks>`
    - Remove `BandwidthFuture`
    - Rename `BandwidthConnecLogging` to `InstrumentedStream`
- Remove `SimpleProtocol` due to being unused. See [`libp2p::core::upgrade`](https://docs.rs/libp2p/0.50.0/libp2p/core/upgrade/index.html) for alternatives. See [PR 3191].

- Bump MSRV to 1.65.0.

- Update individual crates.
    - Update to [`libp2p-dcutr` `v0.9.0`](protocols/dcutr/CHANGELOG.md#090).

    - Update to [`libp2p-ping` `v0.42.0`](protocols/ping/CHANGELOG.md#0420).

    - Update to [`libp2p-request-response` `v0.24.0`](protocols/request-response/CHANGELOG.md#0240).

    - Update to [`libp2p-kad` `v0.43.0`](protocols/kad/CHANGELOG.md#0430).

    - Update to [`libp2p-floodsub` `v0.42.0`](protocols/floodsub/CHANGELOG.md#0420).

    - Update to [`libp2p-autonat` `v0.10.0`](protocols/autonat/CHANGELOG.md#0100).

    - Update to [`libp2p-relay` `v0.15.0`](protocols/relay/CHANGELOG.md#0150).

    - Update to [`libp2p-identify` `v0.42.0`](protocols/identify/CHANGELOG.md#0420).

    - Update to [`libp2p-rendezvous` `v0.12.0`](protocols/rendezvous/CHANGELOG.md#0120).

    - Update to [`libp2p-metrics` `v0.12.0`](misc/metrics/CHANGELOG.md#0120).

    - Update to [`libp2p-swarm` `v0.42.0`](swarm/CHANGELOG.md#0420).

    - Update to [`libp2p-mdns` `v0.43.0`](protocols/mdns/CHANGELOG.md#0430).

    - Update to [`libp2p-gossipsub` `v0.44.0`](protocols/gossipsub/CHANGELOG.md#0440).

    - Update to [`libp2p-yamux` `v0.43.0`](muxers/yamux/CHANGELOG.md#0430).

    - Update to [`libp2p-mplex` `v0.39.0`](muxers/mplex/CHANGELOG.md#0390).

    - Update to [`libp2p-wasm-ext` `v0.39.0`](transports/wasm-ext/CHANGELOG.md#0390).

    - Update to [`libp2p-plaintext` `v0.39.0`](transports/plaintext/CHANGELOG.md#0390).

    - Update to [`libp2p-noise` `v0.42.0`](transports/noise/CHANGELOG.md#0420).

    - Update to [`libp2p-core` `v0.39.0`](core/CHANGELOG.md#0390).

[PR 3191]: https://github.com/libp2p/rust-libp2p/pull/3191

## 0.50.0

This is a large release. After > 4 years, rust-libp2p ships with an [(alpha) QUIC
implementation](transports/quic/CHANGELOG.md#070-alpha). The [necessary TLS logic is extracted into
its own crate](transports/tls/CHANGELOG.md#010-alpha), and can thus be used detached from QUIC, e.g.
on top of TCP as an alternative to Noise. In addition to these two transports, this release adds
a third, namely [WebRTC (browser-to-server)](transports/webrtc/CHANGELOG.md#040-alpha). But that is
definitely not it. See below for the many other changes packed into this release.

- Introduce [`libp2p-tls` `v0.1.0-alpha`](transports/tls/CHANGELOG.md#010-alpha). See [PR 2945].
- Introduce [`libp2p-quic` `v0.7.0-alpha`](transports/quic/CHANGELOG.md#070-alpha). See [PR 2289].
- Introduce [`libp2p-webrtc` `v0.4.0-alpha`](transports/webrtc/CHANGELOG.md#040-alpha). See [PR 2289].
- Remove deprecated features: `tcp-tokio`, `mdns-tokio`, `dns-tokio`, `tcp-async-io`, `mdns-async-io`, `dns-async-std`.
  See [PR 3001].
- Remove `NetworkBehaviour` macro export from root crate in favor of re-exported macro from `libp2p::swarm`.
  Change your import from `libp2p::NetworkBehaviour` to `libp2p::swarm::NetworkBehaviour`. See [PR 3055].
- Feature-gate `NetworkBehaviour` macro behind `macros` feature flag. See [PR 3055].
- Update individual crates.
  - Update to [`libp2p-autonat` `v0.89.0`](protocols/autonat/CHANGELOG.md#090).
  - Update to [`libp2p-core` `v0.38.0`](core/CHANGELOG.md#0380).
  - Update to [`libp2p-dcutr` `v0.8.0`](protocols/dcutr/CHANGELOG.md#080).
  - Update to [`libp2p-deflate` `v0.38.0`](transports/deflate/CHANGELOG.md#0380).
  - Update to [`libp2p-dns` `v0.38.0`](transports/dns/CHANGELOG.md#0380).
  - Update to [`libp2p-floodsub` `v0.41.0`](protocols/floodsub/CHANGELOG.md#0410).
  - Update to [`libp2p-gossipsub` `v0.43.0`](protocols/gossipsub/CHANGELOG.md#0430).
  - Update to [`libp2p-identify` `v0.41.0`](protocols/identify/CHANGELOG.md#0410).
  - Update to [`libp2p-kad` `v0.42.0`](protocols/kad/CHANGELOG.md#0420).
  - Update to [`libp2p-mdns` `v0.42.0`](protocols/mdns/CHANGELOG.md#0420).
  - Update to [`libp2p-metrics` `v0.11.0`](misc/metrics/CHANGELOG.md#0110).
  - Update to [`libp2p-mplex` `v0.38.0`](muxers/mplex/CHANGELOG.md#0380).
  - Update to [`libp2p-noise` `v0.41.0`](transports/noise/CHANGELOG.md#0410).
  - Update to [`libp2p-ping` `v0.41.0`](protocols/ping/CHANGELOG.md#0410).
  - Update to [`libp2p-plaintext` `v0.38.0`](transports/plaintext/CHANGELOG.md#0380).
  - Update to [`libp2p-pnet` `v0.22.2`](transports/pnet/CHANGELOG.md#0222).
  - Update to [`libp2p-relay` `v0.14.0`](protocols/relay/CHANGELOG.md#0140).
  - Update to [`libp2p-rendezvous` `v0.11.0`](protocols/rendezovus/CHANGELOG.md#0110).
  - Update to [`libp2p-request-response` `v0.23.0`](protocols/request-response/CHANGELOG.md#0230).
  - Update to [`libp2p-swarm` `v0.41.0`](swarm/CHANGELOG.md#0410).
  - Update to [`libp2p-tcp` `v0.38.0`](transports/tcp/CHANGELOG.md#0380).
  - Update to [`libp2p-uds` `v0.37.0`](transports/uds/CHANGELOG.md#0370).
  - Update to [`libp2p-wasm-ext` `v0.38.0`](transports/wasm-ext/CHANGELOG.md#0380).
  - Update to [`libp2p-websocket` `v0.40.0`](transports/websocket/CHANGELOG.md#0400).
  - Update to [`libp2p-yamux` `v0.42.0`](muxers/yamux/CHANGELOG.md#0420).

[PR 2945]: https://github.com/libp2p/rust-libp2p/pull/2945
[PR 3001]: https://github.com/libp2p/rust-libp2p/pull/3001
[PR 2945]: https://github.com/libp2p/rust-libp2p/pull/2945
[PR 2289]: https://github.com/libp2p/rust-libp2p/pull/2289
[PR 3055]: https://github.com/libp2p/rust-libp2p/pull/3055

## 0.49.0

- Remove default features. You need to enable required features explicitly now. As a quick workaround, you may want to use the
  new `full` feature which activates all features. See [PR 2918].

- Introduce `tokio` and `async-std` features and deprecate the following ones:
  - `tcp-tokio` in favor of `tcp` + `tokio`
  - `mdns-tokio` in favor of `mdns` + `tokio`
  - `dns-tokio` in favor of `dns` + `tokio`
  - `tcp-async-io` in favor of `tcp` + `async-std`
  - `mdns-async-io` in favor of `mdns` + `async-std`
  - `dns-async-std` in favor of `dns` + `async-std`

  See [PR 2962].

- Update individual crates.
    - Update to [`libp2p-autonat` `v0.8.0`](protocols/autonat/CHANGELOG.md#0080).
    - Update to [`libp2p-core` `v0.37.0`](core/CHANGELOG.md#0370).
    - Update to [`libp2p-dcutr` `v0.7.0`](protocols/dcutr/CHANGELOG.md#0070).
    - Update to [`libp2p-deflate` `v0.37.0`](transports/deflate/CHANGELOG.md#0370).
    - Update to [`libp2p-dns` `v0.37.0`](transports/dns/CHANGELOG.md#0370).
    - Update to [`libp2p-floodsub` `v0.40.0`](protocols/floodsub/CHANGELOG.md#0400).
    - Update to [`libp2p-gossipsub` `v0.42.0`](protocols/gossipsub/CHANGELOG.md#0420).
    - Update to [`libp2p-identify` `v0.40.0`](protocols/identify/CHANGELOG.md#0400).
    - Update to [`libp2p-kad` `v0.41.0`](protocols/kad/CHANGELOG.md#0410).
    - Update to [`libp2p-mdns` `v0.41.0`](protocols/mdns/CHANGELOG.md#0410).
    - Update to [`libp2p-metrics` `v0.10.0`](misc/metrics/CHANGELOG.md#0100).
    - Update to [`libp2p-mplex` `v0.37.0`](muxers/mplex/CHANGELOG.md#0370).
    - Update to [`libp2p-noise` `v0.40.0`](transports/noise/CHANGELOG.md#0400).
    - Update to [`libp2p-ping` `v0.40.0`](protocols/ping/CHANGELOG.md#0400).
    - Update to [`libp2p-plaintext` `v0.37.0`](transports/plaintext/CHANGELOG.md#0370).
    - Update to [`libp2p-relay` `v0.13.0`](protocols/relay/CHANGELOG.md#0130).
    - Update to [`libp2p-rendezvous` `v0.10.0`](protocols/rendezovus/CHANGELOG.md#0100).
    - Update to [`libp2p-request-response` `v0.22.0`](protocols/request-response/CHANGELOG.md#0220).
    - Update to [`libp2p-swarm-derive` `v0.30.1`](swarm-derive/CHANGELOG.md#0301).
    - Update to [`libp2p-swarm` `v0.40.0`](swarm/CHANGELOG.md#0400).
    - Update to [`libp2p-tcp` `v0.37.0`](transports/tcp/CHANGELOG.md#0370).
    - Update to [`libp2p-uds` `v0.36.0`](transports/uds/CHANGELOG.md#0360).
    - Update to [`libp2p-wasm-ext` `v0.37.0`](transports/wasm-ext/CHANGELOG.md#0370).
    - Update to [`libp2p-websocket` `v0.39.0`](transports/websocket/CHANGELOG.md#0390).
    - Update to [`libp2p-yamux` `v0.41.0`](muxers/mplex/CHANGELOG.md#0410).

[PR 2918]: https://github.com/libp2p/rust-libp2p/pull/2918
[PR 2962]: https://github.com/libp2p/rust-libp2p/pull/2962

## 0.48.0

- Update to [`libp2p-core` `v0.36.0`](core/CHANGELOG.md#0360).

- Update to [`libp2p-swarm-derive` `v0.30.0`](swarm-derive/CHANGELOG.md#0300).

- Update to [`libp2p-dcutr` `v0.6.0`](protocols/dcutr/CHANGELOG.md#060).

- Update to [`libp2p-rendezvous` `v0.9.0`](protocols/rendezvous/CHANGELOG.md#090).

- Update to [`libp2p-ping` `v0.39.0`](protocols/ping/CHANGELOG.md#0390).

- Update to [`libp2p-identify` `v0.39.0`](protocols/identify/CHANGELOG.md#0390).

- Update to [`libp2p-floodsub` `v0.39.0`](protocols/floodsub/CHANGELOG.md#0390).

- Update to [`libp2p-relay` `v0.12.0`](protocols/relay/CHANGELOG.md#0120).

- Update to [`libp2p-metrics` `v0.9.0`](misc/metrics/CHANGELOG.md#090).

- Update to [`libp2p-kad` `v0.40.0`](protocols/kad/CHANGELOG.md#0400).

- Update to [`libp2p-autonat` `v0.7.0`](protocols/autonat/CHANGELOG.md#070).

- Update to [`libp2p-request-response` `v0.21.0`](protocols/request-response/CHANGELOG.md#0210).

## 0.47.0

- Update to [`libp2p-dcutr` `v0.5.0`](protocols/dcutr/CHANGELOG.md#050).

- Update to [`libp2p-derive` `v0.29.0`](swarm-derive/CHANGELOG.md#0290).

- Update to [`libp2p-rendezvous` `v0.8.0`](protocols/rendezvous/CHANGELOG.md#080).

- Update to [`libp2p-ping` `v0.38.0`](protocols/ping/CHANGELOG.md#0380).

- Update to [`libp2p-identify` `v0.38.0`](protocols/identify/CHANGELOG.md#0380).

- Update to [`libp2p-floodsub` `v0.38.0`](protocols/floodsub/CHANGELOG.md#0380).

- Update to [`libp2p-relay` `v0.11.0`](protocols/relay/CHANGELOG.md#0110).

- Update to [`libp2p-metrics` `v0.8.0`](misc/metrics/CHANGELOG.md#080).

- Update to [`libp2p-kad` `v0.39.0`](protocols/kad/CHANGELOG.md#0390).

- Update to [`libp2p-autonat` `v0.6.0`](protocols/autonat/CHANGELOG.md#060).

- Update to [`libp2p-request-response` `v0.20.0`](protocols/request-response/CHANGELOG.md#0200).

- Update to [`libp2p-swarm` `v0.38.0`](swarm/CHANGELOG.md#0380).

## 0.46.1

- Update to `libp2p-derive` [`v0.28.0`](swarm-derive/CHANGELOG.md#0280).

## 0.46.0

- Semver bump Rust from `1.56.1` to `1.60.0` . See [PR 2646].
- Added weak dependencies for features. See [PR 2646].
- Update individual crates.
    - Update to [`libp2p-autonat` `v0.5.0`](protocols/autonat/CHANGELOG.md#050).
    - Update to [`libp2p-core` `v0.34.0`](core/CHANGELOG.md#0340).
    - Update to [`libp2p-dcutr` `v0.4.0`](protocols/dcutr/CHANGELOG.md#040).
    - Update to [`libp2p-floodsub` `v0.37.0`](protocols/floodsub/CHANGELOG.md#0370).
    - Update to [`libp2p-identify` `v0.37.0`](protocols/identify/CHANGELOG.md#0370).
    - Update to [`libp2p-kad` `v0.38.0`](protocols/kad/CHANGELOG.md#0380).
    - Update to [`libp2p-metrics` `v0.7.0`](misc/metrics/CHANGELOG.md#070).
    - Update to [`libp2p-mplex` `v0.34.0`](muxers/mplex/CHANGELOG.md).
    - Update to [`libp2p-noise` `v0.37.0`](transports/noise/CHANGELOG.md#0370).
    - Update to [`libp2p-ping` `v0.37.0`](protocols/ping/CHANGELOG.md#0370).
    - Update to [`libp2p-plaintext` `v0.34.0`](transports/plaintext/CHANGELOG.md#0340).
    - Update to [`libp2p-relay` `v0.10.0`](protocols/relay/CHANGELOG.md#0100).
    - Update to [`libp2p-rendezvous` `v0.7.0`](protocols/rendezvous/CHANGELOG.md#070).
    - Update to [`libp2p-request-response` `v0.19.0`](protocols/request-response/CHANGELOG.md#0190).
    - Update to [`libp2p-swarm` `v0.37.0`](swarm/CHANGELOG.md#0370).
    - Update to [`libp2p-wasm-ext` `v0.34.0`](transports/wasm-ext/CHANGELOG.md#0340).
    - Update to [`libp2p-yamux` `v0.38.0`](muxers/yamux/CHANGELOG.md#0380).
    - Update to `libp2p-uds` [`v0.33.0`](transports/uds/CHANGELOG.md).

[PR 2646]: https://github.com/libp2p/rust-libp2p/pull/2646

## 0.45.1

- Update individual crates.
    - Update to [`libp2p-dcutr` `v0.3.1`](protocols/dcutr/CHANGELOG.md).
    - Update to [`libp2p-identify` `v0.36.1`](protocols/identify/CHANGELOG.md).
    - Update to [`libp2p-kad` `v0.37.1`](protocols/kad/CHANGELOG.md).
    - Update to [`libp2p-relay` `v0.9.1`](protocols/relay/CHANGELOG.md).
    - Update to [`libp2p-swarm` `v0.36.1`](swarm/CHANGELOG.md).

## 0.45.0
- Update individual crates.
    - Update to [`libp2p-plaintext` `v0.33.0`](transports/plaintext/CHANGELOG.md).
    - Update to [`libp2p-noise` `v0.36.0`](transports/noise/CHANGELOG.md).
    - Update to [`libp2p-wasm-ext` `v0.33.0`](transports/wasm-ext/CHANGELOG.md).
    - Update to [`libp2p-yamux` `v0.37.0`](muxers/yamux/CHANGELOG.md).
    - Update to [`libp2p-mplex` `v0.33.0`](muxers/mplex/CHANGELOG.md).
    - Update to [`libp2p-dcutr` `v0.3.0`](protocols/dcutr/CHANGELOG.md).
    - Update to [`libp2p-rendezvous` `v0.6.0`](protocols/rendezvous/CHANGELOG.md).
    - Update to [`libp2p-ping` `v0.36.0`](protocols/ping/CHANGELOG.md).
    - Update to [`libp2p-identify` `v0.36.0`](protocols/identify/CHANGELOG.md).
    - Update to [`libp2p-floodsub` `v0.36.0`](protocols/floodsub/CHANGELOG.md).
    - Update to [`libp2p-relay` `v0.9.0`](protocols/relay/CHANGELOG.md).
    - Update to [`libp2p-metrics` `v0.6.0`](misc/metrics/CHANGELOG.md).
    - Update to [`libp2p-kad` `v0.37.0`](protocols/kad/CHANGELOG.md).
    - Update to [`libp2p-autonat` `v0.4.0`](protocols/autonat/CHANGELOG.md).
    - Update to [`libp2p-request-response` `v0.18.0`](protocols/request-response/CHANGELOG.md).
    - Update to [`libp2p-swarm` `v0.36.0`](swarm/CHANGELOG.md).
    - Update to [`libp2p-core` `v0.33.0`](core/CHANGELOG.md).

## 0.44.0

- Update individual crates.
    - Update to [`libp2p-dcutr` `v0.2.0`](protocols/dcutr/CHANGELOG.md).
    - Update to [`libp2p-dns` `v0.32.1`](transports/dns/CHANGELOG.md).
    - Update to [`libp2p-rendezvous` `v0.5.0`](protocols/rendezvous/CHANGELOG.md).
    - Update to [`libp2p-ping` `v0.35.0`](protocols/ping/CHANGELOG.md).
    - Update to [`libp2p-identify` `v0.35.0`](protocols/identify/CHANGELOG.md).
    - Update to [`libp2p-floodsub` `v0.35.0`](protocols/floodsub/CHANGELOG.md).
    - Update to [`libp2p-relay` `v0.8.0`](protocols/relay/CHANGELOG.md).
    - Update to [`libp2p-metrics` `v0.5.0`](misc/metrics/CHANGELOG.md).
    - Update to [`libp2p-kad` `v0.36.0`](protocols/kad/CHANGELOG.md).
    - Update to [`libp2p-autonat` `v0.3.0`](protocols/autonat/CHANGELOG.md).
    - Update to [`libp2p-request-response` `v0.17.0`](protocols/request-response/CHANGELOG.md).
    - Update to [`libp2p-swarm` `v0.35.0`](swarm/CHANGELOG.md).

## Version 0.43.0 [2022-02-22]

- Update individual crates.
  - Update to `libp2p-autonat` [`v0.2.0`](protocols/autonat/CHANGELOG.md#020-2022-02-22).
  - Update to `libp2p-core` [`v0.32.0`](core/CHANGELOG.md#0320-2022-02-22).
  - Update to `libp2p-deflate` [`v0.32.0`](transports/deflate/CHANGELOG.md#0320-2022-02-22).
  - Update to `libp2p-dns` [`v0.32.0`](transports/dns/CHANGELOG.md#0320-2022-02-22).
  - Update to `libp2p-floodsub` [`v0.34.0`](protocols/floodsub/CHANGELOG.md#0340-2022-02-22).
  - Update to `libp2p-gossipsub` [`v0.36.0`](protocols/gossipsub/CHANGELOG.md#0360-2022-02-22).
  - Update to `libp2p-identify` [`v0.34.0`](protocols/identify/CHANGELOG.md#0340-2022-02-22).
  - Update to `libp2p-kad` [`v0.35.0`](protocols/kad/CHANGELOG.md#0350-2022-02-22).
  - Update to `libp2p-mdns` [`v0.35.0`](protocols/mdns/CHANGELOG.md#0350-2022-02-22).
  - Update to `libp2p-metrics` [`v0.4.0`](misc/metrics/CHANGELOG.md#040-2022-02-22).
  - Update to `libp2p-mplex` [`v0.32.0`](muxers/mplex/CHANGELOG.md#0320-2022-02-22).
  - Update to `libp2p-noise` [`v0.35.0`](transports/noise/CHANGELOG.md#0350-2022-02-22).
  - Update to `libp2p-ping` [`v0.34.0`](protocols/ping/CHANGELOG.md#0340-2022-02-22).
  - Update to `libp2p-plaintext` [`v0.32.0`](transports/plaintext/CHANGELOG.md#0320-2022-02-22).
  - Update to `libp2p-relay` [`v0.7.0`](protocols/relay/CHANGELOG.md#070-2022-02-22).
  - Update to `libp2p-rendezvous` [`v0.4.0`](protocols/rendezvous/CHANGELOG.md#040-2022-02-22).
  - Update to `libp2p-request-response` [`v0.16.0`](protocols/request-response/CHANGELOG.md#0160-2022-02-22).
  - Update to `libp2p-swarm` [`v0.34.0`](swarm/CHANGELOG.md#0340-2022-02-22).
  - Update to `libp2p-derive` [`v0.27.0`](swarm-derive/CHANGELOG.md#0270-2022-02-22).
  - Update to `libp2p-tcp` [`v0.32.0`](transports/tcp/CHANGELOG.md#0320-2022-02-22).
  - Update to `libp2p-uds` [`v0.32.0`](transports/uds/CHANGELOG.md#0320-2022-02-22).
  - Update to `libp2p-wasm-ext` [`v0.32.0`](transports/wasm-ext/CHANGELOG.md#0320-2022-02-22).
  - Update to `libp2p-websocket` [`v0.34.0`](transports/websocket/CHANGELOG.md#0340-2022-02-22).
  - Update to `libp2p-yamux` [`v0.36.0`](muxers/yamux/CHANGELOG.md#0360-2022-02-22).

- Update to `parking_lot` `v0.12.0`. See [PR 2463].

- Drop support for gossipsub in the wasm32-unknown-unknown target (see [PR 2506]).

[PR 2506]: https://github.com/libp2p/rust-libp2p/pull/2506
[PR 2463]: https://github.com/libp2p/rust-libp2p/pull/2463/

## Version 0.42.1 [2022-02-02]

- Update individual crates.
  - `libp2p-relay`
      - [v0.6.1](protocols/relay/CHANGELOG.md#061-2022-02-02)
  - `libp2p-tcp`
      - [v0.31.1](transports/tcp/CHANGELOG.md#0311-2022-02-02)

## Version 0.42.0 [2022-01-27]

- Update individual crates.
    - `libp2p-autonat`
      - [v0.1.0](protocols/autonat/CHANGELOG.md#010-2022-01-27)
    - `libp2p-core`
      - [v0.31.0](core/CHANGELOG.md#0310-2022-01-27)
    - `libp2p-deflate`
      - [v0.31.0](transports/deflate/CHANGELOG.md#0310-2022-01-27)
    - `libp2p-dns`
      - [v0.31.0](transports/dns/CHANGELOG.md#0310-2022-01-27)
    - `libp2p-floodsub`
      - [v0.33.0](protocols/floodsub/CHANGELOG.md#0330-2022-01-27)
    - `libp2p-gossipsub`
      - [v0.35.0](protocols/gossipsub/CHANGELOG.md#0350-2022-01-27)
    - `libp2p-identify`
      - [v0.33.0](protocols/identify/CHANGELOG.md#0330-2022-01-27)
    - `libp2p-kad`
      - [v0.34.0](protocols/kad/CHANGELOG.md#0340-2022-01-27)
    - `libp2p-mdns` (breaking compatibility with previous versions)
      - [v0.34.0](protocols/mdns/CHANGELOG.md#0340-2022-01-27)
    - `libp2p-metrics`
      - [v0.3.0](misc/metrics/CHANGELOG.md#030-2022-01-27)
    - `libp2p-mplex`
      - [v0.31.0](muxers/mplex/CHANGELOG.md#0310-2022-01-27)
    - `libp2p-noise`
      - [v0.34.0](transports/noise/CHANGELOG.md#0340-2022-01-27)
    - `libp2p-ping`
      - [v0.33.0](protocols/ping/CHANGELOG.md#0330-2022-01-27)
    - `libp2p-plaintext`
      - [v0.31.0](transports/plaintext/CHANGELOG.md#0310-2022-01-27)
    - `libp2p-relay`
      - [v0.6.0](protocols/relay/CHANGELOG.md#060-2022-01-27)
    - `libp2p-rendezvous`
      - [v0.3.0](protocols/rendezvous/CHANGELOG.md#030-2022-01-27)
    - `libp2p-request-response`
      - [v0.15.0](protocols/request-response/CHANGELOG.md#0150-2022-01-27)
    - `libp2p-swarm-derive`
      - [v0.26.1](swarm-derive/CHANGELOG.md#0261-2022-01-27)
    - `libp2p-swarm`
      - [v0.33.0](swarm/CHANGELOG.md#0330-2022-01-27)
    - `libp2p-tcp`
      - [v0.31.0](transports/tcp/CHANGELOG.md#0310-2022-01-27)
    - `libp2p-uds`
      - [v0.31.0](transports/uds/CHANGELOG.md#0310-2022-01-27)
    - `libp2p-wasm-ext`
      - [v0.31.0](transports/wasm-ext/CHANGELOG.md#0310-2022-01-27)
    - `libp2p-websocket`
      - [v0.33.0](transports/websocket/CHANGELOG.md#0330-2022-01-27)
    - `libp2p-yamux`
      - [v0.35.0](muxers/yamux/CHANGELOG.md#0350-2022-01-27)

- Migrate to Rust edition 2021 (see [PR 2339]).

[PR 2339]: https://github.com/libp2p/rust-libp2p/pull/2339

## Version 0.41.0 [2021-11-16]

- Update individual crates.
    - `libp2p-floodsub`
    - `libp2p-gossipsub`
    - `libp2p-identify`
    - `libp2p-kad`
    - `libp2p-mdns`
    - `libp2p-metrics`
    - `libp2p-ping`
    - `libp2p-relay`
    - `libp2p-rendezvous`
    - `libp2p-request-response`
    - `libp2p-swarm-derive`
    - `libp2p-swarm`
    - `libp2p-websocket`
- Forward `wasm-bindgen` feature to `futures-timer`, `instant`, `parking_lot`, `getrandom/js` and `rand/wasm-bindgen`.

## Version 0.40.0 [2021-11-01]

- Update individual crates.
    - `libp2p-core`
    - `libp2p-deflate`
    - `libp2p-dns`
    - `libp2p-floodsub`
    - `libp2p-gossipsub`
    - `libp2p-identify`
    - `libp2p-kad`
    - `libp2p-mdns`
    - `libp2p-mplex`
    - `libp2p-noise`
    - `libp2p-ping`
    - `libp2p-plaintext`
    - `libp2p-relay`
    - `libp2p-request-response`
    - `libp2p-swarm`
    - `libp2p-tcp`
    - `libp2p-uds`
    - `libp2p-wasm-ext`
    - `libp2p-websocket`
    - `libp2p-yamux`

- Re-export the `wasm-bindgen` feature from `parking_lot`, so
  `libp2p` users can opt-in to that crate's Wasm support. See [PR 2180].

- Add `libp2p-metrics`.

[PR 2180]: https://github.com/libp2p/rust-libp2p/pull/2180/

## Version 0.39.1 [2021-07-12]

- Update individual crates.
    - `libp2p-swarm-derive`

## Version 0.39.0 [2021-07-12]

- Update individual crates.
    - `libp2p-core`
    - `libp2p-deflate`
    - `libp2p-dns`
    - `libp2p-floodsub`
    - `libp2p-gossipsub`
    - `libp2p-identify`
    - `libp2p-kad`
    - `libp2p-mdns`
    - `libp2p-mplex`
    - `libp2p-noise`
    - `libp2p-ping`
    - `libp2p-plaintext`
    - `libp2p-relay`
    - `libp2p-request-response`
    - `libp2p-swarm`
    - `libp2p-tcp`
    - `libp2p-uds`
    - `libp2p-wasm-ext`
    - `libp2p-websocket`
    - `libp2p-yamux`

## Version 0.38.0 [2021-05-17]

- Update individual crates.
    - `libp2p-core`
    - `libp2p-gossipsub`
    - `libp2p-noise`
    - `libp2p-pnet`
    - `libp2p-wasm-ext`

## Version 0.37.1 [2021-04-14]

- Update individual crates.
    - `libp2p-swarm-derive`

## Version 0.37.0 [2021-04-13]

- Update individual crates.
    - `libp2p-core`
    - `libp2p-dns`
    - `libp2p-floodsub`
    - `libp2p-gossipsub`
    - `libp2p-kad`
    - `libp2p-mdns`
    - `libp2p-ping`
    - `libp2p-relay`
    - `libp2p-request-response`
    - `libp2p-swarm`
    - `libp2p-wasm-ext`
    - `libp2p-yamux`

- Drop support for `wasm32-unknown-unknown` in favor of
  `wasm32-unknown-emscripten` and `wasm32-wasi` [PR
  2038](https://github.com/libp2p/rust-libp2p/pull/2038).

## Version 0.36.0 [2021-03-17]

- Consolidate top-level utility functions for constructing development
  transports. There is now just `development_transport()` (available with default features)
  and `tokio_development_transport()` (available when the corresponding tokio features are enabled).
  Furthermore, these are now `async fn`s. The minor variations that also included `pnet`
  support have been removed.
  [PR 1927](https://github.com/libp2p/rust-libp2p/pull/1927)

- Update libp2p crates.

- Do not leak default features from libp2p crates.
  [PR 1986](https://github.com/libp2p/rust-libp2p/pull/1986).

- Add `libp2p-relay` to `libp2p` facade crate.

## Version 0.35.1 [2021-02-17]

- Update `libp2p-yamux` to latest patch version.

## Version 0.35.0 [2021-02-15]

- Use `libp2p-swarm-derive`, the former `libp2p-core-derive`.

- Update `libp2p-deflate`, `libp2p-gossipsub`, `libp2p-mdns`, `libp2p-request-response`,
  `libp2p-swarm` and `libp2p-tcp`.

## Version 0.34.0 [2021-01-12]

- Update `libp2p-core` and all dependent crates.

- The `tcp-async-std` feature is now `tcp-async-io`, still
  enabled by default.

## Version 0.33.0 [2020-12-17]

- Update `libp2p-core` and all dependent crates.

## Version 0.32.2 [2020-12-10]

- Update `libp2p-websocket`.

## Version 0.32.1 [2020-12-09]

- Update minimum patch version of `libp2p-websocket`.

## Version 0.32.0 [2020-12-08]

- Update `libp2p-request-response`.

- Update to `libp2p-mdns-0.26`.

- Update `libp2p-websocket` minimum patch version.

## Version 0.31.2 [2020-12-02]

- Bump minimum `libp2p-core` patch version.

## Version 0.31.1 [2020-11-26]

- Bump minimum `libp2p-tcp` patch version.

## Version 0.31.0 [2020-11-25]

- Update `multistream-select` and all dependent crates.

## Version 0.30.1 [2020-11-11]

- Update `libp2p-plaintext`.

## Version 0.30.0 [2020-11-09]

- Update `libp2p-mdns`, `libp2p-tcp` and `libp2p-uds` as well as `libp2p-core`
  and all its dependers.

## Version 0.29.1 [2020-10-20]

- Update `libp2p-core`.

## Version 0.29.0 [2020-10-16]

- Update `libp2p-core`, `libp2p-floodsub`, `libp2p-gossipsub`, `libp2p-mplex`,
  `libp2p-noise`, `libp2p-plaintext`, `libp2p-pnet`, `libp2p-request-response`,
  `libp2p-swarm`, `libp2p-tcp`, `libp2p-websocket` and `parity-multiaddr`.

## Version 0.28.1 [2020-09-10]

- Update to `libp2p-core` `0.22.1`.

## Version 0.28.0 [2020-09-09]

- Update `libp2p-yamux` to `0.25.0`. *Step 4 of 4 in a multi-release
  upgrade process.* See the `libp2p-yamux` CHANGELOG for details.

## Version 0.27.0 [2020-09-09]

- Update `libp2p-yamux` to `0.24.0`. *Step 3 of 4 in a multi-release
  upgrade process.* See the `libp2p-yamux` CHANGELOG for details.

## Version 0.26.0 [2020-09-09]

- Update `libp2p-yamux` to `0.23.0`. *Step 2 of 4 in a multi-release
  upgrade process.* See the `libp2p-yamux` CHANGELOG for details.

## Version 0.25.0 [2020-09-09]

- Remove the deprecated `libp2p-secio` dependency. To continue to use
  SECIO, add an explicit dependency on `libp2p-secio`. However,
  transitioning to `libp2p-noise` is strongly recommended.

- Update `libp2p-yamux` to `0.22.0`. *This version starts a multi-release
  upgrade process.* See the `libp2p-yamux` CHANGELOG for details.

- Bump `libp2p-noise` to `0.24`. See the `libp2p-noise`
changelog for details about the `LegacyConfig`.

- The `ProtocolsHandler` in `libp2p-swarm` has a new associated type
  `InboundOpenInfo` ([PR 1714]).

[PR 1714]: https://github.com/libp2p/rust-libp2p/pull/1714

## Version 0.24.0 [2020-08-18]

- Update `libp2p-core`, `libp2p-gossipsub`, `libp2p-kad`, `libp2p-mdns`,
  `libp2p-ping`, `libp2p-request-response`, `libp2p-swarm` and dependent crates.

## Version 0.23.0 (2020-08-03)

**NOTE**: For a smooth upgrade path from `0.21` to `> 0.22`
on an existing deployment, this version must not be skipped
or the provided legacy configuration for `libp2p-noise` used!

- Bump `libp2p-noise` dependency to `0.22`. See the `libp2p-noise`
changelog for details about the `LegacyConfig`.

- Refactored bandwidth logging ([PR 1670](https://github.com/libp2p/rust-libp2p/pull/1670)).

## Version 0.22.0 (2020-07-17)

**NOTE**: For a smooth upgrade path from `0.21` to `> 0.22`
on an existing deployment using `libp2p-noise`, this version
must not be skipped!

- Bump `libp2p-noise` dependency to `0.21`.

## Version 0.21.1 (2020-07-02)

- Bump `libp2p-websockets` lower bound.

## Version 0.21.0 (2020-07-01)

- Conditional compilation fixes for the `wasm32-wasi` target
  ([PR 1633](https://github.com/libp2p/rust-libp2p/pull/1633)).

- New `libp2p-request-response` crate
  ([PR 1596](https://github.com/libp2p/rust-libp2p/pull/1596)).

- Updated libp2p dependencies.

## Version 0.19.1 (2020-05-25)

- Temporarily pin all `async-std` dependencies to `< 1.6`.
  [PR 1589](https://github.com/libp2p/rust-libp2p/pull/1589)

- `libp2p-core-derive`: Fully qualified std::result::Result in macro
  [PR 1587](https://github.com/libp2p/rust-libp2p/pull/1587)

## Version 0.19.0 (2020-05-18)

- `libp2p-core`, `libp2p-swarm`: Added support for multiple dialing
  attempts per peer, with a configurable limit.
  [PR 1506](https://github.com/libp2p/rust-libp2p/pull/1506)

- `libp2p-core`: `PeerId`s that use the identity hashing will now be properly
  displayed using the string representation of an identity multihash, rather
  than the canonical SHA 256 representation.
  [PR 1576](https://github.com/libp2p/rust-libp2p/pull/1576)

- `libp2p-core`: Updated to multihash 0.11.0.
  [PR 1566](https://github.com/libp2p/rust-libp2p/pull/1566)

- `libp2p-core`: Make the number of events buffered to/from tasks configurable.
  [PR 1574](https://github.com/libp2p/rust-libp2p/pull/1574)

- `libp2p-dns`, `parity-multiaddr`: Added support for the `/dns` multiaddr
  protocol. Additionally, the `multiaddr::from_url` function will now use
  `/dns` instead of `/dns4`.
  [PR 1575](https://github.com/libp2p/rust-libp2p/pull/1575)

- `libp2p-noise`: Added the `X25519Spec` protocol suite which uses
  libp2p-noise-spec compliant signatures on static keys as well as the
  `/noise` protocol upgrade, hence providing a libp2p-noise-spec compliant
  `XX` handshake. `IK` and `IX` are still supported with `X25519Spec`
  though not guaranteed to be interoperable with other libp2p
  implementations as these handshake patterns are not currently
  included in the libp2p-noise-spec. The `X25519Spec` implementation
  will eventually replace the current `X25519` implementation, with
  the former being removed. To upgrade without interruptions, you may
  temporarily include `NoiseConfig`s for both implementations as
  alternatives in your transport upgrade pipeline.

- `libp2p-kad`: Consider fixed (K_VALUE) amount of peers at closest query
  initialization. Unless `KademliaConfig::set_replication_factor` is used change
  has no effect.
  [PR 1536](https://github.com/libp2p/rust-libp2p/pull/1536)

- `libp2p-kad`: Provide more insight into, and control of, the execution of
  queries. All query results are now wrapped in `KademliaEvent::QueryResult`.
  As a side-effect of these changes and for as long as the record storage
  API is not asynchronous, local storage errors on `put_record` are reported
  synchronously in a `Result`, instead of being reported asynchronously by
  an event.
  [PR 1567](https://github.com/libp2p/rust-libp2p/pull/1567)

- `libp2p-tcp`, `libp2p`: Made the `libp2p-tcp/async-std` feature flag
  disabled by default, and split the `libp2p/tcp` feature in two:
  `tcp-async-std` and `tcp-tokio`. `tcp-async-std` is still enabled by default.
  [PR 1471](https://github.com/libp2p/rust-libp2p/pull/1471)

- `libp2p-tcp`: On listeners started with an IPv6 multi-address the socket
  option `IPV6_V6ONLY` is set to true. Instead of relying on IPv4-mapped IPv6
  address support, two listeners can be started if IPv4 and IPv6 should both
  be supported. IPv4 listener addresses are not affected by this change.
  [PR 1555](https://github.com/libp2p/rust-libp2p/pull/1555)

## Version 0.18.1 (2020-04-17)

- `libp2p-swarm`: Make sure inject_dial_failure is called in all situations.
  [PR 1549](https://github.com/libp2p/rust-libp2p/pull/1549)

## Version 0.18.0 (2020-04-09)

- `libp2p-core`: Treat connection limit errors as pending connection errors.
  [PR 1546](https://github.com/libp2p/rust-libp2p/pull/1546)

- `libp2p-core-derive`: Disambiguate calls to `NetworkBehaviour::inject_event`.
  [PR 1543](https://github.com/libp2p/rust-libp2p/pull/1543)

- `libp2p-floodsub`: Allow sent messages seen as subscribed.
  [PR 1520](https://github.com/libp2p/rust-libp2p/pull/1520)

- `libp2p-kad`: Return peers independent of record existence.
  [PR 1544](https://github.com/libp2p/rust-libp2p/pull/1544)

- `libp2p-wasm-ext`: Fix "parsed is null" errors being thrown.
  [PR 1535](https://github.com/libp2p/rust-libp2p/pull/1535)

## Version 0.17.0 (2020-04-02)

- `libp2p-core`: Finished "identity hashing" for peer IDs migration.
  [PR 1460](https://github.com/libp2p/rust-libp2p/pull/1460)
- `libp2p-core`: Remove `poll_broadcast`.
  [PR 1527](https://github.com/libp2p/rust-libp2p/pull/1527)
- `libp2p-core`, `libp2p-swarm`: Report addresses of closed listeners.
  [PR 1485](https://github.com/libp2p/rust-libp2p/pull/1485)
- `libp2p-core`: Support for multiple connections per peer and configurable connection limits.
  See [PR #1440](https://github.com/libp2p/rust-libp2p/pull/1440),
  [PR #1519](https://github.com/libp2p/rust-libp2p/pull/1519) and
  [issue #912](https://github.com/libp2p/rust-libp2p/issues/912) for details.

- `libp2p-swarm`: Pass the cause of closing a listener to `inject_listener_closed`.
  [PR 1517](https://github.com/libp2p/rust-libp2p/pull/1517)
- `libp2p-swarm`: Support for multiple connections per peer and configurable connection limits.
  See [PR #1440](https://github.com/libp2p/rust-libp2p/pull/1440),
  [PR #1519](https://github.com/libp2p/rust-libp2p/pull/1519) and
  [issue #912](https://github.com/libp2p/rust-libp2p/issues/912) for details.
- `libp2p-swarm`: The `SwarmEvent` now returns more events.
  [PR 1515](https://github.com/libp2p/rust-libp2p/pull/1515)
- `libp2p-swarm`: New `protocols_handler::multi` module.
  [PR 1497](https://github.com/libp2p/rust-libp2p/pull/1497)
- `libp2p-swarm`: Allow configuration of outbound substreams.
  [PR 1521](https://github.com/libp2p/rust-libp2p/pull/1521)

- `libp2p-kad`: Providers returned from a lookup are now deduplicated.
  [PR 1528](https://github.com/libp2p/rust-libp2p/pull/1528)
- `libp2p-kad`: Allow customising the maximum packet size.
  [PR 1502](https://github.com/libp2p/rust-libp2p/pull/1502)
- `libp2p-kad`: Allow customising the (libp2p) connection keep-alive timeout.
  [PR 1477](https://github.com/libp2p/rust-libp2p/pull/1477)
- `libp2p-kad`: Avoid storing records that are expired upon receipt (optimisation).
  [PR 1496](https://github.com/libp2p/rust-libp2p/pull/1496)
- `libp2p-kad`: Fixed potential panic on computing record expiry.
  [PR 1492](https://github.com/libp2p/rust-libp2p/pull/1492)

- `libp2p-mplex`: Guard against use of underlying `Sink` upon
  error or connection close.
  [PR 1529](https://github.com/libp2p/rust-libp2p/pull/1529)

- `multistream-select`: Upgrade to stable futures.
  [PR 1484](https://github.com/libp2p/rust-libp2p/pull/1484)

- `multihash`: Removed the crate in favour of the upstream crate.
  [PR 1472](https://github.com/libp2p/rust-libp2p/pull/1472)

## Version 0.16.2 (2020-02-28)

- Fixed yamux connections not properly closing and being stuck in the `CLOSE_WAIT` state.
- Added a `websocket_transport()` function in `libp2p-wasm-ext`, behind a Cargo feature.
- Fixed ambiguity in `IntoProtocolsHandler::select` vs `ProtocolsHandler::select` in the `NetworkBehaviour` custom derive.

## Version 0.16.1 (2020-02-18)

- Fixed wrong representation of `PeerId`s being used in `Kademlia::get_closest_peers`.
- Implemented `FusedStream` for `Swarm`.

## Version 0.16.0 (2020-02-13)

- Removed the `Substream` associated type from the `ProtocolsHandler` trait. The type of the substream is now always `libp2p::swarm::NegotiatedSubstream`.
- As a consequence of the previous change, most of the implementations of the `NetworkBehaviour` trait provided by libp2p (`Ping`, `Identify`, `Kademlia`, `Floodsub`, `Gossipsub`) have lost a generic parameter.
- Removed the first generic parameter (the transport) from `Swarm` and `ExpandedSwarm`. The transport is now abstracted away in the internals of the swarm.
- The `Send` and `'static` bounds are now enforced directly on the `ProtocolsHandler` trait and its associated `InboundUpgrade` and `OutboundUpgrade` implementations.
- Modified `PeerId`s to compare equal across the identity and SHA256 hashes. As a consequence, the `Borrow` implementation of `PeerId` now always returns the bytes representation of a multihash with a SHA256 hash.
- Modified libp2p-floodsub to no longer hash the topic. The new behaviour is now compatible with go-libp2p and js-libp2p, but is a breaking change with regards to rust-libp2p.
- Added libp2p-pnet. It makes it possible to protect networks with a pre-shared key (PSK).
- Modified the `poll_method` parameter of the `NetworkBehaviour` custom derive. The expected method now takes an additional parameter of type `impl PollParameters` to be consistent with the `NetworkBehaviour::poll` method.
- libp2p-noise now compiles for WASM targets.
- Changed libp2p-noise to grow its memory buffers dynamically. This should reduce the overall memory usage of connections that use the noise encryption.
- Fixed libp2p-gossipsub to no longer close the connection if the inbound substream is closed by the remote.
- All crates prefixed with `libp2p-` now use the same version number.
- Added a new variant `ListenerEvent::Error` for listeners to report non-fatal errors. `libp2p-tcp` uses this variant to report errors that happen on remote sockets before they have been accepted and errors when trying to determine the local machine's IP address.

## Version 0.15.0 (2020-01-24)

- Added `libp2p-gossipsub`.
- Added `SwarmBuilder::executor` to allow configuring which tasks executor to use.
- Added `TokioTcpConfig` in `libp2p-tcp` and `TokioUdsConfig` in `libp2p-uds` behind `tokio` features. These structs use `tokio` and require a `tokio` runtime executor to be configured via `SwarmBuilder::executor`.
- Changed the `OutboundUpgrade` and `InboundUpgrade` traits to no longer be passed a `Negotiated<C>` but just a `C`. The `Negotiated` is now in the trait bounds requirements of `ProtocolsHandler`.
- Fixed `libp2p-wasm-ext` returning `Err(WouldBlock)` rather than `Pending`.
- Fixed `libp2p-dns` not segregating DNS4 and DNS6.
- Removed some unnecessary `Unpin` requirements on futures.
- Changed `Mdns::new` to no longer be `async`.
- Fixed `libp2p-kad` keeping connections alive when it shouldn't.
- Fixed `InboundUpgrade` not always properly implemented on `NoiseConfig`.

## Version 0.14.0-alpha.1 (2020-01-07)

- Upgraded the crate to stable futures.
- Use varints instead of fixed sized (4 byte) integers to delimit plaintext 2.0 messages to align implementation with the specification.
- Refactored the `core::upgrade` module to provide async functions.
- Changed the `Stream` trait implementation of `Swarm` to no longer return a `Result`.
- Added the `Swarm::next` and `Swarm::next_event` functions and the `SwarmEvent` enum.
- Changed `ProtocolsHandler::poll` to no longer return an error. Instead, `ProtocolsHandlerEvent` has a new `Close` variant which corresponds to what an error represented before.
- Changed all the traits that have a `poll` function (i.e. `NetworkBehaviour`, `ProtocolsHandler`, `NodeHandler`) to have an additional `&mut Context` parameter, to reflect the changes in the `Future` trait.
- Revamped the API of `libp2p_websockets::framed`.
- Added protocol string to `Error::UnknownProtocolString`.

## Version 0.13.2 (2020-01-02)

- Fixed the `libp2p-noise` handshake not flushing the underlying stream before waiting for a response.
- Fixed semver issue with the `protobuf` crate.

## Version 0.13.1 (2019-11-13)

- Maintenance release to bump dependencies and deal with an accidental breaking change in multihash 0.1.4.

## Version 0.13.0 (2019-11-05)

- Reworked the transport upgrade API. See https://github.com/libp2p/rust-libp2p/pull/1240 for more information.
- Added a parameter allowing to choose the protocol negotiation protocol when upgrading a connection or a substream. See https://github.com/libp2p/rust-libp2p/pull/1245 for more information.
- Added an alternative `multistream-select` protocol called `V1Lazy`.
- Added `PlainText2Config` that implements the `/plaintext/2.0.0` protocol.
- Refactored `libp2p-identify`. Some items have been renamed.
- Now accepting `PeerId`s using the `identity` hashing algorithm as valid.
- Removed `libp2p-observed` and `libp2p-ratelimit`.
- Fixed mDNS long peer IDs not being transmitted properly.
- Added some `Debug` trait implementations.
- Fixed potential arithmetic overflows in `libp2p-kad` and `multistream-select`.

## Version 0.12.0 (2019-08-15)

- In some situations, `multistream-select` will now assume that protocol negotiation immediately succeeds. If it turns out that it failed, an error is generated when reading or writing from/to the stream.
- Replaced `listen_addr` with `local_addr` in events related to incoming connections. The address no longer has to match a previously-reported address.
- Listeners now have an identifier and can be stopped.
- Added `NetworkBehaviour::inject_listener_error` and `NetworkBehaviour::inject_listener_closed`. For diagnostic purposes, listeners can now report errors on incoming connections, such as when calling `accept(2)` fails.
- Fixed tasks sometimes not being notified when a network event happens in `libp2p-mplex`.
- Fixed a memory leak in `libp2p-kad`.
- Added `Toggle::is_enabled()`.
- Removed `IdentifyTransport`.

## Version 0.11.0 (2019-07-18)

- `libp2p-kad`: Completed the core functionality of the record storage API, thereby extending the `RecordStore` for provider records. All records expire by default and are subject to regular republication and caching as per the Kademlia spec(s). Expiration and publication intervals are configurable through the `KademliaConfig`.
- `libp2p-kad`: The routing table now never stores peers without a known (listen) address. In particular, on receiving a new inbound connection, the Kademlia behaviour now emits `KademliaEvent::UnroutablePeer` to indicate that in order for the peer to be added to the routing table and hence considered a reachable node in the DHT, a listen address of the peer must be discovered and reported via `Kademlia::add_address`. This is usually achieved through the use of the `Identify` protocol on the same connection(s).
- `libp2p-kad`: Documentation updates.
- Extracted the `swarm` and `protocols_handler`-related contents from `libp2p-core` to a new `libp2p-swarm` crate.
- Renamed `RawSwarm` to `Network`.
- Added `Floodsub::publish_any`.
- Replaced unbounded channels with bounded ones at the boundary between the `Network` (formerly `RawSwarm`) and `NodeHandler`. The node handlers will now wait if the main task is busy, instead of continuing to push events to the channel.
- Fixed the `address_translation` function ignoring `/dns` addresses.

## Version 0.10.0 (2019-06-25)

- `PollParameters` is now a trait instead of a struct.
- The `Swarm` can now be customized with connection information.
- Fixed write-only substreams now delivering data properly.
- Fixed the TCP listener accidentally shutting down if an incoming socket was closed too quickly.
- Improved the heuristics for determining external multiaddresses based on reports.
- Various fixes to Kademlia iterative queries and the WebSockets transport.

## Version 0.9.1 (2019-06-05)

- `EitherOutput` now implements `Stream` and `Sink` if their variants also implement these traits.
- `libp2p::websocket::error::Error` now implements `Sync`.

## Version 0.9.0 (2019-06-04)

- Major fixes and performance improvements to libp2p-kad.
- Initial prototype for record storage in libp2p-kad.
- Rewrote the implementation of WebSockets. It now properly supports WebSockets Secure (WSS).
- Removed `BrowserWsConfig`. Please use `libp2p::wasm_ext::ExtTransport` instead.
- Added a `Path` parameter to `multiaddr::Protocol::WS` and `WSS`. The string representation when a path is present is respectively `x-parity-ws/<path>` and `x-parity-wss/<path>` where `<path>` is percent-encoded.
- Fixed an issue with `libp2p-tcp` where the wrong listened address was returned, if the actual address was loopback.
- Added `core::upgrade::OptionalUpgrade`.
- Added some utility functions in `core::identity::secp256k1`.
- It is now possible to inject an artificial connection in the `RawSwarm`.

## Version 0.8.1 (2019-05-15)

- Fixed a vulnerability in ED25519 signatures verification in libp2p-core.

## Version 0.8.0 (2019-05-15)

- Crate now successfully runs from within the browser when compiled to WASM.
- Modified the constructors of `NoiseConfig` to accept any type of public key. The Noise handshake has consequently been modified.
- Changed the `StreamMuxer` trait to have an `Error` associated type.
- The `Swarm` now ranks externally-visible multiaddresses by how often they have been reported, ensuring that weird or malicious reports don't affect connectivity too much.
- Added `IntoProtocolsHandler::inbound_protocol`. Must return the same value as what `ProtocolsHandler::listen_protocol` would return.
- `IntoProtocolsHandler::into_handler` now takes a second parameter with the `&ConnectedPoint` to the node we are connected to.
- Replaced the `secp256k1` crate with `libsecp256k1`.
- Fixed `Kademlia::add_providing` taking a `PeerId` instead of a `Multihash`.
- Fixed various bugs in the implementation of `Kademlia`.
- Added `OneSubstreamMuxer`.
- Added the `libp2p-wasm-ext` crate.
- Added `multiaddr::from_url`.
- Added `OptionalTransport`.

## Version 0.7.1 (2019-05-15)

- Fixed a vulnerability in ED25519 signatures verification in libp2p-core.

## Version 0.7.0 (2019-04-23)

- Fixed the inactive connections shutdown mechanism not working.
- `Transport::listen_on` must now return a `Stream` that produces `ListenEvent`s. This makes it possible to notify about listened addresses at a later point in time.
- `Transport::listen_on` no longer returns an address we're listening on. This is done through `ListenEvent`s. All other `listen_on` methods have been updated accordingly.
- Added `NetworkBehaviour::inject_new_listen_addr`, `NetworkBehaviour::inject_expired_listen_addr` and `NetworkBehaviour::inject_new_external_addr`.
- `ProtocolsHandler::listen_protocol` and `ProtocolsHandlerEvent::OutboundSubstreamRequest` must now return a `SubstreamProtocol` struct containing a timeout for the upgrade.
- `Ping::new` now requires a `PingConfig`, which can be created with `PingConfig::new`.
- Removed `Transport::nat_traversal` in favour of a stand-alone `address_translation` function in `libp2p-core`.
- Reworked the API of `Multiaddr`.
- Removed the `ToMultiaddr` trait in favour of `TryFrom`.
- Added `Swarm::ban_peer_id` and `Swarm::unban_peer_id`.
- The `TPeerId` generic parameter of `RawSwarm` is now `TConnInfo` and must now implement a `ConnectionInfo` trait.
- Reworked the `PingEvent`.
- Renamed `KeepAlive::Forever` to `Yes` and `KeepAlive::Now` to `No`.

## Version 0.6.0 (2019-03-29)

- Replaced `NetworkBehaviour::inject_dial_failure` with `inject_dial_failure` and
  `inject_addr_reach_failure`. The former is called when we have finished trying to dial a node
  without success, while the latter is called when we have failed to reach a specific address.
- Fixed Kademlia storing a different hash than the reference implementation.
- Lots of bugfixes in Kademlia.
- Modified the `InboundUpgrade` and `OutboundUpgrade` trait to take a `Negotiated<TSocket>` instead
  of `TSocket`.
- `PollParameters::external_addresses` now returns `Multiaddr`es as reference instead of by value.
- Added `Swarm::external_addresses`.
- Added a `core::swarm::toggle::Toggle` that allows having a disabled `NetworkBehaviour`.

## Version 0.5.0 (2019-03-13)

- Moved the `SecioKeypair` struct in `core/identity` and renamed it to `Keypair`.
- mplex now supports half-closed substreams.
- Renamed `StreamMuxer::shutdown()` to `close()`.
- Closing a muxer with the `close()` method (formerly `shutdown`) now "destroys" all the existing substreams. After `close()` as been called, they all return either EOF or an error.
- The `shutdown_substream()` method now closes only the writing side of the substream, and you can continue reading from it until EOF or until you delete it. This was actually already more or less the case before, but it wasn't properly reflected in the API or the documentation.
- `poll_inbound()` and `poll_outbound()` no longer return an `Option`, as `None` was the same as returning an error.
- Removed the `NodeClosed` events and renamed `NodeError` to `NodeClosed`. From the API's point of view, a connection now always closes with an error.
- Added the `NodeHandlerWrapperError` enum that describes an error generated by the protocols handlers grouped together. It is either `UselessTimeout` or `Handler`. This allows properly reporting closing a connection because it is useless.
- Removed `NodeHandler::inject_inbound_closed`, `NodeHandler::inject_outbound_closed`, `NodeHandler::shutdown`, and `ProtocolsHandler::shutdown`. The handler is now dropped when a shutdown process starts. This should greatly simplify writing a handler.
- `StreamMuxer::close` now implies `flush_all`.
- Removed the `Shutdown` enum from `stream_muxer`.
- Removed `ProtocolsHandler::fuse()`.
- Reworked some API of `core/nodes/node.rs` and `core/nodes/handled_node.rs`.
- The core now works even outside of a tokio context.

## Version 0.4.2 (2019-02-27)

- Fixed periodic pinging not working.

## Version 0.4.1 (2019-02-20)

- Fixed wrong version of libp2p-noise.

## Version 0.4.0 (2019-02-20)

- The `multiaddr!` macro has been moved to the `multiaddr` crate and is now reexported under the name `build_multiaddr!`.
- Modified the functions in `upgrade::transfer` to be more convenient to use.
- Now properly sending external addresses in the identify protocol.
- Fixed duplicate addresses being reported in identify and Kademlia.
- Fixed infinite looping in the functions in `upgrade::transfer`.
- Fixed infinite loop on graceful node shutdown with the `ProtocolsHandlerSelect`.
- Fixed various issues with nodes dialing each other simultaneously.
- Added the `StreamMuxer::is_remote_acknowledged()` method.
- Added a `BandwidthLogging` transport wrapper that logs the bandwidth consumption.
- The addresses to try dialing when dialing a node is now refreshed by the `Swarm` when necessary.
- Lots of modifications to the semi-private structs in `core/nodes`.
- Added `IdentifyEvent::SendBack`, when we send back our information.
- Rewrote the `MemoryTransport` to be similar to the `TcpConfig`.

## Version 0.3.1 (2019-02-02)

- Added `NetworkBehaviour::inject_replaced` that is called whenever we replace a connection with a different connection to the same peer.
- Fixed various issues with Kademlia.

## Version 0.3.0 (2019-01-30)

- Removed the `topology` module and everything it contained, including the `Topology` trait.
- Added `libp2p-noise` that supports Noise handshakes, as an alternative to `libp2p-secio`.
- Updated `ring` to version 0.14.
- Creating a `Swarm` now expects the `PeerId` of the local node, instead of a `Topology`.
- Added `NetworkBehaviour::addresses_of_peer` that returns the addresses a `NetworkBehaviour` knows about a given peer. This exists as a replacement for the topology.
- The `Kademlia` and `Mdns` behaviours now report and store the list of addresses they discover.
- You must now call `Floodsub::add_node_to_partial_view()` and `Floodsub::remove_node_from_partial_view` to add/remove nodes from the list of nodes that floodsub must send messages to.
- Added `NetworkBehaviour::inject_dial_failure` that is called when we fail to dial an address.
- `ProtocolsHandler::connection_keep_alive()` now returns a `KeepAlive` enum that provides more fine grained control.
- The `NodeHandlerWrapper` no longer has a 5 seconds inactivity timeout. This is now handled entirely by `ProtocolsHandler::connection_keep_alive()`.
- Now properly denying connections incoming from the same `PeerId` as ours.
- Added a `SwarmBuilder`. The `incoming_limit` method lets you configure the number of simultaneous incoming connections.
- Removed `FloodsubHandler`, `PingListenHandler` and `PeriodicPingHandler`.
- The structs in `core::nodes` are now generic over the `PeerId`.
- Added `SecioKeypair::ed25519_raw_key()`.
- Fix improper connection shutdown in `ProtocolsHandler`.

## Version 0.2.2 (2019-01-14)

- Fixed improper dependencies versions causing deriving `NetworkBehaviour` to generate an error.

## Version 0.2.1 (2019-01-14)

- Added the `IntoNodeHandler` and `IntoProtocolsHandler` traits, allowing node handlers and protocol handlers to know the `PeerId` of the node they are interacting with.

## Version 0.2 (2019-01-10)

- The `Transport` trait now has an `Error` associated type instead of always using `std::io::Error`.
- Merged `PeriodicPing` and `PingListen` into one `Ping` behaviour.
- `Floodsub` now generates `FloodsubEvent`s instead of direct floodsub messages.
- Added `ProtocolsHandler::connection_keep_alive`. If all the handlers return `false`, then the connection to the remote node will automatically be gracefully closed after a few seconds.
- The crate now successfully compiles for the `wasm32-unknown-unknown` target.
- Updated `ring` to version 0.13.
- Updated `secp256k1` to version 0.12.
- The enum returned by `RawSwarm::peer()` can now return `LocalNode`. This makes it impossible to accidentally attempt to dial the local node.
- Removed `Transport::map_err_dial`.
- Removed the `Result` from some connection-related methods in the `RawSwarm`, as they could never error.
- If a node doesn't respond to pings, we now generate an error on the connection instead of trying to gracefully close it.<|MERGE_RESOLUTION|>--- conflicted
+++ resolved
@@ -1,12 +1,10 @@
 ## 0.54.1
 
-<<<<<<< HEAD
 - Adding `experimental-macros` feature to enable new `NetworkBehaviour` macro implementation, please refer to `libp2p-swarm-derive` crates changelog for more details.
   See [PR 5486](https://github.com/libp2p/rust-libp2p/pull/5486)
-=======
+
 - Update individual crates.
     - Update to [`libp2p-metrics` `0.15.0`](misc/metrics/CHANGELOG.md#0150).
->>>>>>> f3e0e554
 
 ## 0.54.0
 
