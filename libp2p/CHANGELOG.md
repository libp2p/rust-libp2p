--- conflicted
+++ resolved
@@ -1,16 +1,13 @@
 # 0.52.2 - unreleased
 
-<<<<<<< HEAD
+- Introduce `libp2p::connection_limits` module.
+  See [PR 3386].
+
 - Introduce `libp2p::allow_block_list` module and deprecate `libp2p::Swarm::ban_peer_id`.
   See [PR 3590].
 
+[PR 3386]: https://github.com/libp2p/rust-libp2p/pull/3386
 [PR 3590]: https://github.com/libp2p/rust-libp2p/pull/3590
-=======
-- Introduce `libp2p::connection_limits` module.
-  See [PR 3386].
-
-[PR 3386]: https://github.com/libp2p/rust-libp2p/pull/3386
->>>>>>> 48a70e51
 
 # 0.51.1
 
