--- conflicted
+++ resolved
@@ -2,10 +2,6 @@
 
 - Introduce `libp2p::connection_limits` module.
   See [PR 3386].
-
-- Deprecate the `mplex` feature.
-The recommended baseline stream multiplexer is `yamux`.
-See [PR 3689].
 
 - Deprecate the `quic` and `webrtc` feature.
   These two crates are only in alpha state.
@@ -15,17 +11,18 @@
 - Introduce `libp2p::allow_block_list` module and deprecate `libp2p::Swarm::ban_peer_id`.
   See [PR 3590].
 
-<<<<<<< HEAD
-[PR 3689]: https://github.com/libp2p/rust-libp2p/pull/3689
-=======
 - Introduce `libp2p::perf` module.
   See [PR 3693].
 
->>>>>>> 3a9debf5
+- Deprecate the `mplex` feature.
+  The recommended baseline stream multiplexer is `yamux`.
+  See [PR 3689].
+
 [PR 3386]: https://github.com/libp2p/rust-libp2p/pull/3386
 [PR 3580]: https://github.com/libp2p/rust-libp2p/pull/3580
 [PR 3590]: https://github.com/libp2p/rust-libp2p/pull/3590
 [PR 3693]: https://github.com/libp2p/rust-libp2p/pull/3693
+[PR 3689]: https://github.com/libp2p/rust-libp2p/pull/3689
 
 ## 0.51.1
 
