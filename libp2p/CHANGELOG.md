## 0.54.0

- Update individual crates.
    - Update to [`libp2p-kad` `v0.46.0`](protocols/kad/CHANGELOG.md#0460).
    - Update to [`libp2p-identify` `v0.45.0`](protocols/identify/CHANGELOG.md#0450).

- Raise MSRV to 1.73.
  See [PR 5266](https://github.com/libp2p/rust-libp2p/pull/5266).

- Implement refactored `Transport`.
  See [PR 4568].

- Move `address_translation` from `libp2p-core` to `libp2p-swarm` and `libp2p-identify`. To now get
  address translation behaviour, i.e. discovery of extern address (candidates) based on connecting
  to other peers, one needs to use `libp2p-identify` now. This pertains to you if your nodes can be
  behind NATs and they aren't aware of their true external address.
  See [PR 4568].

- Use `web-time` instead of `instant`.
  See [PR 5347](https://github.com/libp2p/rust-libp2p/pull/5347).

<<<<<<< HEAD
[PR 4568]: https://github.com/libp2p/rust-libp2p/pull/4568
=======
- Remove redundant async signature from builder methods.
  See [PR 5468](https://github.com/libp2p/rust-libp2p/pull/5468).
>>>>>>> 4a16b618

## 0.53.2

- Allow `SwarmBuilder::with_bandwidth_metrics` after `SwarmBuilder::with_websocket`.
  See [PR 4937](https://github.com/libp2p/rust-libp2p/pull/4937).

## 0.53.1

- Allow `SwarmBuilder::with_quic_config` to be called without `with_tcp` first.
  See [PR 4821](https://github.com/libp2p/rust-libp2p/pull/4821).
- Introduce `SwarmBuilder::with_dns_config`.
  See [PR 4808](https://github.com/libp2p/rust-libp2p/pull/4808).

## 0.53.0

- Raise MSRV to 1.73.
  See [PR 4692](https://github.com/libp2p/rust-libp2p/pull/4692).
- Remove deprecated `libp2p-wasm-ext`.
  Users should use `libp2p-websocket-websys` instead.
  See [PR 4694](https://github.com/libp2p/rust-libp2p/pull/4694).
- Remove deprecated `libp2p-deflate`.
  See [issue 4522](https://github.com/libp2p/rust-libp2p/issues/4522) for details.
  See [PR 4729](https://github.com/libp2p/rust-libp2p/pull/4729).
- Remove deprecated `development_transport`.
  Use `libp2p::SwarmBuilder` instead.
  See [PR 4732](https://github.com/libp2p/rust-libp2p/pull/4732).
- Introduce `SwarmBuilder::with_bandwidth_metrics` exposing Prometheus bandwidth metrics per transport protocol stack and direction (in-/ outbound).
  Deprecate `Transport::with_bandwidth_logging` and `SwarmBuilder::with_bandwidth_logging` in favor of the new `SwarmBuilder::with_bandwidth_metrics`.
  See [PR 4727](https://github.com/libp2p/rust-libp2p/pull/4727).

## 0.52.4

- Introduce `libp2p::websocket_websys` module behind `websocket-websys` feature flag.
  This supersedes the existing `libp2p::wasm_ext` module which is now deprecated.
  See [PR 3679].

- Introduce a new `libp2p::SwarmBuilder` in favor of the now deprecated `libp2p::swarm::SwarmBuilder`.
  See `libp2p::SwarmBuilder` docs on how to use the new builder.
  Also see [PR 4120].

- Update `libp2p-identity` version to 0.2.6.
  Under the hood, we feature-flagged `libp2p-identity`'s `rand` dependency but it is enabled by default when using `libp2p`.
  See [PR 4349].

[PR 3679]: https://github.com/libp2p/rust-libp2p/pull/3679
[PR 4120]: https://github.com/libp2p/rust-libp2p/pull/4120
[PR 4349]: https://github.com/libp2p/rust-libp2p/pull/4349

## 0.52.3

- Add `libp2p-quic` stable release.

## 0.52.2

- Include gossipsub when compiling for wasm.
  See [PR 4217].

- Add `json` feature which exposes `request_response::json`.
  See [PR 4188].

- Add support for UPnP via the IGD protocol.
  See [PR 4156].

- Add `libp2p-memory-connection-limits` providing memory usage based connection limit configurations.
  See [PR 4281].

[PR 4188]: https://github.com/libp2p/rust-libp2p/pull/4188
[PR 4156]: https://github.com/libp2p/rust-libp2p/pull/4156
[PR 4217]: https://github.com/libp2p/rust-libp2p/pull/4217
[PR 4281]: https://github.com/libp2p/rust-libp2p/pull/4281

## 0.52.1

- Add `libp2p-webtransport-websys` providing WebTransport for WASM environments.
  See [PR 4015].

[PR 4015]: https://github.com/libp2p/rust-libp2p/pull/4015

## 0.52.0

- Raise MSRV to 1.65.
  See [PR 3715].

- Protocol names are now required to be valid UTF8 strings.
  We delete the `ProtocolName` trait from `libp2p::core` and replace it with a requirement for `AsRef<str>`.
  At the same time, we introduce `StreamProtocol`, a newtype in `libp2p::swarm`.
  This newtype enforces additional variants like a leading forward-slash.
  We encourage users to use `StreamProtocol` when implementing `UpgradeInfo`.
  See [PR 3746].

- Rename `NetworkBehaviour::OutEvent` to `NetworkBehaviour::ToSwarm`, `ConnectionHandler::InEvent` to `ConnectionHandler::FromBehaviour`, `ConnectionHandler::OutEvent` to `ConnectionHandler::ToBehaviour`. See [PR 3848].

- Remove deprecated `mplex` module.
  You can still depend on `libp2p-mplex` directly but we strongly encourage to migrate to `yamux`.
  This also removes `mplex` from the `development_transport` and `tokio_development_transport` functions.
  See [PR 3920].

- Remove `libp2p-perf` protocol. To use `libp2p-perf` one needs to import it directly.
  See [PR 3990].

- Remove `libp2p-quic` and `libp2p-webrtc` protocols.
  These are in alpha status and should be depended on directly.
  See [PR 4041].

[PR 3715]: https://github.com/libp2p/rust-libp2p/pull/3715
[PR 3746]: https://github.com/libp2p/rust-libp2p/pull/3746
[PR 3848]: https://github.com/libp2p/rust-libp2p/pull/3848
[PR 3920]: https://github.com/libp2p/rust-libp2p/pull/3920
[PR 3990]: https://github.com/libp2p/rust-libp2p/pull/3990
[PR 4041]: https://github.com/libp2p/rust-libp2p/pull/4041

## 0.51.3

- Deprecate the `mplex` feature.
  The recommended baseline stream multiplexer is `yamux`.
  See [PR 3689].

[PR 3689]: https://github.com/libp2p/rust-libp2p/pull/3689

## 0.51.2

- Introduce `libp2p::connection_limits` module.
  See [PR 3386].

- Deprecate the `quic` and `webrtc` feature.
  These two crates are only in alpha state.
  To properly communicate this to users, we want them to add the dependency directly which makes the `alpha` version visible.
  See [PR 3580].

- Introduce `libp2p::allow_block_list` module and deprecate `libp2p::Swarm::ban_peer_id`.
  See [PR 3590].

- Introduce `libp2p::perf` module.
  See [PR 3693].

[PR 3386]: https://github.com/libp2p/rust-libp2p/pull/3386
[PR 3580]: https://github.com/libp2p/rust-libp2p/pull/3580
[PR 3590]: https://github.com/libp2p/rust-libp2p/pull/3590
[PR 3693]: https://github.com/libp2p/rust-libp2p/pull/3693

## 0.51.1

- Depend on `libp2p-tls` `v0.1.0`.

- Introduce `ed25519` feature.
  For backwards-compatibility, the `ed25519` identity keys are still available without activating this feature.
  However, going forward, you should explicitly activate it to avoid compile errors going forward.
  See [PR 3350].

[PR 3350]: https://github.com/libp2p/rust-libp2p/pull/3350

## 0.51.0

- Enable `NetworkBehaviour`s to manage connections.
  This deprecates `NetworkBehaviour::new_handler` and `NetworkBehaviour::addresses_of_peer`.
  Due to limitations in the Rust compiler, these deprecations may not show up for you, nevertheless they will be removed in a future release.
  See [`libp2p-swarm`'s CHANGELOG](swarm/CHANGELOG.md#0420) for details.

- Count bandwidth at the application level. Previously `BandwidthLogging` would implement `Transport` and now implements `StreamMuxer` ([PR 3180](https://github.com/libp2p/rust-libp2p/pull/3180)).
    - `BandwidthLogging::new` now requires a 2nd argument: `Arc<BandwidthSinks>`
    - Remove `BandwidthFuture`
    - Rename `BandwidthConnecLogging` to `InstrumentedStream`
- Remove `SimpleProtocol` due to being unused. See [`libp2p::core::upgrade`](https://docs.rs/libp2p/0.50.0/libp2p/core/upgrade/index.html) for alternatives. See [PR 3191].

- Bump MSRV to 1.65.0.

- Update individual crates.
    - Update to [`libp2p-dcutr` `v0.9.0`](protocols/dcutr/CHANGELOG.md#090).

    - Update to [`libp2p-ping` `v0.42.0`](protocols/ping/CHANGELOG.md#0420).

    - Update to [`libp2p-request-response` `v0.24.0`](protocols/request-response/CHANGELOG.md#0240).

    - Update to [`libp2p-kad` `v0.43.0`](protocols/kad/CHANGELOG.md#0430).

    - Update to [`libp2p-floodsub` `v0.42.0`](protocols/floodsub/CHANGELOG.md#0420).

    - Update to [`libp2p-autonat` `v0.10.0`](protocols/autonat/CHANGELOG.md#0100).

    - Update to [`libp2p-relay` `v0.15.0`](protocols/relay/CHANGELOG.md#0150).

    - Update to [`libp2p-identify` `v0.42.0`](protocols/identify/CHANGELOG.md#0420).

    - Update to [`libp2p-rendezvous` `v0.12.0`](protocols/rendezvous/CHANGELOG.md#0120).

    - Update to [`libp2p-metrics` `v0.12.0`](misc/metrics/CHANGELOG.md#0120).

    - Update to [`libp2p-swarm` `v0.42.0`](swarm/CHANGELOG.md#0420).

    - Update to [`libp2p-mdns` `v0.43.0`](protocols/mdns/CHANGELOG.md#0430).

    - Update to [`libp2p-gossipsub` `v0.44.0`](protocols/gossipsub/CHANGELOG.md#0440).

    - Update to [`libp2p-yamux` `v0.43.0`](muxers/yamux/CHANGELOG.md#0430).

    - Update to [`libp2p-mplex` `v0.39.0`](muxers/mplex/CHANGELOG.md#0390).

    - Update to [`libp2p-wasm-ext` `v0.39.0`](transports/wasm-ext/CHANGELOG.md#0390).

    - Update to [`libp2p-plaintext` `v0.39.0`](transports/plaintext/CHANGELOG.md#0390).

    - Update to [`libp2p-noise` `v0.42.0`](transports/noise/CHANGELOG.md#0420).

    - Update to [`libp2p-core` `v0.39.0`](core/CHANGELOG.md#0390).

[PR 3191]: https://github.com/libp2p/rust-libp2p/pull/3191

## 0.50.0

This is a large release. After > 4 years, rust-libp2p ships with an [(alpha) QUIC
implementation](transports/quic/CHANGELOG.md#070-alpha). The [necessary TLS logic is extracted into
its own crate](transports/tls/CHANGELOG.md#010-alpha), and can thus be used detached from QUIC, e.g.
on top of TCP as an alternative to Noise. In addition to these two transports, this release adds
a third, namely [WebRTC (browser-to-server)](transports/webrtc/CHANGELOG.md#040-alpha). But that is
definitely not it. See below for the many other changes packed into this release.

- Introduce [`libp2p-tls` `v0.1.0-alpha`](transports/tls/CHANGELOG.md#010-alpha). See [PR 2945].
- Introduce [`libp2p-quic` `v0.7.0-alpha`](transports/quic/CHANGELOG.md#070-alpha). See [PR 2289].
- Introduce [`libp2p-webrtc` `v0.4.0-alpha`](transports/webrtc/CHANGELOG.md#040-alpha). See [PR 2289].
- Remove deprecated features: `tcp-tokio`, `mdns-tokio`, `dns-tokio`, `tcp-async-io`, `mdns-async-io`, `dns-async-std`.
  See [PR 3001].
- Remove `NetworkBehaviour` macro export from root crate in favor of re-exported macro from `libp2p::swarm`.
  Change your import from `libp2p::NetworkBehaviour` to `libp2p::swarm::NetworkBehaviour`. See [PR 3055].
- Feature-gate `NetworkBehaviour` macro behind `macros` feature flag. See [PR 3055].
- Update individual crates.
  - Update to [`libp2p-autonat` `v0.89.0`](protocols/autonat/CHANGELOG.md#090).
  - Update to [`libp2p-core` `v0.38.0`](core/CHANGELOG.md#0380).
  - Update to [`libp2p-dcutr` `v0.8.0`](protocols/dcutr/CHANGELOG.md#080).
  - Update to [`libp2p-deflate` `v0.38.0`](transports/deflate/CHANGELOG.md#0380).
  - Update to [`libp2p-dns` `v0.38.0`](transports/dns/CHANGELOG.md#0380).
  - Update to [`libp2p-floodsub` `v0.41.0`](protocols/floodsub/CHANGELOG.md#0410).
  - Update to [`libp2p-gossipsub` `v0.43.0`](protocols/gossipsub/CHANGELOG.md#0430).
  - Update to [`libp2p-identify` `v0.41.0`](protocols/identify/CHANGELOG.md#0410).
  - Update to [`libp2p-kad` `v0.42.0`](protocols/kad/CHANGELOG.md#0420).
  - Update to [`libp2p-mdns` `v0.42.0`](protocols/mdns/CHANGELOG.md#0420).
  - Update to [`libp2p-metrics` `v0.11.0`](misc/metrics/CHANGELOG.md#0110).
  - Update to [`libp2p-mplex` `v0.38.0`](muxers/mplex/CHANGELOG.md#0380).
  - Update to [`libp2p-noise` `v0.41.0`](transports/noise/CHANGELOG.md#0410).
  - Update to [`libp2p-ping` `v0.41.0`](protocols/ping/CHANGELOG.md#0410).
  - Update to [`libp2p-plaintext` `v0.38.0`](transports/plaintext/CHANGELOG.md#0380).
  - Update to [`libp2p-pnet` `v0.22.2`](transports/pnet/CHANGELOG.md#0222).
  - Update to [`libp2p-relay` `v0.14.0`](protocols/relay/CHANGELOG.md#0140).
  - Update to [`libp2p-rendezvous` `v0.11.0`](protocols/rendezovus/CHANGELOG.md#0110).
  - Update to [`libp2p-request-response` `v0.23.0`](protocols/request-response/CHANGELOG.md#0230).
  - Update to [`libp2p-swarm` `v0.41.0`](swarm/CHANGELOG.md#0410).
  - Update to [`libp2p-tcp` `v0.38.0`](transports/tcp/CHANGELOG.md#0380).
  - Update to [`libp2p-uds` `v0.37.0`](transports/uds/CHANGELOG.md#0370).
  - Update to [`libp2p-wasm-ext` `v0.38.0`](transports/wasm-ext/CHANGELOG.md#0380).
  - Update to [`libp2p-websocket` `v0.40.0`](transports/websocket/CHANGELOG.md#0400).
  - Update to [`libp2p-yamux` `v0.42.0`](muxers/yamux/CHANGELOG.md#0420).

[PR 2945]: https://github.com/libp2p/rust-libp2p/pull/2945
[PR 3001]: https://github.com/libp2p/rust-libp2p/pull/3001
[PR 2945]: https://github.com/libp2p/rust-libp2p/pull/2945
[PR 2289]: https://github.com/libp2p/rust-libp2p/pull/2289
[PR 3055]: https://github.com/libp2p/rust-libp2p/pull/3055

## 0.49.0

- Remove default features. You need to enable required features explicitly now. As a quick workaround, you may want to use the
  new `full` feature which activates all features. See [PR 2918].

- Introduce `tokio` and `async-std` features and deprecate the following ones:
  - `tcp-tokio` in favor of `tcp` + `tokio`
  - `mdns-tokio` in favor of `mdns` + `tokio`
  - `dns-tokio` in favor of `dns` + `tokio`
  - `tcp-async-io` in favor of `tcp` + `async-std`
  - `mdns-async-io` in favor of `mdns` + `async-std`
  - `dns-async-std` in favor of `dns` + `async-std`

  See [PR 2962].

- Update individual crates.
    - Update to [`libp2p-autonat` `v0.8.0`](protocols/autonat/CHANGELOG.md#0080).
    - Update to [`libp2p-core` `v0.37.0`](core/CHANGELOG.md#0370).
    - Update to [`libp2p-dcutr` `v0.7.0`](protocols/dcutr/CHANGELOG.md#0070).
    - Update to [`libp2p-deflate` `v0.37.0`](transports/deflate/CHANGELOG.md#0370).
    - Update to [`libp2p-dns` `v0.37.0`](transports/dns/CHANGELOG.md#0370).
    - Update to [`libp2p-floodsub` `v0.40.0`](protocols/floodsub/CHANGELOG.md#0400).
    - Update to [`libp2p-gossipsub` `v0.42.0`](protocols/gossipsub/CHANGELOG.md#0420).
    - Update to [`libp2p-identify` `v0.40.0`](protocols/identify/CHANGELOG.md#0400).
    - Update to [`libp2p-kad` `v0.41.0`](protocols/kad/CHANGELOG.md#0410).
    - Update to [`libp2p-mdns` `v0.41.0`](protocols/mdns/CHANGELOG.md#0410).
    - Update to [`libp2p-metrics` `v0.10.0`](misc/metrics/CHANGELOG.md#0100).
    - Update to [`libp2p-mplex` `v0.37.0`](muxers/mplex/CHANGELOG.md#0370).
    - Update to [`libp2p-noise` `v0.40.0`](transports/noise/CHANGELOG.md#0400).
    - Update to [`libp2p-ping` `v0.40.0`](protocols/ping/CHANGELOG.md#0400).
    - Update to [`libp2p-plaintext` `v0.37.0`](transports/plaintext/CHANGELOG.md#0370).
    - Update to [`libp2p-relay` `v0.13.0`](protocols/relay/CHANGELOG.md#0130).
    - Update to [`libp2p-rendezvous` `v0.10.0`](protocols/rendezovus/CHANGELOG.md#0100).
    - Update to [`libp2p-request-response` `v0.22.0`](protocols/request-response/CHANGELOG.md#0220).
    - Update to [`libp2p-swarm-derive` `v0.30.1`](swarm-derive/CHANGELOG.md#0301).
    - Update to [`libp2p-swarm` `v0.40.0`](swarm/CHANGELOG.md#0400).
    - Update to [`libp2p-tcp` `v0.37.0`](transports/tcp/CHANGELOG.md#0370).
    - Update to [`libp2p-uds` `v0.36.0`](transports/uds/CHANGELOG.md#0360).
    - Update to [`libp2p-wasm-ext` `v0.37.0`](transports/wasm-ext/CHANGELOG.md#0370).
    - Update to [`libp2p-websocket` `v0.39.0`](transports/websocket/CHANGELOG.md#0390).
    - Update to [`libp2p-yamux` `v0.41.0`](muxers/mplex/CHANGELOG.md#0410).

[PR 2918]: https://github.com/libp2p/rust-libp2p/pull/2918
[PR 2962]: https://github.com/libp2p/rust-libp2p/pull/2962

## 0.48.0

- Update to [`libp2p-core` `v0.36.0`](core/CHANGELOG.md#0360).

- Update to [`libp2p-swarm-derive` `v0.30.0`](swarm-derive/CHANGELOG.md#0300).

- Update to [`libp2p-dcutr` `v0.6.0`](protocols/dcutr/CHANGELOG.md#060).

- Update to [`libp2p-rendezvous` `v0.9.0`](protocols/rendezvous/CHANGELOG.md#090).

- Update to [`libp2p-ping` `v0.39.0`](protocols/ping/CHANGELOG.md#0390).

- Update to [`libp2p-identify` `v0.39.0`](protocols/identify/CHANGELOG.md#0390).

- Update to [`libp2p-floodsub` `v0.39.0`](protocols/floodsub/CHANGELOG.md#0390).

- Update to [`libp2p-relay` `v0.12.0`](protocols/relay/CHANGELOG.md#0120).

- Update to [`libp2p-metrics` `v0.9.0`](misc/metrics/CHANGELOG.md#090).

- Update to [`libp2p-kad` `v0.40.0`](protocols/kad/CHANGELOG.md#0400).

- Update to [`libp2p-autonat` `v0.7.0`](protocols/autonat/CHANGELOG.md#070).

- Update to [`libp2p-request-response` `v0.21.0`](protocols/request-response/CHANGELOG.md#0210).

## 0.47.0

- Update to [`libp2p-dcutr` `v0.5.0`](protocols/dcutr/CHANGELOG.md#050).

- Update to [`libp2p-derive` `v0.29.0`](swarm-derive/CHANGELOG.md#0290).

- Update to [`libp2p-rendezvous` `v0.8.0`](protocols/rendezvous/CHANGELOG.md#080).

- Update to [`libp2p-ping` `v0.38.0`](protocols/ping/CHANGELOG.md#0380).

- Update to [`libp2p-identify` `v0.38.0`](protocols/identify/CHANGELOG.md#0380).

- Update to [`libp2p-floodsub` `v0.38.0`](protocols/floodsub/CHANGELOG.md#0380).

- Update to [`libp2p-relay` `v0.11.0`](protocols/relay/CHANGELOG.md#0110).

- Update to [`libp2p-metrics` `v0.8.0`](misc/metrics/CHANGELOG.md#080).

- Update to [`libp2p-kad` `v0.39.0`](protocols/kad/CHANGELOG.md#0390).

- Update to [`libp2p-autonat` `v0.6.0`](protocols/autonat/CHANGELOG.md#060).

- Update to [`libp2p-request-response` `v0.20.0`](protocols/request-response/CHANGELOG.md#0200).

- Update to [`libp2p-swarm` `v0.38.0`](swarm/CHANGELOG.md#0380).

## 0.46.1

- Update to `libp2p-derive` [`v0.28.0`](swarm-derive/CHANGELOG.md#0280).

## 0.46.0

- Semver bump Rust from `1.56.1` to `1.60.0` . See [PR 2646].
- Added weak dependencies for features. See [PR 2646].
- Update individual crates.
    - Update to [`libp2p-autonat` `v0.5.0`](protocols/autonat/CHANGELOG.md#050).
    - Update to [`libp2p-core` `v0.34.0`](core/CHANGELOG.md#0340).
    - Update to [`libp2p-dcutr` `v0.4.0`](protocols/dcutr/CHANGELOG.md#040).
    - Update to [`libp2p-floodsub` `v0.37.0`](protocols/floodsub/CHANGELOG.md#0370).
    - Update to [`libp2p-identify` `v0.37.0`](protocols/identify/CHANGELOG.md#0370).
    - Update to [`libp2p-kad` `v0.38.0`](protocols/kad/CHANGELOG.md#0380).
    - Update to [`libp2p-metrics` `v0.7.0`](misc/metrics/CHANGELOG.md#070).
    - Update to [`libp2p-mplex` `v0.34.0`](muxers/mplex/CHANGELOG.md).
    - Update to [`libp2p-noise` `v0.37.0`](transports/noise/CHANGELOG.md#0370).
    - Update to [`libp2p-ping` `v0.37.0`](protocols/ping/CHANGELOG.md#0370).
    - Update to [`libp2p-plaintext` `v0.34.0`](transports/plaintext/CHANGELOG.md#0340).
    - Update to [`libp2p-relay` `v0.10.0`](protocols/relay/CHANGELOG.md#0100).
    - Update to [`libp2p-rendezvous` `v0.7.0`](protocols/rendezvous/CHANGELOG.md#070).
    - Update to [`libp2p-request-response` `v0.19.0`](protocols/request-response/CHANGELOG.md#0190).
    - Update to [`libp2p-swarm` `v0.37.0`](swarm/CHANGELOG.md#0370).
    - Update to [`libp2p-wasm-ext` `v0.34.0`](transports/wasm-ext/CHANGELOG.md#0340).
    - Update to [`libp2p-yamux` `v0.38.0`](muxers/yamux/CHANGELOG.md#0380).
    - Update to `libp2p-uds` [`v0.33.0`](transports/uds/CHANGELOG.md).

[PR 2646]: https://github.com/libp2p/rust-libp2p/pull/2646

## 0.45.1

- Update individual crates.
    - Update to [`libp2p-dcutr` `v0.3.1`](protocols/dcutr/CHANGELOG.md).
    - Update to [`libp2p-identify` `v0.36.1`](protocols/identify/CHANGELOG.md).
    - Update to [`libp2p-kad` `v0.37.1`](protocols/kad/CHANGELOG.md).
    - Update to [`libp2p-relay` `v0.9.1`](protocols/relay/CHANGELOG.md).
    - Update to [`libp2p-swarm` `v0.36.1`](swarm/CHANGELOG.md).

## 0.45.0
- Update individual crates.
    - Update to [`libp2p-plaintext` `v0.33.0`](transports/plaintext/CHANGELOG.md).
    - Update to [`libp2p-noise` `v0.36.0`](transports/noise/CHANGELOG.md).
    - Update to [`libp2p-wasm-ext` `v0.33.0`](transports/wasm-ext/CHANGELOG.md).
    - Update to [`libp2p-yamux` `v0.37.0`](muxers/yamux/CHANGELOG.md).
    - Update to [`libp2p-mplex` `v0.33.0`](muxers/mplex/CHANGELOG.md).
    - Update to [`libp2p-dcutr` `v0.3.0`](protocols/dcutr/CHANGELOG.md).
    - Update to [`libp2p-rendezvous` `v0.6.0`](protocols/rendezvous/CHANGELOG.md).
    - Update to [`libp2p-ping` `v0.36.0`](protocols/ping/CHANGELOG.md).
    - Update to [`libp2p-identify` `v0.36.0`](protocols/identify/CHANGELOG.md).
    - Update to [`libp2p-floodsub` `v0.36.0`](protocols/floodsub/CHANGELOG.md).
    - Update to [`libp2p-relay` `v0.9.0`](protocols/relay/CHANGELOG.md).
    - Update to [`libp2p-metrics` `v0.6.0`](misc/metrics/CHANGELOG.md).
    - Update to [`libp2p-kad` `v0.37.0`](protocols/kad/CHANGELOG.md).
    - Update to [`libp2p-autonat` `v0.4.0`](protocols/autonat/CHANGELOG.md).
    - Update to [`libp2p-request-response` `v0.18.0`](protocols/request-response/CHANGELOG.md).
    - Update to [`libp2p-swarm` `v0.36.0`](swarm/CHANGELOG.md).
    - Update to [`libp2p-core` `v0.33.0`](core/CHANGELOG.md).

## 0.44.0

- Update individual crates.
    - Update to [`libp2p-dcutr` `v0.2.0`](protocols/dcutr/CHANGELOG.md).
    - Update to [`libp2p-dns` `v0.32.1`](transports/dns/CHANGELOG.md).
    - Update to [`libp2p-rendezvous` `v0.5.0`](protocols/rendezvous/CHANGELOG.md).
    - Update to [`libp2p-ping` `v0.35.0`](protocols/ping/CHANGELOG.md).
    - Update to [`libp2p-identify` `v0.35.0`](protocols/identify/CHANGELOG.md).
    - Update to [`libp2p-floodsub` `v0.35.0`](protocols/floodsub/CHANGELOG.md).
    - Update to [`libp2p-relay` `v0.8.0`](protocols/relay/CHANGELOG.md).
    - Update to [`libp2p-metrics` `v0.5.0`](misc/metrics/CHANGELOG.md).
    - Update to [`libp2p-kad` `v0.36.0`](protocols/kad/CHANGELOG.md).
    - Update to [`libp2p-autonat` `v0.3.0`](protocols/autonat/CHANGELOG.md).
    - Update to [`libp2p-request-response` `v0.17.0`](protocols/request-response/CHANGELOG.md).
    - Update to [`libp2p-swarm` `v0.35.0`](swarm/CHANGELOG.md).

## Version 0.43.0 [2022-02-22]

- Update individual crates.
  - Update to `libp2p-autonat` [`v0.2.0`](protocols/autonat/CHANGELOG.md#020-2022-02-22).
  - Update to `libp2p-core` [`v0.32.0`](core/CHANGELOG.md#0320-2022-02-22).
  - Update to `libp2p-deflate` [`v0.32.0`](transports/deflate/CHANGELOG.md#0320-2022-02-22).
  - Update to `libp2p-dns` [`v0.32.0`](transports/dns/CHANGELOG.md#0320-2022-02-22).
  - Update to `libp2p-floodsub` [`v0.34.0`](protocols/floodsub/CHANGELOG.md#0340-2022-02-22).
  - Update to `libp2p-gossipsub` [`v0.36.0`](protocols/gossipsub/CHANGELOG.md#0360-2022-02-22).
  - Update to `libp2p-identify` [`v0.34.0`](protocols/identify/CHANGELOG.md#0340-2022-02-22).
  - Update to `libp2p-kad` [`v0.35.0`](protocols/kad/CHANGELOG.md#0350-2022-02-22).
  - Update to `libp2p-mdns` [`v0.35.0`](protocols/mdns/CHANGELOG.md#0350-2022-02-22).
  - Update to `libp2p-metrics` [`v0.4.0`](misc/metrics/CHANGELOG.md#040-2022-02-22).
  - Update to `libp2p-mplex` [`v0.32.0`](muxers/mplex/CHANGELOG.md#0320-2022-02-22).
  - Update to `libp2p-noise` [`v0.35.0`](transports/noise/CHANGELOG.md#0350-2022-02-22).
  - Update to `libp2p-ping` [`v0.34.0`](protocols/ping/CHANGELOG.md#0340-2022-02-22).
  - Update to `libp2p-plaintext` [`v0.32.0`](transports/plaintext/CHANGELOG.md#0320-2022-02-22).
  - Update to `libp2p-relay` [`v0.7.0`](protocols/relay/CHANGELOG.md#070-2022-02-22).
  - Update to `libp2p-rendezvous` [`v0.4.0`](protocols/rendezvous/CHANGELOG.md#040-2022-02-22).
  - Update to `libp2p-request-response` [`v0.16.0`](protocols/request-response/CHANGELOG.md#0160-2022-02-22).
  - Update to `libp2p-swarm` [`v0.34.0`](swarm/CHANGELOG.md#0340-2022-02-22).
  - Update to `libp2p-derive` [`v0.27.0`](swarm-derive/CHANGELOG.md#0270-2022-02-22).
  - Update to `libp2p-tcp` [`v0.32.0`](transports/tcp/CHANGELOG.md#0320-2022-02-22).
  - Update to `libp2p-uds` [`v0.32.0`](transports/uds/CHANGELOG.md#0320-2022-02-22).
  - Update to `libp2p-wasm-ext` [`v0.32.0`](transports/wasm-ext/CHANGELOG.md#0320-2022-02-22).
  - Update to `libp2p-websocket` [`v0.34.0`](transports/websocket/CHANGELOG.md#0340-2022-02-22).
  - Update to `libp2p-yamux` [`v0.36.0`](muxers/yamux/CHANGELOG.md#0360-2022-02-22).

- Update to `parking_lot` `v0.12.0`. See [PR 2463].

- Drop support for gossipsub in the wasm32-unknown-unknown target (see [PR 2506]).

[PR 2506]: https://github.com/libp2p/rust-libp2p/pull/2506
[PR 2463]: https://github.com/libp2p/rust-libp2p/pull/2463/

## Version 0.42.1 [2022-02-02]

- Update individual crates.
  - `libp2p-relay`
      - [v0.6.1](protocols/relay/CHANGELOG.md#061-2022-02-02)
  - `libp2p-tcp`
      - [v0.31.1](transports/tcp/CHANGELOG.md#0311-2022-02-02)

## Version 0.42.0 [2022-01-27]

- Update individual crates.
    - `libp2p-autonat`
      - [v0.1.0](protocols/autonat/CHANGELOG.md#010-2022-01-27)
    - `libp2p-core`
      - [v0.31.0](core/CHANGELOG.md#0310-2022-01-27)
    - `libp2p-deflate`
      - [v0.31.0](transports/deflate/CHANGELOG.md#0310-2022-01-27)
    - `libp2p-dns`
      - [v0.31.0](transports/dns/CHANGELOG.md#0310-2022-01-27)
    - `libp2p-floodsub`
      - [v0.33.0](protocols/floodsub/CHANGELOG.md#0330-2022-01-27)
    - `libp2p-gossipsub`
      - [v0.35.0](protocols/gossipsub/CHANGELOG.md#0350-2022-01-27)
    - `libp2p-identify`
      - [v0.33.0](protocols/identify/CHANGELOG.md#0330-2022-01-27)
    - `libp2p-kad`
      - [v0.34.0](protocols/kad/CHANGELOG.md#0340-2022-01-27)
    - `libp2p-mdns` (breaking compatibility with previous versions)
      - [v0.34.0](protocols/mdns/CHANGELOG.md#0340-2022-01-27)
    - `libp2p-metrics`
      - [v0.3.0](misc/metrics/CHANGELOG.md#030-2022-01-27)
    - `libp2p-mplex`
      - [v0.31.0](muxers/mplex/CHANGELOG.md#0310-2022-01-27)
    - `libp2p-noise`
      - [v0.34.0](transports/noise/CHANGELOG.md#0340-2022-01-27)
    - `libp2p-ping`
      - [v0.33.0](protocols/ping/CHANGELOG.md#0330-2022-01-27)
    - `libp2p-plaintext`
      - [v0.31.0](transports/plaintext/CHANGELOG.md#0310-2022-01-27)
    - `libp2p-relay`
      - [v0.6.0](protocols/relay/CHANGELOG.md#060-2022-01-27)
    - `libp2p-rendezvous`
      - [v0.3.0](protocols/rendezvous/CHANGELOG.md#030-2022-01-27)
    - `libp2p-request-response`
      - [v0.15.0](protocols/request-response/CHANGELOG.md#0150-2022-01-27)
    - `libp2p-swarm-derive`
      - [v0.26.1](swarm-derive/CHANGELOG.md#0261-2022-01-27)
    - `libp2p-swarm`
      - [v0.33.0](swarm/CHANGELOG.md#0330-2022-01-27)
    - `libp2p-tcp`
      - [v0.31.0](transports/tcp/CHANGELOG.md#0310-2022-01-27)
    - `libp2p-uds`
      - [v0.31.0](transports/uds/CHANGELOG.md#0310-2022-01-27)
    - `libp2p-wasm-ext`
      - [v0.31.0](transports/wasm-ext/CHANGELOG.md#0310-2022-01-27)
    - `libp2p-websocket`
      - [v0.33.0](transports/websocket/CHANGELOG.md#0330-2022-01-27)
    - `libp2p-yamux`
      - [v0.35.0](muxers/yamux/CHANGELOG.md#0350-2022-01-27)

- Migrate to Rust edition 2021 (see [PR 2339]).

[PR 2339]: https://github.com/libp2p/rust-libp2p/pull/2339

## Version 0.41.0 [2021-11-16]

- Update individual crates.
    - `libp2p-floodsub`
    - `libp2p-gossipsub`
    - `libp2p-identify`
    - `libp2p-kad`
    - `libp2p-mdns`
    - `libp2p-metrics`
    - `libp2p-ping`
    - `libp2p-relay`
    - `libp2p-rendezvous`
    - `libp2p-request-response`
    - `libp2p-swarm-derive`
    - `libp2p-swarm`
    - `libp2p-websocket`
- Forward `wasm-bindgen` feature to `futures-timer`, `instant`, `parking_lot`, `getrandom/js` and `rand/wasm-bindgen`.

## Version 0.40.0 [2021-11-01]

- Update individual crates.
    - `libp2p-core`
    - `libp2p-deflate`
    - `libp2p-dns`
    - `libp2p-floodsub`
    - `libp2p-gossipsub`
    - `libp2p-identify`
    - `libp2p-kad`
    - `libp2p-mdns`
    - `libp2p-mplex`
    - `libp2p-noise`
    - `libp2p-ping`
    - `libp2p-plaintext`
    - `libp2p-relay`
    - `libp2p-request-response`
    - `libp2p-swarm`
    - `libp2p-tcp`
    - `libp2p-uds`
    - `libp2p-wasm-ext`
    - `libp2p-websocket`
    - `libp2p-yamux`

- Re-export the `wasm-bindgen` feature from `parking_lot`, so
  `libp2p` users can opt-in to that crate's Wasm support. See [PR 2180].

- Add `libp2p-metrics`.

[PR 2180]: https://github.com/libp2p/rust-libp2p/pull/2180/

## Version 0.39.1 [2021-07-12]

- Update individual crates.
    - `libp2p-swarm-derive`

## Version 0.39.0 [2021-07-12]

- Update individual crates.
    - `libp2p-core`
    - `libp2p-deflate`
    - `libp2p-dns`
    - `libp2p-floodsub`
    - `libp2p-gossipsub`
    - `libp2p-identify`
    - `libp2p-kad`
    - `libp2p-mdns`
    - `libp2p-mplex`
    - `libp2p-noise`
    - `libp2p-ping`
    - `libp2p-plaintext`
    - `libp2p-relay`
    - `libp2p-request-response`
    - `libp2p-swarm`
    - `libp2p-tcp`
    - `libp2p-uds`
    - `libp2p-wasm-ext`
    - `libp2p-websocket`
    - `libp2p-yamux`

## Version 0.38.0 [2021-05-17]

- Update individual crates.
    - `libp2p-core`
    - `libp2p-gossipsub`
    - `libp2p-noise`
    - `libp2p-pnet`
    - `libp2p-wasm-ext`

## Version 0.37.1 [2021-04-14]

- Update individual crates.
    - `libp2p-swarm-derive`

## Version 0.37.0 [2021-04-13]

- Update individual crates.
    - `libp2p-core`
    - `libp2p-dns`
    - `libp2p-floodsub`
    - `libp2p-gossipsub`
    - `libp2p-kad`
    - `libp2p-mdns`
    - `libp2p-ping`
    - `libp2p-relay`
    - `libp2p-request-response`
    - `libp2p-swarm`
    - `libp2p-wasm-ext`
    - `libp2p-yamux`

- Drop support for `wasm32-unknown-unknown` in favor of
  `wasm32-unknown-emscripten` and `wasm32-wasi` [PR
  2038](https://github.com/libp2p/rust-libp2p/pull/2038).

## Version 0.36.0 [2021-03-17]

- Consolidate top-level utility functions for constructing development
  transports. There is now just `development_transport()` (available with default features)
  and `tokio_development_transport()` (available when the corresponding tokio features are enabled).
  Furthermore, these are now `async fn`s. The minor variations that also included `pnet`
  support have been removed.
  [PR 1927](https://github.com/libp2p/rust-libp2p/pull/1927)

- Update libp2p crates.

- Do not leak default features from libp2p crates.
  [PR 1986](https://github.com/libp2p/rust-libp2p/pull/1986).

- Add `libp2p-relay` to `libp2p` facade crate.

## Version 0.35.1 [2021-02-17]

- Update `libp2p-yamux` to latest patch version.

## Version 0.35.0 [2021-02-15]

- Use `libp2p-swarm-derive`, the former `libp2p-core-derive`.

- Update `libp2p-deflate`, `libp2p-gossipsub`, `libp2p-mdns`, `libp2p-request-response`,
  `libp2p-swarm` and `libp2p-tcp`.

## Version 0.34.0 [2021-01-12]

- Update `libp2p-core` and all dependent crates.

- The `tcp-async-std` feature is now `tcp-async-io`, still
  enabled by default.

## Version 0.33.0 [2020-12-17]

- Update `libp2p-core` and all dependent crates.

## Version 0.32.2 [2020-12-10]

- Update `libp2p-websocket`.

## Version 0.32.1 [2020-12-09]

- Update minimum patch version of `libp2p-websocket`.

## Version 0.32.0 [2020-12-08]

- Update `libp2p-request-response`.

- Update to `libp2p-mdns-0.26`.

- Update `libp2p-websocket` minimum patch version.

## Version 0.31.2 [2020-12-02]

- Bump minimum `libp2p-core` patch version.

## Version 0.31.1 [2020-11-26]

- Bump minimum `libp2p-tcp` patch version.

## Version 0.31.0 [2020-11-25]

- Update `multistream-select` and all dependent crates.

## Version 0.30.1 [2020-11-11]

- Update `libp2p-plaintext`.

## Version 0.30.0 [2020-11-09]

- Update `libp2p-mdns`, `libp2p-tcp` and `libp2p-uds` as well as `libp2p-core`
  and all its dependers.

## Version 0.29.1 [2020-10-20]

- Update `libp2p-core`.

## Version 0.29.0 [2020-10-16]

- Update `libp2p-core`, `libp2p-floodsub`, `libp2p-gossipsub`, `libp2p-mplex`,
  `libp2p-noise`, `libp2p-plaintext`, `libp2p-pnet`, `libp2p-request-response`,
  `libp2p-swarm`, `libp2p-tcp`, `libp2p-websocket` and `parity-multiaddr`.

## Version 0.28.1 [2020-09-10]

- Update to `libp2p-core` `0.22.1`.

## Version 0.28.0 [2020-09-09]

- Update `libp2p-yamux` to `0.25.0`. *Step 4 of 4 in a multi-release
  upgrade process.* See the `libp2p-yamux` CHANGELOG for details.

## Version 0.27.0 [2020-09-09]

- Update `libp2p-yamux` to `0.24.0`. *Step 3 of 4 in a multi-release
  upgrade process.* See the `libp2p-yamux` CHANGELOG for details.

## Version 0.26.0 [2020-09-09]

- Update `libp2p-yamux` to `0.23.0`. *Step 2 of 4 in a multi-release
  upgrade process.* See the `libp2p-yamux` CHANGELOG for details.

## Version 0.25.0 [2020-09-09]

- Remove the deprecated `libp2p-secio` dependency. To continue to use
  SECIO, add an explicit dependency on `libp2p-secio`. However,
  transitioning to `libp2p-noise` is strongly recommended.

- Update `libp2p-yamux` to `0.22.0`. *This version starts a multi-release
  upgrade process.* See the `libp2p-yamux` CHANGELOG for details.

- Bump `libp2p-noise` to `0.24`. See the `libp2p-noise`
changelog for details about the `LegacyConfig`.

- The `ProtocolsHandler` in `libp2p-swarm` has a new associated type
  `InboundOpenInfo` ([PR 1714]).

[PR 1714]: https://github.com/libp2p/rust-libp2p/pull/1714

## Version 0.24.0 [2020-08-18]

- Update `libp2p-core`, `libp2p-gossipsub`, `libp2p-kad`, `libp2p-mdns`,
  `libp2p-ping`, `libp2p-request-response`, `libp2p-swarm` and dependent crates.

## Version 0.23.0 (2020-08-03)

**NOTE**: For a smooth upgrade path from `0.21` to `> 0.22`
on an existing deployment, this version must not be skipped
or the provided legacy configuration for `libp2p-noise` used!

- Bump `libp2p-noise` dependency to `0.22`. See the `libp2p-noise`
changelog for details about the `LegacyConfig`.

- Refactored bandwidth logging ([PR 1670](https://github.com/libp2p/rust-libp2p/pull/1670)).

## Version 0.22.0 (2020-07-17)

**NOTE**: For a smooth upgrade path from `0.21` to `> 0.22`
on an existing deployment using `libp2p-noise`, this version
must not be skipped!

- Bump `libp2p-noise` dependency to `0.21`.

## Version 0.21.1 (2020-07-02)

- Bump `libp2p-websockets` lower bound.

## Version 0.21.0 (2020-07-01)

- Conditional compilation fixes for the `wasm32-wasi` target
  ([PR 1633](https://github.com/libp2p/rust-libp2p/pull/1633)).

- New `libp2p-request-response` crate
  ([PR 1596](https://github.com/libp2p/rust-libp2p/pull/1596)).

- Updated libp2p dependencies.

## Version 0.19.1 (2020-05-25)

- Temporarily pin all `async-std` dependencies to `< 1.6`.
  [PR 1589](https://github.com/libp2p/rust-libp2p/pull/1589)

- `libp2p-core-derive`: Fully qualified std::result::Result in macro
  [PR 1587](https://github.com/libp2p/rust-libp2p/pull/1587)

## Version 0.19.0 (2020-05-18)

- `libp2p-core`, `libp2p-swarm`: Added support for multiple dialing
  attempts per peer, with a configurable limit.
  [PR 1506](https://github.com/libp2p/rust-libp2p/pull/1506)

- `libp2p-core`: `PeerId`s that use the identity hashing will now be properly
  displayed using the string representation of an identity multihash, rather
  than the canonical SHA 256 representation.
  [PR 1576](https://github.com/libp2p/rust-libp2p/pull/1576)

- `libp2p-core`: Updated to multihash 0.11.0.
  [PR 1566](https://github.com/libp2p/rust-libp2p/pull/1566)

- `libp2p-core`: Make the number of events buffered to/from tasks configurable.
  [PR 1574](https://github.com/libp2p/rust-libp2p/pull/1574)

- `libp2p-dns`, `parity-multiaddr`: Added support for the `/dns` multiaddr
  protocol. Additionally, the `multiaddr::from_url` function will now use
  `/dns` instead of `/dns4`.
  [PR 1575](https://github.com/libp2p/rust-libp2p/pull/1575)

- `libp2p-noise`: Added the `X25519Spec` protocol suite which uses
  libp2p-noise-spec compliant signatures on static keys as well as the
  `/noise` protocol upgrade, hence providing a libp2p-noise-spec compliant
  `XX` handshake. `IK` and `IX` are still supported with `X25519Spec`
  though not guaranteed to be interoperable with other libp2p
  implementations as these handshake patterns are not currently
  included in the libp2p-noise-spec. The `X25519Spec` implementation
  will eventually replace the current `X25519` implementation, with
  the former being removed. To upgrade without interruptions, you may
  temporarily include `NoiseConfig`s for both implementations as
  alternatives in your transport upgrade pipeline.

- `libp2p-kad`: Consider fixed (K_VALUE) amount of peers at closest query
  initialization. Unless `KademliaConfig::set_replication_factor` is used change
  has no effect.
  [PR 1536](https://github.com/libp2p/rust-libp2p/pull/1536)

- `libp2p-kad`: Provide more insight into, and control of, the execution of
  queries. All query results are now wrapped in `KademliaEvent::QueryResult`.
  As a side-effect of these changes and for as long as the record storage
  API is not asynchronous, local storage errors on `put_record` are reported
  synchronously in a `Result`, instead of being reported asynchronously by
  an event.
  [PR 1567](https://github.com/libp2p/rust-libp2p/pull/1567)

- `libp2p-tcp`, `libp2p`: Made the `libp2p-tcp/async-std` feature flag
  disabled by default, and split the `libp2p/tcp` feature in two:
  `tcp-async-std` and `tcp-tokio`. `tcp-async-std` is still enabled by default.
  [PR 1471](https://github.com/libp2p/rust-libp2p/pull/1471)

- `libp2p-tcp`: On listeners started with an IPv6 multi-address the socket
  option `IPV6_V6ONLY` is set to true. Instead of relying on IPv4-mapped IPv6
  address support, two listeners can be started if IPv4 and IPv6 should both
  be supported. IPv4 listener addresses are not affected by this change.
  [PR 1555](https://github.com/libp2p/rust-libp2p/pull/1555)

## Version 0.18.1 (2020-04-17)

- `libp2p-swarm`: Make sure inject_dial_failure is called in all situations.
  [PR 1549](https://github.com/libp2p/rust-libp2p/pull/1549)

## Version 0.18.0 (2020-04-09)

- `libp2p-core`: Treat connection limit errors as pending connection errors.
  [PR 1546](https://github.com/libp2p/rust-libp2p/pull/1546)

- `libp2p-core-derive`: Disambiguate calls to `NetworkBehaviour::inject_event`.
  [PR 1543](https://github.com/libp2p/rust-libp2p/pull/1543)

- `libp2p-floodsub`: Allow sent messages seen as subscribed.
  [PR 1520](https://github.com/libp2p/rust-libp2p/pull/1520)

- `libp2p-kad`: Return peers independent of record existence.
  [PR 1544](https://github.com/libp2p/rust-libp2p/pull/1544)

- `libp2p-wasm-ext`: Fix "parsed is null" errors being thrown.
  [PR 1535](https://github.com/libp2p/rust-libp2p/pull/1535)

## Version 0.17.0 (2020-04-02)

- `libp2p-core`: Finished "identity hashing" for peer IDs migration.
  [PR 1460](https://github.com/libp2p/rust-libp2p/pull/1460)
- `libp2p-core`: Remove `poll_broadcast`.
  [PR 1527](https://github.com/libp2p/rust-libp2p/pull/1527)
- `libp2p-core`, `libp2p-swarm`: Report addresses of closed listeners.
  [PR 1485](https://github.com/libp2p/rust-libp2p/pull/1485)
- `libp2p-core`: Support for multiple connections per peer and configurable connection limits.
  See [PR #1440](https://github.com/libp2p/rust-libp2p/pull/1440),
  [PR #1519](https://github.com/libp2p/rust-libp2p/pull/1519) and
  [issue #912](https://github.com/libp2p/rust-libp2p/issues/912) for details.

- `libp2p-swarm`: Pass the cause of closing a listener to `inject_listener_closed`.
  [PR 1517](https://github.com/libp2p/rust-libp2p/pull/1517)
- `libp2p-swarm`: Support for multiple connections per peer and configurable connection limits.
  See [PR #1440](https://github.com/libp2p/rust-libp2p/pull/1440),
  [PR #1519](https://github.com/libp2p/rust-libp2p/pull/1519) and
  [issue #912](https://github.com/libp2p/rust-libp2p/issues/912) for details.
- `libp2p-swarm`: The `SwarmEvent` now returns more events.
  [PR 1515](https://github.com/libp2p/rust-libp2p/pull/1515)
- `libp2p-swarm`: New `protocols_handler::multi` module.
  [PR 1497](https://github.com/libp2p/rust-libp2p/pull/1497)
- `libp2p-swarm`: Allow configuration of outbound substreams.
  [PR 1521](https://github.com/libp2p/rust-libp2p/pull/1521)

- `libp2p-kad`: Providers returned from a lookup are now deduplicated.
  [PR 1528](https://github.com/libp2p/rust-libp2p/pull/1528)
- `libp2p-kad`: Allow customising the maximum packet size.
  [PR 1502](https://github.com/libp2p/rust-libp2p/pull/1502)
- `libp2p-kad`: Allow customising the (libp2p) connection keep-alive timeout.
  [PR 1477](https://github.com/libp2p/rust-libp2p/pull/1477)
- `libp2p-kad`: Avoid storing records that are expired upon receipt (optimisation).
  [PR 1496](https://github.com/libp2p/rust-libp2p/pull/1496)
- `libp2p-kad`: Fixed potential panic on computing record expiry.
  [PR 1492](https://github.com/libp2p/rust-libp2p/pull/1492)

- `libp2p-mplex`: Guard against use of underlying `Sink` upon
  error or connection close.
  [PR 1529](https://github.com/libp2p/rust-libp2p/pull/1529)

- `multistream-select`: Upgrade to stable futures.
  [PR 1484](https://github.com/libp2p/rust-libp2p/pull/1484)

- `multihash`: Removed the crate in favour of the upstream crate.
  [PR 1472](https://github.com/libp2p/rust-libp2p/pull/1472)

## Version 0.16.2 (2020-02-28)

- Fixed yamux connections not properly closing and being stuck in the `CLOSE_WAIT` state.
- Added a `websocket_transport()` function in `libp2p-wasm-ext`, behind a Cargo feature.
- Fixed ambiguity in `IntoProtocolsHandler::select` vs `ProtocolsHandler::select` in the `NetworkBehaviour` custom derive.

## Version 0.16.1 (2020-02-18)

- Fixed wrong representation of `PeerId`s being used in `Kademlia::get_closest_peers`.
- Implemented `FusedStream` for `Swarm`.

## Version 0.16.0 (2020-02-13)

- Removed the `Substream` associated type from the `ProtocolsHandler` trait. The type of the substream is now always `libp2p::swarm::NegotiatedSubstream`.
- As a consequence of the previous change, most of the implementations of the `NetworkBehaviour` trait provided by libp2p (`Ping`, `Identify`, `Kademlia`, `Floodsub`, `Gossipsub`) have lost a generic parameter.
- Removed the first generic parameter (the transport) from `Swarm` and `ExpandedSwarm`. The transport is now abstracted away in the internals of the swarm.
- The `Send` and `'static` bounds are now enforced directly on the `ProtocolsHandler` trait and its associated `InboundUpgrade` and `OutboundUpgrade` implementations.
- Modified `PeerId`s to compare equal across the identity and SHA256 hashes. As a consequence, the `Borrow` implementation of `PeerId` now always returns the bytes representation of a multihash with a SHA256 hash.
- Modified libp2p-floodsub to no longer hash the topic. The new behaviour is now compatible with go-libp2p and js-libp2p, but is a breaking change with regards to rust-libp2p.
- Added libp2p-pnet. It makes it possible to protect networks with a pre-shared key (PSK).
- Modified the `poll_method` parameter of the `NetworkBehaviour` custom derive. The expected method now takes an additional parameter of type `impl PollParameters` to be consistent with the `NetworkBehaviour::poll` method.
- libp2p-noise now compiles for WASM targets.
- Changed libp2p-noise to grow its memory buffers dynamically. This should reduce the overall memory usage of connections that use the noise encryption.
- Fixed libp2p-gossipsub to no longer close the connection if the inbound substream is closed by the remote.
- All crates prefixed with `libp2p-` now use the same version number.
- Added a new variant `ListenerEvent::Error` for listeners to report non-fatal errors. `libp2p-tcp` uses this variant to report errors that happen on remote sockets before they have been accepted and errors when trying to determine the local machine's IP address.

## Version 0.15.0 (2020-01-24)

- Added `libp2p-gossipsub`.
- Added `SwarmBuilder::executor` to allow configuring which tasks executor to use.
- Added `TokioTcpConfig` in `libp2p-tcp` and `TokioUdsConfig` in `libp2p-uds` behind `tokio` features. These structs use `tokio` and require a `tokio` runtime executor to be configured via `SwarmBuilder::executor`.
- Changed the `OutboundUpgrade` and `InboundUpgrade` traits to no longer be passed a `Negotiated<C>` but just a `C`. The `Negotiated` is now in the trait bounds requirements of `ProtocolsHandler`.
- Fixed `libp2p-wasm-ext` returning `Err(WouldBlock)` rather than `Pending`.
- Fixed `libp2p-dns` not segregating DNS4 and DNS6.
- Removed some unnecessary `Unpin` requirements on futures.
- Changed `Mdns::new` to no longer be `async`.
- Fixed `libp2p-kad` keeping connections alive when it shouldn't.
- Fixed `InboundUpgrade` not always properly implemented on `NoiseConfig`.

## Version 0.14.0-alpha.1 (2020-01-07)

- Upgraded the crate to stable futures.
- Use varints instead of fixed sized (4 byte) integers to delimit plaintext 2.0 messages to align implementation with the specification.
- Refactored the `core::upgrade` module to provide async functions.
- Changed the `Stream` trait implementation of `Swarm` to no longer return a `Result`.
- Added the `Swarm::next` and `Swarm::next_event` functions and the `SwarmEvent` enum.
- Changed `ProtocolsHandler::poll` to no longer return an error. Instead, `ProtocolsHandlerEvent` has a new `Close` variant which corresponds to what an error represented before.
- Changed all the traits that have a `poll` function (i.e. `NetworkBehaviour`, `ProtocolsHandler`, `NodeHandler`) to have an additional `&mut Context` parameter, to reflect the changes in the `Future` trait.
- Revamped the API of `libp2p_websockets::framed`.
- Added protocol string to `Error::UnknownProtocolString`.

## Version 0.13.2 (2020-01-02)

- Fixed the `libp2p-noise` handshake not flushing the underlying stream before waiting for a response.
- Fixed semver issue with the `protobuf` crate.

## Version 0.13.1 (2019-11-13)

- Maintenance release to bump dependencies and deal with an accidental breaking change in multihash 0.1.4.

## Version 0.13.0 (2019-11-05)

- Reworked the transport upgrade API. See https://github.com/libp2p/rust-libp2p/pull/1240 for more information.
- Added a parameter allowing to choose the protocol negotiation protocol when upgrading a connection or a substream. See https://github.com/libp2p/rust-libp2p/pull/1245 for more information.
- Added an alternative `multistream-select` protocol called `V1Lazy`.
- Added `PlainText2Config` that implements the `/plaintext/2.0.0` protocol.
- Refactored `libp2p-identify`. Some items have been renamed.
- Now accepting `PeerId`s using the `identity` hashing algorithm as valid.
- Removed `libp2p-observed` and `libp2p-ratelimit`.
- Fixed mDNS long peer IDs not being transmitted properly.
- Added some `Debug` trait implementations.
- Fixed potential arithmetic overflows in `libp2p-kad` and `multistream-select`.

## Version 0.12.0 (2019-08-15)

- In some situations, `multistream-select` will now assume that protocol negotiation immediately succeeds. If it turns out that it failed, an error is generated when reading or writing from/to the stream.
- Replaced `listen_addr` with `local_addr` in events related to incoming connections. The address no longer has to match a previously-reported address.
- Listeners now have an identifier and can be stopped.
- Added `NetworkBehaviour::inject_listener_error` and `NetworkBehaviour::inject_listener_closed`. For diagnostic purposes, listeners can now report errors on incoming connections, such as when calling `accept(2)` fails.
- Fixed tasks sometimes not being notified when a network event happens in `libp2p-mplex`.
- Fixed a memory leak in `libp2p-kad`.
- Added `Toggle::is_enabled()`.
- Removed `IdentifyTransport`.

## Version 0.11.0 (2019-07-18)

- `libp2p-kad`: Completed the core functionality of the record storage API, thereby extending the `RecordStore` for provider records. All records expire by default and are subject to regular republication and caching as per the Kademlia spec(s). Expiration and publication intervals are configurable through the `KademliaConfig`.
- `libp2p-kad`: The routing table now never stores peers without a known (listen) address. In particular, on receiving a new inbound connection, the Kademlia behaviour now emits `KademliaEvent::UnroutablePeer` to indicate that in order for the peer to be added to the routing table and hence considered a reachable node in the DHT, a listen address of the peer must be discovered and reported via `Kademlia::add_address`. This is usually achieved through the use of the `Identify` protocol on the same connection(s).
- `libp2p-kad`: Documentation updates.
- Extracted the `swarm` and `protocols_handler`-related contents from `libp2p-core` to a new `libp2p-swarm` crate.
- Renamed `RawSwarm` to `Network`.
- Added `Floodsub::publish_any`.
- Replaced unbounded channels with bounded ones at the boundary between the `Network` (formerly `RawSwarm`) and `NodeHandler`. The node handlers will now wait if the main task is busy, instead of continuing to push events to the channel.
- Fixed the `address_translation` function ignoring `/dns` addresses.

## Version 0.10.0 (2019-06-25)

- `PollParameters` is now a trait instead of a struct.
- The `Swarm` can now be customized with connection information.
- Fixed write-only substreams now delivering data properly.
- Fixed the TCP listener accidentally shutting down if an incoming socket was closed too quickly.
- Improved the heuristics for determining external multiaddresses based on reports.
- Various fixes to Kademlia iterative queries and the WebSockets transport.

## Version 0.9.1 (2019-06-05)

- `EitherOutput` now implements `Stream` and `Sink` if their variants also implement these traits.
- `libp2p::websocket::error::Error` now implements `Sync`.

## Version 0.9.0 (2019-06-04)

- Major fixes and performance improvements to libp2p-kad.
- Initial prototype for record storage in libp2p-kad.
- Rewrote the implementation of WebSockets. It now properly supports WebSockets Secure (WSS).
- Removed `BrowserWsConfig`. Please use `libp2p::wasm_ext::ExtTransport` instead.
- Added a `Path` parameter to `multiaddr::Protocol::WS` and `WSS`. The string representation when a path is present is respectively `x-parity-ws/<path>` and `x-parity-wss/<path>` where `<path>` is percent-encoded.
- Fixed an issue with `libp2p-tcp` where the wrong listened address was returned, if the actual address was loopback.
- Added `core::upgrade::OptionalUpgrade`.
- Added some utility functions in `core::identity::secp256k1`.
- It is now possible to inject an artificial connection in the `RawSwarm`.

## Version 0.8.1 (2019-05-15)

- Fixed a vulnerability in ED25519 signatures verification in libp2p-core.

## Version 0.8.0 (2019-05-15)

- Crate now successfully runs from within the browser when compiled to WASM.
- Modified the constructors of `NoiseConfig` to accept any type of public key. The Noise handshake has consequently been modified.
- Changed the `StreamMuxer` trait to have an `Error` associated type.
- The `Swarm` now ranks externally-visible multiaddresses by how often they have been reported, ensuring that weird or malicious reports don't affect connectivity too much.
- Added `IntoProtocolsHandler::inbound_protocol`. Must return the same value as what `ProtocolsHandler::listen_protocol` would return.
- `IntoProtocolsHandler::into_handler` now takes a second parameter with the `&ConnectedPoint` to the node we are connected to.
- Replaced the `secp256k1` crate with `libsecp256k1`.
- Fixed `Kademlia::add_providing` taking a `PeerId` instead of a `Multihash`.
- Fixed various bugs in the implementation of `Kademlia`.
- Added `OneSubstreamMuxer`.
- Added the `libp2p-wasm-ext` crate.
- Added `multiaddr::from_url`.
- Added `OptionalTransport`.

## Version 0.7.1 (2019-05-15)

- Fixed a vulnerability in ED25519 signatures verification in libp2p-core.

## Version 0.7.0 (2019-04-23)

- Fixed the inactive connections shutdown mechanism not working.
- `Transport::listen_on` must now return a `Stream` that produces `ListenEvent`s. This makes it possible to notify about listened addresses at a later point in time.
- `Transport::listen_on` no longer returns an address we're listening on. This is done through `ListenEvent`s. All other `listen_on` methods have been updated accordingly.
- Added `NetworkBehaviour::inject_new_listen_addr`, `NetworkBehaviour::inject_expired_listen_addr` and `NetworkBehaviour::inject_new_external_addr`.
- `ProtocolsHandler::listen_protocol` and `ProtocolsHandlerEvent::OutboundSubstreamRequest` must now return a `SubstreamProtocol` struct containing a timeout for the upgrade.
- `Ping::new` now requires a `PingConfig`, which can be created with `PingConfig::new`.
- Removed `Transport::nat_traversal` in favour of a stand-alone `address_translation` function in `libp2p-core`.
- Reworked the API of `Multiaddr`.
- Removed the `ToMultiaddr` trait in favour of `TryFrom`.
- Added `Swarm::ban_peer_id` and `Swarm::unban_peer_id`.
- The `TPeerId` generic parameter of `RawSwarm` is now `TConnInfo` and must now implement a `ConnectionInfo` trait.
- Reworked the `PingEvent`.
- Renamed `KeepAlive::Forever` to `Yes` and `KeepAlive::Now` to `No`.

## Version 0.6.0 (2019-03-29)

- Replaced `NetworkBehaviour::inject_dial_failure` with `inject_dial_failure` and
  `inject_addr_reach_failure`. The former is called when we have finished trying to dial a node
  without success, while the latter is called when we have failed to reach a specific address.
- Fixed Kademlia storing a different hash than the reference implementation.
- Lots of bugfixes in Kademlia.
- Modified the `InboundUpgrade` and `OutboundUpgrade` trait to take a `Negotiated<TSocket>` instead
  of `TSocket`.
- `PollParameters::external_addresses` now returns `Multiaddr`es as reference instead of by value.
- Added `Swarm::external_addresses`.
- Added a `core::swarm::toggle::Toggle` that allows having a disabled `NetworkBehaviour`.

## Version 0.5.0 (2019-03-13)

- Moved the `SecioKeypair` struct in `core/identity` and renamed it to `Keypair`.
- mplex now supports half-closed substreams.
- Renamed `StreamMuxer::shutdown()` to `close()`.
- Closing a muxer with the `close()` method (formerly `shutdown`) now "destroys" all the existing substreams. After `close()` as been called, they all return either EOF or an error.
- The `shutdown_substream()` method now closes only the writing side of the substream, and you can continue reading from it until EOF or until you delete it. This was actually already more or less the case before, but it wasn't properly reflected in the API or the documentation.
- `poll_inbound()` and `poll_outbound()` no longer return an `Option`, as `None` was the same as returning an error.
- Removed the `NodeClosed` events and renamed `NodeError` to `NodeClosed`. From the API's point of view, a connection now always closes with an error.
- Added the `NodeHandlerWrapperError` enum that describes an error generated by the protocols handlers grouped together. It is either `UselessTimeout` or `Handler`. This allows properly reporting closing a connection because it is useless.
- Removed `NodeHandler::inject_inbound_closed`, `NodeHandler::inject_outbound_closed`, `NodeHandler::shutdown`, and `ProtocolsHandler::shutdown`. The handler is now dropped when a shutdown process starts. This should greatly simplify writing a handler.
- `StreamMuxer::close` now implies `flush_all`.
- Removed the `Shutdown` enum from `stream_muxer`.
- Removed `ProtocolsHandler::fuse()`.
- Reworked some API of `core/nodes/node.rs` and `core/nodes/handled_node.rs`.
- The core now works even outside of a tokio context.

## Version 0.4.2 (2019-02-27)

- Fixed periodic pinging not working.

## Version 0.4.1 (2019-02-20)

- Fixed wrong version of libp2p-noise.

## Version 0.4.0 (2019-02-20)

- The `multiaddr!` macro has been moved to the `multiaddr` crate and is now reexported under the name `build_multiaddr!`.
- Modified the functions in `upgrade::transfer` to be more convenient to use.
- Now properly sending external addresses in the identify protocol.
- Fixed duplicate addresses being reported in identify and Kademlia.
- Fixed infinite looping in the functions in `upgrade::transfer`.
- Fixed infinite loop on graceful node shutdown with the `ProtocolsHandlerSelect`.
- Fixed various issues with nodes dialing each other simultaneously.
- Added the `StreamMuxer::is_remote_acknowledged()` method.
- Added a `BandwidthLogging` transport wrapper that logs the bandwidth consumption.
- The addresses to try dialing when dialing a node is now refreshed by the `Swarm` when necessary.
- Lots of modifications to the semi-private structs in `core/nodes`.
- Added `IdentifyEvent::SendBack`, when we send back our information.
- Rewrote the `MemoryTransport` to be similar to the `TcpConfig`.

## Version 0.3.1 (2019-02-02)

- Added `NetworkBehaviour::inject_replaced` that is called whenever we replace a connection with a different connection to the same peer.
- Fixed various issues with Kademlia.

## Version 0.3.0 (2019-01-30)

- Removed the `topology` module and everything it contained, including the `Topology` trait.
- Added `libp2p-noise` that supports Noise handshakes, as an alternative to `libp2p-secio`.
- Updated `ring` to version 0.14.
- Creating a `Swarm` now expects the `PeerId` of the local node, instead of a `Topology`.
- Added `NetworkBehaviour::addresses_of_peer` that returns the addresses a `NetworkBehaviour` knows about a given peer. This exists as a replacement for the topology.
- The `Kademlia` and `Mdns` behaviours now report and store the list of addresses they discover.
- You must now call `Floodsub::add_node_to_partial_view()` and `Floodsub::remove_node_from_partial_view` to add/remove nodes from the list of nodes that floodsub must send messages to.
- Added `NetworkBehaviour::inject_dial_failure` that is called when we fail to dial an address.
- `ProtocolsHandler::connection_keep_alive()` now returns a `KeepAlive` enum that provides more fine grained control.
- The `NodeHandlerWrapper` no longer has a 5 seconds inactivity timeout. This is now handled entirely by `ProtocolsHandler::connection_keep_alive()`.
- Now properly denying connections incoming from the same `PeerId` as ours.
- Added a `SwarmBuilder`. The `incoming_limit` method lets you configure the number of simultaneous incoming connections.
- Removed `FloodsubHandler`, `PingListenHandler` and `PeriodicPingHandler`.
- The structs in `core::nodes` are now generic over the `PeerId`.
- Added `SecioKeypair::ed25519_raw_key()`.
- Fix improper connection shutdown in `ProtocolsHandler`.

## Version 0.2.2 (2019-01-14)

- Fixed improper dependencies versions causing deriving `NetworkBehaviour` to generate an error.

## Version 0.2.1 (2019-01-14)

- Added the `IntoNodeHandler` and `IntoProtocolsHandler` traits, allowing node handlers and protocol handlers to know the `PeerId` of the node they are interacting with.

## Version 0.2 (2019-01-10)

- The `Transport` trait now has an `Error` associated type instead of always using `std::io::Error`.
- Merged `PeriodicPing` and `PingListen` into one `Ping` behaviour.
- `Floodsub` now generates `FloodsubEvent`s instead of direct floodsub messages.
- Added `ProtocolsHandler::connection_keep_alive`. If all the handlers return `false`, then the connection to the remote node will automatically be gracefully closed after a few seconds.
- The crate now successfully compiles for the `wasm32-unknown-unknown` target.
- Updated `ring` to version 0.13.
- Updated `secp256k1` to version 0.12.
- The enum returned by `RawSwarm::peer()` can now return `LocalNode`. This makes it impossible to accidentally attempt to dial the local node.
- Removed `Transport::map_err_dial`.
- Removed the `Result` from some connection-related methods in the `RawSwarm`, as they could never error.
- If a node doesn't respond to pings, we now generate an error on the connection instead of trying to gracefully close it.<|MERGE_RESOLUTION|>--- conflicted
+++ resolved
@@ -19,12 +19,10 @@
 - Use `web-time` instead of `instant`.
   See [PR 5347](https://github.com/libp2p/rust-libp2p/pull/5347).
 
-<<<<<<< HEAD
-[PR 4568]: https://github.com/libp2p/rust-libp2p/pull/4568
-=======
 - Remove redundant async signature from builder methods.
   See [PR 5468](https://github.com/libp2p/rust-libp2p/pull/5468).
->>>>>>> 4a16b618
+
+[PR 4568]: https://github.com/libp2p/rust-libp2p/pull/4568
 
 ## 0.53.2
 
