--- conflicted
+++ resolved
@@ -1,24 +1,18 @@
-<<<<<<< HEAD
-## 0.53.3 - unreleased
+## 0.51.3 - unreleased
+
+- Deprecate the `mplex` feature.
+The recommended baseline stream multiplexer is `yamux`.
+See [PR 3689].
+
 
 - Introduce `libp2p::websys_websocket` module behind `websys-websocket` feature flag.
   This supersedes the existing `libp2p::wasm_ext` module which is now deprecated.
   See [PR 3679].
 
+[PR 3689]: https://github.com/libp2p/rust-libp2p/pull/3689
 [PR 3679]: https://github.com/libp2p/rust-libp2p/pull/3679
 
-## 0.52.2
-=======
-## 0.51.3 - unreleased
-
-- Deprecate the `mplex` feature.
-The recommended baseline stream multiplexer is `yamux`.
-See [PR 3689].
-
-[PR 3689]: https://github.com/libp2p/rust-libp2p/pull/3689
-
 ## 0.51.2
->>>>>>> 1b2de2df
 
 - Introduce `libp2p::connection_limits` module.
   See [PR 3386].
