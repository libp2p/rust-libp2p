## 0.52.0 - unreleased

<<<<<<< HEAD
- Protocol names are now required to be valid UTF8 strings.
  We delete the `ProtocolName` trait from `libp2p::core` and replace it with a requirement for `AsRef<str>`.
  At the same time, we introduce `StreamProtocol`, a newtype in `libp2p::swarm`.
  This newtype enforces additional variants like a leading forward-slash.
  We encourage users to use `StreamProtocol` when implementing `UpgradeInfo`.
  See [PR 3746].

[PR 3746]: https://github.com/libp2p/rust-libp2p/pull/3746
=======
- Raise MSRV to 1.65.
  See [PR 3715].

[PR 3715]: https://github.com/libp2p/rust-libp2p/pull/3715
>>>>>>> 02d87155

## 0.51.3

- Deprecate the `mplex` feature.
The recommended baseline stream multiplexer is `yamux`.
See [PR 3689].

[PR 3689]: https://github.com/libp2p/rust-libp2p/pull/3689

## 0.51.2

- Introduce `libp2p::connection_limits` module.
  See [PR 3386].

- Deprecate the `quic` and `webrtc` feature.
  These two crates are only in alpha state.
  To properly communicate this to users, we want them to add the dependency directly which makes the `alpha` version visible.
  See [PR 3580].

- Introduce `libp2p::allow_block_list` module and deprecate `libp2p::Swarm::ban_peer_id`.
  See [PR 3590].

- Introduce `libp2p::perf` module.
  See [PR 3693].

[PR 3386]: https://github.com/libp2p/rust-libp2p/pull/3386
[PR 3580]: https://github.com/libp2p/rust-libp2p/pull/3580
[PR 3590]: https://github.com/libp2p/rust-libp2p/pull/3590
[PR 3693]: https://github.com/libp2p/rust-libp2p/pull/3693

## 0.51.1

- Depend on `libp2p-tls` `v0.1.0`.

- Introduce `ed25519` feature.
  For backwards-compatibility, the `ed25519` identity keys are still available without activating this feature.
  However, going forward, you should explicitly activate it to avoid compile errors going forward.
  See [PR 3350].

[PR 3350]: https://github.com/libp2p/rust-libp2p/pull/3350

## 0.51.0

- Enable `NetworkBehaviour`s to manage connections.
  This deprecates `NetworkBehaviour::new_handler` and `NetworkBehaviour::addresses_of_peer`.
  Due to limitations in the Rust compiler, these deprecations may not show up for you, nevertheless they will be removed in a future release.
  See [`libp2p-swarm`'s CHANGELOG](swarm/CHANGELOG.md#0420) for details.

- Count bandwidth at the application level. Previously `BandwidthLogging` would implement `Transport` and now implements `StreamMuxer` ([PR 3180](https://github.com/libp2p/rust-libp2p/pull/3180)).
    - `BandwidthLogging::new` now requires a 2nd argument: `Arc<BandwidthSinks>`
    - Remove `BandwidthFuture`
    - Rename `BandwidthConnecLogging` to `InstrumentedStream`
- Remove `SimpleProtocol` due to being unused. See [`libp2p::core::upgrade`](https://docs.rs/libp2p/0.50.0/libp2p/core/upgrade/index.html) for alternatives. See [PR 3191].

- Bump MSRV to 1.65.0.

- Update individual crates.
    - Update to [`libp2p-dcutr` `v0.9.0`](protocols/dcutr/CHANGELOG.md#090).

    - Update to [`libp2p-ping` `v0.42.0`](protocols/ping/CHANGELOG.md#0420).

    - Update to [`libp2p-request-response` `v0.24.0`](protocols/request-response/CHANGELOG.md#0240).

    - Update to [`libp2p-kad` `v0.43.0`](protocols/kad/CHANGELOG.md#0430).

    - Update to [`libp2p-floodsub` `v0.42.0`](protocols/floodsub/CHANGELOG.md#0420).

    - Update to [`libp2p-autonat` `v0.10.0`](protocols/autonat/CHANGELOG.md#0100).

    - Update to [`libp2p-relay` `v0.15.0`](protocols/relay/CHANGELOG.md#0150).

    - Update to [`libp2p-identify` `v0.42.0`](protocols/identify/CHANGELOG.md#0420).

    - Update to [`libp2p-rendezvous` `v0.12.0`](protocols/rendezvous/CHANGELOG.md#0120).

    - Update to [`libp2p-metrics` `v0.12.0`](misc/metrics/CHANGELOG.md#0120).

    - Update to [`libp2p-swarm` `v0.42.0`](swarm/CHANGELOG.md#0420).

    - Update to [`libp2p-mdns` `v0.43.0`](protocols/mdns/CHANGELOG.md#0430).

    - Update to [`libp2p-gossipsub` `v0.44.0`](protocols/gossipsub/CHANGELOG.md#0440).

    - Update to [`libp2p-yamux` `v0.43.0`](muxers/yamux/CHANGELOG.md#0430).

    - Update to [`libp2p-mplex` `v0.39.0`](muxers/mplex/CHANGELOG.md#0390).

    - Update to [`libp2p-wasm-ext` `v0.39.0`](transports/wasm-ext/CHANGELOG.md#0390).

    - Update to [`libp2p-plaintext` `v0.39.0`](transports/plaintext/CHANGELOG.md#0390).

    - Update to [`libp2p-noise` `v0.42.0`](transports/noise/CHANGELOG.md#0420).

    - Update to [`libp2p-core` `v0.39.0`](core/CHANGELOG.md#0390).

[PR 3191]: https://github.com/libp2p/rust-libp2p/pull/3191

## 0.50.0

This is a large release. After > 4 years, rust-libp2p ships with an [(alpha) QUIC
implementation](transports/quic/CHANGELOG.md#070-alpha). The [necessary TLS logic is extracted into
its own crate](transports/tls/CHANGELOG.md#010-alpha), and can thus be used detached from QUIC, e.g.
on top of TCP as an alternative to Noise. In addition to these two transports, this release adds
a third, namely [WebRTC (browser-to-server)](transports/webrtc/CHANGELOG.md#040-alpha). But that is
definitely not it. See below for the many other changes packed into this release.

- Introduce [`libp2p-tls` `v0.1.0-alpha`](transports/tls/CHANGELOG.md#010-alpha). See [PR 2945].
- Introduce [`libp2p-quic` `v0.7.0-alpha`](transports/quic/CHANGELOG.md#070-alpha). See [PR 2289].
- Introduce [`libp2p-webrtc` `v0.4.0-alpha`](transports/webrtc/CHANGELOG.md#040-alpha). See [PR 2289].
- Remove deprecated features: `tcp-tokio`, `mdns-tokio`, `dns-tokio`, `tcp-async-io`, `mdns-async-io`, `dns-async-std`.
  See [PR 3001].
- Remove `NetworkBehaviour` macro export from root crate in favor of re-exported macro from `libp2p::swarm`.
  Change your import from `libp2p::NetworkBehaviour` to `libp2p::swarm::NetworkBehaviour`. See [PR 3055].
- Feature-gate `NetworkBehaviour` macro behind `macros` feature flag. See [PR 3055].
- Update individual crates.
  - Update to [`libp2p-autonat` `v0.89.0`](protocols/autonat/CHANGELOG.md#090).
  - Update to [`libp2p-core` `v0.38.0`](core/CHANGELOG.md#0380).
  - Update to [`libp2p-dcutr` `v0.8.0`](protocols/dcutr/CHANGELOG.md#080).
  - Update to [`libp2p-deflate` `v0.38.0`](transports/deflate/CHANGELOG.md#0380).
  - Update to [`libp2p-dns` `v0.38.0`](transports/dns/CHANGELOG.md#0380).
  - Update to [`libp2p-floodsub` `v0.41.0`](protocols/floodsub/CHANGELOG.md#0410).
  - Update to [`libp2p-gossipsub` `v0.43.0`](protocols/gossipsub/CHANGELOG.md#0430).
  - Update to [`libp2p-identify` `v0.41.0`](protocols/identify/CHANGELOG.md#0410).
  - Update to [`libp2p-kad` `v0.42.0`](protocols/kad/CHANGELOG.md#0420).
  - Update to [`libp2p-mdns` `v0.42.0`](protocols/mdns/CHANGELOG.md#0420).
  - Update to [`libp2p-metrics` `v0.11.0`](misc/metrics/CHANGELOG.md#0110).
  - Update to [`libp2p-mplex` `v0.38.0`](muxers/mplex/CHANGELOG.md#0380).
  - Update to [`libp2p-noise` `v0.41.0`](transports/noise/CHANGELOG.md#0410).
  - Update to [`libp2p-ping` `v0.41.0`](protocols/ping/CHANGELOG.md#0410).
  - Update to [`libp2p-plaintext` `v0.38.0`](transports/plaintext/CHANGELOG.md#0380).
  - Update to [`libp2p-pnet` `v0.22.2`](transports/pnet/CHANGELOG.md#0222).
  - Update to [`libp2p-relay` `v0.14.0`](protocols/relay/CHANGELOG.md#0140).
  - Update to [`libp2p-rendezvous` `v0.11.0`](protocols/rendezovus/CHANGELOG.md#0110).
  - Update to [`libp2p-request-response` `v0.23.0`](protocols/request-response/CHANGELOG.md#0230).
  - Update to [`libp2p-swarm` `v0.41.0`](swarm/CHANGELOG.md#0410).
  - Update to [`libp2p-tcp` `v0.38.0`](transports/tcp/CHANGELOG.md#0380).
  - Update to [`libp2p-uds` `v0.37.0`](transports/uds/CHANGELOG.md#0370).
  - Update to [`libp2p-wasm-ext` `v0.38.0`](transports/wasm-ext/CHANGELOG.md#0380).
  - Update to [`libp2p-websocket` `v0.40.0`](transports/websocket/CHANGELOG.md#0400).
  - Update to [`libp2p-yamux` `v0.42.0`](muxers/yamux/CHANGELOG.md#0420).

[PR 2945]: https://github.com/libp2p/rust-libp2p/pull/2945
[PR 3001]: https://github.com/libp2p/rust-libp2p/pull/3001
[PR 2945]: https://github.com/libp2p/rust-libp2p/pull/2945
[PR 2289]: https://github.com/libp2p/rust-libp2p/pull/2289
[PR 3055]: https://github.com/libp2p/rust-libp2p/pull/3055

## 0.49.0

- Remove default features. You need to enable required features explicitly now. As a quick workaround, you may want to use the
  new `full` feature which activates all features. See [PR 2918].

- Introduce `tokio` and `async-std` features and deprecate the following ones:
  - `tcp-tokio` in favor of `tcp` + `tokio`
  - `mdns-tokio` in favor of `mdns` + `tokio`
  - `dns-tokio` in favor of `dns` + `tokio`
  - `tcp-async-io` in favor of `tcp` + `async-std`
  - `mdns-async-io` in favor of `mdns` + `async-std`
  - `dns-async-std` in favor of `dns` + `async-std`

  See [PR 2962].

- Update individual crates.
    - Update to [`libp2p-autonat` `v0.8.0`](protocols/autonat/CHANGELOG.md#0080).
    - Update to [`libp2p-core` `v0.37.0`](core/CHANGELOG.md#0370).
    - Update to [`libp2p-dcutr` `v0.7.0`](protocols/dcutr/CHANGELOG.md#0070).
    - Update to [`libp2p-deflate` `v0.37.0`](transports/deflate/CHANGELOG.md#0370).
    - Update to [`libp2p-dns` `v0.37.0`](transports/dns/CHANGELOG.md#0370).
    - Update to [`libp2p-floodsub` `v0.40.0`](protocols/floodsub/CHANGELOG.md#0400).
    - Update to [`libp2p-gossipsub` `v0.42.0`](protocols/gossipsub/CHANGELOG.md#0420).
    - Update to [`libp2p-identify` `v0.40.0`](protocols/identify/CHANGELOG.md#0400).
    - Update to [`libp2p-kad` `v0.41.0`](protocols/kad/CHANGELOG.md#0410).
    - Update to [`libp2p-mdns` `v0.41.0`](protocols/mdns/CHANGELOG.md#0410).
    - Update to [`libp2p-metrics` `v0.10.0`](misc/metrics/CHANGELOG.md#0100).
    - Update to [`libp2p-mplex` `v0.37.0`](muxers/mplex/CHANGELOG.md#0370).
    - Update to [`libp2p-noise` `v0.40.0`](transports/noise/CHANGELOG.md#0400).
    - Update to [`libp2p-ping` `v0.40.0`](protocols/ping/CHANGELOG.md#0400).
    - Update to [`libp2p-plaintext` `v0.37.0`](transports/plaintext/CHANGELOG.md#0370).
    - Update to [`libp2p-relay` `v0.13.0`](protocols/relay/CHANGELOG.md#0130).
    - Update to [`libp2p-rendezvous` `v0.10.0`](protocols/rendezovus/CHANGELOG.md#0100).
    - Update to [`libp2p-request-response` `v0.22.0`](protocols/request-response/CHANGELOG.md#0220).
    - Update to [`libp2p-swarm-derive` `v0.30.1`](swarm-derive/CHANGELOG.md#0301).
    - Update to [`libp2p-swarm` `v0.40.0`](swarm/CHANGELOG.md#0400).
    - Update to [`libp2p-tcp` `v0.37.0`](transports/tcp/CHANGELOG.md#0370).
    - Update to [`libp2p-uds` `v0.36.0`](transports/uds/CHANGELOG.md#0360).
    - Update to [`libp2p-wasm-ext` `v0.37.0`](transports/wasm-ext/CHANGELOG.md#0370).
    - Update to [`libp2p-websocket` `v0.39.0`](transports/websocket/CHANGELOG.md#0390).
    - Update to [`libp2p-yamux` `v0.41.0`](muxers/mplex/CHANGELOG.md#0410).

[PR 2918]: https://github.com/libp2p/rust-libp2p/pull/2918
[PR 2962]: https://github.com/libp2p/rust-libp2p/pull/2962

## 0.48.0

- Update to [`libp2p-core` `v0.36.0`](core/CHANGELOG.md#0360).

- Update to [`libp2p-swarm-derive` `v0.30.0`](swarm-derive/CHANGELOG.md#0300).

- Update to [`libp2p-dcutr` `v0.6.0`](protocols/dcutr/CHANGELOG.md#060).

- Update to [`libp2p-rendezvous` `v0.9.0`](protocols/rendezvous/CHANGELOG.md#090).

- Update to [`libp2p-ping` `v0.39.0`](protocols/ping/CHANGELOG.md#0390).

- Update to [`libp2p-identify` `v0.39.0`](protocols/identify/CHANGELOG.md#0390).

- Update to [`libp2p-floodsub` `v0.39.0`](protocols/floodsub/CHANGELOG.md#0390).

- Update to [`libp2p-relay` `v0.12.0`](protocols/relay/CHANGELOG.md#0120).

- Update to [`libp2p-metrics` `v0.9.0`](misc/metrics/CHANGELOG.md#090).

- Update to [`libp2p-kad` `v0.40.0`](protocols/kad/CHANGELOG.md#0400).

- Update to [`libp2p-autonat` `v0.7.0`](protocols/autonat/CHANGELOG.md#070).

- Update to [`libp2p-request-response` `v0.21.0`](protocols/request-response/CHANGELOG.md#0210).

## 0.47.0

- Update to [`libp2p-dcutr` `v0.5.0`](protocols/dcutr/CHANGELOG.md#050).

- Update to [`libp2p-derive` `v0.29.0`](swarm-derive/CHANGELOG.md#0290).

- Update to [`libp2p-rendezvous` `v0.8.0`](protocols/rendezvous/CHANGELOG.md#080).

- Update to [`libp2p-ping` `v0.38.0`](protocols/ping/CHANGELOG.md#0380).

- Update to [`libp2p-identify` `v0.38.0`](protocols/identify/CHANGELOG.md#0380).

- Update to [`libp2p-floodsub` `v0.38.0`](protocols/floodsub/CHANGELOG.md#0380).

- Update to [`libp2p-relay` `v0.11.0`](protocols/relay/CHANGELOG.md#0110).

- Update to [`libp2p-metrics` `v0.8.0`](misc/metrics/CHANGELOG.md#080).

- Update to [`libp2p-kad` `v0.39.0`](protocols/kad/CHANGELOG.md#0390).

- Update to [`libp2p-autonat` `v0.6.0`](protocols/autonat/CHANGELOG.md#060).

- Update to [`libp2p-request-response` `v0.20.0`](protocols/request-response/CHANGELOG.md#0200).

- Update to [`libp2p-swarm` `v0.38.0`](swarm/CHANGELOG.md#0380).

## 0.46.1

- Update to `libp2p-derive` [`v0.28.0`](swarm-derive/CHANGELOG.md#0280).

## 0.46.0

- Semver bump Rust from `1.56.1` to `1.60.0` . See [PR 2646].
- Added weak dependencies for features. See [PR 2646].
- Update individual crates.
    - Update to [`libp2p-autonat` `v0.5.0`](protocols/autonat/CHANGELOG.md#050).
    - Update to [`libp2p-core` `v0.34.0`](core/CHANGELOG.md#0340).
    - Update to [`libp2p-dcutr` `v0.4.0`](protocols/dcutr/CHANGELOG.md#040).
    - Update to [`libp2p-floodsub` `v0.37.0`](protocols/floodsub/CHANGELOG.md#0370).
    - Update to [`libp2p-identify` `v0.37.0`](protocols/identify/CHANGELOG.md#0370).
    - Update to [`libp2p-kad` `v0.38.0`](protocols/kad/CHANGELOG.md#0380).
    - Update to [`libp2p-metrics` `v0.7.0`](misc/metrics/CHANGELOG.md#070).
    - Update to [`libp2p-mplex` `v0.34.0`](muxers/mplex/CHANGELOG.md).
    - Update to [`libp2p-noise` `v0.37.0`](transports/noise/CHANGELOG.md#0370).
    - Update to [`libp2p-ping` `v0.37.0`](protocols/ping/CHANGELOG.md#0370).
    - Update to [`libp2p-plaintext` `v0.34.0`](transports/plaintext/CHANGELOG.md#0340).
    - Update to [`libp2p-relay` `v0.10.0`](protocols/relay/CHANGELOG.md#0100).
    - Update to [`libp2p-rendezvous` `v0.7.0`](protocols/rendezvous/CHANGELOG.md#070).
    - Update to [`libp2p-request-response` `v0.19.0`](protocols/request-response/CHANGELOG.md#0190).
    - Update to [`libp2p-swarm` `v0.37.0`](swarm/CHANGELOG.md#0370).
    - Update to [`libp2p-wasm-ext` `v0.34.0`](transports/wasm-ext/CHANGELOG.md#0340).
    - Update to [`libp2p-yamux` `v0.38.0`](muxers/yamux/CHANGELOG.md#0380).
    - Update to `libp2p-uds` [`v0.33.0`](transports/uds/CHANGELOG.md).

[PR 2646]: https://github.com/libp2p/rust-libp2p/pull/2646

## 0.45.1

- Update individual crates.
    - Update to [`libp2p-dcutr` `v0.3.1`](protocols/dcutr/CHANGELOG.md).
    - Update to [`libp2p-identify` `v0.36.1`](protocols/identify/CHANGELOG.md).
    - Update to [`libp2p-kad` `v0.37.1`](protocols/kad/CHANGELOG.md).
    - Update to [`libp2p-relay` `v0.9.1`](protocols/relay/CHANGELOG.md).
    - Update to [`libp2p-swarm` `v0.36.1`](swarm/CHANGELOG.md).

## 0.45.0
- Update individual crates.
    - Update to [`libp2p-plaintext` `v0.33.0`](transports/plaintext/CHANGELOG.md).
    - Update to [`libp2p-noise` `v0.36.0`](transports/noise/CHANGELOG.md).
    - Update to [`libp2p-wasm-ext` `v0.33.0`](transports/wasm-ext/CHANGELOG.md).
    - Update to [`libp2p-yamux` `v0.37.0`](muxers/yamux/CHANGELOG.md).
    - Update to [`libp2p-mplex` `v0.33.0`](muxers/mplex/CHANGELOG.md).
    - Update to [`libp2p-dcutr` `v0.3.0`](protocols/dcutr/CHANGELOG.md).
    - Update to [`libp2p-rendezvous` `v0.6.0`](protocols/rendezvous/CHANGELOG.md).
    - Update to [`libp2p-ping` `v0.36.0`](protocols/ping/CHANGELOG.md).
    - Update to [`libp2p-identify` `v0.36.0`](protocols/identify/CHANGELOG.md).
    - Update to [`libp2p-floodsub` `v0.36.0`](protocols/floodsub/CHANGELOG.md).
    - Update to [`libp2p-relay` `v0.9.0`](protocols/relay/CHANGELOG.md).
    - Update to [`libp2p-metrics` `v0.6.0`](misc/metrics/CHANGELOG.md).
    - Update to [`libp2p-kad` `v0.37.0`](protocols/kad/CHANGELOG.md).
    - Update to [`libp2p-autonat` `v0.4.0`](protocols/autonat/CHANGELOG.md).
    - Update to [`libp2p-request-response` `v0.18.0`](protocols/request-response/CHANGELOG.md).
    - Update to [`libp2p-swarm` `v0.36.0`](swarm/CHANGELOG.md).
    - Update to [`libp2p-core` `v0.33.0`](core/CHANGELOG.md).

## 0.44.0

- Update individual crates.
    - Update to [`libp2p-dcutr` `v0.2.0`](protocols/dcutr/CHANGELOG.md).
    - Update to [`libp2p-dns` `v0.32.1`](transports/dns/CHANGELOG.md).
    - Update to [`libp2p-rendezvous` `v0.5.0`](protocols/rendezvous/CHANGELOG.md).
    - Update to [`libp2p-ping` `v0.35.0`](protocols/ping/CHANGELOG.md).
    - Update to [`libp2p-identify` `v0.35.0`](protocols/identify/CHANGELOG.md).
    - Update to [`libp2p-floodsub` `v0.35.0`](protocols/floodsub/CHANGELOG.md).
    - Update to [`libp2p-relay` `v0.8.0`](protocols/relay/CHANGELOG.md).
    - Update to [`libp2p-metrics` `v0.5.0`](misc/metrics/CHANGELOG.md).
    - Update to [`libp2p-kad` `v0.36.0`](protocols/kad/CHANGELOG.md).
    - Update to [`libp2p-autonat` `v0.3.0`](protocols/autonat/CHANGELOG.md).
    - Update to [`libp2p-request-response` `v0.17.0`](protocols/request-response/CHANGELOG.md).
    - Update to [`libp2p-swarm` `v0.35.0`](swarm/CHANGELOG.md).

## Version 0.43.0 [2022-02-22]

- Update individual crates.
  - Update to `libp2p-autonat` [`v0.2.0`](protocols/autonat/CHANGELOG.md#020-2022-02-22).
  - Update to `libp2p-core` [`v0.32.0`](core/CHANGELOG.md#0320-2022-02-22).
  - Update to `libp2p-deflate` [`v0.32.0`](transports/deflate/CHANGELOG.md#0320-2022-02-22).
  - Update to `libp2p-dns` [`v0.32.0`](transports/dns/CHANGELOG.md#0320-2022-02-22).
  - Update to `libp2p-floodsub` [`v0.34.0`](protocols/floodsub/CHANGELOG.md#0340-2022-02-22).
  - Update to `libp2p-gossipsub` [`v0.36.0`](protocols/gossipsub/CHANGELOG.md#0360-2022-02-22).
  - Update to `libp2p-identify` [`v0.34.0`](protocols/identify/CHANGELOG.md#0340-2022-02-22).
  - Update to `libp2p-kad` [`v0.35.0`](protocols/kad/CHANGELOG.md#0350-2022-02-22).
  - Update to `libp2p-mdns` [`v0.35.0`](protocols/mdns/CHANGELOG.md#0350-2022-02-22).
  - Update to `libp2p-metrics` [`v0.4.0`](misc/metrics/CHANGELOG.md#040-2022-02-22).
  - Update to `libp2p-mplex` [`v0.32.0`](muxers/mplex/CHANGELOG.md#0320-2022-02-22).
  - Update to `libp2p-noise` [`v0.35.0`](transports/noise/CHANGELOG.md#0350-2022-02-22).
  - Update to `libp2p-ping` [`v0.34.0`](protocols/ping/CHANGELOG.md#0340-2022-02-22).
  - Update to `libp2p-plaintext` [`v0.32.0`](transports/plaintext/CHANGELOG.md#0320-2022-02-22).
  - Update to `libp2p-relay` [`v0.7.0`](protocols/relay/CHANGELOG.md#070-2022-02-22).
  - Update to `libp2p-rendezvous` [`v0.4.0`](protocols/rendezvous/CHANGELOG.md#040-2022-02-22).
  - Update to `libp2p-request-response` [`v0.16.0`](protocols/request-response/CHANGELOG.md#0160-2022-02-22).
  - Update to `libp2p-swarm` [`v0.34.0`](swarm/CHANGELOG.md#0340-2022-02-22).
  - Update to `libp2p-derive` [`v0.27.0`](swarm-derive/CHANGELOG.md#0270-2022-02-22).
  - Update to `libp2p-tcp` [`v0.32.0`](transports/tcp/CHANGELOG.md#0320-2022-02-22).
  - Update to `libp2p-uds` [`v0.32.0`](transports/uds/CHANGELOG.md#0320-2022-02-22).
  - Update to `libp2p-wasm-ext` [`v0.32.0`](transports/wasm-ext/CHANGELOG.md#0320-2022-02-22).
  - Update to `libp2p-websocket` [`v0.34.0`](transports/websocket/CHANGELOG.md#0340-2022-02-22).
  - Update to `libp2p-yamux` [`v0.36.0`](muxers/yamux/CHANGELOG.md#0360-2022-02-22).

- Update to `parking_lot` `v0.12.0`. See [PR 2463].

- Drop support for gossipsub in the wasm32-unknown-unknown target (see [PR 2506]).

[PR 2506]: https://github.com/libp2p/rust-libp2p/pull/2506
[PR 2463]: https://github.com/libp2p/rust-libp2p/pull/2463/

## Version 0.42.1 [2022-02-02]

- Update individual crates.
  - `libp2p-relay`
      - [v0.6.1](protocols/relay/CHANGELOG.md#061-2022-02-02)
  - `libp2p-tcp`
      - [v0.31.1](transports/tcp/CHANGELOG.md#0311-2022-02-02)

## Version 0.42.0 [2022-01-27]

- Update individual crates.
    - `libp2p-autonat`
      - [v0.1.0](protocols/autonat/CHANGELOG.md#010-2022-01-27)
    - `libp2p-core`
      - [v0.31.0](core/CHANGELOG.md#0310-2022-01-27)
    - `libp2p-deflate`
      - [v0.31.0](transports/deflate/CHANGELOG.md#0310-2022-01-27)
    - `libp2p-dns`
      - [v0.31.0](transports/dns/CHANGELOG.md#0310-2022-01-27)
    - `libp2p-floodsub`
      - [v0.33.0](protocols/floodsub/CHANGELOG.md#0330-2022-01-27)
    - `libp2p-gossipsub`
      - [v0.35.0](protocols/gossipsub/CHANGELOG.md#0350-2022-01-27)
    - `libp2p-identify`
      - [v0.33.0](protocols/identify/CHANGELOG.md#0330-2022-01-27)
    - `libp2p-kad`
      - [v0.34.0](protocols/kad/CHANGELOG.md#0340-2022-01-27)
    - `libp2p-mdns` (breaking compatibility with previous versions)
      - [v0.34.0](protocols/mdns/CHANGELOG.md#0340-2022-01-27)
    - `libp2p-metrics`
      - [v0.3.0](misc/metrics/CHANGELOG.md#030-2022-01-27)
    - `libp2p-mplex`
      - [v0.31.0](muxers/mplex/CHANGELOG.md#0310-2022-01-27)
    - `libp2p-noise`
      - [v0.34.0](transports/noise/CHANGELOG.md#0340-2022-01-27)
    - `libp2p-ping`
      - [v0.33.0](protocols/ping/CHANGELOG.md#0330-2022-01-27)
    - `libp2p-plaintext`
      - [v0.31.0](transports/plaintext/CHANGELOG.md#0310-2022-01-27)
    - `libp2p-relay`
      - [v0.6.0](protocols/relay/CHANGELOG.md#060-2022-01-27)
    - `libp2p-rendezvous`
      - [v0.3.0](protocols/rendezvous/CHANGELOG.md#030-2022-01-27)
    - `libp2p-request-response`
      - [v0.15.0](protocols/request-response/CHANGELOG.md#0150-2022-01-27)
    - `libp2p-swarm-derive`
      - [v0.26.1](swarm-derive/CHANGELOG.md#0261-2022-01-27)
    - `libp2p-swarm`
      - [v0.33.0](swarm/CHANGELOG.md#0330-2022-01-27)
    - `libp2p-tcp`
      - [v0.31.0](transports/tcp/CHANGELOG.md#0310-2022-01-27)
    - `libp2p-uds`
      - [v0.31.0](transports/uds/CHANGELOG.md#0310-2022-01-27)
    - `libp2p-wasm-ext`
      - [v0.31.0](transports/wasm-ext/CHANGELOG.md#0310-2022-01-27)
    - `libp2p-websocket`
      - [v0.33.0](transports/websocket/CHANGELOG.md#0330-2022-01-27)
    - `libp2p-yamux`
      - [v0.35.0](muxers/yamux/CHANGELOG.md#0350-2022-01-27)

- Migrate to Rust edition 2021 (see [PR 2339]).

[PR 2339]: https://github.com/libp2p/rust-libp2p/pull/2339

## Version 0.41.0 [2021-11-16]

- Update individual crates.
    - `libp2p-floodsub`
    - `libp2p-gossipsub`
    - `libp2p-identify`
    - `libp2p-kad`
    - `libp2p-mdns`
    - `libp2p-metrics`
    - `libp2p-ping`
    - `libp2p-relay`
    - `libp2p-rendezvous`
    - `libp2p-request-response`
    - `libp2p-swarm-derive`
    - `libp2p-swarm`
    - `libp2p-websocket`
- Forward `wasm-bindgen` feature to `futures-timer`, `instant`, `parking_lot`, `getrandom/js` and `rand/wasm-bindgen`.

## Version 0.40.0 [2021-11-01]

- Update individual crates.
    - `libp2p-core`
    - `libp2p-deflate`
    - `libp2p-dns`
    - `libp2p-floodsub`
    - `libp2p-gossipsub`
    - `libp2p-identify`
    - `libp2p-kad`
    - `libp2p-mdns`
    - `libp2p-mplex`
    - `libp2p-noise`
    - `libp2p-ping`
    - `libp2p-plaintext`
    - `libp2p-relay`
    - `libp2p-request-response`
    - `libp2p-swarm`
    - `libp2p-tcp`
    - `libp2p-uds`
    - `libp2p-wasm-ext`
    - `libp2p-websocket`
    - `libp2p-yamux`

- Re-export the `wasm-bindgen` feature from `parking_lot`, so
  `libp2p` users can opt-in to that crate's Wasm support. See [PR 2180].

- Add `libp2p-metrics`.

[PR 2180]: https://github.com/libp2p/rust-libp2p/pull/2180/

## Version 0.39.1 [2021-07-12]

- Update individual crates.
    - `libp2p-swarm-derive`

## Version 0.39.0 [2021-07-12]

- Update individual crates.
    - `libp2p-core`
    - `libp2p-deflate`
    - `libp2p-dns`
    - `libp2p-floodsub`
    - `libp2p-gossipsub`
    - `libp2p-identify`
    - `libp2p-kad`
    - `libp2p-mdns`
    - `libp2p-mplex`
    - `libp2p-noise`
    - `libp2p-ping`
    - `libp2p-plaintext`
    - `libp2p-relay`
    - `libp2p-request-response`
    - `libp2p-swarm`
    - `libp2p-tcp`
    - `libp2p-uds`
    - `libp2p-wasm-ext`
    - `libp2p-websocket`
    - `libp2p-yamux`

## Version 0.38.0 [2021-05-17]

- Update individual crates.
    - `libp2p-core`
    - `libp2p-gossipsub`
    - `libp2p-noise`
    - `libp2p-pnet`
    - `libp2p-wasm-ext`

## Version 0.37.1 [2021-04-14]

- Update individual crates.
    - `libp2p-swarm-derive`

## Version 0.37.0 [2021-04-13]

- Update individual crates.
    - `libp2p-core`
    - `libp2p-dns`
    - `libp2p-floodsub`
    - `libp2p-gossipsub`
    - `libp2p-kad`
    - `libp2p-mdns`
    - `libp2p-ping`
    - `libp2p-relay`
    - `libp2p-request-response`
    - `libp2p-swarm`
    - `libp2p-wasm-ext`
    - `libp2p-yamux`

- Drop support for `wasm32-unknown-unknown` in favor of
  `wasm32-unknown-emscripten` and `wasm32-wasi` [PR
  2038](https://github.com/libp2p/rust-libp2p/pull/2038).

## Version 0.36.0 [2021-03-17]

- Consolidate top-level utility functions for constructing development
  transports. There is now just `development_transport()` (available with default features)
  and `tokio_development_transport()` (available when the corresponding tokio features are enabled).
  Furthermore, these are now `async fn`s. The minor variations that also included `pnet`
  support have been removed.
  [PR 1927](https://github.com/libp2p/rust-libp2p/pull/1927)

- Update libp2p crates.

- Do not leak default features from libp2p crates.
  [PR 1986](https://github.com/libp2p/rust-libp2p/pull/1986).

- Add `libp2p-relay` to `libp2p` facade crate.

## Version 0.35.1 [2021-02-17]

- Update `libp2p-yamux` to latest patch version.

## Version 0.35.0 [2021-02-15]

- Use `libp2p-swarm-derive`, the former `libp2p-core-derive`.

- Update `libp2p-deflate`, `libp2p-gossipsub`, `libp2p-mdns`, `libp2p-request-response`,
  `libp2p-swarm` and `libp2p-tcp`.

## Version 0.34.0 [2021-01-12]

- Update `libp2p-core` and all dependent crates.

- The `tcp-async-std` feature is now `tcp-async-io`, still
  enabled by default.

## Version 0.33.0 [2020-12-17]

- Update `libp2p-core` and all dependent crates.

## Version 0.32.2 [2020-12-10]

- Update `libp2p-websocket`.

## Version 0.32.1 [2020-12-09]

- Update minimum patch version of `libp2p-websocket`.

## Version 0.32.0 [2020-12-08]

- Update `libp2p-request-response`.

- Update to `libp2p-mdns-0.26`.

- Update `libp2p-websocket` minimum patch version.

## Version 0.31.2 [2020-12-02]

- Bump minimum `libp2p-core` patch version.

## Version 0.31.1 [2020-11-26]

- Bump minimum `libp2p-tcp` patch version.

## Version 0.31.0 [2020-11-25]

- Update `multistream-select` and all dependent crates.

## Version 0.30.1 [2020-11-11]

- Update `libp2p-plaintext`.

## Version 0.30.0 [2020-11-09]

- Update `libp2p-mdns`, `libp2p-tcp` and `libp2p-uds` as well as `libp2p-core`
  and all its dependers.

## Version 0.29.1 [2020-10-20]

- Update `libp2p-core`.

## Version 0.29.0 [2020-10-16]

- Update `libp2p-core`, `libp2p-floodsub`, `libp2p-gossipsub`, `libp2p-mplex`,
  `libp2p-noise`, `libp2p-plaintext`, `libp2p-pnet`, `libp2p-request-response`,
  `libp2p-swarm`, `libp2p-tcp`, `libp2p-websocket` and `parity-multiaddr`.

## Version 0.28.1 [2020-09-10]

- Update to `libp2p-core` `0.22.1`.

## Version 0.28.0 [2020-09-09]

- Update `libp2p-yamux` to `0.25.0`. *Step 4 of 4 in a multi-release
  upgrade process.* See the `libp2p-yamux` CHANGELOG for details.

## Version 0.27.0 [2020-09-09]

- Update `libp2p-yamux` to `0.24.0`. *Step 3 of 4 in a multi-release
  upgrade process.* See the `libp2p-yamux` CHANGELOG for details.

## Version 0.26.0 [2020-09-09]

- Update `libp2p-yamux` to `0.23.0`. *Step 2 of 4 in a multi-release
  upgrade process.* See the `libp2p-yamux` CHANGELOG for details.

## Version 0.25.0 [2020-09-09]

- Remove the deprecated `libp2p-secio` dependency. To continue to use
  SECIO, add an explicit dependency on `libp2p-secio`. However,
  transitioning to `libp2p-noise` is strongly recommended.

- Update `libp2p-yamux` to `0.22.0`. *This version starts a multi-release
  upgrade process.* See the `libp2p-yamux` CHANGELOG for details.

- Bump `libp2p-noise` to `0.24`. See the `libp2p-noise`
changelog for details about the `LegacyConfig`.

- The `ProtocolsHandler` in `libp2p-swarm` has a new associated type
  `InboundOpenInfo` ([PR 1714]).

[PR 1714]: https://github.com/libp2p/rust-libp2p/pull/1714

## Version 0.24.0 [2020-08-18]

- Update `libp2p-core`, `libp2p-gossipsub`, `libp2p-kad`, `libp2p-mdns`,
  `libp2p-ping`, `libp2p-request-response`, `libp2p-swarm` and dependent crates.

## Version 0.23.0 (2020-08-03)

**NOTE**: For a smooth upgrade path from `0.21` to `> 0.22`
on an existing deployment, this version must not be skipped
or the provided legacy configuration for `libp2p-noise` used!

- Bump `libp2p-noise` dependency to `0.22`. See the `libp2p-noise`
changelog for details about the `LegacyConfig`.

- Refactored bandwidth logging ([PR 1670](https://github.com/libp2p/rust-libp2p/pull/1670)).

## Version 0.22.0 (2020-07-17)

**NOTE**: For a smooth upgrade path from `0.21` to `> 0.22`
on an existing deployment using `libp2p-noise`, this version
must not be skipped!

- Bump `libp2p-noise` dependency to `0.21`.

## Version 0.21.1 (2020-07-02)

- Bump `libp2p-websockets` lower bound.

## Version 0.21.0 (2020-07-01)

- Conditional compilation fixes for the `wasm32-wasi` target
  ([PR 1633](https://github.com/libp2p/rust-libp2p/pull/1633)).

- New `libp2p-request-response` crate
  ([PR 1596](https://github.com/libp2p/rust-libp2p/pull/1596)).

- Updated libp2p dependencies.

## Version 0.19.1 (2020-05-25)

- Temporarily pin all `async-std` dependencies to `< 1.6`.
  [PR 1589](https://github.com/libp2p/rust-libp2p/pull/1589)

- `libp2p-core-derive`: Fully qualified std::result::Result in macro
  [PR 1587](https://github.com/libp2p/rust-libp2p/pull/1587)

## Version 0.19.0 (2020-05-18)

- `libp2p-core`, `libp2p-swarm`: Added support for multiple dialing
  attempts per peer, with a configurable limit.
  [PR 1506](https://github.com/libp2p/rust-libp2p/pull/1506)

- `libp2p-core`: `PeerId`s that use the identity hashing will now be properly
  displayed using the string representation of an identity multihash, rather
  than the canonical SHA 256 representation.
  [PR 1576](https://github.com/libp2p/rust-libp2p/pull/1576)

- `libp2p-core`: Updated to multihash 0.11.0.
  [PR 1566](https://github.com/libp2p/rust-libp2p/pull/1566)

- `libp2p-core`: Make the number of events buffered to/from tasks configurable.
  [PR 1574](https://github.com/libp2p/rust-libp2p/pull/1574)

- `libp2p-dns`, `parity-multiaddr`: Added support for the `/dns` multiaddr
  protocol. Additionally, the `multiaddr::from_url` function will now use
  `/dns` instead of `/dns4`.
  [PR 1575](https://github.com/libp2p/rust-libp2p/pull/1575)

- `libp2p-noise`: Added the `X25519Spec` protocol suite which uses
  libp2p-noise-spec compliant signatures on static keys as well as the
  `/noise` protocol upgrade, hence providing a libp2p-noise-spec compliant
  `XX` handshake. `IK` and `IX` are still supported with `X25519Spec`
  though not guaranteed to be interoperable with other libp2p
  implementations as these handshake patterns are not currently
  included in the libp2p-noise-spec. The `X25519Spec` implementation
  will eventually replace the current `X25519` implementation, with
  the former being removed. To upgrade without interruptions, you may
  temporarily include `NoiseConfig`s for both implementations as
  alternatives in your transport upgrade pipeline.

- `libp2p-kad`: Consider fixed (K_VALUE) amount of peers at closest query
  initialization. Unless `KademliaConfig::set_replication_factor` is used change
  has no effect.
  [PR 1536](https://github.com/libp2p/rust-libp2p/pull/1536)

- `libp2p-kad`: Provide more insight into, and control of, the execution of
  queries. All query results are now wrapped in `KademliaEvent::QueryResult`.
  As a side-effect of these changes and for as long as the record storage
  API is not asynchronous, local storage errors on `put_record` are reported
  synchronously in a `Result`, instead of being reported asynchronously by
  an event.
  [PR 1567](https://github.com/libp2p/rust-libp2p/pull/1567)

- `libp2p-tcp`, `libp2p`: Made the `libp2p-tcp/async-std` feature flag
  disabled by default, and split the `libp2p/tcp` feature in two:
  `tcp-async-std` and `tcp-tokio`. `tcp-async-std` is still enabled by default.
  [PR 1471](https://github.com/libp2p/rust-libp2p/pull/1471)

- `libp2p-tcp`: On listeners started with an IPv6 multi-address the socket
  option `IPV6_V6ONLY` is set to true. Instead of relying on IPv4-mapped IPv6
  address support, two listeners can be started if IPv4 and IPv6 should both
  be supported. IPv4 listener addresses are not affected by this change.
  [PR 1555](https://github.com/libp2p/rust-libp2p/pull/1555)

## Version 0.18.1 (2020-04-17)

- `libp2p-swarm`: Make sure inject_dial_failure is called in all situations.
  [PR 1549](https://github.com/libp2p/rust-libp2p/pull/1549)

## Version 0.18.0 (2020-04-09)

- `libp2p-core`: Treat connection limit errors as pending connection errors.
  [PR 1546](https://github.com/libp2p/rust-libp2p/pull/1546)

- `libp2p-core-derive`: Disambiguate calls to `NetworkBehaviour::inject_event`.
  [PR 1543](https://github.com/libp2p/rust-libp2p/pull/1543)

- `libp2p-floodsub`: Allow sent messages seen as subscribed.
  [PR 1520](https://github.com/libp2p/rust-libp2p/pull/1520)

- `libp2p-kad`: Return peers independent of record existence.
  [PR 1544](https://github.com/libp2p/rust-libp2p/pull/1544)

- `libp2p-wasm-ext`: Fix "parsed is null" errors being thrown.
  [PR 1535](https://github.com/libp2p/rust-libp2p/pull/1535)

## Version 0.17.0 (2020-04-02)

- `libp2p-core`: Finished "identity hashing" for peer IDs migration.
  [PR 1460](https://github.com/libp2p/rust-libp2p/pull/1460)
- `libp2p-core`: Remove `poll_broadcast`.
  [PR 1527](https://github.com/libp2p/rust-libp2p/pull/1527)
- `libp2p-core`, `libp2p-swarm`: Report addresses of closed listeners.
  [PR 1485](https://github.com/libp2p/rust-libp2p/pull/1485)
- `libp2p-core`: Support for multiple connections per peer and configurable connection limits.
  See [PR #1440](https://github.com/libp2p/rust-libp2p/pull/1440),
  [PR #1519](https://github.com/libp2p/rust-libp2p/pull/1519) and
  [issue #912](https://github.com/libp2p/rust-libp2p/issues/912) for details.

- `libp2p-swarm`: Pass the cause of closing a listener to `inject_listener_closed`.
  [PR 1517](https://github.com/libp2p/rust-libp2p/pull/1517)
- `libp2p-swarm`: Support for multiple connections per peer and configurable connection limits.
  See [PR #1440](https://github.com/libp2p/rust-libp2p/pull/1440),
  [PR #1519](https://github.com/libp2p/rust-libp2p/pull/1519) and
  [issue #912](https://github.com/libp2p/rust-libp2p/issues/912) for details.
- `libp2p-swarm`: The `SwarmEvent` now returns more events.
  [PR 1515](https://github.com/libp2p/rust-libp2p/pull/1515)
- `libp2p-swarm`: New `protocols_handler::multi` module.
  [PR 1497](https://github.com/libp2p/rust-libp2p/pull/1497)
- `libp2p-swarm`: Allow configuration of outbound substreams.
  [PR 1521](https://github.com/libp2p/rust-libp2p/pull/1521)

- `libp2p-kad`: Providers returned from a lookup are now deduplicated.
  [PR 1528](https://github.com/libp2p/rust-libp2p/pull/1528)
- `libp2p-kad`: Allow customising the maximum packet size.
  [PR 1502](https://github.com/libp2p/rust-libp2p/pull/1502)
- `libp2p-kad`: Allow customising the (libp2p) connection keep-alive timeout.
  [PR 1477](https://github.com/libp2p/rust-libp2p/pull/1477)
- `libp2p-kad`: Avoid storing records that are expired upon receipt (optimisation).
  [PR 1496](https://github.com/libp2p/rust-libp2p/pull/1496)
- `libp2p-kad`: Fixed potential panic on computing record expiry.
  [PR 1492](https://github.com/libp2p/rust-libp2p/pull/1492)

- `libp2p-mplex`: Guard against use of underlying `Sink` upon
  error or connection close.
  [PR 1529](https://github.com/libp2p/rust-libp2p/pull/1529)

- `multistream-select`: Upgrade to stable futures.
  [PR 1484](https://github.com/libp2p/rust-libp2p/pull/1484)

- `multihash`: Removed the crate in favour of the upstream crate.
  [PR 1472](https://github.com/libp2p/rust-libp2p/pull/1472)

## Version 0.16.2 (2020-02-28)

- Fixed yamux connections not properly closing and being stuck in the `CLOSE_WAIT` state.
- Added a `websocket_transport()` function in `libp2p-wasm-ext`, behind a Cargo feature.
- Fixed ambiguity in `IntoProtocolsHandler::select` vs `ProtocolsHandler::select` in the `NetworkBehaviour` custom derive.

## Version 0.16.1 (2020-02-18)

- Fixed wrong representation of `PeerId`s being used in `Kademlia::get_closest_peers`.
- Implemented `FusedStream` for `Swarm`.

## Version 0.16.0 (2020-02-13)

- Removed the `Substream` associated type from the `ProtocolsHandler` trait. The type of the substream is now always `libp2p::swarm::NegotiatedSubstream`.
- As a consequence of the previous change, most of the implementations of the `NetworkBehaviour` trait provided by libp2p (`Ping`, `Identify`, `Kademlia`, `Floodsub`, `Gossipsub`) have lost a generic parameter.
- Removed the first generic parameter (the transport) from `Swarm` and `ExpandedSwarm`. The transport is now abstracted away in the internals of the swarm.
- The `Send` and `'static` bounds are now enforced directly on the `ProtocolsHandler` trait and its associated `InboundUpgrade` and `OutboundUpgrade` implementations.
- Modified `PeerId`s to compare equal across the identity and SHA256 hashes. As a consequence, the `Borrow` implementation of `PeerId` now always returns the bytes representation of a multihash with a SHA256 hash.
- Modified libp2p-floodsub to no longer hash the topic. The new behaviour is now compatible with go-libp2p and js-libp2p, but is a breaking change with regards to rust-libp2p.
- Added libp2p-pnet. It makes it possible to protect networks with a pre-shared key (PSK).
- Modified the `poll_method` parameter of the `NetworkBehaviour` custom derive. The expected method now takes an additional parameter of type `impl PollParameters` to be consistent with the `NetworkBehaviour::poll` method.
- libp2p-noise now compiles for WASM targets.
- Changed libp2p-noise to grow its memory buffers dynamically. This should reduce the overall memory usage of connections that use the noise encryption.
- Fixed libp2p-gossipsub to no longer close the connection if the inbound substream is closed by the remote.
- All crates prefixed with `libp2p-` now use the same version number.
- Added a new variant `ListenerEvent::Error` for listeners to report non-fatal errors. `libp2p-tcp` uses this variant to report errors that happen on remote sockets before they have been accepted and errors when trying to determine the local machine's IP address.

## Version 0.15.0 (2020-01-24)

- Added `libp2p-gossipsub`.
- Added `SwarmBuilder::executor` to allow configuring which tasks executor to use.
- Added `TokioTcpConfig` in `libp2p-tcp` and `TokioUdsConfig` in `libp2p-uds` behind `tokio` features. These structs use `tokio` and require a `tokio` runtime executor to be configured via `SwarmBuilder::executor`.
- Changed the `OutboundUpgrade` and `InboundUpgrade` traits to no longer be passed a `Negotiated<C>` but just a `C`. The `Negotiated` is now in the trait bounds requirements of `ProtocolsHandler`.
- Fixed `libp2p-wasm-ext` returning `Err(WouldBlock)` rather than `Pending`.
- Fixed `libp2p-dns` not segregating DNS4 and DNS6.
- Removed some unnecessary `Unpin` requirements on futures.
- Changed `Mdns::new` to no longer be `async`.
- Fixed `libp2p-kad` keeping connections alive when it shouldn't.
- Fixed `InboundUpgrade` not always properly implemented on `NoiseConfig`.

## Version 0.14.0-alpha.1 (2020-01-07)

- Upgraded the crate to stable futures.
- Use varints instead of fixed sized (4 byte) integers to delimit plaintext 2.0 messages to align implementation with the specification.
- Refactored the `core::upgrade` module to provide async functions.
- Changed the `Stream` trait implementation of `Swarm` to no longer return a `Result`.
- Added the `Swarm::next` and `Swarm::next_event` functions and the `SwarmEvent` enum.
- Changed `ProtocolsHandler::poll` to no longer return an error. Instead, `ProtocolsHandlerEvent` has a new `Close` variant which corresponds to what an error represented before.
- Changed all the traits that have a `poll` function (i.e. `NetworkBehaviour`, `ProtocolsHandler`, `NodeHandler`) to have an additional `&mut Context` parameter, to reflect the changes in the `Future` trait.
- Revamped the API of `libp2p_websockets::framed`.
- Added protocol string to `Error::UnknownProtocolString`.

## Version 0.13.2 (2020-01-02)

- Fixed the `libp2p-noise` handshake not flushing the underlying stream before waiting for a response.
- Fixed semver issue with the `protobuf` crate.

## Version 0.13.1 (2019-11-13)

- Maintenance release to bump dependencies and deal with an accidental breaking change in multihash 0.1.4.

## Version 0.13.0 (2019-11-05)

- Reworked the transport upgrade API. See https://github.com/libp2p/rust-libp2p/pull/1240 for more information.
- Added a parameter allowing to choose the protocol negotiation protocol when upgrading a connection or a substream. See https://github.com/libp2p/rust-libp2p/pull/1245 for more information.
- Added an alternative `multistream-select` protocol called `V1Lazy`.
- Added `PlainText2Config` that implements the `/plaintext/2.0.0` protocol.
- Refactored `libp2p-identify`. Some items have been renamed.
- Now accepting `PeerId`s using the `identity` hashing algorithm as valid.
- Removed `libp2p-observed` and `libp2p-ratelimit`.
- Fixed mDNS long peer IDs not being transmitted properly.
- Added some `Debug` trait implementations.
- Fixed potential arithmetic overflows in `libp2p-kad` and `multistream-select`.

## Version 0.12.0 (2019-08-15)

- In some situations, `multistream-select` will now assume that protocol negotiation immediately succeeds. If it turns out that it failed, an error is generated when reading or writing from/to the stream.
- Replaced `listen_addr` with `local_addr` in events related to incoming connections. The address no longer has to match a previously-reported address.
- Listeners now have an identifier and can be stopped.
- Added `NetworkBehaviour::inject_listener_error` and `NetworkBehaviour::inject_listener_closed`. For diagnostic purposes, listeners can now report errors on incoming connections, such as when calling `accept(2)` fails.
- Fixed tasks sometimes not being notified when a network event happens in `libp2p-mplex`.
- Fixed a memory leak in `libp2p-kad`.
- Added `Toggle::is_enabled()`.
- Removed `IdentifyTransport`.

## Version 0.11.0 (2019-07-18)

- `libp2p-kad`: Completed the core functionality of the record storage API, thereby extending the `RecordStore` for provider records. All records expire by default and are subject to regular republication and caching as per the Kademlia spec(s). Expiration and publication intervals are configurable through the `KademliaConfig`.
- `libp2p-kad`: The routing table now never stores peers without a known (listen) address. In particular, on receiving a new inbound connection, the Kademlia behaviour now emits `KademliaEvent::UnroutablePeer` to indicate that in order for the peer to be added to the routing table and hence considered a reachable node in the DHT, a listen address of the peer must be discovered and reported via `Kademlia::add_address`. This is usually achieved through the use of the `Identify` protocol on the same connection(s).
- `libp2p-kad`: Documentation updates.
- Extracted the `swarm` and `protocols_handler`-related contents from `libp2p-core` to a new `libp2p-swarm` crate.
- Renamed `RawSwarm` to `Network`.
- Added `Floodsub::publish_any`.
- Replaced unbounded channels with bounded ones at the boundary between the `Network` (formerly `RawSwarm`) and `NodeHandler`. The node handlers will now wait if the main task is busy, instead of continuing to push events to the channel.
- Fixed the `address_translation` function ignoring `/dns` addresses.

## Version 0.10.0 (2019-06-25)

- `PollParameters` is now a trait instead of a struct.
- The `Swarm` can now be customized with connection information.
- Fixed write-only substreams now delivering data properly.
- Fixed the TCP listener accidentally shutting down if an incoming socket was closed too quickly.
- Improved the heuristics for determining external multiaddresses based on reports.
- Various fixes to Kademlia iterative queries and the WebSockets transport.

## Version 0.9.1 (2019-06-05)

- `EitherOutput` now implements `Stream` and `Sink` if their variants also implement these traits.
- `libp2p::websocket::error::Error` now implements `Sync`.

## Version 0.9.0 (2019-06-04)

- Major fixes and performance improvements to libp2p-kad.
- Initial prototype for record storage in libp2p-kad.
- Rewrote the implementation of WebSockets. It now properly supports WebSockets Secure (WSS).
- Removed `BrowserWsConfig`. Please use `libp2p::wasm_ext::ExtTransport` instead.
- Added a `Path` parameter to `multiaddr::Protocol::WS` and `WSS`. The string representation when a path is present is respectively `x-parity-ws/<path>` and `x-parity-wss/<path>` where `<path>` is percent-encoded.
- Fixed an issue with `libp2p-tcp` where the wrong listened address was returned, if the actual address was loopback.
- Added `core::upgrade::OptionalUpgrade`.
- Added some utility functions in `core::identity::secp256k1`.
- It is now possible to inject an artificial connection in the `RawSwarm`.

## Version 0.8.1 (2019-05-15)

- Fixed a vulnerability in ED25519 signatures verification in libp2p-core.

## Version 0.8.0 (2019-05-15)

- Crate now successfully runs from within the browser when compiled to WASM.
- Modified the constructors of `NoiseConfig` to accept any type of public key. The Noise handshake has consequently been modified.
- Changed the `StreamMuxer` trait to have an `Error` associated type.
- The `Swarm` now ranks externally-visible multiaddresses by how often they have been reported, ensuring that weird or malicious reports don't affect connectivity too much.
- Added `IntoProtocolsHandler::inbound_protocol`. Must return the same value as what `ProtocolsHandler::listen_protocol` would return.
- `IntoProtocolsHandler::into_handler` now takes a second parameter with the `&ConnectedPoint` to the node we are connected to.
- Replaced the `secp256k1` crate with `libsecp256k1`.
- Fixed `Kademlia::add_providing` taking a `PeerId` instead of a `Multihash`.
- Fixed various bugs in the implementation of `Kademlia`.
- Added `OneSubstreamMuxer`.
- Added the `libp2p-wasm-ext` crate.
- Added `multiaddr::from_url`.
- Added `OptionalTransport`.

## Version 0.7.1 (2019-05-15)

- Fixed a vulnerability in ED25519 signatures verification in libp2p-core.

## Version 0.7.0 (2019-04-23)

- Fixed the inactive connections shutdown mechanism not working.
- `Transport::listen_on` must now return a `Stream` that produces `ListenEvent`s. This makes it possible to notify about listened addresses at a later point in time.
- `Transport::listen_on` no longer returns an address we're listening on. This is done through `ListenEvent`s. All other `listen_on` methods have been updated accordingly.
- Added `NetworkBehaviour::inject_new_listen_addr`, `NetworkBehaviour::inject_expired_listen_addr` and `NetworkBehaviour::inject_new_external_addr`.
- `ProtocolsHandler::listen_protocol` and `ProtocolsHandlerEvent::OutboundSubstreamRequest` must now return a `SubstreamProtocol` struct containing a timeout for the upgrade.
- `Ping::new` now requires a `PingConfig`, which can be created with `PingConfig::new`.
- Removed `Transport::nat_traversal` in favour of a stand-alone `address_translation` function in `libp2p-core`.
- Reworked the API of `Multiaddr`.
- Removed the `ToMultiaddr` trait in favour of `TryFrom`.
- Added `Swarm::ban_peer_id` and `Swarm::unban_peer_id`.
- The `TPeerId` generic parameter of `RawSwarm` is now `TConnInfo` and must now implement a `ConnectionInfo` trait.
- Reworked the `PingEvent`.
- Renamed `KeepAlive::Forever` to `Yes` and `KeepAlive::Now` to `No`.

## Version 0.6.0 (2019-03-29)

- Replaced `NetworkBehaviour::inject_dial_failure` with `inject_dial_failure` and
  `inject_addr_reach_failure`. The former is called when we have finished trying to dial a node
  without success, while the latter is called when we have failed to reach a specific address.
- Fixed Kademlia storing a different hash than the reference implementation.
- Lots of bugfixes in Kademlia.
- Modified the `InboundUpgrade` and `OutboundUpgrade` trait to take a `Negotiated<TSocket>` instead
  of `TSocket`.
- `PollParameters::external_addresses` now returns `Multiaddr`es as reference instead of by value.
- Added `Swarm::external_addresses`.
- Added a `core::swarm::toggle::Toggle` that allows having a disabled `NetworkBehaviour`.

## Version 0.5.0 (2019-03-13)

- Moved the `SecioKeypair` struct in `core/identity` and renamed it to `Keypair`.
- mplex now supports half-closed substreams.
- Renamed `StreamMuxer::shutdown()` to `close()`.
- Closing a muxer with the `close()` method (formerly `shutdown`) now "destroys" all the existing substreams. After `close()` as been called, they all return either EOF or an error.
- The `shutdown_substream()` method now closes only the writing side of the substream, and you can continue reading from it until EOF or until you delete it. This was actually already more or less the case before, but it wasn't properly reflected in the API or the documentation.
- `poll_inbound()` and `poll_outbound()` no longer return an `Option`, as `None` was the same as returning an error.
- Removed the `NodeClosed` events and renamed `NodeError` to `NodeClosed`. From the API's point of view, a connection now always closes with an error.
- Added the `NodeHandlerWrapperError` enum that describes an error generated by the protocols handlers grouped together. It is either `UselessTimeout` or `Handler`. This allows properly reporting closing a connection because it is useless.
- Removed `NodeHandler::inject_inbound_closed`, `NodeHandler::inject_outbound_closed`, `NodeHandler::shutdown`, and `ProtocolsHandler::shutdown`. The handler is now dropped when a shutdown process starts. This should greatly simplify writing a handler.
- `StreamMuxer::close` now implies `flush_all`.
- Removed the `Shutdown` enum from `stream_muxer`.
- Removed `ProtocolsHandler::fuse()`.
- Reworked some API of `core/nodes/node.rs` and `core/nodes/handled_node.rs`.
- The core now works even outside of a tokio context.

## Version 0.4.2 (2019-02-27)

- Fixed periodic pinging not working.

## Version 0.4.1 (2019-02-20)

- Fixed wrong version of libp2p-noise.

## Version 0.4.0 (2019-02-20)

- The `multiaddr!` macro has been moved to the `multiaddr` crate and is now reexported under the name `build_multiaddr!`.
- Modified the functions in `upgrade::transfer` to be more convenient to use.
- Now properly sending external addresses in the identify protocol.
- Fixed duplicate addresses being reported in identify and Kademlia.
- Fixed infinite looping in the functions in `upgrade::transfer`.
- Fixed infinite loop on graceful node shutdown with the `ProtocolsHandlerSelect`.
- Fixed various issues with nodes dialing each other simultaneously.
- Added the `StreamMuxer::is_remote_acknowledged()` method.
- Added a `BandwidthLogging` transport wrapper that logs the bandwidth consumption.
- The addresses to try dialing when dialing a node is now refreshed by the `Swarm` when necessary.
- Lots of modifications to the semi-private structs in `core/nodes`.
- Added `IdentifyEvent::SendBack`, when we send back our information.
- Rewrote the `MemoryTransport` to be similar to the `TcpConfig`.

## Version 0.3.1 (2019-02-02)

- Added `NetworkBehaviour::inject_replaced` that is called whenever we replace a connection with a different connection to the same peer.
- Fixed various issues with Kademlia.

## Version 0.3.0 (2019-01-30)

- Removed the `topology` module and everything it contained, including the `Topology` trait.
- Added `libp2p-noise` that supports Noise handshakes, as an alternative to `libp2p-secio`.
- Updated `ring` to version 0.14.
- Creating a `Swarm` now expects the `PeerId` of the local node, instead of a `Topology`.
- Added `NetworkBehaviour::addresses_of_peer` that returns the addresses a `NetworkBehaviour` knows about a given peer. This exists as a replacement for the topology.
- The `Kademlia` and `Mdns` behaviours now report and store the list of addresses they discover.
- You must now call `Floodsub::add_node_to_partial_view()` and `Floodsub::remove_node_from_partial_view` to add/remove nodes from the list of nodes that floodsub must send messages to.
- Added `NetworkBehaviour::inject_dial_failure` that is called when we fail to dial an address.
- `ProtocolsHandler::connection_keep_alive()` now returns a `KeepAlive` enum that provides more fine grained control.
- The `NodeHandlerWrapper` no longer has a 5 seconds inactivity timeout. This is now handled entirely by `ProtocolsHandler::connection_keep_alive()`.
- Now properly denying connections incoming from the same `PeerId` as ours.
- Added a `SwarmBuilder`. The `incoming_limit` method lets you configure the number of simultaneous incoming connections.
- Removed `FloodsubHandler`, `PingListenHandler` and `PeriodicPingHandler`.
- The structs in `core::nodes` are now generic over the `PeerId`.
- Added `SecioKeypair::ed25519_raw_key()`.
- Fix improper connection shutdown in `ProtocolsHandler`.

## Version 0.2.2 (2019-01-14)

- Fixed improper dependencies versions causing deriving `NetworkBehaviour` to generate an error.

## Version 0.2.1 (2019-01-14)

- Added the `IntoNodeHandler` and `IntoProtocolsHandler` traits, allowing node handlers and protocol handlers to know the `PeerId` of the node they are interacting with.

## Version 0.2 (2019-01-10)

- The `Transport` trait now has an `Error` associated type instead of always using `std::io::Error`.
- Merged `PeriodicPing` and `PingListen` into one `Ping` behaviour.
- `Floodsub` now generates `FloodsubEvent`s instead of direct floodsub messages.
- Added `ProtocolsHandler::connection_keep_alive`. If all the handlers return `false`, then the connection to the remote node will automatically be gracefully closed after a few seconds.
- The crate now successfuly compiles for the `wasm32-unknown-unknown` target.
- Updated `ring` to version 0.13.
- Updated `secp256k1` to version 0.12.
- The enum returned by `RawSwarm::peer()` can now return `LocalNode`. This makes it impossible to accidentally attempt to dial the local node.
- Removed `Transport::map_err_dial`.
- Removed the `Result` from some connection-related methods in the `RawSwarm`, as they could never error.
- If a node doesn't respond to pings, we now generate an error on the connection instead of trying to gracefully close it.<|MERGE_RESOLUTION|>--- conflicted
+++ resolved
@@ -1,6 +1,8 @@
 ## 0.52.0 - unreleased
 
-<<<<<<< HEAD
+- Raise MSRV to 1.65.
+  See [PR 3715].
+
 - Protocol names are now required to be valid UTF8 strings.
   We delete the `ProtocolName` trait from `libp2p::core` and replace it with a requirement for `AsRef<str>`.
   At the same time, we introduce `StreamProtocol`, a newtype in `libp2p::swarm`.
@@ -9,12 +11,7 @@
   See [PR 3746].
 
 [PR 3746]: https://github.com/libp2p/rust-libp2p/pull/3746
-=======
-- Raise MSRV to 1.65.
-  See [PR 3715].
-
 [PR 3715]: https://github.com/libp2p/rust-libp2p/pull/3715
->>>>>>> 02d87155
 
 ## 0.51.3
 
