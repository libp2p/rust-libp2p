## 0.52.4 - unreleased

- Introduce `libp2p::websocket_websys` module behind `websocket-websys` feature flag.
  This supersedes the existing `libp2p::wasm_ext` module which is now deprecated.
  See [PR 3679].

<<<<<<< HEAD
- Update `libp2p-identity` version to 0.2.6.
  Under the hood, we feature-flagged `libp2p-identity`'s `rand` dependency but it is enabled by default when using `libp2p`.
  See [PR 4349](https://github.com/libp2p/rust-libp2p/pull/4349).
=======
- Introduce a new `libp2p::SwarmBuilder` in favor of the now deprecated `libp2p::swarm::SwarmBuilder`.
  See `libp2p::SwarmBuilder` docs on how to use the new builder.
  Also see [PR 4120].
>>>>>>> d605255f

[PR 3679]: https://github.com/libp2p/rust-libp2p/pull/3679
[PR 4120]: https://github.com/libp2p/rust-libp2p/pull/4120

## 0.52.3

- Add `libp2p-quic` stable release.

## 0.52.2

- Include gossipsub when compiling for wasm.
  See [PR 4217].

- Add `json` feature which exposes `request_response::json`.
  See [PR 4188].

- Add support for UPnP via the IGD protocol.
  See [PR 4156].

- Add `libp2p-memory-connection-limits` providing memory usage based connection limit configurations.
  See [PR 4281].

[PR 4188]: https://github.com/libp2p/rust-libp2p/pull/4188
[PR 4156]: https://github.com/libp2p/rust-libp2p/pull/4156
[PR 4217]: https://github.com/libp2p/rust-libp2p/pull/4217
[PR 4281]: https://github.com/libp2p/rust-libp2p/pull/4281

## 0.52.1

- Add `libp2p-webtransport-websys` providing WebTransport for WASM environments.
  See [PR 4015].

[PR 4015]: https://github.com/libp2p/rust-libp2p/pull/4015

## 0.52.0

- Raise MSRV to 1.65.
  See [PR 3715].

- Protocol names are now required to be valid UTF8 strings.
  We delete the `ProtocolName` trait from `libp2p::core` and replace it with a requirement for `AsRef<str>`.
  At the same time, we introduce `StreamProtocol`, a newtype in `libp2p::swarm`.
  This newtype enforces additional variants like a leading forward-slash.
  We encourage users to use `StreamProtocol` when implementing `UpgradeInfo`.
  See [PR 3746].

- Rename `NetworkBehaviour::OutEvent` to `NetworkBehaviour::ToSwarm`, `ConnectionHandler::InEvent` to `ConnectionHandler::FromBehaviour`, `ConnectionHandler::OutEvent` to `ConnectionHandler::ToBehaviour`. See [PR 3848].

- Remove deprecated `mplex` module.
  You can still depend on `libp2p-mplex` directly but we strongly encourage to migrate to `yamux`.
  This also removes `mplex` from the `development_transport` and `tokio_development_transport` functions.
  See [PR 3920].

- Remove `libp2p-perf` protocol. To use `libp2p-perf` one needs to import it directly.
  See [PR 3990].

- Remove `libp2p-quic` and `libp2p-webrtc` protocols.
  These are in alpha status and should be depended on directly.
  See [PR 4041].

[PR 3715]: https://github.com/libp2p/rust-libp2p/pull/3715
[PR 3746]: https://github.com/libp2p/rust-libp2p/pull/3746
[PR 3848]: https://github.com/libp2p/rust-libp2p/pull/3848
[PR 3920]: https://github.com/libp2p/rust-libp2p/pull/3920
[PR 3990]: https://github.com/libp2p/rust-libp2p/pull/3990
[PR 4041]: https://github.com/libp2p/rust-libp2p/pull/4041

## 0.51.3

- Deprecate the `mplex` feature.
  The recommended baseline stream multiplexer is `yamux`.
  See [PR 3689].

[PR 3689]: https://github.com/libp2p/rust-libp2p/pull/3689

## 0.51.2

- Introduce `libp2p::connection_limits` module.
  See [PR 3386].

- Deprecate the `quic` and `webrtc` feature.
  These two crates are only in alpha state.
  To properly communicate this to users, we want them to add the dependency directly which makes the `alpha` version visible.
  See [PR 3580].

- Introduce `libp2p::allow_block_list` module and deprecate `libp2p::Swarm::ban_peer_id`.
  See [PR 3590].

- Introduce `libp2p::perf` module.
  See [PR 3693].

[PR 3386]: https://github.com/libp2p/rust-libp2p/pull/3386
[PR 3580]: https://github.com/libp2p/rust-libp2p/pull/3580
[PR 3590]: https://github.com/libp2p/rust-libp2p/pull/3590
[PR 3693]: https://github.com/libp2p/rust-libp2p/pull/3693

## 0.51.1

- Depend on `libp2p-tls` `v0.1.0`.

- Introduce `ed25519` feature.
  For backwards-compatibility, the `ed25519` identity keys are still available without activating this feature.
  However, going forward, you should explicitly activate it to avoid compile errors going forward.
  See [PR 3350].

[PR 3350]: https://github.com/libp2p/rust-libp2p/pull/3350

## 0.51.0

- Enable `NetworkBehaviour`s to manage connections.
  This deprecates `NetworkBehaviour::new_handler` and `NetworkBehaviour::addresses_of_peer`.
  Due to limitations in the Rust compiler, these deprecations may not show up for you, nevertheless they will be removed in a future release.
  See [`libp2p-swarm`'s CHANGELOG](swarm/CHANGELOG.md#0420) for details.

- Count bandwidth at the application level. Previously `BandwidthLogging` would implement `Transport` and now implements `StreamMuxer` ([PR 3180](https://github.com/libp2p/rust-libp2p/pull/3180)).
    - `BandwidthLogging::new` now requires a 2nd argument: `Arc<BandwidthSinks>`
    - Remove `BandwidthFuture`
    - Rename `BandwidthConnecLogging` to `InstrumentedStream`
- Remove `SimpleProtocol` due to being unused. See [`libp2p::core::upgrade`](https://docs.rs/libp2p/0.50.0/libp2p/core/upgrade/index.html) for alternatives. See [PR 3191].

- Bump MSRV to 1.65.0.

- Update individual crates.
    - Update to [`libp2p-dcutr` `v0.9.0`](protocols/dcutr/CHANGELOG.md#090).

    - Update to [`libp2p-ping` `v0.42.0`](protocols/ping/CHANGELOG.md#0420).

    - Update to [`libp2p-request-response` `v0.24.0`](protocols/request-response/CHANGELOG.md#0240).

    - Update to [`libp2p-kad` `v0.43.0`](protocols/kad/CHANGELOG.md#0430).

    - Update to [`libp2p-floodsub` `v0.42.0`](protocols/floodsub/CHANGELOG.md#0420).

    - Update to [`libp2p-autonat` `v0.10.0`](protocols/autonat/CHANGELOG.md#0100).

    - Update to [`libp2p-relay` `v0.15.0`](protocols/relay/CHANGELOG.md#0150).

    - Update to [`libp2p-identify` `v0.42.0`](protocols/identify/CHANGELOG.md#0420).

    - Update to [`libp2p-rendezvous` `v0.12.0`](protocols/rendezvous/CHANGELOG.md#0120).

    - Update to [`libp2p-metrics` `v0.12.0`](misc/metrics/CHANGELOG.md#0120).

    - Update to [`libp2p-swarm` `v0.42.0`](swarm/CHANGELOG.md#0420).

    - Update to [`libp2p-mdns` `v0.43.0`](protocols/mdns/CHANGELOG.md#0430).

    - Update to [`libp2p-gossipsub` `v0.44.0`](protocols/gossipsub/CHANGELOG.md#0440).

    - Update to [`libp2p-yamux` `v0.43.0`](muxers/yamux/CHANGELOG.md#0430).

    - Update to [`libp2p-mplex` `v0.39.0`](muxers/mplex/CHANGELOG.md#0390).

    - Update to [`libp2p-wasm-ext` `v0.39.0`](transports/wasm-ext/CHANGELOG.md#0390).

    - Update to [`libp2p-plaintext` `v0.39.0`](transports/plaintext/CHANGELOG.md#0390).

    - Update to [`libp2p-noise` `v0.42.0`](transports/noise/CHANGELOG.md#0420).

    - Update to [`libp2p-core` `v0.39.0`](core/CHANGELOG.md#0390).

[PR 3191]: https://github.com/libp2p/rust-libp2p/pull/3191

## 0.50.0

This is a large release. After > 4 years, rust-libp2p ships with an [(alpha) QUIC
implementation](transports/quic/CHANGELOG.md#070-alpha). The [necessary TLS logic is extracted into
its own crate](transports/tls/CHANGELOG.md#010-alpha), and can thus be used detached from QUIC, e.g.
on top of TCP as an alternative to Noise. In addition to these two transports, this release adds
a third, namely [WebRTC (browser-to-server)](transports/webrtc/CHANGELOG.md#040-alpha). But that is
definitely not it. See below for the many other changes packed into this release.

- Introduce [`libp2p-tls` `v0.1.0-alpha`](transports/tls/CHANGELOG.md#010-alpha). See [PR 2945].
- Introduce [`libp2p-quic` `v0.7.0-alpha`](transports/quic/CHANGELOG.md#070-alpha). See [PR 2289].
- Introduce [`libp2p-webrtc` `v0.4.0-alpha`](transports/webrtc/CHANGELOG.md#040-alpha). See [PR 2289].
- Remove deprecated features: `tcp-tokio`, `mdns-tokio`, `dns-tokio`, `tcp-async-io`, `mdns-async-io`, `dns-async-std`.
  See [PR 3001].
- Remove `NetworkBehaviour` macro export from root crate in favor of re-exported macro from `libp2p::swarm`.
  Change your import from `libp2p::NetworkBehaviour` to `libp2p::swarm::NetworkBehaviour`. See [PR 3055].
- Feature-gate `NetworkBehaviour` macro behind `macros` feature flag. See [PR 3055].
- Update individual crates.
  - Update to [`libp2p-autonat` `v0.89.0`](protocols/autonat/CHANGELOG.md#090).
  - Update to [`libp2p-core` `v0.38.0`](core/CHANGELOG.md#0380).
  - Update to [`libp2p-dcutr` `v0.8.0`](protocols/dcutr/CHANGELOG.md#080).
  - Update to [`libp2p-deflate` `v0.38.0`](transports/deflate/CHANGELOG.md#0380).
  - Update to [`libp2p-dns` `v0.38.0`](transports/dns/CHANGELOG.md#0380).
  - Update to [`libp2p-floodsub` `v0.41.0`](protocols/floodsub/CHANGELOG.md#0410).
  - Update to [`libp2p-gossipsub` `v0.43.0`](protocols/gossipsub/CHANGELOG.md#0430).
  - Update to [`libp2p-identify` `v0.41.0`](protocols/identify/CHANGELOG.md#0410).
  - Update to [`libp2p-kad` `v0.42.0`](protocols/kad/CHANGELOG.md#0420).
  - Update to [`libp2p-mdns` `v0.42.0`](protocols/mdns/CHANGELOG.md#0420).
  - Update to [`libp2p-metrics` `v0.11.0`](misc/metrics/CHANGELOG.md#0110).
  - Update to [`libp2p-mplex` `v0.38.0`](muxers/mplex/CHANGELOG.md#0380).
  - Update to [`libp2p-noise` `v0.41.0`](transports/noise/CHANGELOG.md#0410).
  - Update to [`libp2p-ping` `v0.41.0`](protocols/ping/CHANGELOG.md#0410).
  - Update to [`libp2p-plaintext` `v0.38.0`](transports/plaintext/CHANGELOG.md#0380).
  - Update to [`libp2p-pnet` `v0.22.2`](transports/pnet/CHANGELOG.md#0222).
  - Update to [`libp2p-relay` `v0.14.0`](protocols/relay/CHANGELOG.md#0140).
  - Update to [`libp2p-rendezvous` `v0.11.0`](protocols/rendezovus/CHANGELOG.md#0110).
  - Update to [`libp2p-request-response` `v0.23.0`](protocols/request-response/CHANGELOG.md#0230).
  - Update to [`libp2p-swarm` `v0.41.0`](swarm/CHANGELOG.md#0410).
  - Update to [`libp2p-tcp` `v0.38.0`](transports/tcp/CHANGELOG.md#0380).
  - Update to [`libp2p-uds` `v0.37.0`](transports/uds/CHANGELOG.md#0370).
  - Update to [`libp2p-wasm-ext` `v0.38.0`](transports/wasm-ext/CHANGELOG.md#0380).
  - Update to [`libp2p-websocket` `v0.40.0`](transports/websocket/CHANGELOG.md#0400).
  - Update to [`libp2p-yamux` `v0.42.0`](muxers/yamux/CHANGELOG.md#0420).

[PR 2945]: https://github.com/libp2p/rust-libp2p/pull/2945
[PR 3001]: https://github.com/libp2p/rust-libp2p/pull/3001
[PR 2945]: https://github.com/libp2p/rust-libp2p/pull/2945
[PR 2289]: https://github.com/libp2p/rust-libp2p/pull/2289
[PR 3055]: https://github.com/libp2p/rust-libp2p/pull/3055

## 0.49.0

- Remove default features. You need to enable required features explicitly now. As a quick workaround, you may want to use the
  new `full` feature which activates all features. See [PR 2918].

- Introduce `tokio` and `async-std` features and deprecate the following ones:
  - `tcp-tokio` in favor of `tcp` + `tokio`
  - `mdns-tokio` in favor of `mdns` + `tokio`
  - `dns-tokio` in favor of `dns` + `tokio`
  - `tcp-async-io` in favor of `tcp` + `async-std`
  - `mdns-async-io` in favor of `mdns` + `async-std`
  - `dns-async-std` in favor of `dns` + `async-std`

  See [PR 2962].

- Update individual crates.
    - Update to [`libp2p-autonat` `v0.8.0`](protocols/autonat/CHANGELOG.md#0080).
    - Update to [`libp2p-core` `v0.37.0`](core/CHANGELOG.md#0370).
    - Update to [`libp2p-dcutr` `v0.7.0`](protocols/dcutr/CHANGELOG.md#0070).
    - Update to [`libp2p-deflate` `v0.37.0`](transports/deflate/CHANGELOG.md#0370).
    - Update to [`libp2p-dns` `v0.37.0`](transports/dns/CHANGELOG.md#0370).
    - Update to [`libp2p-floodsub` `v0.40.0`](protocols/floodsub/CHANGELOG.md#0400).
    - Update to [`libp2p-gossipsub` `v0.42.0`](protocols/gossipsub/CHANGELOG.md#0420).
    - Update to [`libp2p-identify` `v0.40.0`](protocols/identify/CHANGELOG.md#0400).
    - Update to [`libp2p-kad` `v0.41.0`](protocols/kad/CHANGELOG.md#0410).
    - Update to [`libp2p-mdns` `v0.41.0`](protocols/mdns/CHANGELOG.md#0410).
    - Update to [`libp2p-metrics` `v0.10.0`](misc/metrics/CHANGELOG.md#0100).
    - Update to [`libp2p-mplex` `v0.37.0`](muxers/mplex/CHANGELOG.md#0370).
    - Update to [`libp2p-noise` `v0.40.0`](transports/noise/CHANGELOG.md#0400).
    - Update to [`libp2p-ping` `v0.40.0`](protocols/ping/CHANGELOG.md#0400).
    - Update to [`libp2p-plaintext` `v0.37.0`](transports/plaintext/CHANGELOG.md#0370).
    - Update to [`libp2p-relay` `v0.13.0`](protocols/relay/CHANGELOG.md#0130).
    - Update to [`libp2p-rendezvous` `v0.10.0`](protocols/rendezovus/CHANGELOG.md#0100).
    - Update to [`libp2p-request-response` `v0.22.0`](protocols/request-response/CHANGELOG.md#0220).
    - Update to [`libp2p-swarm-derive` `v0.30.1`](swarm-derive/CHANGELOG.md#0301).
    - Update to [`libp2p-swarm` `v0.40.0`](swarm/CHANGELOG.md#0400).
    - Update to [`libp2p-tcp` `v0.37.0`](transports/tcp/CHANGELOG.md#0370).
    - Update to [`libp2p-uds` `v0.36.0`](transports/uds/CHANGELOG.md#0360).
    - Update to [`libp2p-wasm-ext` `v0.37.0`](transports/wasm-ext/CHANGELOG.md#0370).
    - Update to [`libp2p-websocket` `v0.39.0`](transports/websocket/CHANGELOG.md#0390).
    - Update to [`libp2p-yamux` `v0.41.0`](muxers/mplex/CHANGELOG.md#0410).

[PR 2918]: https://github.com/libp2p/rust-libp2p/pull/2918
[PR 2962]: https://github.com/libp2p/rust-libp2p/pull/2962

## 0.48.0

- Update to [`libp2p-core` `v0.36.0`](core/CHANGELOG.md#0360).

- Update to [`libp2p-swarm-derive` `v0.30.0`](swarm-derive/CHANGELOG.md#0300).

- Update to [`libp2p-dcutr` `v0.6.0`](protocols/dcutr/CHANGELOG.md#060).

- Update to [`libp2p-rendezvous` `v0.9.0`](protocols/rendezvous/CHANGELOG.md#090).

- Update to [`libp2p-ping` `v0.39.0`](protocols/ping/CHANGELOG.md#0390).

- Update to [`libp2p-identify` `v0.39.0`](protocols/identify/CHANGELOG.md#0390).

- Update to [`libp2p-floodsub` `v0.39.0`](protocols/floodsub/CHANGELOG.md#0390).

- Update to [`libp2p-relay` `v0.12.0`](protocols/relay/CHANGELOG.md#0120).

- Update to [`libp2p-metrics` `v0.9.0`](misc/metrics/CHANGELOG.md#090).

- Update to [`libp2p-kad` `v0.40.0`](protocols/kad/CHANGELOG.md#0400).

- Update to [`libp2p-autonat` `v0.7.0`](protocols/autonat/CHANGELOG.md#070).

- Update to [`libp2p-request-response` `v0.21.0`](protocols/request-response/CHANGELOG.md#0210).

## 0.47.0

- Update to [`libp2p-dcutr` `v0.5.0`](protocols/dcutr/CHANGELOG.md#050).

- Update to [`libp2p-derive` `v0.29.0`](swarm-derive/CHANGELOG.md#0290).

- Update to [`libp2p-rendezvous` `v0.8.0`](protocols/rendezvous/CHANGELOG.md#080).

- Update to [`libp2p-ping` `v0.38.0`](protocols/ping/CHANGELOG.md#0380).

- Update to [`libp2p-identify` `v0.38.0`](protocols/identify/CHANGELOG.md#0380).

- Update to [`libp2p-floodsub` `v0.38.0`](protocols/floodsub/CHANGELOG.md#0380).

- Update to [`libp2p-relay` `v0.11.0`](protocols/relay/CHANGELOG.md#0110).

- Update to [`libp2p-metrics` `v0.8.0`](misc/metrics/CHANGELOG.md#080).

- Update to [`libp2p-kad` `v0.39.0`](protocols/kad/CHANGELOG.md#0390).

- Update to [`libp2p-autonat` `v0.6.0`](protocols/autonat/CHANGELOG.md#060).

- Update to [`libp2p-request-response` `v0.20.0`](protocols/request-response/CHANGELOG.md#0200).

- Update to [`libp2p-swarm` `v0.38.0`](swarm/CHANGELOG.md#0380).

## 0.46.1

- Update to `libp2p-derive` [`v0.28.0`](swarm-derive/CHANGELOG.md#0280).

## 0.46.0

- Semver bump Rust from `1.56.1` to `1.60.0` . See [PR 2646].
- Added weak dependencies for features. See [PR 2646].
- Update individual crates.
    - Update to [`libp2p-autonat` `v0.5.0`](protocols/autonat/CHANGELOG.md#050).
    - Update to [`libp2p-core` `v0.34.0`](core/CHANGELOG.md#0340).
    - Update to [`libp2p-dcutr` `v0.4.0`](protocols/dcutr/CHANGELOG.md#040).
    - Update to [`libp2p-floodsub` `v0.37.0`](protocols/floodsub/CHANGELOG.md#0370).
    - Update to [`libp2p-identify` `v0.37.0`](protocols/identify/CHANGELOG.md#0370).
    - Update to [`libp2p-kad` `v0.38.0`](protocols/kad/CHANGELOG.md#0380).
    - Update to [`libp2p-metrics` `v0.7.0`](misc/metrics/CHANGELOG.md#070).
    - Update to [`libp2p-mplex` `v0.34.0`](muxers/mplex/CHANGELOG.md).
    - Update to [`libp2p-noise` `v0.37.0`](transports/noise/CHANGELOG.md#0370).
    - Update to [`libp2p-ping` `v0.37.0`](protocols/ping/CHANGELOG.md#0370).
    - Update to [`libp2p-plaintext` `v0.34.0`](transports/plaintext/CHANGELOG.md#0340).
    - Update to [`libp2p-relay` `v0.10.0`](protocols/relay/CHANGELOG.md#0100).
    - Update to [`libp2p-rendezvous` `v0.7.0`](protocols/rendezvous/CHANGELOG.md#070).
    - Update to [`libp2p-request-response` `v0.19.0`](protocols/request-response/CHANGELOG.md#0190).
    - Update to [`libp2p-swarm` `v0.37.0`](swarm/CHANGELOG.md#0370).
    - Update to [`libp2p-wasm-ext` `v0.34.0`](transports/wasm-ext/CHANGELOG.md#0340).
    - Update to [`libp2p-yamux` `v0.38.0`](muxers/yamux/CHANGELOG.md#0380).
    - Update to `libp2p-uds` [`v0.33.0`](transports/uds/CHANGELOG.md).

[PR 2646]: https://github.com/libp2p/rust-libp2p/pull/2646

## 0.45.1

- Update individual crates.
    - Update to [`libp2p-dcutr` `v0.3.1`](protocols/dcutr/CHANGELOG.md).
    - Update to [`libp2p-identify` `v0.36.1`](protocols/identify/CHANGELOG.md).
    - Update to [`libp2p-kad` `v0.37.1`](protocols/kad/CHANGELOG.md).
    - Update to [`libp2p-relay` `v0.9.1`](protocols/relay/CHANGELOG.md).
    - Update to [`libp2p-swarm` `v0.36.1`](swarm/CHANGELOG.md).

## 0.45.0
- Update individual crates.
    - Update to [`libp2p-plaintext` `v0.33.0`](transports/plaintext/CHANGELOG.md).
    - Update to [`libp2p-noise` `v0.36.0`](transports/noise/CHANGELOG.md).
    - Update to [`libp2p-wasm-ext` `v0.33.0`](transports/wasm-ext/CHANGELOG.md).
    - Update to [`libp2p-yamux` `v0.37.0`](muxers/yamux/CHANGELOG.md).
    - Update to [`libp2p-mplex` `v0.33.0`](muxers/mplex/CHANGELOG.md).
    - Update to [`libp2p-dcutr` `v0.3.0`](protocols/dcutr/CHANGELOG.md).
    - Update to [`libp2p-rendezvous` `v0.6.0`](protocols/rendezvous/CHANGELOG.md).
    - Update to [`libp2p-ping` `v0.36.0`](protocols/ping/CHANGELOG.md).
    - Update to [`libp2p-identify` `v0.36.0`](protocols/identify/CHANGELOG.md).
    - Update to [`libp2p-floodsub` `v0.36.0`](protocols/floodsub/CHANGELOG.md).
    - Update to [`libp2p-relay` `v0.9.0`](protocols/relay/CHANGELOG.md).
    - Update to [`libp2p-metrics` `v0.6.0`](misc/metrics/CHANGELOG.md).
    - Update to [`libp2p-kad` `v0.37.0`](protocols/kad/CHANGELOG.md).
    - Update to [`libp2p-autonat` `v0.4.0`](protocols/autonat/CHANGELOG.md).
    - Update to [`libp2p-request-response` `v0.18.0`](protocols/request-response/CHANGELOG.md).
    - Update to [`libp2p-swarm` `v0.36.0`](swarm/CHANGELOG.md).
    - Update to [`libp2p-core` `v0.33.0`](core/CHANGELOG.md).

## 0.44.0

- Update individual crates.
    - Update to [`libp2p-dcutr` `v0.2.0`](protocols/dcutr/CHANGELOG.md).
    - Update to [`libp2p-dns` `v0.32.1`](transports/dns/CHANGELOG.md).
    - Update to [`libp2p-rendezvous` `v0.5.0`](protocols/rendezvous/CHANGELOG.md).
    - Update to [`libp2p-ping` `v0.35.0`](protocols/ping/CHANGELOG.md).
    - Update to [`libp2p-identify` `v0.35.0`](protocols/identify/CHANGELOG.md).
    - Update to [`libp2p-floodsub` `v0.35.0`](protocols/floodsub/CHANGELOG.md).
    - Update to [`libp2p-relay` `v0.8.0`](protocols/relay/CHANGELOG.md).
    - Update to [`libp2p-metrics` `v0.5.0`](misc/metrics/CHANGELOG.md).
    - Update to [`libp2p-kad` `v0.36.0`](protocols/kad/CHANGELOG.md).
    - Update to [`libp2p-autonat` `v0.3.0`](protocols/autonat/CHANGELOG.md).
    - Update to [`libp2p-request-response` `v0.17.0`](protocols/request-response/CHANGELOG.md).
    - Update to [`libp2p-swarm` `v0.35.0`](swarm/CHANGELOG.md).

## Version 0.43.0 [2022-02-22]

- Update individual crates.
  - Update to `libp2p-autonat` [`v0.2.0`](protocols/autonat/CHANGELOG.md#020-2022-02-22).
  - Update to `libp2p-core` [`v0.32.0`](core/CHANGELOG.md#0320-2022-02-22).
  - Update to `libp2p-deflate` [`v0.32.0`](transports/deflate/CHANGELOG.md#0320-2022-02-22).
  - Update to `libp2p-dns` [`v0.32.0`](transports/dns/CHANGELOG.md#0320-2022-02-22).
  - Update to `libp2p-floodsub` [`v0.34.0`](protocols/floodsub/CHANGELOG.md#0340-2022-02-22).
  - Update to `libp2p-gossipsub` [`v0.36.0`](protocols/gossipsub/CHANGELOG.md#0360-2022-02-22).
  - Update to `libp2p-identify` [`v0.34.0`](protocols/identify/CHANGELOG.md#0340-2022-02-22).
  - Update to `libp2p-kad` [`v0.35.0`](protocols/kad/CHANGELOG.md#0350-2022-02-22).
  - Update to `libp2p-mdns` [`v0.35.0`](protocols/mdns/CHANGELOG.md#0350-2022-02-22).
  - Update to `libp2p-metrics` [`v0.4.0`](misc/metrics/CHANGELOG.md#040-2022-02-22).
  - Update to `libp2p-mplex` [`v0.32.0`](muxers/mplex/CHANGELOG.md#0320-2022-02-22).
  - Update to `libp2p-noise` [`v0.35.0`](transports/noise/CHANGELOG.md#0350-2022-02-22).
  - Update to `libp2p-ping` [`v0.34.0`](protocols/ping/CHANGELOG.md#0340-2022-02-22).
  - Update to `libp2p-plaintext` [`v0.32.0`](transports/plaintext/CHANGELOG.md#0320-2022-02-22).
  - Update to `libp2p-relay` [`v0.7.0`](protocols/relay/CHANGELOG.md#070-2022-02-22).
  - Update to `libp2p-rendezvous` [`v0.4.0`](protocols/rendezvous/CHANGELOG.md#040-2022-02-22).
  - Update to `libp2p-request-response` [`v0.16.0`](protocols/request-response/CHANGELOG.md#0160-2022-02-22).
  - Update to `libp2p-swarm` [`v0.34.0`](swarm/CHANGELOG.md#0340-2022-02-22).
  - Update to `libp2p-derive` [`v0.27.0`](swarm-derive/CHANGELOG.md#0270-2022-02-22).
  - Update to `libp2p-tcp` [`v0.32.0`](transports/tcp/CHANGELOG.md#0320-2022-02-22).
  - Update to `libp2p-uds` [`v0.32.0`](transports/uds/CHANGELOG.md#0320-2022-02-22).
  - Update to `libp2p-wasm-ext` [`v0.32.0`](transports/wasm-ext/CHANGELOG.md#0320-2022-02-22).
  - Update to `libp2p-websocket` [`v0.34.0`](transports/websocket/CHANGELOG.md#0340-2022-02-22).
  - Update to `libp2p-yamux` [`v0.36.0`](muxers/yamux/CHANGELOG.md#0360-2022-02-22).

- Update to `parking_lot` `v0.12.0`. See [PR 2463].

- Drop support for gossipsub in the wasm32-unknown-unknown target (see [PR 2506]).

[PR 2506]: https://github.com/libp2p/rust-libp2p/pull/2506
[PR 2463]: https://github.com/libp2p/rust-libp2p/pull/2463/

## Version 0.42.1 [2022-02-02]

- Update individual crates.
  - `libp2p-relay`
      - [v0.6.1](protocols/relay/CHANGELOG.md#061-2022-02-02)
  - `libp2p-tcp`
      - [v0.31.1](transports/tcp/CHANGELOG.md#0311-2022-02-02)

## Version 0.42.0 [2022-01-27]

- Update individual crates.
    - `libp2p-autonat`
      - [v0.1.0](protocols/autonat/CHANGELOG.md#010-2022-01-27)
    - `libp2p-core`
      - [v0.31.0](core/CHANGELOG.md#0310-2022-01-27)
    - `libp2p-deflate`
      - [v0.31.0](transports/deflate/CHANGELOG.md#0310-2022-01-27)
    - `libp2p-dns`
      - [v0.31.0](transports/dns/CHANGELOG.md#0310-2022-01-27)
    - `libp2p-floodsub`
      - [v0.33.0](protocols/floodsub/CHANGELOG.md#0330-2022-01-27)
    - `libp2p-gossipsub`
      - [v0.35.0](protocols/gossipsub/CHANGELOG.md#0350-2022-01-27)
    - `libp2p-identify`
      - [v0.33.0](protocols/identify/CHANGELOG.md#0330-2022-01-27)
    - `libp2p-kad`
      - [v0.34.0](protocols/kad/CHANGELOG.md#0340-2022-01-27)
    - `libp2p-mdns` (breaking compatibility with previous versions)
      - [v0.34.0](protocols/mdns/CHANGELOG.md#0340-2022-01-27)
    - `libp2p-metrics`
      - [v0.3.0](misc/metrics/CHANGELOG.md#030-2022-01-27)
    - `libp2p-mplex`
      - [v0.31.0](muxers/mplex/CHANGELOG.md#0310-2022-01-27)
    - `libp2p-noise`
      - [v0.34.0](transports/noise/CHANGELOG.md#0340-2022-01-27)
    - `libp2p-ping`
      - [v0.33.0](protocols/ping/CHANGELOG.md#0330-2022-01-27)
    - `libp2p-plaintext`
      - [v0.31.0](transports/plaintext/CHANGELOG.md#0310-2022-01-27)
    - `libp2p-relay`
      - [v0.6.0](protocols/relay/CHANGELOG.md#060-2022-01-27)
    - `libp2p-rendezvous`
      - [v0.3.0](protocols/rendezvous/CHANGELOG.md#030-2022-01-27)
    - `libp2p-request-response`
      - [v0.15.0](protocols/request-response/CHANGELOG.md#0150-2022-01-27)
    - `libp2p-swarm-derive`
      - [v0.26.1](swarm-derive/CHANGELOG.md#0261-2022-01-27)
    - `libp2p-swarm`
      - [v0.33.0](swarm/CHANGELOG.md#0330-2022-01-27)
    - `libp2p-tcp`
      - [v0.31.0](transports/tcp/CHANGELOG.md#0310-2022-01-27)
    - `libp2p-uds`
      - [v0.31.0](transports/uds/CHANGELOG.md#0310-2022-01-27)
    - `libp2p-wasm-ext`
      - [v0.31.0](transports/wasm-ext/CHANGELOG.md#0310-2022-01-27)
    - `libp2p-websocket`
      - [v0.33.0](transports/websocket/CHANGELOG.md#0330-2022-01-27)
    - `libp2p-yamux`
      - [v0.35.0](muxers/yamux/CHANGELOG.md#0350-2022-01-27)

- Migrate to Rust edition 2021 (see [PR 2339]).

[PR 2339]: https://github.com/libp2p/rust-libp2p/pull/2339

## Version 0.41.0 [2021-11-16]

- Update individual crates.
    - `libp2p-floodsub`
    - `libp2p-gossipsub`
    - `libp2p-identify`
    - `libp2p-kad`
    - `libp2p-mdns`
    - `libp2p-metrics`
    - `libp2p-ping`
    - `libp2p-relay`
    - `libp2p-rendezvous`
    - `libp2p-request-response`
    - `libp2p-swarm-derive`
    - `libp2p-swarm`
    - `libp2p-websocket`
- Forward `wasm-bindgen` feature to `futures-timer`, `instant`, `parking_lot`, `getrandom/js` and `rand/wasm-bindgen`.

## Version 0.40.0 [2021-11-01]

- Update individual crates.
    - `libp2p-core`
    - `libp2p-deflate`
    - `libp2p-dns`
    - `libp2p-floodsub`
    - `libp2p-gossipsub`
    - `libp2p-identify`
    - `libp2p-kad`
    - `libp2p-mdns`
    - `libp2p-mplex`
    - `libp2p-noise`
    - `libp2p-ping`
    - `libp2p-plaintext`
    - `libp2p-relay`
    - `libp2p-request-response`
    - `libp2p-swarm`
    - `libp2p-tcp`
    - `libp2p-uds`
    - `libp2p-wasm-ext`
    - `libp2p-websocket`
    - `libp2p-yamux`

- Re-export the `wasm-bindgen` feature from `parking_lot`, so
  `libp2p` users can opt-in to that crate's Wasm support. See [PR 2180].

- Add `libp2p-metrics`.

[PR 2180]: https://github.com/libp2p/rust-libp2p/pull/2180/

## Version 0.39.1 [2021-07-12]

- Update individual crates.
    - `libp2p-swarm-derive`

## Version 0.39.0 [2021-07-12]

- Update individual crates.
    - `libp2p-core`
    - `libp2p-deflate`
    - `libp2p-dns`
    - `libp2p-floodsub`
    - `libp2p-gossipsub`
    - `libp2p-identify`
    - `libp2p-kad`
    - `libp2p-mdns`
    - `libp2p-mplex`
    - `libp2p-noise`
    - `libp2p-ping`
    - `libp2p-plaintext`
    - `libp2p-relay`
    - `libp2p-request-response`
    - `libp2p-swarm`
    - `libp2p-tcp`
    - `libp2p-uds`
    - `libp2p-wasm-ext`
    - `libp2p-websocket`
    - `libp2p-yamux`

## Version 0.38.0 [2021-05-17]

- Update individual crates.
    - `libp2p-core`
    - `libp2p-gossipsub`
    - `libp2p-noise`
    - `libp2p-pnet`
    - `libp2p-wasm-ext`

## Version 0.37.1 [2021-04-14]

- Update individual crates.
    - `libp2p-swarm-derive`

## Version 0.37.0 [2021-04-13]

- Update individual crates.
    - `libp2p-core`
    - `libp2p-dns`
    - `libp2p-floodsub`
    - `libp2p-gossipsub`
    - `libp2p-kad`
    - `libp2p-mdns`
    - `libp2p-ping`
    - `libp2p-relay`
    - `libp2p-request-response`
    - `libp2p-swarm`
    - `libp2p-wasm-ext`
    - `libp2p-yamux`

- Drop support for `wasm32-unknown-unknown` in favor of
  `wasm32-unknown-emscripten` and `wasm32-wasi` [PR
  2038](https://github.com/libp2p/rust-libp2p/pull/2038).

## Version 0.36.0 [2021-03-17]

- Consolidate top-level utility functions for constructing development
  transports. There is now just `development_transport()` (available with default features)
  and `tokio_development_transport()` (available when the corresponding tokio features are enabled).
  Furthermore, these are now `async fn`s. The minor variations that also included `pnet`
  support have been removed.
  [PR 1927](https://github.com/libp2p/rust-libp2p/pull/1927)

- Update libp2p crates.

- Do not leak default features from libp2p crates.
  [PR 1986](https://github.com/libp2p/rust-libp2p/pull/1986).

- Add `libp2p-relay` to `libp2p` facade crate.

## Version 0.35.1 [2021-02-17]

- Update `libp2p-yamux` to latest patch version.

## Version 0.35.0 [2021-02-15]

- Use `libp2p-swarm-derive`, the former `libp2p-core-derive`.

- Update `libp2p-deflate`, `libp2p-gossipsub`, `libp2p-mdns`, `libp2p-request-response`,
  `libp2p-swarm` and `libp2p-tcp`.

## Version 0.34.0 [2021-01-12]

- Update `libp2p-core` and all dependent crates.

- The `tcp-async-std` feature is now `tcp-async-io`, still
  enabled by default.

## Version 0.33.0 [2020-12-17]

- Update `libp2p-core` and all dependent crates.

## Version 0.32.2 [2020-12-10]

- Update `libp2p-websocket`.

## Version 0.32.1 [2020-12-09]

- Update minimum patch version of `libp2p-websocket`.

## Version 0.32.0 [2020-12-08]

- Update `libp2p-request-response`.

- Update to `libp2p-mdns-0.26`.

- Update `libp2p-websocket` minimum patch version.

## Version 0.31.2 [2020-12-02]

- Bump minimum `libp2p-core` patch version.

## Version 0.31.1 [2020-11-26]

- Bump minimum `libp2p-tcp` patch version.

## Version 0.31.0 [2020-11-25]

- Update `multistream-select` and all dependent crates.

## Version 0.30.1 [2020-11-11]

- Update `libp2p-plaintext`.

## Version 0.30.0 [2020-11-09]

- Update `libp2p-mdns`, `libp2p-tcp` and `libp2p-uds` as well as `libp2p-core`
  and all its dependers.

## Version 0.29.1 [2020-10-20]

- Update `libp2p-core`.

## Version 0.29.0 [2020-10-16]

- Update `libp2p-core`, `libp2p-floodsub`, `libp2p-gossipsub`, `libp2p-mplex`,
  `libp2p-noise`, `libp2p-plaintext`, `libp2p-pnet`, `libp2p-request-response`,
  `libp2p-swarm`, `libp2p-tcp`, `libp2p-websocket` and `parity-multiaddr`.

## Version 0.28.1 [2020-09-10]

- Update to `libp2p-core` `0.22.1`.

## Version 0.28.0 [2020-09-09]

- Update `libp2p-yamux` to `0.25.0`. *Step 4 of 4 in a multi-release
  upgrade process.* See the `libp2p-yamux` CHANGELOG for details.

## Version 0.27.0 [2020-09-09]

- Update `libp2p-yamux` to `0.24.0`. *Step 3 of 4 in a multi-release
  upgrade process.* See the `libp2p-yamux` CHANGELOG for details.

## Version 0.26.0 [2020-09-09]

- Update `libp2p-yamux` to `0.23.0`. *Step 2 of 4 in a multi-release
  upgrade process.* See the `libp2p-yamux` CHANGELOG for details.

## Version 0.25.0 [2020-09-09]

- Remove the deprecated `libp2p-secio` dependency. To continue to use
  SECIO, add an explicit dependency on `libp2p-secio`. However,
  transitioning to `libp2p-noise` is strongly recommended.

- Update `libp2p-yamux` to `0.22.0`. *This version starts a multi-release
  upgrade process.* See the `libp2p-yamux` CHANGELOG for details.

- Bump `libp2p-noise` to `0.24`. See the `libp2p-noise`
changelog for details about the `LegacyConfig`.

- The `ProtocolsHandler` in `libp2p-swarm` has a new associated type
  `InboundOpenInfo` ([PR 1714]).

[PR 1714]: https://github.com/libp2p/rust-libp2p/pull/1714

## Version 0.24.0 [2020-08-18]

- Update `libp2p-core`, `libp2p-gossipsub`, `libp2p-kad`, `libp2p-mdns`,
  `libp2p-ping`, `libp2p-request-response`, `libp2p-swarm` and dependent crates.

## Version 0.23.0 (2020-08-03)

**NOTE**: For a smooth upgrade path from `0.21` to `> 0.22`
on an existing deployment, this version must not be skipped
or the provided legacy configuration for `libp2p-noise` used!

- Bump `libp2p-noise` dependency to `0.22`. See the `libp2p-noise`
changelog for details about the `LegacyConfig`.

- Refactored bandwidth logging ([PR 1670](https://github.com/libp2p/rust-libp2p/pull/1670)).

## Version 0.22.0 (2020-07-17)

**NOTE**: For a smooth upgrade path from `0.21` to `> 0.22`
on an existing deployment using `libp2p-noise`, this version
must not be skipped!

- Bump `libp2p-noise` dependency to `0.21`.

## Version 0.21.1 (2020-07-02)

- Bump `libp2p-websockets` lower bound.

## Version 0.21.0 (2020-07-01)

- Conditional compilation fixes for the `wasm32-wasi` target
  ([PR 1633](https://github.com/libp2p/rust-libp2p/pull/1633)).

- New `libp2p-request-response` crate
  ([PR 1596](https://github.com/libp2p/rust-libp2p/pull/1596)).

- Updated libp2p dependencies.

## Version 0.19.1 (2020-05-25)

- Temporarily pin all `async-std` dependencies to `< 1.6`.
  [PR 1589](https://github.com/libp2p/rust-libp2p/pull/1589)

- `libp2p-core-derive`: Fully qualified std::result::Result in macro
  [PR 1587](https://github.com/libp2p/rust-libp2p/pull/1587)

## Version 0.19.0 (2020-05-18)

- `libp2p-core`, `libp2p-swarm`: Added support for multiple dialing
  attempts per peer, with a configurable limit.
  [PR 1506](https://github.com/libp2p/rust-libp2p/pull/1506)

- `libp2p-core`: `PeerId`s that use the identity hashing will now be properly
  displayed using the string representation of an identity multihash, rather
  than the canonical SHA 256 representation.
  [PR 1576](https://github.com/libp2p/rust-libp2p/pull/1576)

- `libp2p-core`: Updated to multihash 0.11.0.
  [PR 1566](https://github.com/libp2p/rust-libp2p/pull/1566)

- `libp2p-core`: Make the number of events buffered to/from tasks configurable.
  [PR 1574](https://github.com/libp2p/rust-libp2p/pull/1574)

- `libp2p-dns`, `parity-multiaddr`: Added support for the `/dns` multiaddr
  protocol. Additionally, the `multiaddr::from_url` function will now use
  `/dns` instead of `/dns4`.
  [PR 1575](https://github.com/libp2p/rust-libp2p/pull/1575)

- `libp2p-noise`: Added the `X25519Spec` protocol suite which uses
  libp2p-noise-spec compliant signatures on static keys as well as the
  `/noise` protocol upgrade, hence providing a libp2p-noise-spec compliant
  `XX` handshake. `IK` and `IX` are still supported with `X25519Spec`
  though not guaranteed to be interoperable with other libp2p
  implementations as these handshake patterns are not currently
  included in the libp2p-noise-spec. The `X25519Spec` implementation
  will eventually replace the current `X25519` implementation, with
  the former being removed. To upgrade without interruptions, you may
  temporarily include `NoiseConfig`s for both implementations as
  alternatives in your transport upgrade pipeline.

- `libp2p-kad`: Consider fixed (K_VALUE) amount of peers at closest query
  initialization. Unless `KademliaConfig::set_replication_factor` is used change
  has no effect.
  [PR 1536](https://github.com/libp2p/rust-libp2p/pull/1536)

- `libp2p-kad`: Provide more insight into, and control of, the execution of
  queries. All query results are now wrapped in `KademliaEvent::QueryResult`.
  As a side-effect of these changes and for as long as the record storage
  API is not asynchronous, local storage errors on `put_record` are reported
  synchronously in a `Result`, instead of being reported asynchronously by
  an event.
  [PR 1567](https://github.com/libp2p/rust-libp2p/pull/1567)

- `libp2p-tcp`, `libp2p`: Made the `libp2p-tcp/async-std` feature flag
  disabled by default, and split the `libp2p/tcp` feature in two:
  `tcp-async-std` and `tcp-tokio`. `tcp-async-std` is still enabled by default.
  [PR 1471](https://github.com/libp2p/rust-libp2p/pull/1471)

- `libp2p-tcp`: On listeners started with an IPv6 multi-address the socket
  option `IPV6_V6ONLY` is set to true. Instead of relying on IPv4-mapped IPv6
  address support, two listeners can be started if IPv4 and IPv6 should both
  be supported. IPv4 listener addresses are not affected by this change.
  [PR 1555](https://github.com/libp2p/rust-libp2p/pull/1555)

## Version 0.18.1 (2020-04-17)

- `libp2p-swarm`: Make sure inject_dial_failure is called in all situations.
  [PR 1549](https://github.com/libp2p/rust-libp2p/pull/1549)

## Version 0.18.0 (2020-04-09)

- `libp2p-core`: Treat connection limit errors as pending connection errors.
  [PR 1546](https://github.com/libp2p/rust-libp2p/pull/1546)

- `libp2p-core-derive`: Disambiguate calls to `NetworkBehaviour::inject_event`.
  [PR 1543](https://github.com/libp2p/rust-libp2p/pull/1543)

- `libp2p-floodsub`: Allow sent messages seen as subscribed.
  [PR 1520](https://github.com/libp2p/rust-libp2p/pull/1520)

- `libp2p-kad`: Return peers independent of record existence.
  [PR 1544](https://github.com/libp2p/rust-libp2p/pull/1544)

- `libp2p-wasm-ext`: Fix "parsed is null" errors being thrown.
  [PR 1535](https://github.com/libp2p/rust-libp2p/pull/1535)

## Version 0.17.0 (2020-04-02)

- `libp2p-core`: Finished "identity hashing" for peer IDs migration.
  [PR 1460](https://github.com/libp2p/rust-libp2p/pull/1460)
- `libp2p-core`: Remove `poll_broadcast`.
  [PR 1527](https://github.com/libp2p/rust-libp2p/pull/1527)
- `libp2p-core`, `libp2p-swarm`: Report addresses of closed listeners.
  [PR 1485](https://github.com/libp2p/rust-libp2p/pull/1485)
- `libp2p-core`: Support for multiple connections per peer and configurable connection limits.
  See [PR #1440](https://github.com/libp2p/rust-libp2p/pull/1440),
  [PR #1519](https://github.com/libp2p/rust-libp2p/pull/1519) and
  [issue #912](https://github.com/libp2p/rust-libp2p/issues/912) for details.

- `libp2p-swarm`: Pass the cause of closing a listener to `inject_listener_closed`.
  [PR 1517](https://github.com/libp2p/rust-libp2p/pull/1517)
- `libp2p-swarm`: Support for multiple connections per peer and configurable connection limits.
  See [PR #1440](https://github.com/libp2p/rust-libp2p/pull/1440),
  [PR #1519](https://github.com/libp2p/rust-libp2p/pull/1519) and
  [issue #912](https://github.com/libp2p/rust-libp2p/issues/912) for details.
- `libp2p-swarm`: The `SwarmEvent` now returns more events.
  [PR 1515](https://github.com/libp2p/rust-libp2p/pull/1515)
- `libp2p-swarm`: New `protocols_handler::multi` module.
  [PR 1497](https://github.com/libp2p/rust-libp2p/pull/1497)
- `libp2p-swarm`: Allow configuration of outbound substreams.
  [PR 1521](https://github.com/libp2p/rust-libp2p/pull/1521)

- `libp2p-kad`: Providers returned from a lookup are now deduplicated.
  [PR 1528](https://github.com/libp2p/rust-libp2p/pull/1528)
- `libp2p-kad`: Allow customising the maximum packet size.
  [PR 1502](https://github.com/libp2p/rust-libp2p/pull/1502)
- `libp2p-kad`: Allow customising the (libp2p) connection keep-alive timeout.
  [PR 1477](https://github.com/libp2p/rust-libp2p/pull/1477)
- `libp2p-kad`: Avoid storing records that are expired upon receipt (optimisation).
  [PR 1496](https://github.com/libp2p/rust-libp2p/pull/1496)
- `libp2p-kad`: Fixed potential panic on computing record expiry.
  [PR 1492](https://github.com/libp2p/rust-libp2p/pull/1492)

- `libp2p-mplex`: Guard against use of underlying `Sink` upon
  error or connection close.
  [PR 1529](https://github.com/libp2p/rust-libp2p/pull/1529)

- `multistream-select`: Upgrade to stable futures.
  [PR 1484](https://github.com/libp2p/rust-libp2p/pull/1484)

- `multihash`: Removed the crate in favour of the upstream crate.
  [PR 1472](https://github.com/libp2p/rust-libp2p/pull/1472)

## Version 0.16.2 (2020-02-28)

- Fixed yamux connections not properly closing and being stuck in the `CLOSE_WAIT` state.
- Added a `websocket_transport()` function in `libp2p-wasm-ext`, behind a Cargo feature.
- Fixed ambiguity in `IntoProtocolsHandler::select` vs `ProtocolsHandler::select` in the `NetworkBehaviour` custom derive.

## Version 0.16.1 (2020-02-18)

- Fixed wrong representation of `PeerId`s being used in `Kademlia::get_closest_peers`.
- Implemented `FusedStream` for `Swarm`.

## Version 0.16.0 (2020-02-13)

- Removed the `Substream` associated type from the `ProtocolsHandler` trait. The type of the substream is now always `libp2p::swarm::NegotiatedSubstream`.
- As a consequence of the previous change, most of the implementations of the `NetworkBehaviour` trait provided by libp2p (`Ping`, `Identify`, `Kademlia`, `Floodsub`, `Gossipsub`) have lost a generic parameter.
- Removed the first generic parameter (the transport) from `Swarm` and `ExpandedSwarm`. The transport is now abstracted away in the internals of the swarm.
- The `Send` and `'static` bounds are now enforced directly on the `ProtocolsHandler` trait and its associated `InboundUpgrade` and `OutboundUpgrade` implementations.
- Modified `PeerId`s to compare equal across the identity and SHA256 hashes. As a consequence, the `Borrow` implementation of `PeerId` now always returns the bytes representation of a multihash with a SHA256 hash.
- Modified libp2p-floodsub to no longer hash the topic. The new behaviour is now compatible with go-libp2p and js-libp2p, but is a breaking change with regards to rust-libp2p.
- Added libp2p-pnet. It makes it possible to protect networks with a pre-shared key (PSK).
- Modified the `poll_method` parameter of the `NetworkBehaviour` custom derive. The expected method now takes an additional parameter of type `impl PollParameters` to be consistent with the `NetworkBehaviour::poll` method.
- libp2p-noise now compiles for WASM targets.
- Changed libp2p-noise to grow its memory buffers dynamically. This should reduce the overall memory usage of connections that use the noise encryption.
- Fixed libp2p-gossipsub to no longer close the connection if the inbound substream is closed by the remote.
- All crates prefixed with `libp2p-` now use the same version number.
- Added a new variant `ListenerEvent::Error` for listeners to report non-fatal errors. `libp2p-tcp` uses this variant to report errors that happen on remote sockets before they have been accepted and errors when trying to determine the local machine's IP address.

## Version 0.15.0 (2020-01-24)

- Added `libp2p-gossipsub`.
- Added `SwarmBuilder::executor` to allow configuring which tasks executor to use.
- Added `TokioTcpConfig` in `libp2p-tcp` and `TokioUdsConfig` in `libp2p-uds` behind `tokio` features. These structs use `tokio` and require a `tokio` runtime executor to be configured via `SwarmBuilder::executor`.
- Changed the `OutboundUpgrade` and `InboundUpgrade` traits to no longer be passed a `Negotiated<C>` but just a `C`. The `Negotiated` is now in the trait bounds requirements of `ProtocolsHandler`.
- Fixed `libp2p-wasm-ext` returning `Err(WouldBlock)` rather than `Pending`.
- Fixed `libp2p-dns` not segregating DNS4 and DNS6.
- Removed some unnecessary `Unpin` requirements on futures.
- Changed `Mdns::new` to no longer be `async`.
- Fixed `libp2p-kad` keeping connections alive when it shouldn't.
- Fixed `InboundUpgrade` not always properly implemented on `NoiseConfig`.

## Version 0.14.0-alpha.1 (2020-01-07)

- Upgraded the crate to stable futures.
- Use varints instead of fixed sized (4 byte) integers to delimit plaintext 2.0 messages to align implementation with the specification.
- Refactored the `core::upgrade` module to provide async functions.
- Changed the `Stream` trait implementation of `Swarm` to no longer return a `Result`.
- Added the `Swarm::next` and `Swarm::next_event` functions and the `SwarmEvent` enum.
- Changed `ProtocolsHandler::poll` to no longer return an error. Instead, `ProtocolsHandlerEvent` has a new `Close` variant which corresponds to what an error represented before.
- Changed all the traits that have a `poll` function (i.e. `NetworkBehaviour`, `ProtocolsHandler`, `NodeHandler`) to have an additional `&mut Context` parameter, to reflect the changes in the `Future` trait.
- Revamped the API of `libp2p_websockets::framed`.
- Added protocol string to `Error::UnknownProtocolString`.

## Version 0.13.2 (2020-01-02)

- Fixed the `libp2p-noise` handshake not flushing the underlying stream before waiting for a response.
- Fixed semver issue with the `protobuf` crate.

## Version 0.13.1 (2019-11-13)

- Maintenance release to bump dependencies and deal with an accidental breaking change in multihash 0.1.4.

## Version 0.13.0 (2019-11-05)

- Reworked the transport upgrade API. See https://github.com/libp2p/rust-libp2p/pull/1240 for more information.
- Added a parameter allowing to choose the protocol negotiation protocol when upgrading a connection or a substream. See https://github.com/libp2p/rust-libp2p/pull/1245 for more information.
- Added an alternative `multistream-select` protocol called `V1Lazy`.
- Added `PlainText2Config` that implements the `/plaintext/2.0.0` protocol.
- Refactored `libp2p-identify`. Some items have been renamed.
- Now accepting `PeerId`s using the `identity` hashing algorithm as valid.
- Removed `libp2p-observed` and `libp2p-ratelimit`.
- Fixed mDNS long peer IDs not being transmitted properly.
- Added some `Debug` trait implementations.
- Fixed potential arithmetic overflows in `libp2p-kad` and `multistream-select`.

## Version 0.12.0 (2019-08-15)

- In some situations, `multistream-select` will now assume that protocol negotiation immediately succeeds. If it turns out that it failed, an error is generated when reading or writing from/to the stream.
- Replaced `listen_addr` with `local_addr` in events related to incoming connections. The address no longer has to match a previously-reported address.
- Listeners now have an identifier and can be stopped.
- Added `NetworkBehaviour::inject_listener_error` and `NetworkBehaviour::inject_listener_closed`. For diagnostic purposes, listeners can now report errors on incoming connections, such as when calling `accept(2)` fails.
- Fixed tasks sometimes not being notified when a network event happens in `libp2p-mplex`.
- Fixed a memory leak in `libp2p-kad`.
- Added `Toggle::is_enabled()`.
- Removed `IdentifyTransport`.

## Version 0.11.0 (2019-07-18)

- `libp2p-kad`: Completed the core functionality of the record storage API, thereby extending the `RecordStore` for provider records. All records expire by default and are subject to regular republication and caching as per the Kademlia spec(s). Expiration and publication intervals are configurable through the `KademliaConfig`.
- `libp2p-kad`: The routing table now never stores peers without a known (listen) address. In particular, on receiving a new inbound connection, the Kademlia behaviour now emits `KademliaEvent::UnroutablePeer` to indicate that in order for the peer to be added to the routing table and hence considered a reachable node in the DHT, a listen address of the peer must be discovered and reported via `Kademlia::add_address`. This is usually achieved through the use of the `Identify` protocol on the same connection(s).
- `libp2p-kad`: Documentation updates.
- Extracted the `swarm` and `protocols_handler`-related contents from `libp2p-core` to a new `libp2p-swarm` crate.
- Renamed `RawSwarm` to `Network`.
- Added `Floodsub::publish_any`.
- Replaced unbounded channels with bounded ones at the boundary between the `Network` (formerly `RawSwarm`) and `NodeHandler`. The node handlers will now wait if the main task is busy, instead of continuing to push events to the channel.
- Fixed the `address_translation` function ignoring `/dns` addresses.

## Version 0.10.0 (2019-06-25)

- `PollParameters` is now a trait instead of a struct.
- The `Swarm` can now be customized with connection information.
- Fixed write-only substreams now delivering data properly.
- Fixed the TCP listener accidentally shutting down if an incoming socket was closed too quickly.
- Improved the heuristics for determining external multiaddresses based on reports.
- Various fixes to Kademlia iterative queries and the WebSockets transport.

## Version 0.9.1 (2019-06-05)

- `EitherOutput` now implements `Stream` and `Sink` if their variants also implement these traits.
- `libp2p::websocket::error::Error` now implements `Sync`.

## Version 0.9.0 (2019-06-04)

- Major fixes and performance improvements to libp2p-kad.
- Initial prototype for record storage in libp2p-kad.
- Rewrote the implementation of WebSockets. It now properly supports WebSockets Secure (WSS).
- Removed `BrowserWsConfig`. Please use `libp2p::wasm_ext::ExtTransport` instead.
- Added a `Path` parameter to `multiaddr::Protocol::WS` and `WSS`. The string representation when a path is present is respectively `x-parity-ws/<path>` and `x-parity-wss/<path>` where `<path>` is percent-encoded.
- Fixed an issue with `libp2p-tcp` where the wrong listened address was returned, if the actual address was loopback.
- Added `core::upgrade::OptionalUpgrade`.
- Added some utility functions in `core::identity::secp256k1`.
- It is now possible to inject an artificial connection in the `RawSwarm`.

## Version 0.8.1 (2019-05-15)

- Fixed a vulnerability in ED25519 signatures verification in libp2p-core.

## Version 0.8.0 (2019-05-15)

- Crate now successfully runs from within the browser when compiled to WASM.
- Modified the constructors of `NoiseConfig` to accept any type of public key. The Noise handshake has consequently been modified.
- Changed the `StreamMuxer` trait to have an `Error` associated type.
- The `Swarm` now ranks externally-visible multiaddresses by how often they have been reported, ensuring that weird or malicious reports don't affect connectivity too much.
- Added `IntoProtocolsHandler::inbound_protocol`. Must return the same value as what `ProtocolsHandler::listen_protocol` would return.
- `IntoProtocolsHandler::into_handler` now takes a second parameter with the `&ConnectedPoint` to the node we are connected to.
- Replaced the `secp256k1` crate with `libsecp256k1`.
- Fixed `Kademlia::add_providing` taking a `PeerId` instead of a `Multihash`.
- Fixed various bugs in the implementation of `Kademlia`.
- Added `OneSubstreamMuxer`.
- Added the `libp2p-wasm-ext` crate.
- Added `multiaddr::from_url`.
- Added `OptionalTransport`.

## Version 0.7.1 (2019-05-15)

- Fixed a vulnerability in ED25519 signatures verification in libp2p-core.

## Version 0.7.0 (2019-04-23)

- Fixed the inactive connections shutdown mechanism not working.
- `Transport::listen_on` must now return a `Stream` that produces `ListenEvent`s. This makes it possible to notify about listened addresses at a later point in time.
- `Transport::listen_on` no longer returns an address we're listening on. This is done through `ListenEvent`s. All other `listen_on` methods have been updated accordingly.
- Added `NetworkBehaviour::inject_new_listen_addr`, `NetworkBehaviour::inject_expired_listen_addr` and `NetworkBehaviour::inject_new_external_addr`.
- `ProtocolsHandler::listen_protocol` and `ProtocolsHandlerEvent::OutboundSubstreamRequest` must now return a `SubstreamProtocol` struct containing a timeout for the upgrade.
- `Ping::new` now requires a `PingConfig`, which can be created with `PingConfig::new`.
- Removed `Transport::nat_traversal` in favour of a stand-alone `address_translation` function in `libp2p-core`.
- Reworked the API of `Multiaddr`.
- Removed the `ToMultiaddr` trait in favour of `TryFrom`.
- Added `Swarm::ban_peer_id` and `Swarm::unban_peer_id`.
- The `TPeerId` generic parameter of `RawSwarm` is now `TConnInfo` and must now implement a `ConnectionInfo` trait.
- Reworked the `PingEvent`.
- Renamed `KeepAlive::Forever` to `Yes` and `KeepAlive::Now` to `No`.

## Version 0.6.0 (2019-03-29)

- Replaced `NetworkBehaviour::inject_dial_failure` with `inject_dial_failure` and
  `inject_addr_reach_failure`. The former is called when we have finished trying to dial a node
  without success, while the latter is called when we have failed to reach a specific address.
- Fixed Kademlia storing a different hash than the reference implementation.
- Lots of bugfixes in Kademlia.
- Modified the `InboundUpgrade` and `OutboundUpgrade` trait to take a `Negotiated<TSocket>` instead
  of `TSocket`.
- `PollParameters::external_addresses` now returns `Multiaddr`es as reference instead of by value.
- Added `Swarm::external_addresses`.
- Added a `core::swarm::toggle::Toggle` that allows having a disabled `NetworkBehaviour`.

## Version 0.5.0 (2019-03-13)

- Moved the `SecioKeypair` struct in `core/identity` and renamed it to `Keypair`.
- mplex now supports half-closed substreams.
- Renamed `StreamMuxer::shutdown()` to `close()`.
- Closing a muxer with the `close()` method (formerly `shutdown`) now "destroys" all the existing substreams. After `close()` as been called, they all return either EOF or an error.
- The `shutdown_substream()` method now closes only the writing side of the substream, and you can continue reading from it until EOF or until you delete it. This was actually already more or less the case before, but it wasn't properly reflected in the API or the documentation.
- `poll_inbound()` and `poll_outbound()` no longer return an `Option`, as `None` was the same as returning an error.
- Removed the `NodeClosed` events and renamed `NodeError` to `NodeClosed`. From the API's point of view, a connection now always closes with an error.
- Added the `NodeHandlerWrapperError` enum that describes an error generated by the protocols handlers grouped together. It is either `UselessTimeout` or `Handler`. This allows properly reporting closing a connection because it is useless.
- Removed `NodeHandler::inject_inbound_closed`, `NodeHandler::inject_outbound_closed`, `NodeHandler::shutdown`, and `ProtocolsHandler::shutdown`. The handler is now dropped when a shutdown process starts. This should greatly simplify writing a handler.
- `StreamMuxer::close` now implies `flush_all`.
- Removed the `Shutdown` enum from `stream_muxer`.
- Removed `ProtocolsHandler::fuse()`.
- Reworked some API of `core/nodes/node.rs` and `core/nodes/handled_node.rs`.
- The core now works even outside of a tokio context.

## Version 0.4.2 (2019-02-27)

- Fixed periodic pinging not working.

## Version 0.4.1 (2019-02-20)

- Fixed wrong version of libp2p-noise.

## Version 0.4.0 (2019-02-20)

- The `multiaddr!` macro has been moved to the `multiaddr` crate and is now reexported under the name `build_multiaddr!`.
- Modified the functions in `upgrade::transfer` to be more convenient to use.
- Now properly sending external addresses in the identify protocol.
- Fixed duplicate addresses being reported in identify and Kademlia.
- Fixed infinite looping in the functions in `upgrade::transfer`.
- Fixed infinite loop on graceful node shutdown with the `ProtocolsHandlerSelect`.
- Fixed various issues with nodes dialing each other simultaneously.
- Added the `StreamMuxer::is_remote_acknowledged()` method.
- Added a `BandwidthLogging` transport wrapper that logs the bandwidth consumption.
- The addresses to try dialing when dialing a node is now refreshed by the `Swarm` when necessary.
- Lots of modifications to the semi-private structs in `core/nodes`.
- Added `IdentifyEvent::SendBack`, when we send back our information.
- Rewrote the `MemoryTransport` to be similar to the `TcpConfig`.

## Version 0.3.1 (2019-02-02)

- Added `NetworkBehaviour::inject_replaced` that is called whenever we replace a connection with a different connection to the same peer.
- Fixed various issues with Kademlia.

## Version 0.3.0 (2019-01-30)

- Removed the `topology` module and everything it contained, including the `Topology` trait.
- Added `libp2p-noise` that supports Noise handshakes, as an alternative to `libp2p-secio`.
- Updated `ring` to version 0.14.
- Creating a `Swarm` now expects the `PeerId` of the local node, instead of a `Topology`.
- Added `NetworkBehaviour::addresses_of_peer` that returns the addresses a `NetworkBehaviour` knows about a given peer. This exists as a replacement for the topology.
- The `Kademlia` and `Mdns` behaviours now report and store the list of addresses they discover.
- You must now call `Floodsub::add_node_to_partial_view()` and `Floodsub::remove_node_from_partial_view` to add/remove nodes from the list of nodes that floodsub must send messages to.
- Added `NetworkBehaviour::inject_dial_failure` that is called when we fail to dial an address.
- `ProtocolsHandler::connection_keep_alive()` now returns a `KeepAlive` enum that provides more fine grained control.
- The `NodeHandlerWrapper` no longer has a 5 seconds inactivity timeout. This is now handled entirely by `ProtocolsHandler::connection_keep_alive()`.
- Now properly denying connections incoming from the same `PeerId` as ours.
- Added a `SwarmBuilder`. The `incoming_limit` method lets you configure the number of simultaneous incoming connections.
- Removed `FloodsubHandler`, `PingListenHandler` and `PeriodicPingHandler`.
- The structs in `core::nodes` are now generic over the `PeerId`.
- Added `SecioKeypair::ed25519_raw_key()`.
- Fix improper connection shutdown in `ProtocolsHandler`.

## Version 0.2.2 (2019-01-14)

- Fixed improper dependencies versions causing deriving `NetworkBehaviour` to generate an error.

## Version 0.2.1 (2019-01-14)

- Added the `IntoNodeHandler` and `IntoProtocolsHandler` traits, allowing node handlers and protocol handlers to know the `PeerId` of the node they are interacting with.

## Version 0.2 (2019-01-10)

- The `Transport` trait now has an `Error` associated type instead of always using `std::io::Error`.
- Merged `PeriodicPing` and `PingListen` into one `Ping` behaviour.
- `Floodsub` now generates `FloodsubEvent`s instead of direct floodsub messages.
- Added `ProtocolsHandler::connection_keep_alive`. If all the handlers return `false`, then the connection to the remote node will automatically be gracefully closed after a few seconds.
- The crate now successfuly compiles for the `wasm32-unknown-unknown` target.
- Updated `ring` to version 0.13.
- Updated `secp256k1` to version 0.12.
- The enum returned by `RawSwarm::peer()` can now return `LocalNode`. This makes it impossible to accidentally attempt to dial the local node.
- Removed `Transport::map_err_dial`.
- Removed the `Result` from some connection-related methods in the `RawSwarm`, as they could never error.
- If a node doesn't respond to pings, we now generate an error on the connection instead of trying to gracefully close it.<|MERGE_RESOLUTION|>--- conflicted
+++ resolved
@@ -4,18 +4,17 @@
   This supersedes the existing `libp2p::wasm_ext` module which is now deprecated.
   See [PR 3679].
 
-<<<<<<< HEAD
-- Update `libp2p-identity` version to 0.2.6.
-  Under the hood, we feature-flagged `libp2p-identity`'s `rand` dependency but it is enabled by default when using `libp2p`.
-  See [PR 4349](https://github.com/libp2p/rust-libp2p/pull/4349).
-=======
 - Introduce a new `libp2p::SwarmBuilder` in favor of the now deprecated `libp2p::swarm::SwarmBuilder`.
   See `libp2p::SwarmBuilder` docs on how to use the new builder.
   Also see [PR 4120].
->>>>>>> d605255f
+
+- Update `libp2p-identity` version to 0.2.6.
+  Under the hood, we feature-flagged `libp2p-identity`'s `rand` dependency but it is enabled by default when using `libp2p`.
+  See [PR 4349].
 
 [PR 3679]: https://github.com/libp2p/rust-libp2p/pull/3679
 [PR 4120]: https://github.com/libp2p/rust-libp2p/pull/4120
+[PR 4349]: https://github.com/libp2p/rust-libp2p/pull/4349
 
 ## 0.52.3
 
