--- conflicted
+++ resolved
@@ -1,17 +1,16 @@
 ## 0.54.2
 
-<<<<<<< HEAD
 - Add `with_connection_timeout` on `SwarmBuilder` to allow configuration of the connection_timeout parameter.
   See [PR 5575](https://github.com/libp2p/rust-libp2p/pull/5575).
-=======
+
 - Deprecate `void` crate.
   See [PR 5676](https://github.com/libp2p/rust-libp2p/pull/5676).
+
 - Update default for idle-connection-timeout to 10s.
   See [PR 4967](https://github.com/libp2p/rust-libp2p/pull/4967).
 
 - Expose swarm builder phase errors.
   See [PR 5726](https://github.com/libp2p/rust-libp2p/pull/5726).
->>>>>>> d7b66a74
 
 ## 0.54.1
 
