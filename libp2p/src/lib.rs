// Copyright 2018 Parity Technologies (UK) Ltd.
//
// Permission is hereby granted, free of charge, to any person obtaining a
// copy of this software and associated documentation files (the "Software"),
// to deal in the Software without restriction, including without limitation
// the rights to use, copy, modify, merge, publish, distribute, sublicense,
// and/or sell copies of the Software, and to permit persons to whom the
// Software is furnished to do so, subject to the following conditions:
//
// The above copyright notice and this permission notice shall be included in
// all copies or substantial portions of the Software.
//
// THE SOFTWARE IS PROVIDED "AS IS", WITHOUT WARRANTY OF ANY KIND, EXPRESS
// OR IMPLIED, INCLUDING BUT NOT LIMITED TO THE WARRANTIES OF MERCHANTABILITY,
// FITNESS FOR A PARTICULAR PURPOSE AND NONINFRINGEMENT. IN NO EVENT SHALL THE
// AUTHORS OR COPYRIGHT HOLDERS BE LIABLE FOR ANY CLAIM, DAMAGES OR OTHER
// LIABILITY, WHETHER IN AN ACTION OF CONTRACT, TORT OR OTHERWISE, ARISING
// FROM, OUT OF OR IN CONNECTION WITH THE SOFTWARE OR THE USE OR OTHER
// DEALINGS IN THE SOFTWARE.

//! libp2p is a modular peer-to-peer networking framework.
//!
//! To learn more about the general libp2p multi-language framework visit
//! [libp2p.io](https://libp2p.io/).
//!
//! To get started with this libp2p implementation in Rust, please take a look
//! at the [`tutorials`](crate::tutorials). Further examples can be found in the
//! [examples] directory.
//!
//! [examples]: https://github.com/libp2p/rust-libp2p/tree/master/examples

#![doc(html_logo_url = "https://libp2p.io/img/logo_small.png")]
#![doc(html_favicon_url = "https://libp2p.io/img/favicon.png")]
#![cfg_attr(docsrs, feature(doc_cfg, doc_auto_cfg))]

pub use bytes;
pub use futures;
#[doc(inline)]
pub use libp2p_core::multihash;
#[doc(inline)]
pub use multiaddr;

#[doc(inline)]
pub use libp2p_allow_block_list as allow_block_list;
#[cfg(feature = "autonat")]
#[doc(inline)]
pub use libp2p_autonat as autonat;
#[doc(inline)]
pub use libp2p_connection_limits as connection_limits;
#[doc(inline)]
pub use libp2p_core as core;
#[cfg(feature = "dcutr")]
#[doc(inline)]
pub use libp2p_dcutr as dcutr;
#[cfg(feature = "deflate")]
#[cfg(not(target_arch = "wasm32"))]
#[doc(inline)]
pub use libp2p_deflate as deflate;
#[cfg(feature = "dns")]
#[cfg_attr(docsrs, doc(cfg(feature = "dns")))]
#[cfg(not(target_arch = "wasm32"))]
#[doc(inline)]
pub use libp2p_dns as dns;
#[cfg(feature = "floodsub")]
#[doc(inline)]
pub use libp2p_floodsub as floodsub;
#[cfg(feature = "gossipsub")]
#[cfg(not(target_os = "unknown"))]
#[doc(inline)]
pub use libp2p_gossipsub as gossipsub;
#[cfg(feature = "identify")]
#[doc(inline)]
pub use libp2p_identify as identify;
#[cfg(feature = "kad")]
#[doc(inline)]
pub use libp2p_kad as kad;
#[cfg(feature = "mdns")]
#[cfg(not(target_arch = "wasm32"))]
#[cfg_attr(docsrs, doc(cfg(feature = "mdns")))]
#[doc(inline)]
pub use libp2p_mdns as mdns;
#[cfg(feature = "metrics")]
#[doc(inline)]
pub use libp2p_metrics as metrics;
#[cfg(feature = "noise")]
#[doc(inline)]
pub use libp2p_noise as noise;
#[cfg(feature = "ping")]
#[doc(inline)]
pub use libp2p_ping as ping;
#[cfg(feature = "plaintext")]
#[doc(inline)]
pub use libp2p_plaintext as plaintext;
#[cfg(feature = "pnet")]
#[doc(inline)]
pub use libp2p_pnet as pnet;
#[cfg(feature = "relay")]
#[doc(inline)]
pub use libp2p_relay as relay;
#[cfg(feature = "rendezvous")]
#[doc(inline)]
pub use libp2p_rendezvous as rendezvous;
#[cfg(feature = "request-response")]
#[doc(inline)]
pub use libp2p_request_response as request_response;
#[doc(inline)]
pub use libp2p_swarm as swarm;
#[cfg(feature = "tcp")]
#[cfg(not(target_arch = "wasm32"))]
#[cfg_attr(docsrs, doc(cfg(feature = "tcp")))]
#[doc(inline)]
pub use libp2p_tcp as tcp;
#[cfg(feature = "tls")]
#[cfg_attr(docsrs, doc(cfg(feature = "tls")))]
#[cfg(not(target_arch = "wasm32"))]
#[doc(inline)]
pub use libp2p_tls as tls;
#[cfg(feature = "uds")]
#[cfg_attr(docsrs, doc(cfg(feature = "uds")))]
#[cfg(not(target_arch = "wasm32"))]
#[doc(inline)]
pub use libp2p_uds as uds;
#[cfg(feature = "wasm-ext")]
#[deprecated(
    note = "`wasm-ext` is deprecated and will be removed in favor of `libp2p-websys-websocket`."
)]
pub mod wasm_ext {
    #[doc(inline)]
    pub use libp2p_wasm_ext::*;
}
#[cfg(feature = "websys-websocket")]
#[doc(inline)]
<<<<<<< HEAD
pub use libp2p_websys_websocket as websys_websocket;
#[cfg(feature = "webrtc")]
#[cfg_attr(docsrs, doc(cfg(feature = "webrtc")))]
#[cfg(not(target_arch = "wasm32"))]
#[deprecated(
    note = "`webrtc` is only in alpha status. Please depend on `libp2p-webrtc` directly and don't ues the `webrtc` feature of `libp2p`."
)]
pub mod webrtc {
    pub use libp2p_webrtc::*;
}
=======
pub use libp2p_wasm_ext as wasm_ext;
>>>>>>> 31da9b25
#[cfg(feature = "websocket")]
#[cfg(not(target_arch = "wasm32"))]
#[doc(inline)]
pub use libp2p_websocket as websocket;
#[cfg(feature = "yamux")]
#[doc(inline)]
pub use libp2p_yamux as yamux;

mod transport_ext;

pub mod bandwidth;

#[cfg(doc)]
pub mod tutorials;

pub use self::core::{
    transport::TransportError,
    upgrade::{InboundUpgrade, OutboundUpgrade},
    Transport,
};
pub use self::multiaddr::{multiaddr as build_multiaddr, Multiaddr};
pub use self::swarm::Swarm;
pub use self::transport_ext::TransportExt;
pub use libp2p_identity as identity;
pub use libp2p_identity::PeerId;
pub use libp2p_swarm::{Stream, StreamProtocol};

/// Builds a `Transport` based on TCP/IP that supports the most commonly-used features of libp2p:
///
///  * DNS resolution.
///  * Noise protocol encryption.
///  * Websockets.
///  * Yamux for substream multiplexing.
///
/// All async I/O of the transport is based on `async-std`.
///
/// > **Note**: This `Transport` is not suitable for production usage, as its implementation
/// >           reserves the right to support additional protocols or remove deprecated protocols.
#[cfg(all(
    not(target_arch = "wasm32"),
    feature = "tcp",
    feature = "dns",
    feature = "websocket",
    feature = "noise",
    feature = "yamux",
    feature = "async-std",
))]
pub async fn development_transport(
    keypair: identity::Keypair,
) -> std::io::Result<core::transport::Boxed<(PeerId, core::muxing::StreamMuxerBox)>> {
    let transport = {
        let dns_tcp = dns::DnsConfig::system(tcp::async_io::Transport::new(
            tcp::Config::new().nodelay(true),
        ))
        .await?;
        let ws_dns_tcp = websocket::WsConfig::new(
            dns::DnsConfig::system(tcp::async_io::Transport::new(
                tcp::Config::new().nodelay(true),
            ))
            .await?,
        );
        dns_tcp.or_transport(ws_dns_tcp)
    };

    Ok(transport
        .upgrade(core::upgrade::Version::V1)
        .authenticate(noise::Config::new(&keypair).unwrap())
        .multiplex(yamux::Config::default())
        .timeout(std::time::Duration::from_secs(20))
        .boxed())
}

/// Builds a `Transport` based on TCP/IP that supports the most commonly-used features of libp2p:
///
///  * DNS resolution.
///  * Noise protocol encryption.
///  * Websockets.
///  * Yamux for substream multiplexing.
///
/// All async I/O of the transport is based on `tokio`.
///
/// > **Note**: This `Transport` is not suitable for production usage, as its implementation
/// >           reserves the right to support additional protocols or remove deprecated protocols.
#[cfg(all(
    not(target_arch = "wasm32"),
    feature = "tcp",
    feature = "dns",
    feature = "websocket",
    feature = "noise",
    feature = "yamux",
    feature = "tokio",
))]
pub fn tokio_development_transport(
    keypair: identity::Keypair,
) -> std::io::Result<core::transport::Boxed<(PeerId, core::muxing::StreamMuxerBox)>> {
    let transport = {
        let dns_tcp = dns::TokioDnsConfig::system(tcp::tokio::Transport::new(
            tcp::Config::new().nodelay(true),
        ))?;
        let ws_dns_tcp = websocket::WsConfig::new(dns::TokioDnsConfig::system(
            tcp::tokio::Transport::new(tcp::Config::new().nodelay(true)),
        )?);
        dns_tcp.or_transport(ws_dns_tcp)
    };

    Ok(transport
        .upgrade(core::upgrade::Version::V1)
        .authenticate(noise::Config::new(&keypair).unwrap())
        .multiplex(yamux::Config::default())
        .timeout(std::time::Duration::from_secs(20))
        .boxed())
}<|MERGE_RESOLUTION|>--- conflicted
+++ resolved
@@ -128,26 +128,13 @@
     #[doc(inline)]
     pub use libp2p_wasm_ext::*;
 }
+#[cfg(feature = "websocket")]
+#[cfg(not(target_arch = "wasm32"))]
+#[doc(inline)]
+pub use libp2p_websocket as websocket;
 #[cfg(feature = "websys-websocket")]
 #[doc(inline)]
-<<<<<<< HEAD
 pub use libp2p_websys_websocket as websys_websocket;
-#[cfg(feature = "webrtc")]
-#[cfg_attr(docsrs, doc(cfg(feature = "webrtc")))]
-#[cfg(not(target_arch = "wasm32"))]
-#[deprecated(
-    note = "`webrtc` is only in alpha status. Please depend on `libp2p-webrtc` directly and don't ues the `webrtc` feature of `libp2p`."
-)]
-pub mod webrtc {
-    pub use libp2p_webrtc::*;
-}
-=======
-pub use libp2p_wasm_ext as wasm_ext;
->>>>>>> 31da9b25
-#[cfg(feature = "websocket")]
-#[cfg(not(target_arch = "wasm32"))]
-#[doc(inline)]
-pub use libp2p_websocket as websocket;
 #[cfg(feature = "yamux")]
 #[doc(inline)]
 pub use libp2p_yamux as yamux;
