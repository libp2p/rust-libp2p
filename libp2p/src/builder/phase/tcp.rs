--- conflicted
+++ resolved
@@ -215,14 +215,6 @@
     }
 }
 impl_tcp_phase_with_websocket!(
-<<<<<<< HEAD
-    "async-std",
-    super::provider::AsyncStd,
-    rw_stream_sink::RwStreamSink<libp2p_websocket::BytesConnection<libp2p_tcp::tokio::TcpStream>>
-);
-impl_tcp_phase_with_websocket!(
-=======
->>>>>>> ef24b6fa
     "tokio",
     super::provider::Tokio,
     rw_stream_sink::RwStreamSink<libp2p_websocket::BytesConnection<libp2p_tcp::tokio::TcpStream>>
