use std::{marker::PhantomData, sync::Arc};

#[cfg(all(not(target_arch = "wasm32"), feature = "websocket"))]
use libp2p_core::muxing::StreamMuxer;
use libp2p_core::upgrade::{InboundConnectionUpgrade, OutboundConnectionUpgrade};
#[cfg(any(
    feature = "relay",
    all(not(target_arch = "wasm32"), feature = "websocket")
))]
use libp2p_core::{InboundUpgrade, Negotiated, OutboundUpgrade, UpgradeInfo};

use super::*;
use crate::SwarmBuilder;

pub struct QuicPhase<T> {
    pub(crate) transport: T,
}

macro_rules! impl_quic_builder {
    ($providerKebabCase:literal, $providerPascalCase:ty, $quic:ident) => {
        #[cfg(all(not(target_arch = "wasm32"), feature = "quic", feature = $providerKebabCase))]
        impl<T: AuthenticatedMultiplexedTransport> SwarmBuilder<$providerPascalCase, QuicPhase<T>> {
            pub fn with_quic(
                self,
            ) -> SwarmBuilder<
                $providerPascalCase,
                OtherTransportPhase<impl AuthenticatedMultiplexedTransport>,
            > {
                self.with_quic_config(std::convert::identity)
            }

            pub fn with_quic_config(
                self,
                constructor: impl FnOnce(libp2p_quic::Config) -> libp2p_quic::Config,
            ) -> SwarmBuilder<
                $providerPascalCase,
                OtherTransportPhase<impl AuthenticatedMultiplexedTransport>,
            > {
                SwarmBuilder {
                    phase: OtherTransportPhase {
                        transport: self
                            .phase
                            .transport
                            .or_transport(
                                libp2p_quic::$quic::Transport::new(constructor(
                                    libp2p_quic::Config::new(&self.keypair),
                                ))
                                .map(|(peer_id, muxer), _| {
                                    (peer_id, libp2p_core::muxing::StreamMuxerBox::new(muxer))
                                }),
                            )
                            .map(|either, _| either.into_inner()),
                    },
                    keypair: self.keypair,
                    phantom: PhantomData,
                }
            }
        }
    };
}

impl_quic_builder!("tokio", super::provider::Tokio, tokio);

impl<Provider, T> SwarmBuilder<Provider, QuicPhase<T>> {
    pub(crate) fn without_quic(self) -> SwarmBuilder<Provider, OtherTransportPhase<T>> {
        SwarmBuilder {
            keypair: self.keypair,
            phantom: PhantomData,
            phase: OtherTransportPhase {
                transport: self.phase.transport,
            },
        }
    }
}

impl<Provider, T: AuthenticatedMultiplexedTransport> SwarmBuilder<Provider, QuicPhase<T>> {
    /// See [`SwarmBuilder::with_relay_client`].
    #[cfg(feature = "relay")]
    pub fn with_relay_client<SecUpgrade, SecStream, SecError, MuxUpgrade, MuxStream, MuxError>(
        self,
        security_upgrade: SecUpgrade,
        multiplexer_upgrade: MuxUpgrade,
    ) -> Result<
        SwarmBuilder<
            Provider,
            BandwidthMetricsPhase<impl AuthenticatedMultiplexedTransport, libp2p_relay::client::Behaviour>,
        >,
        SecUpgrade::Error,
        > where

        SecStream: futures::AsyncRead + futures::AsyncWrite + Unpin + Send + 'static,
        SecError: std::error::Error + Send + Sync + 'static,
        SecUpgrade: IntoSecurityUpgrade<libp2p_relay::client::Connection>,
        SecUpgrade::Upgrade: InboundConnectionUpgrade<Negotiated<libp2p_relay::client::Connection>, Output = (libp2p_identity::PeerId, SecStream), Error = SecError> + OutboundConnectionUpgrade<Negotiated<libp2p_relay::client::Connection>, Output = (libp2p_identity::PeerId, SecStream), Error = SecError> + Clone + Send + 'static,
    <SecUpgrade::Upgrade as InboundConnectionUpgrade<Negotiated<libp2p_relay::client::Connection>>>::Future: Send,
    <SecUpgrade::Upgrade as OutboundConnectionUpgrade<Negotiated<libp2p_relay::client::Connection>>>::Future: Send,
    <<<SecUpgrade as IntoSecurityUpgrade<libp2p_relay::client::Connection>>::Upgrade as UpgradeInfo>::InfoIter as IntoIterator>::IntoIter: Send,
    <<SecUpgrade as IntoSecurityUpgrade<libp2p_relay::client::Connection>>::Upgrade as UpgradeInfo>::Info: Send,

        MuxStream: libp2p_core::muxing::StreamMuxer + Send + 'static,
        MuxStream::Substream: Send + 'static,
        MuxStream::Error: Send + Sync + 'static,
        MuxUpgrade: IntoMultiplexerUpgrade<SecStream>,
        MuxUpgrade::Upgrade: InboundConnectionUpgrade<Negotiated<SecStream>, Output = MuxStream, Error = MuxError> + OutboundConnectionUpgrade<Negotiated<SecStream>, Output = MuxStream, Error = MuxError> + Clone + Send + 'static,
    <MuxUpgrade::Upgrade as InboundConnectionUpgrade<Negotiated<SecStream>>>::Future: Send,
    <MuxUpgrade::Upgrade as OutboundConnectionUpgrade<Negotiated<SecStream>>>::Future: Send,
        MuxError: std::error::Error + Send + Sync + 'static,
    <<<MuxUpgrade as IntoMultiplexerUpgrade<SecStream>>::Upgrade as UpgradeInfo>::InfoIter as IntoIterator>::IntoIter: Send,
    <<MuxUpgrade as IntoMultiplexerUpgrade<SecStream>>::Upgrade as UpgradeInfo>::Info: Send,
    {
        self.without_quic()
            .without_any_other_transports()
            .without_dns()
            .without_websocket()
            .with_relay_client(security_upgrade, multiplexer_upgrade)
    }

    pub fn with_other_transport<
        Muxer: libp2p_core::muxing::StreamMuxer + Send + 'static,
        OtherTransport: Transport<Output = (libp2p_identity::PeerId, Muxer)> + Send + Unpin + 'static,
        R: TryIntoTransport<OtherTransport>,
    >(
        self,
        constructor: impl FnOnce(&libp2p_identity::Keypair) -> R,
    ) -> Result<
        SwarmBuilder<Provider, OtherTransportPhase<impl AuthenticatedMultiplexedTransport>>,
        R::Error,
    >
    where
        <OtherTransport as Transport>::Error: Send + Sync + 'static,
        <OtherTransport as Transport>::Dial: Send,
        <OtherTransport as Transport>::ListenerUpgrade: Send,
        <Muxer as libp2p_core::muxing::StreamMuxer>::Substream: Send,
        <Muxer as libp2p_core::muxing::StreamMuxer>::Error: Send + Sync,
    {
        self.without_quic().with_other_transport(constructor)
    }

    pub fn with_behaviour<B, R: TryIntoBehaviour<B>>(
        self,
        constructor: impl FnOnce(&libp2p_identity::Keypair) -> R,
    ) -> Result<SwarmBuilder<Provider, SwarmPhase<T, B>>, R::Error> {
        self.without_quic()
            .without_any_other_transports()
            .without_dns()
            .without_websocket()
            .without_relay()
            .with_behaviour(constructor)
    }
}
<<<<<<< HEAD
#[cfg(all(not(target_arch = "wasm32"), feature = "async-std", feature = "dns"))]
impl<T: AuthenticatedMultiplexedTransport> SwarmBuilder<super::provider::AsyncStd, QuicPhase<T>> {
pub fn with_dns(
    self,
) -> Result<
    SwarmBuilder<
        super::provider::AsyncStd,
        WebsocketPhase<impl AuthenticatedMultiplexedTransport>,
    >,
    std::io::Error,
> {
    self.without_quic()
        .without_any_other_transports()
        .with_dns()
    }
}
=======
>>>>>>> c476bce3
#[cfg(all(not(target_arch = "wasm32"), feature = "tokio", feature = "dns"))]
impl<T: AuthenticatedMultiplexedTransport> SwarmBuilder<super::provider::Tokio, QuicPhase<T>> {
    pub fn with_dns(
        self,
    ) -> Result<
        SwarmBuilder<
            super::provider::Tokio,
            WebsocketPhase<impl AuthenticatedMultiplexedTransport>,
        >,
        std::io::Error,
    > {
        self.without_quic()
            .without_any_other_transports()
            .with_dns()
    }
}
#[cfg(all(not(target_arch = "wasm32"), feature = "tokio", feature = "dns"))]
impl<T: AuthenticatedMultiplexedTransport> SwarmBuilder<super::provider::Tokio, QuicPhase<T>> {
    pub fn with_dns_config(
        self,
        cfg: libp2p_dns::ResolverConfig,
        opts: libp2p_dns::ResolverOpts,
    ) -> SwarmBuilder<super::provider::Tokio, WebsocketPhase<impl AuthenticatedMultiplexedTransport>>
    {
        self.without_quic()
            .without_any_other_transports()
            .with_dns_config(cfg, opts)
    }
}

macro_rules! impl_quic_phase_with_websocket {
    ($providerKebabCase:literal, $providerPascalCase:ty, $websocketStream:ty) => {
        #[cfg(all(feature = $providerKebabCase, not(target_arch = "wasm32"), feature = "websocket"))]
        impl<T: AuthenticatedMultiplexedTransport> SwarmBuilder<$providerPascalCase, QuicPhase<T>> {
            /// See [`SwarmBuilder::with_websocket`].
            pub async fn with_websocket <
                SecUpgrade,
                SecStream,
                SecError,
                MuxUpgrade,
                MuxStream,
                MuxError,
            > (
                self,
                security_upgrade: SecUpgrade,
                multiplexer_upgrade: MuxUpgrade,
            ) -> Result<
                    SwarmBuilder<
                        $providerPascalCase,
                        RelayPhase<impl AuthenticatedMultiplexedTransport>,
                    >,
                    super::websocket::WebsocketError<SecUpgrade::Error>,
                >
            where
                SecStream: futures::AsyncRead + futures::AsyncWrite + Unpin + Send + 'static,
                SecError: std::error::Error + Send + Sync + 'static,
                SecUpgrade: IntoSecurityUpgrade<$websocketStream>,
                SecUpgrade::Upgrade: InboundConnectionUpgrade<Negotiated<$websocketStream>, Output = (libp2p_identity::PeerId, SecStream), Error = SecError> + OutboundConnectionUpgrade<Negotiated<$websocketStream>, Output = (libp2p_identity::PeerId, SecStream), Error = SecError> + Clone + Send + 'static,
            <SecUpgrade::Upgrade as InboundConnectionUpgrade<Negotiated<$websocketStream>>>::Future: Send,
            <SecUpgrade::Upgrade as OutboundConnectionUpgrade<Negotiated<$websocketStream>>>::Future: Send,
            <<<SecUpgrade as IntoSecurityUpgrade<$websocketStream>>::Upgrade as UpgradeInfo>::InfoIter as IntoIterator>::IntoIter: Send,
            <<SecUpgrade as IntoSecurityUpgrade<$websocketStream>>::Upgrade as UpgradeInfo>::Info: Send,

                MuxStream: StreamMuxer + Send + 'static,
                MuxStream::Substream: Send + 'static,
                MuxStream::Error: Send + Sync + 'static,
                MuxUpgrade: IntoMultiplexerUpgrade<SecStream>,
                MuxUpgrade::Upgrade: InboundConnectionUpgrade<Negotiated<SecStream>, Output = MuxStream, Error = MuxError> + OutboundConnectionUpgrade<Negotiated<SecStream>, Output = MuxStream, Error = MuxError> + Clone + Send + 'static,
                <MuxUpgrade::Upgrade as InboundConnectionUpgrade<Negotiated<SecStream>>>::Future: Send,
                <MuxUpgrade::Upgrade as OutboundConnectionUpgrade<Negotiated<SecStream>>>::Future: Send,
                    MuxError: std::error::Error + Send + Sync + 'static,
                <<<MuxUpgrade as IntoMultiplexerUpgrade<SecStream>>::Upgrade as UpgradeInfo>::InfoIter as IntoIterator>::IntoIter: Send,
                <<MuxUpgrade as IntoMultiplexerUpgrade<SecStream>>::Upgrade as UpgradeInfo>::Info: Send,
            {
                self.without_quic()
                    .without_any_other_transports()
                    .without_dns()
                    .with_websocket(security_upgrade, multiplexer_upgrade)
                    .await
            }
        }
    }
}
<<<<<<< HEAD
impl_quic_phase_with_websocket!(
    "async-std",
    super::provider::AsyncStd,
    rw_stream_sink::RwStreamSink<
        libp2p_websocket::BytesConnection<libp2p_tcp::tokio::TcpStream>,
    >
);
=======

>>>>>>> c476bce3
impl_quic_phase_with_websocket!(
    "tokio",
    super::provider::Tokio,
    rw_stream_sink::RwStreamSink<libp2p_websocket::BytesConnection<libp2p_tcp::tokio::TcpStream>>
);
#[cfg(feature = "metrics")]
impl<Provider, T: AuthenticatedMultiplexedTransport> SwarmBuilder<Provider, QuicPhase<T>> {
    pub fn with_bandwidth_metrics(
        self,
        registry: &mut libp2p_metrics::Registry,
    ) -> SwarmBuilder<
        Provider,
        BehaviourPhase<impl AuthenticatedMultiplexedTransport, NoRelayBehaviour>,
    > {
        self.without_quic()
            .without_any_other_transports()
            .without_dns()
            .without_websocket()
            .without_relay()
            .with_bandwidth_metrics(registry)
    }
}<|MERGE_RESOLUTION|>--- conflicted
+++ resolved
@@ -148,25 +148,6 @@
             .with_behaviour(constructor)
     }
 }
-<<<<<<< HEAD
-#[cfg(all(not(target_arch = "wasm32"), feature = "async-std", feature = "dns"))]
-impl<T: AuthenticatedMultiplexedTransport> SwarmBuilder<super::provider::AsyncStd, QuicPhase<T>> {
-pub fn with_dns(
-    self,
-) -> Result<
-    SwarmBuilder<
-        super::provider::AsyncStd,
-        WebsocketPhase<impl AuthenticatedMultiplexedTransport>,
-    >,
-    std::io::Error,
-> {
-    self.without_quic()
-        .without_any_other_transports()
-        .with_dns()
-    }
-}
-=======
->>>>>>> c476bce3
 #[cfg(all(not(target_arch = "wasm32"), feature = "tokio", feature = "dns"))]
 impl<T: AuthenticatedMultiplexedTransport> SwarmBuilder<super::provider::Tokio, QuicPhase<T>> {
     pub fn with_dns(
@@ -250,17 +231,6 @@
         }
     }
 }
-<<<<<<< HEAD
-impl_quic_phase_with_websocket!(
-    "async-std",
-    super::provider::AsyncStd,
-    rw_stream_sink::RwStreamSink<
-        libp2p_websocket::BytesConnection<libp2p_tcp::tokio::TcpStream>,
-    >
-);
-=======
-
->>>>>>> c476bce3
 impl_quic_phase_with_websocket!(
     "tokio",
     super::provider::Tokio,
