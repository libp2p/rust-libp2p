--- conflicted
+++ resolved
@@ -226,10 +226,6 @@
 //!             yamux::Config::default,
 //!         )?
 //!         .with_behaviour(|_| ping::Behaviour::default())?
-<<<<<<< HEAD
-=======
-//!         .with_swarm_config(|cfg| cfg.with_idle_connection_timeout(Duration::from_secs(u64::MAX)))
->>>>>>> 83877490
 //!         .build();
 //!
 //!     Ok(())
@@ -281,10 +277,6 @@
 //!             yamux::Config::default,
 //!         )?
 //!         .with_behaviour(|_| ping::Behaviour::default())?
-<<<<<<< HEAD
-=======
-//!         .with_swarm_config(|cfg| cfg.with_idle_connection_timeout(Duration::from_secs(u64::MAX)))
->>>>>>> 83877490
 //!         .build();
 //!
 //!     // Tell the swarm to listen on all interfaces and a random, OS-assigned
@@ -329,10 +321,6 @@
 //!             yamux::Config::default,
 //!         )?
 //!         .with_behaviour(|_| ping::Behaviour::default())?
-<<<<<<< HEAD
-=======
-//!         .with_swarm_config(|cfg| cfg.with_idle_connection_timeout(Duration::from_secs(u64::MAX)))
->>>>>>> 83877490
 //!         .build();
 //!
 //!     // Tell the swarm to listen on all interfaces and a random, OS-assigned
