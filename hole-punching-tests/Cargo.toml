[package]
name = "hole-punching-tests"
version = "0.1.0"
edition = "2021"
publish = false
license = "MIT"

[dependencies]
anyhow = "1"
env_logger = "0.10.2"
futures = "0.3.30"
libp2p = { path = "../libp2p", features = ["tokio", "dcutr", "identify", "macros", "noise", "ping", "relay", "tcp", "yamux", "quic"] }
tracing = { workspace = true }
redis = { version = "0.23.0", default-features = false, features = ["tokio-comp"] }
<<<<<<< HEAD
tokio = { workspace = true, features = ["full"] }
=======
tokio = { version = "1.37.0", features = ["full"] }
>>>>>>> c92966d7
serde = { version = "1.0.197", features = ["derive"] }
serde_json = "1.0.115"
either = "1.9.0"<|MERGE_RESOLUTION|>--- conflicted
+++ resolved
@@ -12,11 +12,7 @@
 libp2p = { path = "../libp2p", features = ["tokio", "dcutr", "identify", "macros", "noise", "ping", "relay", "tcp", "yamux", "quic"] }
 tracing = { workspace = true }
 redis = { version = "0.23.0", default-features = false, features = ["tokio-comp"] }
-<<<<<<< HEAD
 tokio = { workspace = true, features = ["full"] }
-=======
-tokio = { version = "1.37.0", features = ["full"] }
->>>>>>> c92966d7
 serde = { version = "1.0.197", features = ["derive"] }
 serde_json = "1.0.115"
 either = "1.9.0"