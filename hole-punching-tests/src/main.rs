--- conflicted
+++ resolved
@@ -294,11 +294,7 @@
 
         tracing::debug!("Pushing {key}={value} to redis");
 
-<<<<<<< HEAD
-        Ok(self.inner.rpush(key, value).await?)
-=======
         self.inner.rpush(key, value).await.map_err(Into::into)
->>>>>>> 06b5847a
     }
 
     async fn pop<V>(&mut self, key: &str) -> Result<V>
