--- conflicted
+++ resolved
@@ -4,21 +4,16 @@
 
 - Hide `prost::Error` from public API in `FromEnvelopeError::InvalidPeerRecord` and `signed_envelope::DecodingError`. See [PR 3058].
 
-<<<<<<< HEAD
+- Move `Executor` to `libp2p-swarm`. See [PR 3097].
+
 - Update `rust-version` to reflect the actual MSRV: 1.60.0. See [PR 3090].
 
 - Update `multistream-select` to `v0.12.1`. See [PR 3090].
-
-[PR 3031]: https://github.com/libp2p/rust-libp2p/pull/3031
-[PR 3058]: https://github.com/libp2p/rust-libp2p/pull/3058
-[PR 3090]: https://github.com/libp2p/rust-libp2p/pull/3090
-=======
-- Move `Executor` to `libp2p-swarm`. See [PR 3097].
 
 [PR 3031]: https://github.com/libp2p/rust-libp2p/pull/3031
 [PR 3058]: https://github.com/libp2p/rust-libp2p/pull/3058
 [PR 3097]: https://github.com/libp2p/rust-libp2p/pull/3097
->>>>>>> 69efe632
+[PR 3090]: https://github.com/libp2p/rust-libp2p/pull/3090
 
 # 0.37.0
 
