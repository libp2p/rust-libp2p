--- conflicted
+++ resolved
@@ -4,18 +4,15 @@
   If you depend on it, we suggest you vendor it.
   See [PR 3747].
 
-<<<<<<< HEAD
-- Deprecate `OptionalUpgrade` without replacement. See [PR 3806].
-
-[PR 3747]: https://github.com/libp2p/rust-libp2p/pull/3747
-[PR 3806]: https://github.com/libp2p/rust-libp2p/pull/3806
-=======
 - Deprecate `{In,Out}boundUpgradeExt`, as they are not used in rust-libp2p.
   See [PR 3807].
 
+- Deprecate `OptionalUpgrade` without replacement.
+  See [PR 3806].
+
 [PR 3747]: https://github.com/libp2p/rust-libp2p/pull/3747
 [PR 3807]: https://github.com/libp2p/rust-libp2p/pull/3807
->>>>>>> 585a84e1
+[PR 3806]: https://github.com/libp2p/rust-libp2p/pull/3806
 
 ## 0.39.1
 
