# 0.38.0 [unreleased]

- Remove deprecated functions `StreamMuxerExt::next_{inbound,outbound}`. See [PR 3031].

- Hide `prost::Error` from public API in `FromEnvelopeError::InvalidPeerRecord` and `signed_envelope::DecodingError`. See [PR 3058].

<<<<<<< HEAD
- Improve error messages in case keys cannot be decoded because of missing feature flags. See [PR 2972].

[PR 3031]: https://github.com/libp2p/rust-libp2p/pull/3031
[PR 3058]: https://github.com/libp2p/rust-libp2p/pull/3058
[PR 2972]: https://github.com/libp2p/rust-libp2p/pull/2972
=======
- Move `Executor` to `libp2p-swarm`. See [PR 3097].

[PR 3031]: https://github.com/libp2p/rust-libp2p/pull/3031
[PR 3058]: https://github.com/libp2p/rust-libp2p/pull/3058
[PR 3097]: https://github.com/libp2p/rust-libp2p/pull/3097
>>>>>>> 43fdfe27

# 0.37.0

- Implement `Hash` and `Ord` for `PublicKey`. See [PR 2915].

- Remove default features. If you previously depended on `secp256k1` or `ecdsa` you need to enable these explicitly
  now. See [PR 2918].

- Deprecate `StreamMuxerExt::next_{inbound,outbound}`. See [PR 3002].

[PR 2915]: https://github.com/libp2p/rust-libp2p/pull/2915
[PR 2918]: https://github.com/libp2p/rust-libp2p/pull/2918
[PR 3002]: https://github.com/libp2p/rust-libp2p/pull/3002

# 0.36.0

- Make RSA keypair support optional. To enable RSA support, `rsa` feature should be enabled.
  See [PR 2860].

- Add `ReadyUpgrade`. See [PR 2855].

[PR 2855]: https://github.com/libp2p/rust-libp2p/pull/2855
[PR 2860]: https://github.com/libp2p/rust-libp2p/pull/2860/

# 0.35.1

- Update to `p256` `v0.11.0`. See [PR 2636].

[PR 2636]: https://github.com/libp2p/rust-libp2p/pull/2636/

# 0.35.0

- Update prost requirement from 0.10 to 0.11 which no longer installs the protoc Protobuf compiler.
  Thus you will need protoc installed locally. See [PR 2788].
- Drop `Unpin` requirement from `SubstreamBox`. See [PR 2762] and [PR 2776].
- Drop `Sync` requirement on `StreamMuxer` for constructing `StreamMuxerBox`. See [PR 2775].
- Use `Pin<&mut Self>` as the receiver type for all `StreamMuxer` poll functions. See [PR 2765].
- Change `StreamMuxer` interface to be entirely poll-based. All functions on `StreamMuxer` now
  require a `Context` and return `Poll`. This gives callers fine-grained control over what they
  would like to make progress on. See [PR 2724] and [PR 2797].

[PR 2724]: https://github.com/libp2p/rust-libp2p/pull/2724
[PR 2762]: https://github.com/libp2p/rust-libp2p/pull/2762
[PR 2775]: https://github.com/libp2p/rust-libp2p/pull/2775
[PR 2776]: https://github.com/libp2p/rust-libp2p/pull/2776
[PR 2765]: https://github.com/libp2p/rust-libp2p/pull/2765
[PR 2797]: https://github.com/libp2p/rust-libp2p/pull/2797
[PR 2788]: https://github.com/libp2p/rust-libp2p/pull/2788

# 0.34.0

- Remove `{read,write,flush,shutdown,destroy}_substream` functions from `StreamMuxer` trait
  in favor of forcing `StreamMuxer::Substream` to implement `AsyncRead + AsyncWrite`. See [PR 2707].
- Replace `Into<std::io::Error>` bound on `StreamMuxer::Error` with `std::error::Error`. See [PR 2710].

- Remove the concept of individual `Transport::Listener` streams from `Transport`.
  Instead the `Transport` is polled directly via `Transport::poll`. The
  `Transport` is now responsible for driving its listeners. See [PR 2652].

[PR 2691]: https://github.com/libp2p/rust-libp2p/pull/2691
[PR 2707]: https://github.com/libp2p/rust-libp2p/pull/2707
[PR 2710]: https://github.com/libp2p/rust-libp2p/pull/2710
[PR 2652]: https://github.com/libp2p/rust-libp2p/pull/2652

# 0.33.0

- Have methods on `Transport` take `&mut self` instead of `self`. See [PR 2529].
- Remove `StreamMuxer::flush_all`. See [PR 2669].
- Rename `StreamMuxer::close` to `StreamMuxer::poll_close`. See [PR 2666].
- Remove deprecated function `StreamMuxer::is_remote_acknowledged`. See [PR 2665].

[PR 2529]: https://github.com/libp2p/rust-libp2p/pull/2529
[PR 2666]: https://github.com/libp2p/rust-libp2p/pull/2666
[PR 2665]: https://github.com/libp2p/rust-libp2p/pull/2665
[PR 2669]: https://github.com/libp2p/rust-libp2p/pull/2669


# 0.32.1

- Add `PeerId::try_from_multiaddr` to extract a `PeerId` from a `Multiaddr` that ends in `/p2p/<peer-id>`.

# 0.32.0 [2022-02-22]

- Remove `Network`. `libp2p-core` is from now on an auxiliary crate only. Users
  that have previously used `Network` only, will need to use `Swarm` instead. See
  [PR 2492].

- Update to `multiaddr` `v0.14.0`.

- Update to `multihash` `v0.16.0`.

- Implement `Display` on `DialError`. See [PR 2456].

- Update to `parking_lot` `v0.12.0`. See [PR 2463].

- Validate PeerRecord signature matching peer ID. See [RUSTSEC-2022-0009].

- Don't take ownership of key in `PeerRecord::new` and `SignedEnvelope::new`. See [PR 2516].

- Remove `SignedEnvelope::payload` in favor of
  `SignedEnvelope::payload_and_signing_key`. The caller is expected to check
  that the returned signing key makes sense in the payload's context. See [PR 2522].

[PR 2456]: https://github.com/libp2p/rust-libp2p/pull/2456
[RUSTSEC-2022-0009]: https://rustsec.org/advisories/RUSTSEC-2022-0009.html
[PR 2492]: https://github.com/libp2p/rust-libp2p/pull/2492
[PR 2516]: https://github.com/libp2p/rust-libp2p/pull/2516
[PR 2463]: https://github.com/libp2p/rust-libp2p/pull/2463/
[PR 2522]: https://github.com/libp2p/rust-libp2p/pull/2522

# 0.31.0 [2022-01-27]

- Update dependencies.

- Report concrete connection IDs in `NetworkEvent::ConnectionEstablished` and
  `NetworkEvent::ConnectionClosed` (see [PR 2350]).

- Migrate to Rust edition 2021 (see [PR 2339]).

- Add support for ECDSA identities (see [PR 2352]).

- Add `ConnectedPoint::is_relayed` (see [PR 2392]).

- Enable overriding _dial concurrency factor_ per dial via
  `DialOpts::override_dial_concurrency_factor`.

  - Introduces `libp2p_core::DialOpts` mirroring `libp2p_swarm::DialOpts`.
      Passed as an argument to `Network::dial`.
  - Removes `Peer::dial` in favor of `Network::dial`.

  See [PR 2404].

- Implement `Serialize` and `Deserialize` for `PeerId` (see [PR 2408])

- Report negotiated and expected `PeerId` as well as remote address in
  `DialError::WrongPeerId` (see [PR 2428]).

- Allow overriding role when dialing. This option is needed for NAT and firewall
  hole punching.

    - Add `Transport::dial_as_listener`. As `Transport::dial` but
      overrides the role of the local node on the connection . I.e. has the
      local node act as a listener on the outgoing connection.

    - Add `override_role` option to `DialOpts`.

  See [PR 2363].

[PR 2339]: https://github.com/libp2p/rust-libp2p/pull/2339
[PR 2350]: https://github.com/libp2p/rust-libp2p/pull/2350
[PR 2352]: https://github.com/libp2p/rust-libp2p/pull/2352
[PR 2392]: https://github.com/libp2p/rust-libp2p/pull/2392
[PR 2404]: https://github.com/libp2p/rust-libp2p/pull/2404
[PR 2408]: https://github.com/libp2p/rust-libp2p/pull/2408
[PR 2428]: https://github.com/libp2p/rust-libp2p/pull/2428
[PR 2363]: https://github.com/libp2p/rust-libp2p/pull/2363

# 0.30.1 [2021-11-16]

- Use `instant` instead of `wasm-timer` (see [PR 2245]).

[PR 2245]: https://github.com/libp2p/rust-libp2p/pull/2245

# 0.30.0 [2021-11-01]

- Add `ConnectionLimit::with_max_established` (see [PR 2137]).

- Add `Keypair::to_protobuf_encoding` (see [PR 2142]).

- Change `PublicKey::into_protobuf_encoding` to `PublicKey::to_protobuf_encoding` (see [PR 2145]).

- Change `PublicKey::into_peer_id` to `PublicKey::to_peer_id` (see [PR 2145]).

- Change `PeerId::from_public_key(PublicKey)` to `PeerId::from_public_key(&PublicKey)` (see [PR 2145]).

- Add `From<&PublicKey> for PeerId` (see [PR 2145]).

- Remove `TInEvent` and `TOutEvent` trait paramters on most public types.
  `TInEvent` and `TOutEvent` are implied through `THandler` and thus
  superflucious. Both are removed in favor of a derivation through `THandler`
  (see [PR 2183]).

- Require `ConnectionHandler::{InEvent,OutEvent,Error}` to implement `Debug`
  (see [PR 2183]).

- Remove `DisconnectedPeer::set_connected` and `Pool::add` (see [PR 2195]).

- Report `ConnectionLimit` error through `ConnectionError` and thus through
  `NetworkEvent::ConnectionClosed` instead of previously through
  `PendingConnectionError` and thus `NetworkEvent::{IncomingConnectionError,
  DialError}` (see [PR 2191]).

- Report abortion of pending connection through `DialError`,
  `UnknownPeerDialError` or `IncomingConnectionError` (see [PR 2191]).

- Remove deprecated functions `upgrade::write_one`, `upgrade::write_with_len_prefix`
  and `upgrade::read_one` (see [PR 2213]).

- Add `SignedEnvelope` and `PeerRecord` according to [RFC0002] and [RFC0003]
  (see [PR 2107]).

- Report `ListenersEvent::Closed` when dropping a listener in `ListenersStream::remove_listener`,
  return `bool` instead of `Result<(), ()>` (see [PR 2261]).

- Concurrently dial address candidates within a single dial attempt (see [PR 2248]) configured
  via `Network::with_dial_concurrency_factor`.

  - On success of a single address, provide errors of the thus far failed dials via
    `NetworkEvent::ConnectionEstablished::outgoing`.

  - On failure of all addresses, provide the errors via `NetworkEvent::DialError`.

[PR 2145]: https://github.com/libp2p/rust-libp2p/pull/2145
[PR 2213]: https://github.com/libp2p/rust-libp2p/pull/2213
[PR 2142]: https://github.com/libp2p/rust-libp2p/pull/2142
[PR 2137]: https://github.com/libp2p/rust-libp2p/pull/2137
[PR 2183]: https://github.com/libp2p/rust-libp2p/pull/2183
[PR 2191]: https://github.com/libp2p/rust-libp2p/pull/2191
[PR 2195]: https://github.com/libp2p/rust-libp2p/pull/2195
[PR 2107]: https://github.com/libp2p/rust-libp2p/pull/2107
[PR 2248]: https://github.com/libp2p/rust-libp2p/pull/2248
[PR 2261]: https://github.com/libp2p/rust-libp2p/pull/2261
[RFC0002]: https://github.com/libp2p/specs/blob/master/RFC/0002-signed-envelopes.md
[RFC0003]: https://github.com/libp2p/specs/blob/master/RFC/0003-routing-records.md

# 0.29.0 [2021-07-12]

- Switch from `parity-multiaddr` to upstream `multiaddr`.

- Update dependencies.

- Implement `Keypair::from_protobuf_encoding` for ed25519 keys (see [PR 2090]).

- Deprecate `upgrade::write_one`.
  Deprecate `upgrade::write_with_len_prefix`.
  Deprecate `upgrade::read_one`.
  Introduce `upgrade::read_length_prefixed` and `upgrade::write_length_prefixed`.
  See [PR 2111](https://github.com/libp2p/rust-libp2p/pull/2111).

[PR 2090]: https://github.com/libp2p/rust-libp2p/pull/2090

# 0.28.3 [2021-04-26]

- Fix build with secp256k1 disabled [PR 2057](https://github.com/libp2p/rust-libp2p/pull/2057).

# 0.28.2 [2021-04-13]

- Update dependencies.

# 0.28.1 [2021-03-17]

- Update `paritytech-multiaddr` to `>=v0.11.2`.

# 0.28.0 [2021-03-17]

- `Network::dial()` understands `/p2p` addresses and `Transport::dial`
  gets a "fully qualified" `/p2p` address when dialing a specific peer,
  whether through the `Network::peer()` API or via `Network::dial()`
  with a `/p2p` address.

- `Network::dial()` and `network::Peer::dial()` return a `DialError`
  on error.

- Shorten and unify `Debug` impls of public keys.

# 0.27.1 [2021-02-15]

- Update dependencies.

# 0.27.0 [2021-01-12]

- (Re)add `Transport::address_translation` to permit transport-specific
  translations of observed addresses onto listening addresses.
  [PR 1887](https://github.com/libp2p/rust-libp2p/pull/1887)

- Update dependencies.

# 0.26.0 [2020-12-17]

- Make `PeerId` be `Copy`, including small `PeerId` API changes.
  [PR 1874](https://github.com/libp2p/rust-libp2p/pull/1874/).

# 0.25.2 [2020-12-02]

- Require `multistream-select-0.9.1`.

# 0.25.1 [2020-11-25]

- Add missing multiaddr upgrade.

# 0.25.0 [2020-11-25]

- The `NetworkConfig` API is now a builder that moves `self`.
  [PR 1848](https://github.com/libp2p/rust-libp2p/pull/1848/).

- New configurable connection limits for established connections and
  dedicated connection counters. Removed the connection limit dedicated
  to outgoing pending connection _per peer_. Connection limits are now
  represented by `u32` intead of `usize` types.
  [PR 1848](https://github.com/libp2p/rust-libp2p/pull/1848/).

- Update `multihash`.

- Update `multistream-select`.

# 0.24.0 [2020-11-09]

- Remove `ConnectionInfo` trait and replace it with `PeerId`
  everywhere. This was already effectively the case because
  `ConnectionInfo` was implemented on `PeerId`.

# 0.23.1 [2020-10-20]

- Update dependencies.

# 0.23.0 [2020-10-16]

- Rework transport boxing and move timeout configuration
  to the transport builder.
  [PR 1794](https://github.com/libp2p/rust-libp2p/pull/1794).

- Update dependencies.

# 0.22.1 [2020-09-10]

- Require at least parity-multiaddr v0.9.2 in order to fulfill `Ord` bound on
  `Multiaddr`. [PR 1742](https://github.com/libp2p/rust-libp2p/pull/1742).

# 0.22.0 [2020-09-09]

- Simplify incoming connection handling. The `IncomingConnectionEvent`
  has been removed. Instead, pass the `IncomingConnection` obtained
  from `NetworkEvent::IncomingConnection` to `Network::accept()`.
  [PR 1732](https://github.com/libp2p/rust-libp2p/pull/1732).

- Allow any closure to be passed as an executor.
  [PR 1686](https://github.com/libp2p/rust-libp2p/pull/1686)

- Remove `PeerId` compatibility mode for "identity" and SHA2 hashes.
  Historically, before 0.12, `PeerId`s were incorrectly always hashed with SHA2.
  Starting from version 0.13, rust-libp2p accepted both hashed and non-hashed keys as
  input.  Starting from version 0.16 rust-libp2p compared `PeerId`s of "identity" and
  SHA2 hashes equal, which made it possible to connect through secio or noise to nodes
  with an identity hash for the same peer ID. Starting from version 0.17, rust-libp2p
  switched to not hashing the key (i.e. the correct behaviour) while retaining
  equality between peer IDs using the "identity" hash and SHA2. Finally, with
  this release, that will no longer be the case and it is assumed that peer IDs
  whose length is less or equal to 42 bytes always use the "identity" hash so
  two peer IDs are equal if and only if they use the same hash algorithm and
  have the same hash digest. [PR 1608](https://github.com/libp2p/rust-libp2p/pull/1608).

- Return dialer address instead of listener address as `remote_addr` in
  `MemoryTransport` `Listener` `ListenerEvent::Upgrade`
  [PR 1724](https://github.com/libp2p/rust-libp2p/pull/1724).

# 0.21.0 [2020-08-18]

- Remove duplicates when performing address translation
  [PR 1697](https://github.com/libp2p/rust-libp2p/pull/1697).

- Add `transport::Builder::multiplex_ext` for further customisation during
`StreamMuxer` creation. [PR 1691](https://github.com/libp2p/rust-libp2p/pull/1691).

- Refactoring of connection close and disconnect behaviour.  In particular, the former
  `NetworkEvent::ConnectionError` is now `NetworkEvent::ConnectionClosed` with the `error`
  field being an `Option` and `None` indicating an active (but not necessarily orderly) close.
  This guarantees that `ConnectionEstablished` events are always eventually paired
  with `ConnectionClosed` events, regardless of how connections are closed.
  Correspondingly, `EstablishedConnection::close` is now `EstablishedConnection::start_close`
  to reflect that an orderly close completes asynchronously in the background, with the
  outcome observed by continued polling of the `Network`. In contrast, `disconnect`ing
  a peer takes effect immediately without an orderly connection shutdown.
  See [PR 1619](https://github.com/libp2p/rust-libp2p/pull/1619) for further details.

- Add `ConnectedPoint::get_remote_address`
  ([PR 1649](https://github.com/libp2p/rust-libp2p/pull/1649)).

# 0.20.1 [2020-07-17]

- Update ed25519-dalek dependency.

# 0.20.0 [2020-07-01]

- Conditional compilation fixes for the `wasm32-wasi` target
  ([PR 1633](https://github.com/libp2p/rust-libp2p/pull/1633)).

- Rename `StreamMuxer::poll_inbound` to `poll_event` and change the
return value to `StreamMuxerEvent`. This new `StreamMuxerEvent` makes
it possible for the multiplexing layer to notify the upper layers of
a change in the address of the underlying connection.

- Add `ConnectionHandler::inject_address_change`.

# 0.19.2 [2020-06-22]

- Add PartialOrd and Ord for PeerId
  ([PR 1594](https://github.com/libp2p/rust-libp2p/pull/1594)).

- Updated dependencies.

- Deprecate `StreamMuxer::is_remote_acknowledged`
  ([PR 1616](https://github.com/libp2p/rust-libp2p/pull/1616)).<|MERGE_RESOLUTION|>--- conflicted
+++ resolved
@@ -4,19 +4,14 @@
 
 - Hide `prost::Error` from public API in `FromEnvelopeError::InvalidPeerRecord` and `signed_envelope::DecodingError`. See [PR 3058].
 
-<<<<<<< HEAD
+- Move `Executor` to `libp2p-swarm`. See [PR 3097].
+
 - Improve error messages in case keys cannot be decoded because of missing feature flags. See [PR 2972].
-
-[PR 3031]: https://github.com/libp2p/rust-libp2p/pull/3031
-[PR 3058]: https://github.com/libp2p/rust-libp2p/pull/3058
-[PR 2972]: https://github.com/libp2p/rust-libp2p/pull/2972
-=======
-- Move `Executor` to `libp2p-swarm`. See [PR 3097].
 
 [PR 3031]: https://github.com/libp2p/rust-libp2p/pull/3031
 [PR 3058]: https://github.com/libp2p/rust-libp2p/pull/3058
 [PR 3097]: https://github.com/libp2p/rust-libp2p/pull/3097
->>>>>>> 43fdfe27
+[PR 2972]: https://github.com/libp2p/rust-libp2p/pull/2972
 
 # 0.37.0
 
