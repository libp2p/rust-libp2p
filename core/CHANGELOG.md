--- conflicted
+++ resolved
@@ -1,17 +1,12 @@
-<<<<<<< HEAD
 # 0.37.0 [unreleased]
+
+- Implement `Hash` and `Ord` for `PublicKey`. See [PR 2915].
 
 - Remove default features. If you previously depended on `secp256k1` or `ecdsa` you need to enable these explicitly 
   now. See [PR 2918].
 
+[PR 2915]: https://github.com/libp2p/rust-libp2p/pull/2915
 [PR 2918]: https://github.com/libp2p/rust-libp2p/pull/2918
-=======
-# 0.36.1 - [unreleased]
-
-- Implement `Hash` and `Ord` for `PublicKey`. See [PR 2915].
-
-[PR 2915]: https://github.com/libp2p/rust-libp2p/pull/2915
->>>>>>> bcff814b
 
 # 0.36.0
 
