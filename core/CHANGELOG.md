--- conflicted
+++ resolved
@@ -1,19 +1,14 @@
-<<<<<<< HEAD
-# 0.37.1 [unreleased]
+# 0.38.0 [unreleased]
+
+- Remove deprecated functions `StreamMuxerExt::next_{inbound,outbound}`. See [PR 3031].
+
+- Hide `prost::Error` from public API in `FromEnvelopeError::InvalidPeerRecord` and `signed_envelope::DecodingError`. See [PR 3058].
 
 - Improve error messages in case keys cannot be decoded because of missing feature flags. See [PR 2972].
-
-[PR 2972]: https://github.com/libp2p/rust-libp2p/pull/2972
-=======
-# 0.38.0 [unreleased]
-
-- Remove deprecated functions `StreamMuxerExt::next_{inbound,outbound}`. See [PR 3031].
-
-- Hide `prost::Error` from public API in `FromEnvelopeError::InvalidPeerRecord` and `signed_envelope::DecodingError`. See [PR 3058].
 
 [PR 3031]: https://github.com/libp2p/rust-libp2p/pull/3031
 [PR 3058]: https://github.com/libp2p/rust-libp2p/pull/3058
->>>>>>> f9b4af3d
+[PR 2972]: https://github.com/libp2p/rust-libp2p/pull/2972
 
 # 0.37.0
 
