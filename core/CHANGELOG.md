# 0.38.0 [unreleased]

- Remove deprecated functions `StreamMuxerExt::next_{inbound,outbound}`. See [PR 3031].

- Hide `prost::Error` from public API in `FromEnvelopeError::InvalidPeerRecord` and `signed_envelope::DecodingError`. See [PR 3058].

- Move `Executor` to `libp2p-swarm`. See [PR 3097].

<<<<<<< HEAD
- Improve error messages in case keys cannot be decoded because of missing feature flags. See [PR 2972].
=======
- Update `rust-version` to reflect the actual MSRV: 1.60.0. See [PR 3090].

- Update `multistream-select` to `v0.12.1`. See [PR 3090].
>>>>>>> 9b182778

[PR 3031]: https://github.com/libp2p/rust-libp2p/pull/3031
[PR 3058]: https://github.com/libp2p/rust-libp2p/pull/3058
[PR 3097]: https://github.com/libp2p/rust-libp2p/pull/3097
<<<<<<< HEAD
[PR 2972]: https://github.com/libp2p/rust-libp2p/pull/2972
=======
[PR 3090]: https://github.com/libp2p/rust-libp2p/pull/3090
>>>>>>> 9b182778

# 0.37.0

- Implement `Hash` and `Ord` for `PublicKey`. See [PR 2915].

- Remove default features. If you previously depended on `secp256k1` or `ecdsa` you need to enable these explicitly
  now. See [PR 2918].

- Deprecate `StreamMuxerExt::next_{inbound,outbound}`. See [PR 3002].

[PR 2915]: https://github.com/libp2p/rust-libp2p/pull/2915
[PR 2918]: https://github.com/libp2p/rust-libp2p/pull/2918
[PR 3002]: https://github.com/libp2p/rust-libp2p/pull/3002

# 0.36.0

- Make RSA keypair support optional. To enable RSA support, `rsa` feature should be enabled.
  See [PR 2860].

- Add `ReadyUpgrade`. See [PR 2855].

[PR 2855]: https://github.com/libp2p/rust-libp2p/pull/2855
[PR 2860]: https://github.com/libp2p/rust-libp2p/pull/2860/

# 0.35.1

- Update to `p256` `v0.11.0`. See [PR 2636].

[PR 2636]: https://github.com/libp2p/rust-libp2p/pull/2636/

# 0.35.0

- Update prost requirement from 0.10 to 0.11 which no longer installs the protoc Protobuf compiler.
  Thus you will need protoc installed locally. See [PR 2788].
- Drop `Unpin` requirement from `SubstreamBox`. See [PR 2762] and [PR 2776].
- Drop `Sync` requirement on `StreamMuxer` for constructing `StreamMuxerBox`. See [PR 2775].
- Use `Pin<&mut Self>` as the receiver type for all `StreamMuxer` poll functions. See [PR 2765].
- Change `StreamMuxer` interface to be entirely poll-based. All functions on `StreamMuxer` now
  require a `Context` and return `Poll`. This gives callers fine-grained control over what they
  would like to make progress on. See [PR 2724] and [PR 2797].

[PR 2724]: https://github.com/libp2p/rust-libp2p/pull/2724
[PR 2762]: https://github.com/libp2p/rust-libp2p/pull/2762
[PR 2775]: https://github.com/libp2p/rust-libp2p/pull/2775
[PR 2776]: https://github.com/libp2p/rust-libp2p/pull/2776
[PR 2765]: https://github.com/libp2p/rust-libp2p/pull/2765
[PR 2797]: https://github.com/libp2p/rust-libp2p/pull/2797
[PR 2788]: https://github.com/libp2p/rust-libp2p/pull/2788

# 0.34.0

- Remove `{read,write,flush,shutdown,destroy}_substream` functions from `StreamMuxer` trait
  in favor of forcing `StreamMuxer::Substream` to implement `AsyncRead + AsyncWrite`. See [PR 2707].
- Replace `Into<std::io::Error>` bound on `StreamMuxer::Error` with `std::error::Error`. See [PR 2710].

- Remove the concept of individual `Transport::Listener` streams from `Transport`.
  Instead the `Transport` is polled directly via `Transport::poll`. The
  `Transport` is now responsible for driving its listeners. See [PR 2652].

[PR 2691]: https://github.com/libp2p/rust-libp2p/pull/2691
[PR 2707]: https://github.com/libp2p/rust-libp2p/pull/2707
[PR 2710]: https://github.com/libp2p/rust-libp2p/pull/2710
[PR 2652]: https://github.com/libp2p/rust-libp2p/pull/2652

# 0.33.0

- Have methods on `Transport` take `&mut self` instead of `self`. See [PR 2529].
- Remove `StreamMuxer::flush_all`. See [PR 2669].
- Rename `StreamMuxer::close` to `StreamMuxer::poll_close`. See [PR 2666].
- Remove deprecated function `StreamMuxer::is_remote_acknowledged`. See [PR 2665].

[PR 2529]: https://github.com/libp2p/rust-libp2p/pull/2529
[PR 2666]: https://github.com/libp2p/rust-libp2p/pull/2666
[PR 2665]: https://github.com/libp2p/rust-libp2p/pull/2665
[PR 2669]: https://github.com/libp2p/rust-libp2p/pull/2669


# 0.32.1

- Add `PeerId::try_from_multiaddr` to extract a `PeerId` from a `Multiaddr` that ends in `/p2p/<peer-id>`.

# 0.32.0 [2022-02-22]

- Remove `Network`. `libp2p-core` is from now on an auxiliary crate only. Users
  that have previously used `Network` only, will need to use `Swarm` instead. See
  [PR 2492].

- Update to `multiaddr` `v0.14.0`.

- Update to `multihash` `v0.16.0`.

- Implement `Display` on `DialError`. See [PR 2456].

- Update to `parking_lot` `v0.12.0`. See [PR 2463].

- Validate PeerRecord signature matching peer ID. See [RUSTSEC-2022-0009].

- Don't take ownership of key in `PeerRecord::new` and `SignedEnvelope::new`. See [PR 2516].

- Remove `SignedEnvelope::payload` in favor of
  `SignedEnvelope::payload_and_signing_key`. The caller is expected to check
  that the returned signing key makes sense in the payload's context. See [PR 2522].

[PR 2456]: https://github.com/libp2p/rust-libp2p/pull/2456
[RUSTSEC-2022-0009]: https://rustsec.org/advisories/RUSTSEC-2022-0009.html
[PR 2492]: https://github.com/libp2p/rust-libp2p/pull/2492
[PR 2516]: https://github.com/libp2p/rust-libp2p/pull/2516
[PR 2463]: https://github.com/libp2p/rust-libp2p/pull/2463/
[PR 2522]: https://github.com/libp2p/rust-libp2p/pull/2522

# 0.31.0 [2022-01-27]

- Update dependencies.

- Report concrete connection IDs in `NetworkEvent::ConnectionEstablished` and
  `NetworkEvent::ConnectionClosed` (see [PR 2350]).

- Migrate to Rust edition 2021 (see [PR 2339]).

- Add support for ECDSA identities (see [PR 2352]).

- Add `ConnectedPoint::is_relayed` (see [PR 2392]).

- Enable overriding _dial concurrency factor_ per dial via
  `DialOpts::override_dial_concurrency_factor`.

  - Introduces `libp2p_core::DialOpts` mirroring `libp2p_swarm::DialOpts`.
      Passed as an argument to `Network::dial`.
  - Removes `Peer::dial` in favor of `Network::dial`.

  See [PR 2404].

- Implement `Serialize` and `Deserialize` for `PeerId` (see [PR 2408])

- Report negotiated and expected `PeerId` as well as remote address in
  `DialError::WrongPeerId` (see [PR 2428]).

- Allow overriding role when dialing. This option is needed for NAT and firewall
  hole punching.

    - Add `Transport::dial_as_listener`. As `Transport::dial` but
      overrides the role of the local node on the connection . I.e. has the
      local node act as a listener on the outgoing connection.

    - Add `override_role` option to `DialOpts`.

  See [PR 2363].

[PR 2339]: https://github.com/libp2p/rust-libp2p/pull/2339
[PR 2350]: https://github.com/libp2p/rust-libp2p/pull/2350
[PR 2352]: https://github.com/libp2p/rust-libp2p/pull/2352
[PR 2392]: https://github.com/libp2p/rust-libp2p/pull/2392
[PR 2404]: https://github.com/libp2p/rust-libp2p/pull/2404
[PR 2408]: https://github.com/libp2p/rust-libp2p/pull/2408
[PR 2428]: https://github.com/libp2p/rust-libp2p/pull/2428
[PR 2363]: https://github.com/libp2p/rust-libp2p/pull/2363

# 0.30.1 [2021-11-16]

- Use `instant` instead of `wasm-timer` (see [PR 2245]).

[PR 2245]: https://github.com/libp2p/rust-libp2p/pull/2245

# 0.30.0 [2021-11-01]

- Add `ConnectionLimit::with_max_established` (see [PR 2137]).

- Add `Keypair::to_protobuf_encoding` (see [PR 2142]).

- Change `PublicKey::into_protobuf_encoding` to `PublicKey::to_protobuf_encoding` (see [PR 2145]).

- Change `PublicKey::into_peer_id` to `PublicKey::to_peer_id` (see [PR 2145]).

- Change `PeerId::from_public_key(PublicKey)` to `PeerId::from_public_key(&PublicKey)` (see [PR 2145]).

- Add `From<&PublicKey> for PeerId` (see [PR 2145]).

- Remove `TInEvent` and `TOutEvent` trait paramters on most public types.
  `TInEvent` and `TOutEvent` are implied through `THandler` and thus
  superflucious. Both are removed in favor of a derivation through `THandler`
  (see [PR 2183]).

- Require `ConnectionHandler::{InEvent,OutEvent,Error}` to implement `Debug`
  (see [PR 2183]).

- Remove `DisconnectedPeer::set_connected` and `Pool::add` (see [PR 2195]).

- Report `ConnectionLimit` error through `ConnectionError` and thus through
  `NetworkEvent::ConnectionClosed` instead of previously through
  `PendingConnectionError` and thus `NetworkEvent::{IncomingConnectionError,
  DialError}` (see [PR 2191]).

- Report abortion of pending connection through `DialError`,
  `UnknownPeerDialError` or `IncomingConnectionError` (see [PR 2191]).

- Remove deprecated functions `upgrade::write_one`, `upgrade::write_with_len_prefix`
  and `upgrade::read_one` (see [PR 2213]).

- Add `SignedEnvelope` and `PeerRecord` according to [RFC0002] and [RFC0003]
  (see [PR 2107]).

- Report `ListenersEvent::Closed` when dropping a listener in `ListenersStream::remove_listener`,
  return `bool` instead of `Result<(), ()>` (see [PR 2261]).

- Concurrently dial address candidates within a single dial attempt (see [PR 2248]) configured
  via `Network::with_dial_concurrency_factor`.

  - On success of a single address, provide errors of the thus far failed dials via
    `NetworkEvent::ConnectionEstablished::outgoing`.

  - On failure of all addresses, provide the errors via `NetworkEvent::DialError`.

[PR 2145]: https://github.com/libp2p/rust-libp2p/pull/2145
[PR 2213]: https://github.com/libp2p/rust-libp2p/pull/2213
[PR 2142]: https://github.com/libp2p/rust-libp2p/pull/2142
[PR 2137]: https://github.com/libp2p/rust-libp2p/pull/2137
[PR 2183]: https://github.com/libp2p/rust-libp2p/pull/2183
[PR 2191]: https://github.com/libp2p/rust-libp2p/pull/2191
[PR 2195]: https://github.com/libp2p/rust-libp2p/pull/2195
[PR 2107]: https://github.com/libp2p/rust-libp2p/pull/2107
[PR 2248]: https://github.com/libp2p/rust-libp2p/pull/2248
[PR 2261]: https://github.com/libp2p/rust-libp2p/pull/2261
[RFC0002]: https://github.com/libp2p/specs/blob/master/RFC/0002-signed-envelopes.md
[RFC0003]: https://github.com/libp2p/specs/blob/master/RFC/0003-routing-records.md

# 0.29.0 [2021-07-12]

- Switch from `parity-multiaddr` to upstream `multiaddr`.

- Update dependencies.

- Implement `Keypair::from_protobuf_encoding` for ed25519 keys (see [PR 2090]).

- Deprecate `upgrade::write_one`.
  Deprecate `upgrade::write_with_len_prefix`.
  Deprecate `upgrade::read_one`.
  Introduce `upgrade::read_length_prefixed` and `upgrade::write_length_prefixed`.
  See [PR 2111](https://github.com/libp2p/rust-libp2p/pull/2111).

[PR 2090]: https://github.com/libp2p/rust-libp2p/pull/2090

# 0.28.3 [2021-04-26]

- Fix build with secp256k1 disabled [PR 2057](https://github.com/libp2p/rust-libp2p/pull/2057).

# 0.28.2 [2021-04-13]

- Update dependencies.

# 0.28.1 [2021-03-17]

- Update `paritytech-multiaddr` to `>=v0.11.2`.

# 0.28.0 [2021-03-17]

- `Network::dial()` understands `/p2p` addresses and `Transport::dial`
  gets a "fully qualified" `/p2p` address when dialing a specific peer,
  whether through the `Network::peer()` API or via `Network::dial()`
  with a `/p2p` address.

- `Network::dial()` and `network::Peer::dial()` return a `DialError`
  on error.

- Shorten and unify `Debug` impls of public keys.

# 0.27.1 [2021-02-15]

- Update dependencies.

# 0.27.0 [2021-01-12]

- (Re)add `Transport::address_translation` to permit transport-specific
  translations of observed addresses onto listening addresses.
  [PR 1887](https://github.com/libp2p/rust-libp2p/pull/1887)

- Update dependencies.

# 0.26.0 [2020-12-17]

- Make `PeerId` be `Copy`, including small `PeerId` API changes.
  [PR 1874](https://github.com/libp2p/rust-libp2p/pull/1874/).

# 0.25.2 [2020-12-02]

- Require `multistream-select-0.9.1`.

# 0.25.1 [2020-11-25]

- Add missing multiaddr upgrade.

# 0.25.0 [2020-11-25]

- The `NetworkConfig` API is now a builder that moves `self`.
  [PR 1848](https://github.com/libp2p/rust-libp2p/pull/1848/).

- New configurable connection limits for established connections and
  dedicated connection counters. Removed the connection limit dedicated
  to outgoing pending connection _per peer_. Connection limits are now
  represented by `u32` intead of `usize` types.
  [PR 1848](https://github.com/libp2p/rust-libp2p/pull/1848/).

- Update `multihash`.

- Update `multistream-select`.

# 0.24.0 [2020-11-09]

- Remove `ConnectionInfo` trait and replace it with `PeerId`
  everywhere. This was already effectively the case because
  `ConnectionInfo` was implemented on `PeerId`.

# 0.23.1 [2020-10-20]

- Update dependencies.

# 0.23.0 [2020-10-16]

- Rework transport boxing and move timeout configuration
  to the transport builder.
  [PR 1794](https://github.com/libp2p/rust-libp2p/pull/1794).

- Update dependencies.

# 0.22.1 [2020-09-10]

- Require at least parity-multiaddr v0.9.2 in order to fulfill `Ord` bound on
  `Multiaddr`. [PR 1742](https://github.com/libp2p/rust-libp2p/pull/1742).

# 0.22.0 [2020-09-09]

- Simplify incoming connection handling. The `IncomingConnectionEvent`
  has been removed. Instead, pass the `IncomingConnection` obtained
  from `NetworkEvent::IncomingConnection` to `Network::accept()`.
  [PR 1732](https://github.com/libp2p/rust-libp2p/pull/1732).

- Allow any closure to be passed as an executor.
  [PR 1686](https://github.com/libp2p/rust-libp2p/pull/1686)

- Remove `PeerId` compatibility mode for "identity" and SHA2 hashes.
  Historically, before 0.12, `PeerId`s were incorrectly always hashed with SHA2.
  Starting from version 0.13, rust-libp2p accepted both hashed and non-hashed keys as
  input.  Starting from version 0.16 rust-libp2p compared `PeerId`s of "identity" and
  SHA2 hashes equal, which made it possible to connect through secio or noise to nodes
  with an identity hash for the same peer ID. Starting from version 0.17, rust-libp2p
  switched to not hashing the key (i.e. the correct behaviour) while retaining
  equality between peer IDs using the "identity" hash and SHA2. Finally, with
  this release, that will no longer be the case and it is assumed that peer IDs
  whose length is less or equal to 42 bytes always use the "identity" hash so
  two peer IDs are equal if and only if they use the same hash algorithm and
  have the same hash digest. [PR 1608](https://github.com/libp2p/rust-libp2p/pull/1608).

- Return dialer address instead of listener address as `remote_addr` in
  `MemoryTransport` `Listener` `ListenerEvent::Upgrade`
  [PR 1724](https://github.com/libp2p/rust-libp2p/pull/1724).

# 0.21.0 [2020-08-18]

- Remove duplicates when performing address translation
  [PR 1697](https://github.com/libp2p/rust-libp2p/pull/1697).

- Add `transport::Builder::multiplex_ext` for further customisation during
`StreamMuxer` creation. [PR 1691](https://github.com/libp2p/rust-libp2p/pull/1691).

- Refactoring of connection close and disconnect behaviour.  In particular, the former
  `NetworkEvent::ConnectionError` is now `NetworkEvent::ConnectionClosed` with the `error`
  field being an `Option` and `None` indicating an active (but not necessarily orderly) close.
  This guarantees that `ConnectionEstablished` events are always eventually paired
  with `ConnectionClosed` events, regardless of how connections are closed.
  Correspondingly, `EstablishedConnection::close` is now `EstablishedConnection::start_close`
  to reflect that an orderly close completes asynchronously in the background, with the
  outcome observed by continued polling of the `Network`. In contrast, `disconnect`ing
  a peer takes effect immediately without an orderly connection shutdown.
  See [PR 1619](https://github.com/libp2p/rust-libp2p/pull/1619) for further details.

- Add `ConnectedPoint::get_remote_address`
  ([PR 1649](https://github.com/libp2p/rust-libp2p/pull/1649)).

# 0.20.1 [2020-07-17]

- Update ed25519-dalek dependency.

# 0.20.0 [2020-07-01]

- Conditional compilation fixes for the `wasm32-wasi` target
  ([PR 1633](https://github.com/libp2p/rust-libp2p/pull/1633)).

- Rename `StreamMuxer::poll_inbound` to `poll_event` and change the
return value to `StreamMuxerEvent`. This new `StreamMuxerEvent` makes
it possible for the multiplexing layer to notify the upper layers of
a change in the address of the underlying connection.

- Add `ConnectionHandler::inject_address_change`.

# 0.19.2 [2020-06-22]

- Add PartialOrd and Ord for PeerId
  ([PR 1594](https://github.com/libp2p/rust-libp2p/pull/1594)).

- Updated dependencies.

- Deprecate `StreamMuxer::is_remote_acknowledged`
  ([PR 1616](https://github.com/libp2p/rust-libp2p/pull/1616)).<|MERGE_RESOLUTION|>--- conflicted
+++ resolved
@@ -6,22 +6,17 @@
 
 - Move `Executor` to `libp2p-swarm`. See [PR 3097].
 
-<<<<<<< HEAD
+- Update `rust-version` to reflect the actual MSRV: 1.60.0. See [PR 3090].
+
+- Update `multistream-select` to `v0.12.1`. See [PR 3090].
+
 - Improve error messages in case keys cannot be decoded because of missing feature flags. See [PR 2972].
-=======
-- Update `rust-version` to reflect the actual MSRV: 1.60.0. See [PR 3090].
-
-- Update `multistream-select` to `v0.12.1`. See [PR 3090].
->>>>>>> 9b182778
 
 [PR 3031]: https://github.com/libp2p/rust-libp2p/pull/3031
 [PR 3058]: https://github.com/libp2p/rust-libp2p/pull/3058
 [PR 3097]: https://github.com/libp2p/rust-libp2p/pull/3097
-<<<<<<< HEAD
+[PR 3090]: https://github.com/libp2p/rust-libp2p/pull/3090
 [PR 2972]: https://github.com/libp2p/rust-libp2p/pull/2972
-=======
-[PR 3090]: https://github.com/libp2p/rust-libp2p/pull/3090
->>>>>>> 9b182778
 
 # 0.37.0
 
