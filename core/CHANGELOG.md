## 0.39.2 - unreleased

<<<<<<< HEAD
- Deprecate `{In,Out}boundUpgradeExt`, as they are not used in rust-libp2p. See [PR XXXX].

[PR XXXX]: https://github.com/libp2p/rust-libp2p/pull/XXXX
=======
- Deprecate `upgrade::from_fn` without replacement as it is not used within `rust-libp2p`.
  If you depend on it, we suggest you vendor it.
  See [PR 3747].

[PR 3747]: https://github.com/libp2p/rust-libp2p/pull/3747
>>>>>>> 0fe97918

## 0.39.1

- Migrate from `prost` to `quick-protobuf`. This removes `protoc` dependency. See [PR 3312].

[PR 3221]: https://github.com/libp2p/rust-libp2p/pull/3221

## 0.39.0

- Move `ConnectionId` to `libp2p-swarm`. See [PR 3221].
- Move `PendingPoint` to `libp2p-swarm` and make it crate-private. See [PR 3221].

[PR 3312]: https://github.com/libp2p/rust-libp2p/pull/3312

## 0.38.0

- Remove deprecated functions `StreamMuxerExt::next_{inbound,outbound}`. See [PR 3031].

- Hide `prost::Error` from public API in `FromEnvelopeError::InvalidPeerRecord` and `signed_envelope::DecodingError`. See [PR 3058].

- Move `Executor` to `libp2p-swarm`. See [PR 3097].

- Update `rust-version` to reflect the actual MSRV: 1.60.0. See [PR 3090].

- Update `multistream-select` to `v0.12.1`. See [PR 3090].

- Improve error messages in case keys cannot be decoded because of missing feature flags. See [PR 2972].

- Remove `EitherError` in favor of `either::Either`. See [PR 3337].

- Remove `EitherTransport` in favor of implementing `Transport` on `either::Either`. See [PR 3338].

- Remove `EitherUpgrade` in favor of implementing `UpgradeInfo`, `InboundUpgrade` and `OutboundUpgrade` on `either::Either`. See [PR 3339].

- Remove `EitherFuture2` in favor of `EitherFuture`. See [PR 3340].

- Remove `EitherOutput` in favor of `future::Either`. See [PR 3341].

[PR 3031]: https://github.com/libp2p/rust-libp2p/pull/3031
[PR 3058]: https://github.com/libp2p/rust-libp2p/pull/3058
[PR 3097]: https://github.com/libp2p/rust-libp2p/pull/3097
[PR 3090]: https://github.com/libp2p/rust-libp2p/pull/3090
[PR 2972]: https://github.com/libp2p/rust-libp2p/pull/2972
[PR 3337]: https://github.com/libp2p/rust-libp2p/pull/3337
[PR 3338]: https://github.com/libp2p/rust-libp2p/pull/3338
[PR 3339]: https://github.com/libp2p/rust-libp2p/pull/3339
[PR 3340]: https://github.com/libp2p/rust-libp2p/pull/3340
[PR 3341]: https://github.com/libp2p/rust-libp2p/pull/3341

## 0.37.0

- Implement `Hash` and `Ord` for `PublicKey`. See [PR 2915].

- Remove default features. If you previously depended on `secp256k1` or `ecdsa` you need to enable these explicitly
  now. See [PR 2918].

- Deprecate `StreamMuxerExt::next_{inbound,outbound}`. See [PR 3002].

[PR 2915]: https://github.com/libp2p/rust-libp2p/pull/2915
[PR 2918]: https://github.com/libp2p/rust-libp2p/pull/2918
[PR 3002]: https://github.com/libp2p/rust-libp2p/pull/3002

## 0.36.0

- Make RSA keypair support optional. To enable RSA support, `rsa` feature should be enabled.
  See [PR 2860].

- Add `ReadyUpgrade`. See [PR 2855].

[PR 2855]: https://github.com/libp2p/rust-libp2p/pull/2855
[PR 2860]: https://github.com/libp2p/rust-libp2p/pull/2860/

## 0.35.1

- Update to `p256` `v0.11.0`. See [PR 2636].

[PR 2636]: https://github.com/libp2p/rust-libp2p/pull/2636/

## 0.35.0

- Update prost requirement from 0.10 to 0.11 which no longer installs the protoc Protobuf compiler.
  Thus you will need protoc installed locally. See [PR 2788].
- Drop `Unpin` requirement from `SubstreamBox`. See [PR 2762] and [PR 2776].
- Drop `Sync` requirement on `StreamMuxer` for constructing `StreamMuxerBox`. See [PR 2775].
- Use `Pin<&mut Self>` as the receiver type for all `StreamMuxer` poll functions. See [PR 2765].
- Change `StreamMuxer` interface to be entirely poll-based. All functions on `StreamMuxer` now
  require a `Context` and return `Poll`. This gives callers fine-grained control over what they
  would like to make progress on. See [PR 2724] and [PR 2797].

[PR 2724]: https://github.com/libp2p/rust-libp2p/pull/2724
[PR 2762]: https://github.com/libp2p/rust-libp2p/pull/2762
[PR 2775]: https://github.com/libp2p/rust-libp2p/pull/2775
[PR 2776]: https://github.com/libp2p/rust-libp2p/pull/2776
[PR 2765]: https://github.com/libp2p/rust-libp2p/pull/2765
[PR 2797]: https://github.com/libp2p/rust-libp2p/pull/2797
[PR 2788]: https://github.com/libp2p/rust-libp2p/pull/2788

## 0.34.0

- Remove `{read,write,flush,shutdown,destroy}_substream` functions from `StreamMuxer` trait
  in favor of forcing `StreamMuxer::Substream` to implement `AsyncRead + AsyncWrite`. See [PR 2707].
- Replace `Into<std::io::Error>` bound on `StreamMuxer::Error` with `std::error::Error`. See [PR 2710].

- Remove the concept of individual `Transport::Listener` streams from `Transport`.
  Instead the `Transport` is polled directly via `Transport::poll`. The
  `Transport` is now responsible for driving its listeners. See [PR 2652].

[PR 2691]: https://github.com/libp2p/rust-libp2p/pull/2691
[PR 2707]: https://github.com/libp2p/rust-libp2p/pull/2707
[PR 2710]: https://github.com/libp2p/rust-libp2p/pull/2710
[PR 2652]: https://github.com/libp2p/rust-libp2p/pull/2652

## 0.33.0

- Have methods on `Transport` take `&mut self` instead of `self`. See [PR 2529].
- Remove `StreamMuxer::flush_all`. See [PR 2669].
- Rename `StreamMuxer::close` to `StreamMuxer::poll_close`. See [PR 2666].
- Remove deprecated function `StreamMuxer::is_remote_acknowledged`. See [PR 2665].

[PR 2529]: https://github.com/libp2p/rust-libp2p/pull/2529
[PR 2666]: https://github.com/libp2p/rust-libp2p/pull/2666
[PR 2665]: https://github.com/libp2p/rust-libp2p/pull/2665
[PR 2669]: https://github.com/libp2p/rust-libp2p/pull/2669


## 0.32.1

- Add `PeerId::try_from_multiaddr` to extract a `PeerId` from a `Multiaddr` that ends in `/p2p/<peer-id>`.

## 0.32.0 [2022-02-22]

- Remove `Network`. `libp2p-core` is from now on an auxiliary crate only. Users
  that have previously used `Network` only, will need to use `Swarm` instead. See
  [PR 2492].

- Update to `multiaddr` `v0.14.0`.

- Update to `multihash` `v0.16.0`.

- Implement `Display` on `DialError`. See [PR 2456].

- Update to `parking_lot` `v0.12.0`. See [PR 2463].

- Validate PeerRecord signature matching peer ID. See [RUSTSEC-2022-0009].

- Don't take ownership of key in `PeerRecord::new` and `SignedEnvelope::new`. See [PR 2516].

- Remove `SignedEnvelope::payload` in favor of
  `SignedEnvelope::payload_and_signing_key`. The caller is expected to check
  that the returned signing key makes sense in the payload's context. See [PR 2522].

[PR 2456]: https://github.com/libp2p/rust-libp2p/pull/2456
[RUSTSEC-2022-0009]: https://rustsec.org/advisories/RUSTSEC-2022-0009.html
[PR 2492]: https://github.com/libp2p/rust-libp2p/pull/2492
[PR 2516]: https://github.com/libp2p/rust-libp2p/pull/2516
[PR 2463]: https://github.com/libp2p/rust-libp2p/pull/2463/
[PR 2522]: https://github.com/libp2p/rust-libp2p/pull/2522

## 0.31.0 [2022-01-27]

- Update dependencies.

- Report concrete connection IDs in `NetworkEvent::ConnectionEstablished` and
  `NetworkEvent::ConnectionClosed` (see [PR 2350]).

- Migrate to Rust edition 2021 (see [PR 2339]).

- Add support for ECDSA identities (see [PR 2352]).

- Add `ConnectedPoint::is_relayed` (see [PR 2392]).

- Enable overriding _dial concurrency factor_ per dial via
  `DialOpts::override_dial_concurrency_factor`.

  - Introduces `libp2p_core::DialOpts` mirroring `libp2p_swarm::DialOpts`.
      Passed as an argument to `Network::dial`.
  - Removes `Peer::dial` in favor of `Network::dial`.

  See [PR 2404].

- Implement `Serialize` and `Deserialize` for `PeerId` (see [PR 2408])

- Report negotiated and expected `PeerId` as well as remote address in
  `DialError::WrongPeerId` (see [PR 2428]).

- Allow overriding role when dialing. This option is needed for NAT and firewall
  hole punching.

    - Add `Transport::dial_as_listener`. As `Transport::dial` but
      overrides the role of the local node on the connection . I.e. has the
      local node act as a listener on the outgoing connection.

    - Add `override_role` option to `DialOpts`.

  See [PR 2363].

[PR 2339]: https://github.com/libp2p/rust-libp2p/pull/2339
[PR 2350]: https://github.com/libp2p/rust-libp2p/pull/2350
[PR 2352]: https://github.com/libp2p/rust-libp2p/pull/2352
[PR 2392]: https://github.com/libp2p/rust-libp2p/pull/2392
[PR 2404]: https://github.com/libp2p/rust-libp2p/pull/2404
[PR 2408]: https://github.com/libp2p/rust-libp2p/pull/2408
[PR 2428]: https://github.com/libp2p/rust-libp2p/pull/2428
[PR 2363]: https://github.com/libp2p/rust-libp2p/pull/2363

## 0.30.1 [2021-11-16]

- Use `instant` instead of `wasm-timer` (see [PR 2245]).

[PR 2245]: https://github.com/libp2p/rust-libp2p/pull/2245

## 0.30.0 [2021-11-01]

- Add `ConnectionLimit::with_max_established` (see [PR 2137]).

- Add `Keypair::to_protobuf_encoding` (see [PR 2142]).

- Change `PublicKey::into_protobuf_encoding` to `PublicKey::to_protobuf_encoding` (see [PR 2145]).

- Change `PublicKey::into_peer_id` to `PublicKey::to_peer_id` (see [PR 2145]).

- Change `PeerId::from_public_key(PublicKey)` to `PeerId::from_public_key(&PublicKey)` (see [PR 2145]).

- Add `From<&PublicKey> for PeerId` (see [PR 2145]).

- Remove `TInEvent` and `TOutEvent` trait paramters on most public types.
  `TInEvent` and `TOutEvent` are implied through `THandler` and thus
  superflucious. Both are removed in favor of a derivation through `THandler`
  (see [PR 2183]).

- Require `ConnectionHandler::{InEvent,OutEvent,Error}` to implement `Debug`
  (see [PR 2183]).

- Remove `DisconnectedPeer::set_connected` and `Pool::add` (see [PR 2195]).

- Report `ConnectionLimit` error through `ConnectionError` and thus through
  `NetworkEvent::ConnectionClosed` instead of previously through
  `PendingConnectionError` and thus `NetworkEvent::{IncomingConnectionError,
  DialError}` (see [PR 2191]).

- Report abortion of pending connection through `DialError`,
  `UnknownPeerDialError` or `IncomingConnectionError` (see [PR 2191]).

- Remove deprecated functions `upgrade::write_one`, `upgrade::write_with_len_prefix`
  and `upgrade::read_one` (see [PR 2213]).

- Add `SignedEnvelope` and `PeerRecord` according to [RFC0002] and [RFC0003]
  (see [PR 2107]).

- Report `ListenersEvent::Closed` when dropping a listener in `ListenersStream::remove_listener`,
  return `bool` instead of `Result<(), ()>` (see [PR 2261]).

- Concurrently dial address candidates within a single dial attempt (see [PR 2248]) configured
  via `Network::with_dial_concurrency_factor`.

  - On success of a single address, provide errors of the thus far failed dials via
    `NetworkEvent::ConnectionEstablished::outgoing`.

  - On failure of all addresses, provide the errors via `NetworkEvent::DialError`.

[PR 2145]: https://github.com/libp2p/rust-libp2p/pull/2145
[PR 2213]: https://github.com/libp2p/rust-libp2p/pull/2213
[PR 2142]: https://github.com/libp2p/rust-libp2p/pull/2142
[PR 2137]: https://github.com/libp2p/rust-libp2p/pull/2137
[PR 2183]: https://github.com/libp2p/rust-libp2p/pull/2183
[PR 2191]: https://github.com/libp2p/rust-libp2p/pull/2191
[PR 2195]: https://github.com/libp2p/rust-libp2p/pull/2195
[PR 2107]: https://github.com/libp2p/rust-libp2p/pull/2107
[PR 2248]: https://github.com/libp2p/rust-libp2p/pull/2248
[PR 2261]: https://github.com/libp2p/rust-libp2p/pull/2261
[RFC0002]: https://github.com/libp2p/specs/blob/master/RFC/0002-signed-envelopes.md
[RFC0003]: https://github.com/libp2p/specs/blob/master/RFC/0003-routing-records.md

## 0.29.0 [2021-07-12]

- Switch from `parity-multiaddr` to upstream `multiaddr`.

- Update dependencies.

- Implement `Keypair::from_protobuf_encoding` for ed25519 keys (see [PR 2090]).

- Deprecate `upgrade::write_one`.
  Deprecate `upgrade::write_with_len_prefix`.
  Deprecate `upgrade::read_one`.
  Introduce `upgrade::read_length_prefixed` and `upgrade::write_length_prefixed`.
  See [PR 2111](https://github.com/libp2p/rust-libp2p/pull/2111).

[PR 2090]: https://github.com/libp2p/rust-libp2p/pull/2090

## 0.28.3 [2021-04-26]

- Fix build with secp256k1 disabled [PR 2057](https://github.com/libp2p/rust-libp2p/pull/2057).

## 0.28.2 [2021-04-13]

- Update dependencies.

## 0.28.1 [2021-03-17]

- Update `paritytech-multiaddr` to `>=v0.11.2`.

## 0.28.0 [2021-03-17]

- `Network::dial()` understands `/p2p` addresses and `Transport::dial`
  gets a "fully qualified" `/p2p` address when dialing a specific peer,
  whether through the `Network::peer()` API or via `Network::dial()`
  with a `/p2p` address.

- `Network::dial()` and `network::Peer::dial()` return a `DialError`
  on error.

- Shorten and unify `Debug` impls of public keys.

## 0.27.1 [2021-02-15]

- Update dependencies.

## 0.27.0 [2021-01-12]

- (Re)add `Transport::address_translation` to permit transport-specific
  translations of observed addresses onto listening addresses.
  [PR 1887](https://github.com/libp2p/rust-libp2p/pull/1887)

- Update dependencies.

## 0.26.0 [2020-12-17]

- Make `PeerId` be `Copy`, including small `PeerId` API changes.
  [PR 1874](https://github.com/libp2p/rust-libp2p/pull/1874/).

## 0.25.2 [2020-12-02]

- Require `multistream-select-0.9.1`.

## 0.25.1 [2020-11-25]

- Add missing multiaddr upgrade.

## 0.25.0 [2020-11-25]

- The `NetworkConfig` API is now a builder that moves `self`.
  [PR 1848](https://github.com/libp2p/rust-libp2p/pull/1848/).

- New configurable connection limits for established connections and
  dedicated connection counters. Removed the connection limit dedicated
  to outgoing pending connection _per peer_. Connection limits are now
  represented by `u32` intead of `usize` types.
  [PR 1848](https://github.com/libp2p/rust-libp2p/pull/1848/).

- Update `multihash`.

- Update `multistream-select`.

## 0.24.0 [2020-11-09]

- Remove `ConnectionInfo` trait and replace it with `PeerId`
  everywhere. This was already effectively the case because
  `ConnectionInfo` was implemented on `PeerId`.

## 0.23.1 [2020-10-20]

- Update dependencies.

## 0.23.0 [2020-10-16]

- Rework transport boxing and move timeout configuration
  to the transport builder.
  [PR 1794](https://github.com/libp2p/rust-libp2p/pull/1794).

- Update dependencies.

## 0.22.1 [2020-09-10]

- Require at least parity-multiaddr v0.9.2 in order to fulfill `Ord` bound on
  `Multiaddr`. [PR 1742](https://github.com/libp2p/rust-libp2p/pull/1742).

## 0.22.0 [2020-09-09]

- Simplify incoming connection handling. The `IncomingConnectionEvent`
  has been removed. Instead, pass the `IncomingConnection` obtained
  from `NetworkEvent::IncomingConnection` to `Network::accept()`.
  [PR 1732](https://github.com/libp2p/rust-libp2p/pull/1732).

- Allow any closure to be passed as an executor.
  [PR 1686](https://github.com/libp2p/rust-libp2p/pull/1686)

- Remove `PeerId` compatibility mode for "identity" and SHA2 hashes.
  Historically, before 0.12, `PeerId`s were incorrectly always hashed with SHA2.
  Starting from version 0.13, rust-libp2p accepted both hashed and non-hashed keys as
  input.  Starting from version 0.16 rust-libp2p compared `PeerId`s of "identity" and
  SHA2 hashes equal, which made it possible to connect through secio or noise to nodes
  with an identity hash for the same peer ID. Starting from version 0.17, rust-libp2p
  switched to not hashing the key (i.e. the correct behaviour) while retaining
  equality between peer IDs using the "identity" hash and SHA2. Finally, with
  this release, that will no longer be the case and it is assumed that peer IDs
  whose length is less or equal to 42 bytes always use the "identity" hash so
  two peer IDs are equal if and only if they use the same hash algorithm and
  have the same hash digest. [PR 1608](https://github.com/libp2p/rust-libp2p/pull/1608).

- Return dialer address instead of listener address as `remote_addr` in
  `MemoryTransport` `Listener` `ListenerEvent::Upgrade`
  [PR 1724](https://github.com/libp2p/rust-libp2p/pull/1724).

## 0.21.0 [2020-08-18]

- Remove duplicates when performing address translation
  [PR 1697](https://github.com/libp2p/rust-libp2p/pull/1697).

- Add `transport::Builder::multiplex_ext` for further customisation during
`StreamMuxer` creation. [PR 1691](https://github.com/libp2p/rust-libp2p/pull/1691).

- Refactoring of connection close and disconnect behaviour.  In particular, the former
  `NetworkEvent::ConnectionError` is now `NetworkEvent::ConnectionClosed` with the `error`
  field being an `Option` and `None` indicating an active (but not necessarily orderly) close.
  This guarantees that `ConnectionEstablished` events are always eventually paired
  with `ConnectionClosed` events, regardless of how connections are closed.
  Correspondingly, `EstablishedConnection::close` is now `EstablishedConnection::start_close`
  to reflect that an orderly close completes asynchronously in the background, with the
  outcome observed by continued polling of the `Network`. In contrast, `disconnect`ing
  a peer takes effect immediately without an orderly connection shutdown.
  See [PR 1619](https://github.com/libp2p/rust-libp2p/pull/1619) for further details.

- Add `ConnectedPoint::get_remote_address`
  ([PR 1649](https://github.com/libp2p/rust-libp2p/pull/1649)).

## 0.20.1 [2020-07-17]

- Update ed25519-dalek dependency.

## 0.20.0 [2020-07-01]

- Conditional compilation fixes for the `wasm32-wasi` target
  ([PR 1633](https://github.com/libp2p/rust-libp2p/pull/1633)).

- Rename `StreamMuxer::poll_inbound` to `poll_event` and change the
return value to `StreamMuxerEvent`. This new `StreamMuxerEvent` makes
it possible for the multiplexing layer to notify the upper layers of
a change in the address of the underlying connection.

- Add `ConnectionHandler::inject_address_change`.

## 0.19.2 [2020-06-22]

- Add PartialOrd and Ord for PeerId
  ([PR 1594](https://github.com/libp2p/rust-libp2p/pull/1594)).

- Updated dependencies.

- Deprecate `StreamMuxer::is_remote_acknowledged`
  ([PR 1616](https://github.com/libp2p/rust-libp2p/pull/1616)).<|MERGE_RESOLUTION|>--- conflicted
+++ resolved
@@ -1,16 +1,13 @@
 ## 0.39.2 - unreleased
 
-<<<<<<< HEAD
-- Deprecate `{In,Out}boundUpgradeExt`, as they are not used in rust-libp2p. See [PR XXXX].
-
-[PR XXXX]: https://github.com/libp2p/rust-libp2p/pull/XXXX
-=======
 - Deprecate `upgrade::from_fn` without replacement as it is not used within `rust-libp2p`.
   If you depend on it, we suggest you vendor it.
   See [PR 3747].
 
+- Deprecate `{In,Out}boundUpgradeExt`, as they are not used in rust-libp2p. See [PR XXXX].
+
 [PR 3747]: https://github.com/libp2p/rust-libp2p/pull/3747
->>>>>>> 0fe97918
+[PR XXXX]: https://github.com/libp2p/rust-libp2p/pull/XXXX
 
 ## 0.39.1
 
