# 0.31.0 [unreleased]

- Update dependencies.

- Report concrete connection IDs in `NetworkEvent::ConnectionEstablished` and
  `NetworkEvent::ConnectionClosed` (see [PR 2350]).

- Migrate to Rust edition 2021 (see [PR 2339]).

- Add support for ECDSA identities (see [PR 2352]).

- Add `ConnectedPoint::is_relayed` (see [PR 2392]).

<<<<<<< HEAD
- Enable overriding _dial concurrency factor_ per dial via
  `DialOpts::override_dial_concurrency_factor`.

    - Introduces `libp2p_core::DialOpts` mirroring `libp2p_swarm::DialOpts`.
      Passed as an argument to `Network::dial`.
    - Removes `Peer::dial` in favor of `Network::dial`.

  See [PR 2404].
=======
- Implement `Serialize` and `Deserialize` for `PeerId` (see [PR 2408])
>>>>>>> 5617481e

[PR 2339]: https://github.com/libp2p/rust-libp2p/pull/2339
[PR 2350]: https://github.com/libp2p/rust-libp2p/pull/2350
[PR 2352]: https://github.com/libp2p/rust-libp2p/pull/2352
[PR 2392]: https://github.com/libp2p/rust-libp2p/pull/2392
<<<<<<< HEAD
[PR 2404]: https://github.com/libp2p/rust-libp2p/pull/2404
=======
[PR 2408]: https://github.com/libp2p/rust-libp2p/pull/2408
>>>>>>> 5617481e

# 0.30.1 [2021-11-16]

- Use `instant` instead of `wasm-timer` (see [PR 2245]).

[PR 2245]: https://github.com/libp2p/rust-libp2p/pull/2245

# 0.30.0 [2021-11-01]

- Add `ConnectionLimit::with_max_established` (see [PR 2137]).

- Add `Keypair::to_protobuf_encoding` (see [PR 2142]).

- Change `PublicKey::into_protobuf_encoding` to `PublicKey::to_protobuf_encoding` (see [PR 2145]).

- Change `PublicKey::into_peer_id` to `PublicKey::to_peer_id` (see [PR 2145]).

- Change `PeerId::from_public_key(PublicKey)` to `PeerId::from_public_key(&PublicKey)` (see [PR 2145]).

- Add `From<&PublicKey> for PeerId` (see [PR 2145]).

- Remove `TInEvent` and `TOutEvent` trait paramters on most public types.
  `TInEvent` and `TOutEvent` are implied through `THandler` and thus
  superflucious. Both are removed in favor of a derivation through `THandler`
  (see [PR 2183]).

- Require `ConnectionHandler::{InEvent,OutEvent,Error}` to implement `Debug`
  (see [PR 2183]).

- Remove `DisconnectedPeer::set_connected` and `Pool::add` (see [PR 2195]).

- Report `ConnectionLimit` error through `ConnectionError` and thus through
  `NetworkEvent::ConnectionClosed` instead of previously through
  `PendingConnectionError` and thus `NetworkEvent::{IncomingConnectionError,
  DialError}` (see [PR 2191]).

- Report abortion of pending connection through `DialError`,
  `UnknownPeerDialError` or `IncomingConnectionError` (see [PR 2191]).

- Remove deprecated functions `upgrade::write_one`, `upgrade::write_with_len_prefix`
  and `upgrade::read_one` (see [PR 2213]).

- Add `SignedEnvelope` and `PeerRecord` according to [RFC0002] and [RFC0003]
  (see [PR 2107]).

- Report `ListenersEvent::Closed` when dropping a listener in `ListenersStream::remove_listener`,
  return `bool` instead of `Result<(), ()>` (see [PR 2261]).

- Concurrently dial address candidates within a single dial attempt (see [PR 2248]) configured
  via `Network::with_dial_concurrency_factor`.

  - On success of a single address, provide errors of the thus far failed dials via
    `NetworkEvent::ConnectionEstablished::outgoing`.

  - On failure of all addresses, provide the errors via `NetworkEvent::DialError`.

[PR 2145]: https://github.com/libp2p/rust-libp2p/pull/2145
[PR 2213]: https://github.com/libp2p/rust-libp2p/pull/2213
[PR 2142]: https://github.com/libp2p/rust-libp2p/pull/2142
[PR 2137]: https://github.com/libp2p/rust-libp2p/pull/2137
[PR 2183]: https://github.com/libp2p/rust-libp2p/pull/2183
[PR 2191]: https://github.com/libp2p/rust-libp2p/pull/2191
[PR 2195]: https://github.com/libp2p/rust-libp2p/pull/2195
[PR 2107]: https://github.com/libp2p/rust-libp2p/pull/2107
[PR 2248]: https://github.com/libp2p/rust-libp2p/pull/2248
[PR 2261]: https://github.com/libp2p/rust-libp2p/pull/2261
[RFC0002]: https://github.com/libp2p/specs/blob/master/RFC/0002-signed-envelopes.md
[RFC0003]: https://github.com/libp2p/specs/blob/master/RFC/0003-routing-records.md

# 0.29.0 [2021-07-12]

- Switch from `parity-multiaddr` to upstream `multiaddr`.

- Update dependencies.

- Implement `Keypair::from_protobuf_encoding` for ed25519 keys (see [PR 2090]).

- Deprecate `upgrade::write_one`.
  Deprecate `upgrade::write_with_len_prefix`.
  Deprecate `upgrade::read_one`.
  Introduce `upgrade::read_length_prefixed` and `upgrade::write_length_prefixed`.
  See [PR 2111](https://github.com/libp2p/rust-libp2p/pull/2111).

[PR 2090]: https://github.com/libp2p/rust-libp2p/pull/2090

# 0.28.3 [2021-04-26]

- Fix build with secp256k1 disabled [PR 2057](https://github.com/libp2p/rust-libp2p/pull/2057].

# 0.28.2 [2021-04-13]

- Update dependencies.

# 0.28.1 [2021-03-17]

- Update `paritytech-multiaddr` to `>=v0.11.2`.

# 0.28.0 [2021-03-17]

- `Network::dial()` understands `/p2p` addresses and `Transport::dial`
  gets a "fully qualified" `/p2p` address when dialing a specific peer,
  whether through the `Network::peer()` API or via `Network::dial()`
  with a `/p2p` address.

- `Network::dial()` and `network::Peer::dial()` return a `DialError`
  on error.

- Shorten and unify `Debug` impls of public keys.

# 0.27.1 [2021-02-15]

- Update dependencies.

# 0.27.0 [2021-01-12]

- (Re)add `Transport::address_translation` to permit transport-specific
  translations of observed addresses onto listening addresses.
  [PR 1887](https://github.com/libp2p/rust-libp2p/pull/1887)

- Update dependencies.

# 0.26.0 [2020-12-17]

- Make `PeerId` be `Copy`, including small `PeerId` API changes.
  [PR 1874](https://github.com/libp2p/rust-libp2p/pull/1874/).

# 0.25.2 [2020-12-02]

- Require `multistream-select-0.9.1`.

# 0.25.1 [2020-11-25]

- Add missing multiaddr upgrade.

# 0.25.0 [2020-11-25]

- The `NetworkConfig` API is now a builder that moves `self`.
  [PR 1848](https://github.com/libp2p/rust-libp2p/pull/1848/).

- New configurable connection limits for established connections and
  dedicated connection counters. Removed the connection limit dedicated
  to outgoing pending connection _per peer_. Connection limits are now
  represented by `u32` intead of `usize` types.
  [PR 1848](https://github.com/libp2p/rust-libp2p/pull/1848/).

- Update `multihash`.

- Update `multistream-select`.

# 0.24.0 [2020-11-09]

- Remove `ConnectionInfo` trait and replace it with `PeerId`
  everywhere. This was already effectively the case because
  `ConnectionInfo` was implemented on `PeerId`.

# 0.23.1 [2020-10-20]

- Update dependencies.

# 0.23.0 [2020-10-16]

- Rework transport boxing and move timeout configuration
  to the transport builder.
  [PR 1794](https://github.com/libp2p/rust-libp2p/pull/1794).

- Update dependencies.

# 0.22.1 [2020-09-10]

- Require at least parity-multiaddr v0.9.2 in order to fulfill `Ord` bound on
  `Multiaddr`. [PR 1742](https://github.com/libp2p/rust-libp2p/pull/1742).

# 0.22.0 [2020-09-09]

- Simplify incoming connection handling. The `IncomingConnectionEvent`
  has been removed. Instead, pass the `IncomingConnection` obtained
  from `NetworkEvent::IncomingConnection` to `Network::accept()`.
  [PR 1732](https://github.com/libp2p/rust-libp2p/pull/1732).

- Allow any closure to be passed as an executor.
  [PR 1686](https://github.com/libp2p/rust-libp2p/pull/1686)

- Remove `PeerId` compatibility mode for "identity" and SHA2 hashes.
  Historically, before 0.12, `PeerId`s were incorrectly always hashed with SHA2.
  Starting from version 0.13, rust-libp2p accepted both hashed and non-hashed keys as
  input.  Starting from version 0.16 rust-libp2p compared `PeerId`s of "identity" and
  SHA2 hashes equal, which made it possible to connect through secio or noise to nodes
  with an identity hash for the same peer ID. Starting from version 0.17, rust-libp2p
  switched to not hashing the key (i.e. the correct behaviour) while retaining
  equality between peer IDs using the "identity" hash and SHA2. Finally, with
  this release, that will no longer be the case and it is assumed that peer IDs
  whose length is less or equal to 42 bytes always use the "identity" hash so
  two peer IDs are equal if and only if they use the same hash algorithm and
  have the same hash digest. [PR 1608](https://github.com/libp2p/rust-libp2p/pull/1608).

- Return dialer address instead of listener address as `remote_addr` in
  `MemoryTransport` `Listener` `ListenerEvent::Upgrade`
  [PR 1724](https://github.com/libp2p/rust-libp2p/pull/1724).

# 0.21.0 [2020-08-18]

- Remove duplicates when performing address translation
  [PR 1697](https://github.com/libp2p/rust-libp2p/pull/1697).

- Add `transport::Builder::multiplex_ext` for further customisation during
`StreamMuxer` creation. [PR 1691](https://github.com/libp2p/rust-libp2p/pull/1691).

- Refactoring of connection close and disconnect behaviour.  In particular, the former
  `NetworkEvent::ConnectionError` is now `NetworkEvent::ConnectionClosed` with the `error`
  field being an `Option` and `None` indicating an active (but not necessarily orderly) close.
  This guarantees that `ConnectionEstablished` events are always eventually paired
  with `ConnectionClosed` events, regardless of how connections are closed.
  Correspondingly, `EstablishedConnection::close` is now `EstablishedConnection::start_close`
  to reflect that an orderly close completes asynchronously in the background, with the
  outcome observed by continued polling of the `Network`. In contrast, `disconnect`ing
  a peer takes effect immediately without an orderly connection shutdown.
  See [PR 1619](https://github.com/libp2p/rust-libp2p/pull/1619) for further details.

- Add `ConnectedPoint::get_remote_address`
  ([PR 1649](https://github.com/libp2p/rust-libp2p/pull/1649)).

# 0.20.1 [2020-07-17]

- Update ed25519-dalek dependency.

# 0.20.0 [2020-07-01]

- Conditional compilation fixes for the `wasm32-wasi` target
  ([PR 1633](https://github.com/libp2p/rust-libp2p/pull/1633)).

- Rename `StreamMuxer::poll_inbound` to `poll_event` and change the
return value to `StreamMuxerEvent`. This new `StreamMuxerEvent` makes
it possible for the multiplexing layer to notify the upper layers of
a change in the address of the underlying connection.

- Add `ConnectionHandler::inject_address_change`.

# 0.19.2 [2020-06-22]

- Add PartialOrd and Ord for PeerId
  ([PR 1594](https://github.com/libp2p/rust-libp2p/pull/1594)).

- Updated dependencies.

- Deprecate `StreamMuxer::is_remote_acknowledged`
  ([PR 1616](https://github.com/libp2p/rust-libp2p/pull/1616)).<|MERGE_RESOLUTION|>--- conflicted
+++ resolved
@@ -11,7 +11,6 @@
 
 - Add `ConnectedPoint::is_relayed` (see [PR 2392]).
 
-<<<<<<< HEAD
 - Enable overriding _dial concurrency factor_ per dial via
   `DialOpts::override_dial_concurrency_factor`.
 
@@ -20,19 +19,15 @@
     - Removes `Peer::dial` in favor of `Network::dial`.
 
   See [PR 2404].
-=======
+
 - Implement `Serialize` and `Deserialize` for `PeerId` (see [PR 2408])
->>>>>>> 5617481e
 
 [PR 2339]: https://github.com/libp2p/rust-libp2p/pull/2339
 [PR 2350]: https://github.com/libp2p/rust-libp2p/pull/2350
 [PR 2352]: https://github.com/libp2p/rust-libp2p/pull/2352
 [PR 2392]: https://github.com/libp2p/rust-libp2p/pull/2392
-<<<<<<< HEAD
 [PR 2404]: https://github.com/libp2p/rust-libp2p/pull/2404
-=======
 [PR 2408]: https://github.com/libp2p/rust-libp2p/pull/2408
->>>>>>> 5617481e
 
 # 0.30.1 [2021-11-16]
 
