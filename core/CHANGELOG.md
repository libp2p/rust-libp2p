--- conflicted
+++ resolved
@@ -1,9 +1,6 @@
-<<<<<<< HEAD
-- Introduce `Keypair::to_protobuf_encoding`, see [PR 2142].
+# 0.30.0 [unreleased]
 
-[PR 2142]: https://github.com/libp2p/rust-libp2p/pull/2142
-=======
-# 0.30.0 [unreleased]
+- Add `Keypair::to_protobuf_encoding` (see [PR 2142]).
 
 - Change `PublicKey::into_protobuf_encoding` to `PublicKey::to_protobuf_encoding` (see [PR 2145]).
 
@@ -14,7 +11,7 @@
 - Add `From<&PublicKey> for PeerId` (see [PR 2145]).
 
 [PR 2145]: https://github.com/libp2p/rust-libp2p/pull/2145
->>>>>>> 7877929a
+[PR 2142]: https://github.com/libp2p/rust-libp2p/pull/2142
 
 # 0.29.0 [2021-07-12]
 
