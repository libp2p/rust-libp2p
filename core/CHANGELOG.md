# 0.35.0 [unreleased]

- Remove `StreamMuxer::poll_event` in favor of individual functions: `poll_inbound`, `poll_outbound`
  and `poll_address_change`. Consequently, `StreamMuxerEvent` is also removed. See [PR 2724].
<<<<<<< HEAD
- Drop `Unpin` requirement from `SubstreamBox`. See [PR 2762].
- Drop `Sync` requirement on `StreamMuxer` for constructing `StreamMuxerBox`. See [PR 2775].

[PR 2724]: https://github.com/libp2p/rust-libp2p/pull/2724
[PR 2762]: https://github.com/libp2p/rust-libp2p/pull/2762
[PR 2775]: https://github.com/libp2p/rust-libp2p/pull/2775
=======
- Drop `Unpin` requirement from `SubstreamBox`. See [PR 2762] and [PR 2776].

[PR 2724]: https://github.com/libp2p/rust-libp2p/pull/2724
[PR 2762]: https://github.com/libp2p/rust-libp2p/pull/2762
[PR 2776]: https://github.com/libp2p/rust-libp2p/pull/2776
>>>>>>> ce963dfc

# 0.34.0

- Remove `{read,write,flush,shutdown,destroy}_substream` functions from `StreamMuxer` trait
  in favor of forcing `StreamMuxer::Substream` to implement `AsyncRead + AsyncWrite`. See [PR 2707].
- Replace `Into<std::io::Error>` bound on `StreamMuxer::Error` with `std::error::Error`. See [PR 2710].

- Remove the concept of individual `Transport::Listener` streams from `Transport`.
  Instead the `Transport` is polled directly via `Transport::poll`. The
  `Transport` is now responsible for driving its listeners. See [PR 2652].

[PR 2691]: https://github.com/libp2p/rust-libp2p/pull/2691
[PR 2707]: https://github.com/libp2p/rust-libp2p/pull/2707
[PR 2710]: https://github.com/libp2p/rust-libp2p/pull/2710
[PR 2652]: https://github.com/libp2p/rust-libp2p/pull/2652

# 0.33.0

- Have methods on `Transport` take `&mut self` instead of `self`. See [PR 2529].
- Remove `StreamMuxer::flush_all`. See [PR 2669].
- Rename `StreamMuxer::close` to `StreamMuxer::poll_close`. See [PR 2666].
- Remove deprecated function `StreamMuxer::is_remote_acknowledged`. See [PR 2665].

[PR 2529]: https://github.com/libp2p/rust-libp2p/pull/2529
[PR 2666]: https://github.com/libp2p/rust-libp2p/pull/2666
[PR 2665]: https://github.com/libp2p/rust-libp2p/pull/2665
[PR 2669]: https://github.com/libp2p/rust-libp2p/pull/2669


# 0.32.1

- Add `PeerId::try_from_multiaddr` to extract a `PeerId` from a `Multiaddr` that ends in `/p2p/<peer-id>`.

# 0.32.0 [2022-02-22]

- Remove `Network`. `libp2p-core` is from now on an auxiliary crate only. Users
  that have previously used `Network` only, will need to use `Swarm` instead. See
  [PR 2492].

- Update to `multiaddr` `v0.14.0`.

- Update to `multihash` `v0.16.0`.

- Implement `Display` on `DialError`. See [PR 2456].

- Update to `parking_lot` `v0.12.0`. See [PR 2463].

- Validate PeerRecord signature matching peer ID. See [RUSTSEC-2022-0009].

- Don't take ownership of key in `PeerRecord::new` and `SignedEnvelope::new`. See [PR 2516].

- Remove `SignedEnvelope::payload` in favor of
  `SignedEnvelope::payload_and_signing_key`. The caller is expected to check
  that the returned signing key makes sense in the payload's context. See [PR 2522].

[PR 2456]: https://github.com/libp2p/rust-libp2p/pull/2456
[RUSTSEC-2022-0009]: https://rustsec.org/advisories/RUSTSEC-2022-0009.html
[PR 2492]: https://github.com/libp2p/rust-libp2p/pull/2492
[PR 2516]: https://github.com/libp2p/rust-libp2p/pull/2516
[PR 2463]: https://github.com/libp2p/rust-libp2p/pull/2463/
[PR 2522]: https://github.com/libp2p/rust-libp2p/pull/2522

# 0.31.0 [2022-01-27]

- Update dependencies.

- Report concrete connection IDs in `NetworkEvent::ConnectionEstablished` and
  `NetworkEvent::ConnectionClosed` (see [PR 2350]).

- Migrate to Rust edition 2021 (see [PR 2339]).

- Add support for ECDSA identities (see [PR 2352]).

- Add `ConnectedPoint::is_relayed` (see [PR 2392]).

- Enable overriding _dial concurrency factor_ per dial via
  `DialOpts::override_dial_concurrency_factor`.

  - Introduces `libp2p_core::DialOpts` mirroring `libp2p_swarm::DialOpts`.
      Passed as an argument to `Network::dial`.
  - Removes `Peer::dial` in favor of `Network::dial`.

  See [PR 2404].

- Implement `Serialize` and `Deserialize` for `PeerId` (see [PR 2408])

- Report negotiated and expected `PeerId` as well as remote address in
  `DialError::WrongPeerId` (see [PR 2428]).

- Allow overriding role when dialing. This option is needed for NAT and firewall
  hole punching.

    - Add `Transport::dial_as_listener`. As `Transport::dial` but
      overrides the role of the local node on the connection . I.e. has the
      local node act as a listener on the outgoing connection.

    - Add `override_role` option to `DialOpts`.

  See [PR 2363].

[PR 2339]: https://github.com/libp2p/rust-libp2p/pull/2339
[PR 2350]: https://github.com/libp2p/rust-libp2p/pull/2350
[PR 2352]: https://github.com/libp2p/rust-libp2p/pull/2352
[PR 2392]: https://github.com/libp2p/rust-libp2p/pull/2392
[PR 2404]: https://github.com/libp2p/rust-libp2p/pull/2404
[PR 2408]: https://github.com/libp2p/rust-libp2p/pull/2408
[PR 2428]: https://github.com/libp2p/rust-libp2p/pull/2428
[PR 2363]: https://github.com/libp2p/rust-libp2p/pull/2363

# 0.30.1 [2021-11-16]

- Use `instant` instead of `wasm-timer` (see [PR 2245]).

[PR 2245]: https://github.com/libp2p/rust-libp2p/pull/2245

# 0.30.0 [2021-11-01]

- Add `ConnectionLimit::with_max_established` (see [PR 2137]).

- Add `Keypair::to_protobuf_encoding` (see [PR 2142]).

- Change `PublicKey::into_protobuf_encoding` to `PublicKey::to_protobuf_encoding` (see [PR 2145]).

- Change `PublicKey::into_peer_id` to `PublicKey::to_peer_id` (see [PR 2145]).

- Change `PeerId::from_public_key(PublicKey)` to `PeerId::from_public_key(&PublicKey)` (see [PR 2145]).

- Add `From<&PublicKey> for PeerId` (see [PR 2145]).

- Remove `TInEvent` and `TOutEvent` trait paramters on most public types.
  `TInEvent` and `TOutEvent` are implied through `THandler` and thus
  superflucious. Both are removed in favor of a derivation through `THandler`
  (see [PR 2183]).

- Require `ConnectionHandler::{InEvent,OutEvent,Error}` to implement `Debug`
  (see [PR 2183]).

- Remove `DisconnectedPeer::set_connected` and `Pool::add` (see [PR 2195]).

- Report `ConnectionLimit` error through `ConnectionError` and thus through
  `NetworkEvent::ConnectionClosed` instead of previously through
  `PendingConnectionError` and thus `NetworkEvent::{IncomingConnectionError,
  DialError}` (see [PR 2191]).

- Report abortion of pending connection through `DialError`,
  `UnknownPeerDialError` or `IncomingConnectionError` (see [PR 2191]).

- Remove deprecated functions `upgrade::write_one`, `upgrade::write_with_len_prefix`
  and `upgrade::read_one` (see [PR 2213]).

- Add `SignedEnvelope` and `PeerRecord` according to [RFC0002] and [RFC0003]
  (see [PR 2107]).

- Report `ListenersEvent::Closed` when dropping a listener in `ListenersStream::remove_listener`,
  return `bool` instead of `Result<(), ()>` (see [PR 2261]).

- Concurrently dial address candidates within a single dial attempt (see [PR 2248]) configured
  via `Network::with_dial_concurrency_factor`.

  - On success of a single address, provide errors of the thus far failed dials via
    `NetworkEvent::ConnectionEstablished::outgoing`.

  - On failure of all addresses, provide the errors via `NetworkEvent::DialError`.

[PR 2145]: https://github.com/libp2p/rust-libp2p/pull/2145
[PR 2213]: https://github.com/libp2p/rust-libp2p/pull/2213
[PR 2142]: https://github.com/libp2p/rust-libp2p/pull/2142
[PR 2137]: https://github.com/libp2p/rust-libp2p/pull/2137
[PR 2183]: https://github.com/libp2p/rust-libp2p/pull/2183
[PR 2191]: https://github.com/libp2p/rust-libp2p/pull/2191
[PR 2195]: https://github.com/libp2p/rust-libp2p/pull/2195
[PR 2107]: https://github.com/libp2p/rust-libp2p/pull/2107
[PR 2248]: https://github.com/libp2p/rust-libp2p/pull/2248
[PR 2261]: https://github.com/libp2p/rust-libp2p/pull/2261
[RFC0002]: https://github.com/libp2p/specs/blob/master/RFC/0002-signed-envelopes.md
[RFC0003]: https://github.com/libp2p/specs/blob/master/RFC/0003-routing-records.md

# 0.29.0 [2021-07-12]

- Switch from `parity-multiaddr` to upstream `multiaddr`.

- Update dependencies.

- Implement `Keypair::from_protobuf_encoding` for ed25519 keys (see [PR 2090]).

- Deprecate `upgrade::write_one`.
  Deprecate `upgrade::write_with_len_prefix`.
  Deprecate `upgrade::read_one`.
  Introduce `upgrade::read_length_prefixed` and `upgrade::write_length_prefixed`.
  See [PR 2111](https://github.com/libp2p/rust-libp2p/pull/2111).

[PR 2090]: https://github.com/libp2p/rust-libp2p/pull/2090

# 0.28.3 [2021-04-26]

- Fix build with secp256k1 disabled [PR 2057](https://github.com/libp2p/rust-libp2p/pull/2057).

# 0.28.2 [2021-04-13]

- Update dependencies.

# 0.28.1 [2021-03-17]

- Update `paritytech-multiaddr` to `>=v0.11.2`.

# 0.28.0 [2021-03-17]

- `Network::dial()` understands `/p2p` addresses and `Transport::dial`
  gets a "fully qualified" `/p2p` address when dialing a specific peer,
  whether through the `Network::peer()` API or via `Network::dial()`
  with a `/p2p` address.

- `Network::dial()` and `network::Peer::dial()` return a `DialError`
  on error.

- Shorten and unify `Debug` impls of public keys.

# 0.27.1 [2021-02-15]

- Update dependencies.

# 0.27.0 [2021-01-12]

- (Re)add `Transport::address_translation` to permit transport-specific
  translations of observed addresses onto listening addresses.
  [PR 1887](https://github.com/libp2p/rust-libp2p/pull/1887)

- Update dependencies.

# 0.26.0 [2020-12-17]

- Make `PeerId` be `Copy`, including small `PeerId` API changes.
  [PR 1874](https://github.com/libp2p/rust-libp2p/pull/1874/).

# 0.25.2 [2020-12-02]

- Require `multistream-select-0.9.1`.

# 0.25.1 [2020-11-25]

- Add missing multiaddr upgrade.

# 0.25.0 [2020-11-25]

- The `NetworkConfig` API is now a builder that moves `self`.
  [PR 1848](https://github.com/libp2p/rust-libp2p/pull/1848/).

- New configurable connection limits for established connections and
  dedicated connection counters. Removed the connection limit dedicated
  to outgoing pending connection _per peer_. Connection limits are now
  represented by `u32` intead of `usize` types.
  [PR 1848](https://github.com/libp2p/rust-libp2p/pull/1848/).

- Update `multihash`.

- Update `multistream-select`.

# 0.24.0 [2020-11-09]

- Remove `ConnectionInfo` trait and replace it with `PeerId`
  everywhere. This was already effectively the case because
  `ConnectionInfo` was implemented on `PeerId`.

# 0.23.1 [2020-10-20]

- Update dependencies.

# 0.23.0 [2020-10-16]

- Rework transport boxing and move timeout configuration
  to the transport builder.
  [PR 1794](https://github.com/libp2p/rust-libp2p/pull/1794).

- Update dependencies.

# 0.22.1 [2020-09-10]

- Require at least parity-multiaddr v0.9.2 in order to fulfill `Ord` bound on
  `Multiaddr`. [PR 1742](https://github.com/libp2p/rust-libp2p/pull/1742).

# 0.22.0 [2020-09-09]

- Simplify incoming connection handling. The `IncomingConnectionEvent`
  has been removed. Instead, pass the `IncomingConnection` obtained
  from `NetworkEvent::IncomingConnection` to `Network::accept()`.
  [PR 1732](https://github.com/libp2p/rust-libp2p/pull/1732).

- Allow any closure to be passed as an executor.
  [PR 1686](https://github.com/libp2p/rust-libp2p/pull/1686)

- Remove `PeerId` compatibility mode for "identity" and SHA2 hashes.
  Historically, before 0.12, `PeerId`s were incorrectly always hashed with SHA2.
  Starting from version 0.13, rust-libp2p accepted both hashed and non-hashed keys as
  input.  Starting from version 0.16 rust-libp2p compared `PeerId`s of "identity" and
  SHA2 hashes equal, which made it possible to connect through secio or noise to nodes
  with an identity hash for the same peer ID. Starting from version 0.17, rust-libp2p
  switched to not hashing the key (i.e. the correct behaviour) while retaining
  equality between peer IDs using the "identity" hash and SHA2. Finally, with
  this release, that will no longer be the case and it is assumed that peer IDs
  whose length is less or equal to 42 bytes always use the "identity" hash so
  two peer IDs are equal if and only if they use the same hash algorithm and
  have the same hash digest. [PR 1608](https://github.com/libp2p/rust-libp2p/pull/1608).

- Return dialer address instead of listener address as `remote_addr` in
  `MemoryTransport` `Listener` `ListenerEvent::Upgrade`
  [PR 1724](https://github.com/libp2p/rust-libp2p/pull/1724).

# 0.21.0 [2020-08-18]

- Remove duplicates when performing address translation
  [PR 1697](https://github.com/libp2p/rust-libp2p/pull/1697).

- Add `transport::Builder::multiplex_ext` for further customisation during
`StreamMuxer` creation. [PR 1691](https://github.com/libp2p/rust-libp2p/pull/1691).

- Refactoring of connection close and disconnect behaviour.  In particular, the former
  `NetworkEvent::ConnectionError` is now `NetworkEvent::ConnectionClosed` with the `error`
  field being an `Option` and `None` indicating an active (but not necessarily orderly) close.
  This guarantees that `ConnectionEstablished` events are always eventually paired
  with `ConnectionClosed` events, regardless of how connections are closed.
  Correspondingly, `EstablishedConnection::close` is now `EstablishedConnection::start_close`
  to reflect that an orderly close completes asynchronously in the background, with the
  outcome observed by continued polling of the `Network`. In contrast, `disconnect`ing
  a peer takes effect immediately without an orderly connection shutdown.
  See [PR 1619](https://github.com/libp2p/rust-libp2p/pull/1619) for further details.

- Add `ConnectedPoint::get_remote_address`
  ([PR 1649](https://github.com/libp2p/rust-libp2p/pull/1649)).

# 0.20.1 [2020-07-17]

- Update ed25519-dalek dependency.

# 0.20.0 [2020-07-01]

- Conditional compilation fixes for the `wasm32-wasi` target
  ([PR 1633](https://github.com/libp2p/rust-libp2p/pull/1633)).

- Rename `StreamMuxer::poll_inbound` to `poll_event` and change the
return value to `StreamMuxerEvent`. This new `StreamMuxerEvent` makes
it possible for the multiplexing layer to notify the upper layers of
a change in the address of the underlying connection.

- Add `ConnectionHandler::inject_address_change`.

# 0.19.2 [2020-06-22]

- Add PartialOrd and Ord for PeerId
  ([PR 1594](https://github.com/libp2p/rust-libp2p/pull/1594)).

- Updated dependencies.

- Deprecate `StreamMuxer::is_remote_acknowledged`
  ([PR 1616](https://github.com/libp2p/rust-libp2p/pull/1616)).<|MERGE_RESOLUTION|>--- conflicted
+++ resolved
@@ -2,20 +2,13 @@
 
 - Remove `StreamMuxer::poll_event` in favor of individual functions: `poll_inbound`, `poll_outbound`
   and `poll_address_change`. Consequently, `StreamMuxerEvent` is also removed. See [PR 2724].
-<<<<<<< HEAD
-- Drop `Unpin` requirement from `SubstreamBox`. See [PR 2762].
+- Drop `Unpin` requirement from `SubstreamBox`. See [PR 2762] and [PR 2776].
 - Drop `Sync` requirement on `StreamMuxer` for constructing `StreamMuxerBox`. See [PR 2775].
 
 [PR 2724]: https://github.com/libp2p/rust-libp2p/pull/2724
 [PR 2762]: https://github.com/libp2p/rust-libp2p/pull/2762
 [PR 2775]: https://github.com/libp2p/rust-libp2p/pull/2775
-=======
-- Drop `Unpin` requirement from `SubstreamBox`. See [PR 2762] and [PR 2776].
-
-[PR 2724]: https://github.com/libp2p/rust-libp2p/pull/2724
-[PR 2762]: https://github.com/libp2p/rust-libp2p/pull/2762
 [PR 2776]: https://github.com/libp2p/rust-libp2p/pull/2776
->>>>>>> ce963dfc
 
 # 0.34.0
 
