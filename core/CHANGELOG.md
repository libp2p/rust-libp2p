## 0.40.0 - unreleased

<<<<<<< HEAD
- Enforce protocol names to be valid UTF8 strings as required by the [spec].
  We delete the `ProtocolName` trait and replace it with a requirement for `AsRef<str>`.
  See [PR 3746]

[spec]: https://github.com/libp2p/specs/blob/master/connections/README.md#multistream-select
[PR 3746]: https://github.com/libp2p/rust-libp2p/pull/3746
=======
- Raise MSRV to 1.65.
  See [PR 3715].

[PR 3715]: https://github.com/libp2p/rust-libp2p/pull/3715
>>>>>>> 02d87155

## 0.39.2

- Deprecate `upgrade::from_fn` without replacement as it is not used within `rust-libp2p`.
  If you depend on it, we suggest you vendor it.
  See [PR 3747].

- Deprecate `{In,Out}boundUpgradeExt`, as they are not used in rust-libp2p.
  See [PR 3807].

- Deprecate `OptionalUpgrade` without replacement.
  See [PR 3806].

[PR 3747]: https://github.com/libp2p/rust-libp2p/pull/3747
[PR 3807]: https://github.com/libp2p/rust-libp2p/pull/3807
[PR 3806]: https://github.com/libp2p/rust-libp2p/pull/3806

## 0.39.1

- Migrate from `prost` to `quick-protobuf`. This removes `protoc` dependency. See [PR 3312].

[PR 3221]: https://github.com/libp2p/rust-libp2p/pull/3221

## 0.39.0

- Move `ConnectionId` to `libp2p-swarm`. See [PR 3221].
- Move `PendingPoint` to `libp2p-swarm` and make it crate-private. See [PR 3221].

[PR 3312]: https://github.com/libp2p/rust-libp2p/pull/3312

## 0.38.0

- Remove deprecated functions `StreamMuxerExt::next_{inbound,outbound}`. See [PR 3031].

- Hide `prost::Error` from public API in `FromEnvelopeError::InvalidPeerRecord` and `signed_envelope::DecodingError`. See [PR 3058].

- Move `Executor` to `libp2p-swarm`. See [PR 3097].

- Update `rust-version` to reflect the actual MSRV: 1.60.0. See [PR 3090].

- Update `multistream-select` to `v0.12.1`. See [PR 3090].

- Improve error messages in case keys cannot be decoded because of missing feature flags. See [PR 2972].

- Remove `EitherError` in favor of `either::Either`. See [PR 3337].

- Remove `EitherTransport` in favor of implementing `Transport` on `either::Either`. See [PR 3338].

- Remove `EitherUpgrade` in favor of implementing `UpgradeInfo`, `InboundUpgrade` and `OutboundUpgrade` on `either::Either`. See [PR 3339].

- Remove `EitherFuture2` in favor of `EitherFuture`. See [PR 3340].

- Remove `EitherOutput` in favor of `future::Either`. See [PR 3341].

[PR 3031]: https://github.com/libp2p/rust-libp2p/pull/3031
[PR 3058]: https://github.com/libp2p/rust-libp2p/pull/3058
[PR 3097]: https://github.com/libp2p/rust-libp2p/pull/3097
[PR 3090]: https://github.com/libp2p/rust-libp2p/pull/3090
[PR 2972]: https://github.com/libp2p/rust-libp2p/pull/2972
[PR 3337]: https://github.com/libp2p/rust-libp2p/pull/3337
[PR 3338]: https://github.com/libp2p/rust-libp2p/pull/3338
[PR 3339]: https://github.com/libp2p/rust-libp2p/pull/3339
[PR 3340]: https://github.com/libp2p/rust-libp2p/pull/3340
[PR 3341]: https://github.com/libp2p/rust-libp2p/pull/3341

## 0.37.0

- Implement `Hash` and `Ord` for `PublicKey`. See [PR 2915].

- Remove default features. If you previously depended on `secp256k1` or `ecdsa` you need to enable these explicitly
  now. See [PR 2918].

- Deprecate `StreamMuxerExt::next_{inbound,outbound}`. See [PR 3002].

[PR 2915]: https://github.com/libp2p/rust-libp2p/pull/2915
[PR 2918]: https://github.com/libp2p/rust-libp2p/pull/2918
[PR 3002]: https://github.com/libp2p/rust-libp2p/pull/3002

## 0.36.0

- Make RSA keypair support optional. To enable RSA support, `rsa` feature should be enabled.
  See [PR 2860].

- Add `ReadyUpgrade`. See [PR 2855].

[PR 2855]: https://github.com/libp2p/rust-libp2p/pull/2855
[PR 2860]: https://github.com/libp2p/rust-libp2p/pull/2860/

## 0.35.1

- Update to `p256` `v0.11.0`. See [PR 2636].

[PR 2636]: https://github.com/libp2p/rust-libp2p/pull/2636/

## 0.35.0

- Update prost requirement from 0.10 to 0.11 which no longer installs the protoc Protobuf compiler.
  Thus you will need protoc installed locally. See [PR 2788].
- Drop `Unpin` requirement from `SubstreamBox`. See [PR 2762] and [PR 2776].
- Drop `Sync` requirement on `StreamMuxer` for constructing `StreamMuxerBox`. See [PR 2775].
- Use `Pin<&mut Self>` as the receiver type for all `StreamMuxer` poll functions. See [PR 2765].
- Change `StreamMuxer` interface to be entirely poll-based. All functions on `StreamMuxer` now
  require a `Context` and return `Poll`. This gives callers fine-grained control over what they
  would like to make progress on. See [PR 2724] and [PR 2797].

[PR 2724]: https://github.com/libp2p/rust-libp2p/pull/2724
[PR 2762]: https://github.com/libp2p/rust-libp2p/pull/2762
[PR 2775]: https://github.com/libp2p/rust-libp2p/pull/2775
[PR 2776]: https://github.com/libp2p/rust-libp2p/pull/2776
[PR 2765]: https://github.com/libp2p/rust-libp2p/pull/2765
[PR 2797]: https://github.com/libp2p/rust-libp2p/pull/2797
[PR 2788]: https://github.com/libp2p/rust-libp2p/pull/2788

## 0.34.0

- Remove `{read,write,flush,shutdown,destroy}_substream` functions from `StreamMuxer` trait
  in favor of forcing `StreamMuxer::Substream` to implement `AsyncRead + AsyncWrite`. See [PR 2707].
- Replace `Into<std::io::Error>` bound on `StreamMuxer::Error` with `std::error::Error`. See [PR 2710].

- Remove the concept of individual `Transport::Listener` streams from `Transport`.
  Instead the `Transport` is polled directly via `Transport::poll`. The
  `Transport` is now responsible for driving its listeners. See [PR 2652].

[PR 2691]: https://github.com/libp2p/rust-libp2p/pull/2691
[PR 2707]: https://github.com/libp2p/rust-libp2p/pull/2707
[PR 2710]: https://github.com/libp2p/rust-libp2p/pull/2710
[PR 2652]: https://github.com/libp2p/rust-libp2p/pull/2652

## 0.33.0

- Have methods on `Transport` take `&mut self` instead of `self`. See [PR 2529].
- Remove `StreamMuxer::flush_all`. See [PR 2669].
- Rename `StreamMuxer::close` to `StreamMuxer::poll_close`. See [PR 2666].
- Remove deprecated function `StreamMuxer::is_remote_acknowledged`. See [PR 2665].

[PR 2529]: https://github.com/libp2p/rust-libp2p/pull/2529
[PR 2666]: https://github.com/libp2p/rust-libp2p/pull/2666
[PR 2665]: https://github.com/libp2p/rust-libp2p/pull/2665
[PR 2669]: https://github.com/libp2p/rust-libp2p/pull/2669


## 0.32.1

- Add `PeerId::try_from_multiaddr` to extract a `PeerId` from a `Multiaddr` that ends in `/p2p/<peer-id>`.

## 0.32.0 [2022-02-22]

- Remove `Network`. `libp2p-core` is from now on an auxiliary crate only. Users
  that have previously used `Network` only, will need to use `Swarm` instead. See
  [PR 2492].

- Update to `multiaddr` `v0.14.0`.

- Update to `multihash` `v0.16.0`.

- Implement `Display` on `DialError`. See [PR 2456].

- Update to `parking_lot` `v0.12.0`. See [PR 2463].

- Validate PeerRecord signature matching peer ID. See [RUSTSEC-2022-0009].

- Don't take ownership of key in `PeerRecord::new` and `SignedEnvelope::new`. See [PR 2516].

- Remove `SignedEnvelope::payload` in favor of
  `SignedEnvelope::payload_and_signing_key`. The caller is expected to check
  that the returned signing key makes sense in the payload's context. See [PR 2522].

[PR 2456]: https://github.com/libp2p/rust-libp2p/pull/2456
[RUSTSEC-2022-0009]: https://rustsec.org/advisories/RUSTSEC-2022-0009.html
[PR 2492]: https://github.com/libp2p/rust-libp2p/pull/2492
[PR 2516]: https://github.com/libp2p/rust-libp2p/pull/2516
[PR 2463]: https://github.com/libp2p/rust-libp2p/pull/2463/
[PR 2522]: https://github.com/libp2p/rust-libp2p/pull/2522

## 0.31.0 [2022-01-27]

- Update dependencies.

- Report concrete connection IDs in `NetworkEvent::ConnectionEstablished` and
  `NetworkEvent::ConnectionClosed` (see [PR 2350]).

- Migrate to Rust edition 2021 (see [PR 2339]).

- Add support for ECDSA identities (see [PR 2352]).

- Add `ConnectedPoint::is_relayed` (see [PR 2392]).

- Enable overriding _dial concurrency factor_ per dial via
  `DialOpts::override_dial_concurrency_factor`.

  - Introduces `libp2p_core::DialOpts` mirroring `libp2p_swarm::DialOpts`.
      Passed as an argument to `Network::dial`.
  - Removes `Peer::dial` in favor of `Network::dial`.

  See [PR 2404].

- Implement `Serialize` and `Deserialize` for `PeerId` (see [PR 2408])

- Report negotiated and expected `PeerId` as well as remote address in
  `DialError::WrongPeerId` (see [PR 2428]).

- Allow overriding role when dialing. This option is needed for NAT and firewall
  hole punching.

    - Add `Transport::dial_as_listener`. As `Transport::dial` but
      overrides the role of the local node on the connection . I.e. has the
      local node act as a listener on the outgoing connection.

    - Add `override_role` option to `DialOpts`.

  See [PR 2363].

[PR 2339]: https://github.com/libp2p/rust-libp2p/pull/2339
[PR 2350]: https://github.com/libp2p/rust-libp2p/pull/2350
[PR 2352]: https://github.com/libp2p/rust-libp2p/pull/2352
[PR 2392]: https://github.com/libp2p/rust-libp2p/pull/2392
[PR 2404]: https://github.com/libp2p/rust-libp2p/pull/2404
[PR 2408]: https://github.com/libp2p/rust-libp2p/pull/2408
[PR 2428]: https://github.com/libp2p/rust-libp2p/pull/2428
[PR 2363]: https://github.com/libp2p/rust-libp2p/pull/2363

## 0.30.1 [2021-11-16]

- Use `instant` instead of `wasm-timer` (see [PR 2245]).

[PR 2245]: https://github.com/libp2p/rust-libp2p/pull/2245

## 0.30.0 [2021-11-01]

- Add `ConnectionLimit::with_max_established` (see [PR 2137]).

- Add `Keypair::to_protobuf_encoding` (see [PR 2142]).

- Change `PublicKey::into_protobuf_encoding` to `PublicKey::to_protobuf_encoding` (see [PR 2145]).

- Change `PublicKey::into_peer_id` to `PublicKey::to_peer_id` (see [PR 2145]).

- Change `PeerId::from_public_key(PublicKey)` to `PeerId::from_public_key(&PublicKey)` (see [PR 2145]).

- Add `From<&PublicKey> for PeerId` (see [PR 2145]).

- Remove `TInEvent` and `TOutEvent` trait paramters on most public types.
  `TInEvent` and `TOutEvent` are implied through `THandler` and thus
  superflucious. Both are removed in favor of a derivation through `THandler`
  (see [PR 2183]).

- Require `ConnectionHandler::{InEvent,OutEvent,Error}` to implement `Debug`
  (see [PR 2183]).

- Remove `DisconnectedPeer::set_connected` and `Pool::add` (see [PR 2195]).

- Report `ConnectionLimit` error through `ConnectionError` and thus through
  `NetworkEvent::ConnectionClosed` instead of previously through
  `PendingConnectionError` and thus `NetworkEvent::{IncomingConnectionError,
  DialError}` (see [PR 2191]).

- Report abortion of pending connection through `DialError`,
  `UnknownPeerDialError` or `IncomingConnectionError` (see [PR 2191]).

- Remove deprecated functions `upgrade::write_one`, `upgrade::write_with_len_prefix`
  and `upgrade::read_one` (see [PR 2213]).

- Add `SignedEnvelope` and `PeerRecord` according to [RFC0002] and [RFC0003]
  (see [PR 2107]).

- Report `ListenersEvent::Closed` when dropping a listener in `ListenersStream::remove_listener`,
  return `bool` instead of `Result<(), ()>` (see [PR 2261]).

- Concurrently dial address candidates within a single dial attempt (see [PR 2248]) configured
  via `Network::with_dial_concurrency_factor`.

  - On success of a single address, provide errors of the thus far failed dials via
    `NetworkEvent::ConnectionEstablished::outgoing`.

  - On failure of all addresses, provide the errors via `NetworkEvent::DialError`.

[PR 2145]: https://github.com/libp2p/rust-libp2p/pull/2145
[PR 2213]: https://github.com/libp2p/rust-libp2p/pull/2213
[PR 2142]: https://github.com/libp2p/rust-libp2p/pull/2142
[PR 2137]: https://github.com/libp2p/rust-libp2p/pull/2137
[PR 2183]: https://github.com/libp2p/rust-libp2p/pull/2183
[PR 2191]: https://github.com/libp2p/rust-libp2p/pull/2191
[PR 2195]: https://github.com/libp2p/rust-libp2p/pull/2195
[PR 2107]: https://github.com/libp2p/rust-libp2p/pull/2107
[PR 2248]: https://github.com/libp2p/rust-libp2p/pull/2248
[PR 2261]: https://github.com/libp2p/rust-libp2p/pull/2261
[RFC0002]: https://github.com/libp2p/specs/blob/master/RFC/0002-signed-envelopes.md
[RFC0003]: https://github.com/libp2p/specs/blob/master/RFC/0003-routing-records.md

## 0.29.0 [2021-07-12]

- Switch from `parity-multiaddr` to upstream `multiaddr`.

- Update dependencies.

- Implement `Keypair::from_protobuf_encoding` for ed25519 keys (see [PR 2090]).

- Deprecate `upgrade::write_one`.
  Deprecate `upgrade::write_with_len_prefix`.
  Deprecate `upgrade::read_one`.
  Introduce `upgrade::read_length_prefixed` and `upgrade::write_length_prefixed`.
  See [PR 2111](https://github.com/libp2p/rust-libp2p/pull/2111).

[PR 2090]: https://github.com/libp2p/rust-libp2p/pull/2090

## 0.28.3 [2021-04-26]

- Fix build with secp256k1 disabled [PR 2057](https://github.com/libp2p/rust-libp2p/pull/2057).

## 0.28.2 [2021-04-13]

- Update dependencies.

## 0.28.1 [2021-03-17]

- Update `paritytech-multiaddr` to `>=v0.11.2`.

## 0.28.0 [2021-03-17]

- `Network::dial()` understands `/p2p` addresses and `Transport::dial`
  gets a "fully qualified" `/p2p` address when dialing a specific peer,
  whether through the `Network::peer()` API or via `Network::dial()`
  with a `/p2p` address.

- `Network::dial()` and `network::Peer::dial()` return a `DialError`
  on error.

- Shorten and unify `Debug` impls of public keys.

## 0.27.1 [2021-02-15]

- Update dependencies.

## 0.27.0 [2021-01-12]

- (Re)add `Transport::address_translation` to permit transport-specific
  translations of observed addresses onto listening addresses.
  [PR 1887](https://github.com/libp2p/rust-libp2p/pull/1887)

- Update dependencies.

## 0.26.0 [2020-12-17]

- Make `PeerId` be `Copy`, including small `PeerId` API changes.
  [PR 1874](https://github.com/libp2p/rust-libp2p/pull/1874/).

## 0.25.2 [2020-12-02]

- Require `multistream-select-0.9.1`.

## 0.25.1 [2020-11-25]

- Add missing multiaddr upgrade.

## 0.25.0 [2020-11-25]

- The `NetworkConfig` API is now a builder that moves `self`.
  [PR 1848](https://github.com/libp2p/rust-libp2p/pull/1848/).

- New configurable connection limits for established connections and
  dedicated connection counters. Removed the connection limit dedicated
  to outgoing pending connection _per peer_. Connection limits are now
  represented by `u32` intead of `usize` types.
  [PR 1848](https://github.com/libp2p/rust-libp2p/pull/1848/).

- Update `multihash`.

- Update `multistream-select`.

## 0.24.0 [2020-11-09]

- Remove `ConnectionInfo` trait and replace it with `PeerId`
  everywhere. This was already effectively the case because
  `ConnectionInfo` was implemented on `PeerId`.

## 0.23.1 [2020-10-20]

- Update dependencies.

## 0.23.0 [2020-10-16]

- Rework transport boxing and move timeout configuration
  to the transport builder.
  [PR 1794](https://github.com/libp2p/rust-libp2p/pull/1794).

- Update dependencies.

## 0.22.1 [2020-09-10]

- Require at least parity-multiaddr v0.9.2 in order to fulfill `Ord` bound on
  `Multiaddr`. [PR 1742](https://github.com/libp2p/rust-libp2p/pull/1742).

## 0.22.0 [2020-09-09]

- Simplify incoming connection handling. The `IncomingConnectionEvent`
  has been removed. Instead, pass the `IncomingConnection` obtained
  from `NetworkEvent::IncomingConnection` to `Network::accept()`.
  [PR 1732](https://github.com/libp2p/rust-libp2p/pull/1732).

- Allow any closure to be passed as an executor.
  [PR 1686](https://github.com/libp2p/rust-libp2p/pull/1686)

- Remove `PeerId` compatibility mode for "identity" and SHA2 hashes.
  Historically, before 0.12, `PeerId`s were incorrectly always hashed with SHA2.
  Starting from version 0.13, rust-libp2p accepted both hashed and non-hashed keys as
  input.  Starting from version 0.16 rust-libp2p compared `PeerId`s of "identity" and
  SHA2 hashes equal, which made it possible to connect through secio or noise to nodes
  with an identity hash for the same peer ID. Starting from version 0.17, rust-libp2p
  switched to not hashing the key (i.e. the correct behaviour) while retaining
  equality between peer IDs using the "identity" hash and SHA2. Finally, with
  this release, that will no longer be the case and it is assumed that peer IDs
  whose length is less or equal to 42 bytes always use the "identity" hash so
  two peer IDs are equal if and only if they use the same hash algorithm and
  have the same hash digest. [PR 1608](https://github.com/libp2p/rust-libp2p/pull/1608).

- Return dialer address instead of listener address as `remote_addr` in
  `MemoryTransport` `Listener` `ListenerEvent::Upgrade`
  [PR 1724](https://github.com/libp2p/rust-libp2p/pull/1724).

## 0.21.0 [2020-08-18]

- Remove duplicates when performing address translation
  [PR 1697](https://github.com/libp2p/rust-libp2p/pull/1697).

- Add `transport::Builder::multiplex_ext` for further customisation during
`StreamMuxer` creation. [PR 1691](https://github.com/libp2p/rust-libp2p/pull/1691).

- Refactoring of connection close and disconnect behaviour.  In particular, the former
  `NetworkEvent::ConnectionError` is now `NetworkEvent::ConnectionClosed` with the `error`
  field being an `Option` and `None` indicating an active (but not necessarily orderly) close.
  This guarantees that `ConnectionEstablished` events are always eventually paired
  with `ConnectionClosed` events, regardless of how connections are closed.
  Correspondingly, `EstablishedConnection::close` is now `EstablishedConnection::start_close`
  to reflect that an orderly close completes asynchronously in the background, with the
  outcome observed by continued polling of the `Network`. In contrast, `disconnect`ing
  a peer takes effect immediately without an orderly connection shutdown.
  See [PR 1619](https://github.com/libp2p/rust-libp2p/pull/1619) for further details.

- Add `ConnectedPoint::get_remote_address`
  ([PR 1649](https://github.com/libp2p/rust-libp2p/pull/1649)).

## 0.20.1 [2020-07-17]

- Update ed25519-dalek dependency.

## 0.20.0 [2020-07-01]

- Conditional compilation fixes for the `wasm32-wasi` target
  ([PR 1633](https://github.com/libp2p/rust-libp2p/pull/1633)).

- Rename `StreamMuxer::poll_inbound` to `poll_event` and change the
return value to `StreamMuxerEvent`. This new `StreamMuxerEvent` makes
it possible for the multiplexing layer to notify the upper layers of
a change in the address of the underlying connection.

- Add `ConnectionHandler::inject_address_change`.

## 0.19.2 [2020-06-22]

- Add PartialOrd and Ord for PeerId
  ([PR 1594](https://github.com/libp2p/rust-libp2p/pull/1594)).

- Updated dependencies.

- Deprecate `StreamMuxer::is_remote_acknowledged`
  ([PR 1616](https://github.com/libp2p/rust-libp2p/pull/1616)).<|MERGE_RESOLUTION|>--- conflicted
+++ resolved
@@ -1,18 +1,16 @@
 ## 0.40.0 - unreleased
 
-<<<<<<< HEAD
+- Raise MSRV to 1.65.
+  See [PR 3715].
+
+[PR 3715]: https://github.com/libp2p/rust-libp2p/pull/3715
+
 - Enforce protocol names to be valid UTF8 strings as required by the [spec].
   We delete the `ProtocolName` trait and replace it with a requirement for `AsRef<str>`.
   See [PR 3746]
 
 [spec]: https://github.com/libp2p/specs/blob/master/connections/README.md#multistream-select
 [PR 3746]: https://github.com/libp2p/rust-libp2p/pull/3746
-=======
-- Raise MSRV to 1.65.
-  See [PR 3715].
-
-[PR 3715]: https://github.com/libp2p/rust-libp2p/pull/3715
->>>>>>> 02d87155
 
 ## 0.39.2
 
