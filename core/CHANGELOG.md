--- conflicted
+++ resolved
@@ -3,25 +3,19 @@
 - Drop `Unpin` requirement from `SubstreamBox`. See [PR 2762] and [PR 2776].
 - Drop `Sync` requirement on `StreamMuxer` for constructing `StreamMuxerBox`. See [PR 2775].
 - Use `Pin<&mut Self>` as the receiver type for all `StreamMuxer` poll functions. See [PR 2765].
-<<<<<<< HEAD
-- Remove `EitherName` in favor of `Either` from the `either` crate. See [PR 2798].
-- Replace blanket `ProtocolName` impl with specific ones on `&'static [u8]` and `Cow<'static, [u8]>`. See [PR 2798].
-=======
 - Change `StreamMuxer` interface to be entirely poll-based. All functions on `StreamMuxer` now
   require a `Context` and return `Poll`. This gives callers fine-grained control over what they
   would like to make progress on. See [PR 2724] and [PR 2797].
->>>>>>> 8931860b
+- Remove `EitherName` in favor of `Either` from the `either` crate. See [PR 2798].
+- Replace blanket `ProtocolName` impl with specific ones on `&'static [u8]` and `Cow<'static, [u8]>`. See [PR 2798].
 
 [PR 2724]: https://github.com/libp2p/rust-libp2p/pull/2724
 [PR 2762]: https://github.com/libp2p/rust-libp2p/pull/2762
 [PR 2775]: https://github.com/libp2p/rust-libp2p/pull/2775
 [PR 2776]: https://github.com/libp2p/rust-libp2p/pull/2776
 [PR 2765]: https://github.com/libp2p/rust-libp2p/pull/2765
-<<<<<<< HEAD
+[PR 2797]: https://github.com/libp2p/rust-libp2p/pull/2797
 [PR 2798]: https://github.com/libp2p/rust-libp2p/pull/2798
-=======
-[PR 2797]: https://github.com/libp2p/rust-libp2p/pull/2797
->>>>>>> 8931860b
 
 # 0.34.0
 
