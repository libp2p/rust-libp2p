--- conflicted
+++ resolved
@@ -1,11 +1,8 @@
 # 0.33.0 [unreleased]
 
 - Have methods on `Transport` take `&mut self` instead of `self`. See [PR 2529].
-<<<<<<< HEAD
 - Rename `StreamMuxer::close` to `StreamMuxer::poll_close`
-=======
 - Remove deprecated function `StreamMuxer::is_remote_acknowledged`. See [PR 2665].
->>>>>>> 8361fabb
 
 [PR 2529]: https://github.com/libp2p/rust-libp2p/pull/2529
 [PR 2665]: https://github.com/libp2p/rust-libp2p/pull/2665
