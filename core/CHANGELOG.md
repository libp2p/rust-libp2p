--- conflicted
+++ resolved
@@ -2,22 +2,15 @@
 
 - Remove `StreamMuxer::poll_event` in favor of individual functions: `poll_inbound`, `poll_outbound`
   and `poll_address_change`. Consequently, `StreamMuxerEvent` is also removed. See [PR 2724].
-<<<<<<< HEAD
-- Drop `Unpin` requirement from `SubstreamBox`. See [PR 2762].
-- Use `Pin<&mut Self>` as the receiver type for all `StreamMuxer` poll functions. See [PR 2765].
-
-[PR 2724]: https://github.com/libp2p/rust-libp2p/pull/2724
-[PR 2762]: https://github.com/libp2p/rust-libp2p/pull/2762
-[PR 2765]: https://github.com/libp2p/rust-libp2p/pull/2765
-=======
 - Drop `Unpin` requirement from `SubstreamBox`. See [PR 2762] and [PR 2776].
 - Drop `Sync` requirement on `StreamMuxer` for constructing `StreamMuxerBox`. See [PR 2775].
+- Use `Pin<&mut Self>` as the receiver type for all `StreamMuxer` poll functions. See [PR 2765].
 
 [PR 2724]: https://github.com/libp2p/rust-libp2p/pull/2724
 [PR 2762]: https://github.com/libp2p/rust-libp2p/pull/2762
 [PR 2775]: https://github.com/libp2p/rust-libp2p/pull/2775
 [PR 2776]: https://github.com/libp2p/rust-libp2p/pull/2776
->>>>>>> eaf3f3a7
+[PR 2765]: https://github.com/libp2p/rust-libp2p/pull/2765
 
 # 0.34.0
 
