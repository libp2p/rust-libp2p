## 0.39.2 - unreleased

<<<<<<< HEAD
- Deprecate `upgrade::from_fn` without replacement as it is not used within `rust-libp2p`.
  If you depend on it, we suggest you vendor it.
  See [PR 3747].

- Deprecate `OptionalUpgrade` without replacement. See [PR XXXX].

[PR 3747]: https://github.com/libp2p/rust-libp2p/pull/3747
[PR XXXX]: https://github.com/libp2p/rust-libp2p/pull/XXXX
=======
- Deprecate `OptionalUpgrade` without replacement. See [PR 3806].

[PR 3806]: https://github.com/libp2p/rust-libp2p/pull/3806
>>>>>>> 81da3f02

## 0.39.1

- Migrate from `prost` to `quick-protobuf`. This removes `protoc` dependency. See [PR 3312].

[PR 3221]: https://github.com/libp2p/rust-libp2p/pull/3221

## 0.39.0

- Move `ConnectionId` to `libp2p-swarm`. See [PR 3221].
- Move `PendingPoint` to `libp2p-swarm` and make it crate-private. See [PR 3221].

[PR 3312]: https://github.com/libp2p/rust-libp2p/pull/3312

## 0.38.0

- Remove deprecated functions `StreamMuxerExt::next_{inbound,outbound}`. See [PR 3031].

- Hide `prost::Error` from public API in `FromEnvelopeError::InvalidPeerRecord` and `signed_envelope::DecodingError`. See [PR 3058].

- Move `Executor` to `libp2p-swarm`. See [PR 3097].

- Update `rust-version` to reflect the actual MSRV: 1.60.0. See [PR 3090].

- Update `multistream-select` to `v0.12.1`. See [PR 3090].

- Improve error messages in case keys cannot be decoded because of missing feature flags. See [PR 2972].

- Remove `EitherError` in favor of `either::Either`. See [PR 3337].

- Remove `EitherTransport` in favor of implementing `Transport` on `either::Either`. See [PR 3338].

- Remove `EitherUpgrade` in favor of implementing `UpgradeInfo`, `InboundUpgrade` and `OutboundUpgrade` on `either::Either`. See [PR 3339].

- Remove `EitherFuture2` in favor of `EitherFuture`. See [PR 3340].

- Remove `EitherOutput` in favor of `future::Either`. See [PR 3341].

[PR 3031]: https://github.com/libp2p/rust-libp2p/pull/3031
[PR 3058]: https://github.com/libp2p/rust-libp2p/pull/3058
[PR 3097]: https://github.com/libp2p/rust-libp2p/pull/3097
[PR 3090]: https://github.com/libp2p/rust-libp2p/pull/3090
[PR 2972]: https://github.com/libp2p/rust-libp2p/pull/2972
[PR 3337]: https://github.com/libp2p/rust-libp2p/pull/3337
[PR 3338]: https://github.com/libp2p/rust-libp2p/pull/3338
[PR 3339]: https://github.com/libp2p/rust-libp2p/pull/3339
[PR 3340]: https://github.com/libp2p/rust-libp2p/pull/3340
[PR 3341]: https://github.com/libp2p/rust-libp2p/pull/3341

## 0.37.0

- Implement `Hash` and `Ord` for `PublicKey`. See [PR 2915].

- Remove default features. If you previously depended on `secp256k1` or `ecdsa` you need to enable these explicitly
  now. See [PR 2918].

- Deprecate `StreamMuxerExt::next_{inbound,outbound}`. See [PR 3002].

[PR 2915]: https://github.com/libp2p/rust-libp2p/pull/2915
[PR 2918]: https://github.com/libp2p/rust-libp2p/pull/2918
[PR 3002]: https://github.com/libp2p/rust-libp2p/pull/3002

## 0.36.0

- Make RSA keypair support optional. To enable RSA support, `rsa` feature should be enabled.
  See [PR 2860].

- Add `ReadyUpgrade`. See [PR 2855].

[PR 2855]: https://github.com/libp2p/rust-libp2p/pull/2855
[PR 2860]: https://github.com/libp2p/rust-libp2p/pull/2860/

## 0.35.1

- Update to `p256` `v0.11.0`. See [PR 2636].

[PR 2636]: https://github.com/libp2p/rust-libp2p/pull/2636/

## 0.35.0

- Update prost requirement from 0.10 to 0.11 which no longer installs the protoc Protobuf compiler.
  Thus you will need protoc installed locally. See [PR 2788].
- Drop `Unpin` requirement from `SubstreamBox`. See [PR 2762] and [PR 2776].
- Drop `Sync` requirement on `StreamMuxer` for constructing `StreamMuxerBox`. See [PR 2775].
- Use `Pin<&mut Self>` as the receiver type for all `StreamMuxer` poll functions. See [PR 2765].
- Change `StreamMuxer` interface to be entirely poll-based. All functions on `StreamMuxer` now
  require a `Context` and return `Poll`. This gives callers fine-grained control over what they
  would like to make progress on. See [PR 2724] and [PR 2797].

[PR 2724]: https://github.com/libp2p/rust-libp2p/pull/2724
[PR 2762]: https://github.com/libp2p/rust-libp2p/pull/2762
[PR 2775]: https://github.com/libp2p/rust-libp2p/pull/2775
[PR 2776]: https://github.com/libp2p/rust-libp2p/pull/2776
[PR 2765]: https://github.com/libp2p/rust-libp2p/pull/2765
[PR 2797]: https://github.com/libp2p/rust-libp2p/pull/2797
[PR 2788]: https://github.com/libp2p/rust-libp2p/pull/2788

## 0.34.0

- Remove `{read,write,flush,shutdown,destroy}_substream` functions from `StreamMuxer` trait
  in favor of forcing `StreamMuxer::Substream` to implement `AsyncRead + AsyncWrite`. See [PR 2707].
- Replace `Into<std::io::Error>` bound on `StreamMuxer::Error` with `std::error::Error`. See [PR 2710].

- Remove the concept of individual `Transport::Listener` streams from `Transport`.
  Instead the `Transport` is polled directly via `Transport::poll`. The
  `Transport` is now responsible for driving its listeners. See [PR 2652].

[PR 2691]: https://github.com/libp2p/rust-libp2p/pull/2691
[PR 2707]: https://github.com/libp2p/rust-libp2p/pull/2707
[PR 2710]: https://github.com/libp2p/rust-libp2p/pull/2710
[PR 2652]: https://github.com/libp2p/rust-libp2p/pull/2652

## 0.33.0

- Have methods on `Transport` take `&mut self` instead of `self`. See [PR 2529].
- Remove `StreamMuxer::flush_all`. See [PR 2669].
- Rename `StreamMuxer::close` to `StreamMuxer::poll_close`. See [PR 2666].
- Remove deprecated function `StreamMuxer::is_remote_acknowledged`. See [PR 2665].

[PR 2529]: https://github.com/libp2p/rust-libp2p/pull/2529
[PR 2666]: https://github.com/libp2p/rust-libp2p/pull/2666
[PR 2665]: https://github.com/libp2p/rust-libp2p/pull/2665
[PR 2669]: https://github.com/libp2p/rust-libp2p/pull/2669


## 0.32.1

- Add `PeerId::try_from_multiaddr` to extract a `PeerId` from a `Multiaddr` that ends in `/p2p/<peer-id>`.

## 0.32.0 [2022-02-22]

- Remove `Network`. `libp2p-core` is from now on an auxiliary crate only. Users
  that have previously used `Network` only, will need to use `Swarm` instead. See
  [PR 2492].

- Update to `multiaddr` `v0.14.0`.

- Update to `multihash` `v0.16.0`.

- Implement `Display` on `DialError`. See [PR 2456].

- Update to `parking_lot` `v0.12.0`. See [PR 2463].

- Validate PeerRecord signature matching peer ID. See [RUSTSEC-2022-0009].

- Don't take ownership of key in `PeerRecord::new` and `SignedEnvelope::new`. See [PR 2516].

- Remove `SignedEnvelope::payload` in favor of
  `SignedEnvelope::payload_and_signing_key`. The caller is expected to check
  that the returned signing key makes sense in the payload's context. See [PR 2522].

[PR 2456]: https://github.com/libp2p/rust-libp2p/pull/2456
[RUSTSEC-2022-0009]: https://rustsec.org/advisories/RUSTSEC-2022-0009.html
[PR 2492]: https://github.com/libp2p/rust-libp2p/pull/2492
[PR 2516]: https://github.com/libp2p/rust-libp2p/pull/2516
[PR 2463]: https://github.com/libp2p/rust-libp2p/pull/2463/
[PR 2522]: https://github.com/libp2p/rust-libp2p/pull/2522

## 0.31.0 [2022-01-27]

- Update dependencies.

- Report concrete connection IDs in `NetworkEvent::ConnectionEstablished` and
  `NetworkEvent::ConnectionClosed` (see [PR 2350]).

- Migrate to Rust edition 2021 (see [PR 2339]).

- Add support for ECDSA identities (see [PR 2352]).

- Add `ConnectedPoint::is_relayed` (see [PR 2392]).

- Enable overriding _dial concurrency factor_ per dial via
  `DialOpts::override_dial_concurrency_factor`.

  - Introduces `libp2p_core::DialOpts` mirroring `libp2p_swarm::DialOpts`.
      Passed as an argument to `Network::dial`.
  - Removes `Peer::dial` in favor of `Network::dial`.

  See [PR 2404].

- Implement `Serialize` and `Deserialize` for `PeerId` (see [PR 2408])

- Report negotiated and expected `PeerId` as well as remote address in
  `DialError::WrongPeerId` (see [PR 2428]).

- Allow overriding role when dialing. This option is needed for NAT and firewall
  hole punching.

    - Add `Transport::dial_as_listener`. As `Transport::dial` but
      overrides the role of the local node on the connection . I.e. has the
      local node act as a listener on the outgoing connection.

    - Add `override_role` option to `DialOpts`.

  See [PR 2363].

[PR 2339]: https://github.com/libp2p/rust-libp2p/pull/2339
[PR 2350]: https://github.com/libp2p/rust-libp2p/pull/2350
[PR 2352]: https://github.com/libp2p/rust-libp2p/pull/2352
[PR 2392]: https://github.com/libp2p/rust-libp2p/pull/2392
[PR 2404]: https://github.com/libp2p/rust-libp2p/pull/2404
[PR 2408]: https://github.com/libp2p/rust-libp2p/pull/2408
[PR 2428]: https://github.com/libp2p/rust-libp2p/pull/2428
[PR 2363]: https://github.com/libp2p/rust-libp2p/pull/2363

## 0.30.1 [2021-11-16]

- Use `instant` instead of `wasm-timer` (see [PR 2245]).

[PR 2245]: https://github.com/libp2p/rust-libp2p/pull/2245

## 0.30.0 [2021-11-01]

- Add `ConnectionLimit::with_max_established` (see [PR 2137]).

- Add `Keypair::to_protobuf_encoding` (see [PR 2142]).

- Change `PublicKey::into_protobuf_encoding` to `PublicKey::to_protobuf_encoding` (see [PR 2145]).

- Change `PublicKey::into_peer_id` to `PublicKey::to_peer_id` (see [PR 2145]).

- Change `PeerId::from_public_key(PublicKey)` to `PeerId::from_public_key(&PublicKey)` (see [PR 2145]).

- Add `From<&PublicKey> for PeerId` (see [PR 2145]).

- Remove `TInEvent` and `TOutEvent` trait paramters on most public types.
  `TInEvent` and `TOutEvent` are implied through `THandler` and thus
  superflucious. Both are removed in favor of a derivation through `THandler`
  (see [PR 2183]).

- Require `ConnectionHandler::{InEvent,OutEvent,Error}` to implement `Debug`
  (see [PR 2183]).

- Remove `DisconnectedPeer::set_connected` and `Pool::add` (see [PR 2195]).

- Report `ConnectionLimit` error through `ConnectionError` and thus through
  `NetworkEvent::ConnectionClosed` instead of previously through
  `PendingConnectionError` and thus `NetworkEvent::{IncomingConnectionError,
  DialError}` (see [PR 2191]).

- Report abortion of pending connection through `DialError`,
  `UnknownPeerDialError` or `IncomingConnectionError` (see [PR 2191]).

- Remove deprecated functions `upgrade::write_one`, `upgrade::write_with_len_prefix`
  and `upgrade::read_one` (see [PR 2213]).

- Add `SignedEnvelope` and `PeerRecord` according to [RFC0002] and [RFC0003]
  (see [PR 2107]).

- Report `ListenersEvent::Closed` when dropping a listener in `ListenersStream::remove_listener`,
  return `bool` instead of `Result<(), ()>` (see [PR 2261]).

- Concurrently dial address candidates within a single dial attempt (see [PR 2248]) configured
  via `Network::with_dial_concurrency_factor`.

  - On success of a single address, provide errors of the thus far failed dials via
    `NetworkEvent::ConnectionEstablished::outgoing`.

  - On failure of all addresses, provide the errors via `NetworkEvent::DialError`.

[PR 2145]: https://github.com/libp2p/rust-libp2p/pull/2145
[PR 2213]: https://github.com/libp2p/rust-libp2p/pull/2213
[PR 2142]: https://github.com/libp2p/rust-libp2p/pull/2142
[PR 2137]: https://github.com/libp2p/rust-libp2p/pull/2137
[PR 2183]: https://github.com/libp2p/rust-libp2p/pull/2183
[PR 2191]: https://github.com/libp2p/rust-libp2p/pull/2191
[PR 2195]: https://github.com/libp2p/rust-libp2p/pull/2195
[PR 2107]: https://github.com/libp2p/rust-libp2p/pull/2107
[PR 2248]: https://github.com/libp2p/rust-libp2p/pull/2248
[PR 2261]: https://github.com/libp2p/rust-libp2p/pull/2261
[RFC0002]: https://github.com/libp2p/specs/blob/master/RFC/0002-signed-envelopes.md
[RFC0003]: https://github.com/libp2p/specs/blob/master/RFC/0003-routing-records.md

## 0.29.0 [2021-07-12]

- Switch from `parity-multiaddr` to upstream `multiaddr`.

- Update dependencies.

- Implement `Keypair::from_protobuf_encoding` for ed25519 keys (see [PR 2090]).

- Deprecate `upgrade::write_one`.
  Deprecate `upgrade::write_with_len_prefix`.
  Deprecate `upgrade::read_one`.
  Introduce `upgrade::read_length_prefixed` and `upgrade::write_length_prefixed`.
  See [PR 2111](https://github.com/libp2p/rust-libp2p/pull/2111).

[PR 2090]: https://github.com/libp2p/rust-libp2p/pull/2090

## 0.28.3 [2021-04-26]

- Fix build with secp256k1 disabled [PR 2057](https://github.com/libp2p/rust-libp2p/pull/2057).

## 0.28.2 [2021-04-13]

- Update dependencies.

## 0.28.1 [2021-03-17]

- Update `paritytech-multiaddr` to `>=v0.11.2`.

## 0.28.0 [2021-03-17]

- `Network::dial()` understands `/p2p` addresses and `Transport::dial`
  gets a "fully qualified" `/p2p` address when dialing a specific peer,
  whether through the `Network::peer()` API or via `Network::dial()`
  with a `/p2p` address.

- `Network::dial()` and `network::Peer::dial()` return a `DialError`
  on error.

- Shorten and unify `Debug` impls of public keys.

## 0.27.1 [2021-02-15]

- Update dependencies.

## 0.27.0 [2021-01-12]

- (Re)add `Transport::address_translation` to permit transport-specific
  translations of observed addresses onto listening addresses.
  [PR 1887](https://github.com/libp2p/rust-libp2p/pull/1887)

- Update dependencies.

## 0.26.0 [2020-12-17]

- Make `PeerId` be `Copy`, including small `PeerId` API changes.
  [PR 1874](https://github.com/libp2p/rust-libp2p/pull/1874/).

## 0.25.2 [2020-12-02]

- Require `multistream-select-0.9.1`.

## 0.25.1 [2020-11-25]

- Add missing multiaddr upgrade.

## 0.25.0 [2020-11-25]

- The `NetworkConfig` API is now a builder that moves `self`.
  [PR 1848](https://github.com/libp2p/rust-libp2p/pull/1848/).

- New configurable connection limits for established connections and
  dedicated connection counters. Removed the connection limit dedicated
  to outgoing pending connection _per peer_. Connection limits are now
  represented by `u32` intead of `usize` types.
  [PR 1848](https://github.com/libp2p/rust-libp2p/pull/1848/).

- Update `multihash`.

- Update `multistream-select`.

## 0.24.0 [2020-11-09]

- Remove `ConnectionInfo` trait and replace it with `PeerId`
  everywhere. This was already effectively the case because
  `ConnectionInfo` was implemented on `PeerId`.

## 0.23.1 [2020-10-20]

- Update dependencies.

## 0.23.0 [2020-10-16]

- Rework transport boxing and move timeout configuration
  to the transport builder.
  [PR 1794](https://github.com/libp2p/rust-libp2p/pull/1794).

- Update dependencies.

## 0.22.1 [2020-09-10]

- Require at least parity-multiaddr v0.9.2 in order to fulfill `Ord` bound on
  `Multiaddr`. [PR 1742](https://github.com/libp2p/rust-libp2p/pull/1742).

## 0.22.0 [2020-09-09]

- Simplify incoming connection handling. The `IncomingConnectionEvent`
  has been removed. Instead, pass the `IncomingConnection` obtained
  from `NetworkEvent::IncomingConnection` to `Network::accept()`.
  [PR 1732](https://github.com/libp2p/rust-libp2p/pull/1732).

- Allow any closure to be passed as an executor.
  [PR 1686](https://github.com/libp2p/rust-libp2p/pull/1686)

- Remove `PeerId` compatibility mode for "identity" and SHA2 hashes.
  Historically, before 0.12, `PeerId`s were incorrectly always hashed with SHA2.
  Starting from version 0.13, rust-libp2p accepted both hashed and non-hashed keys as
  input.  Starting from version 0.16 rust-libp2p compared `PeerId`s of "identity" and
  SHA2 hashes equal, which made it possible to connect through secio or noise to nodes
  with an identity hash for the same peer ID. Starting from version 0.17, rust-libp2p
  switched to not hashing the key (i.e. the correct behaviour) while retaining
  equality between peer IDs using the "identity" hash and SHA2. Finally, with
  this release, that will no longer be the case and it is assumed that peer IDs
  whose length is less or equal to 42 bytes always use the "identity" hash so
  two peer IDs are equal if and only if they use the same hash algorithm and
  have the same hash digest. [PR 1608](https://github.com/libp2p/rust-libp2p/pull/1608).

- Return dialer address instead of listener address as `remote_addr` in
  `MemoryTransport` `Listener` `ListenerEvent::Upgrade`
  [PR 1724](https://github.com/libp2p/rust-libp2p/pull/1724).

## 0.21.0 [2020-08-18]

- Remove duplicates when performing address translation
  [PR 1697](https://github.com/libp2p/rust-libp2p/pull/1697).

- Add `transport::Builder::multiplex_ext` for further customisation during
`StreamMuxer` creation. [PR 1691](https://github.com/libp2p/rust-libp2p/pull/1691).

- Refactoring of connection close and disconnect behaviour.  In particular, the former
  `NetworkEvent::ConnectionError` is now `NetworkEvent::ConnectionClosed` with the `error`
  field being an `Option` and `None` indicating an active (but not necessarily orderly) close.
  This guarantees that `ConnectionEstablished` events are always eventually paired
  with `ConnectionClosed` events, regardless of how connections are closed.
  Correspondingly, `EstablishedConnection::close` is now `EstablishedConnection::start_close`
  to reflect that an orderly close completes asynchronously in the background, with the
  outcome observed by continued polling of the `Network`. In contrast, `disconnect`ing
  a peer takes effect immediately without an orderly connection shutdown.
  See [PR 1619](https://github.com/libp2p/rust-libp2p/pull/1619) for further details.

- Add `ConnectedPoint::get_remote_address`
  ([PR 1649](https://github.com/libp2p/rust-libp2p/pull/1649)).

## 0.20.1 [2020-07-17]

- Update ed25519-dalek dependency.

## 0.20.0 [2020-07-01]

- Conditional compilation fixes for the `wasm32-wasi` target
  ([PR 1633](https://github.com/libp2p/rust-libp2p/pull/1633)).

- Rename `StreamMuxer::poll_inbound` to `poll_event` and change the
return value to `StreamMuxerEvent`. This new `StreamMuxerEvent` makes
it possible for the multiplexing layer to notify the upper layers of
a change in the address of the underlying connection.

- Add `ConnectionHandler::inject_address_change`.

## 0.19.2 [2020-06-22]

- Add PartialOrd and Ord for PeerId
  ([PR 1594](https://github.com/libp2p/rust-libp2p/pull/1594)).

- Updated dependencies.

- Deprecate `StreamMuxer::is_remote_acknowledged`
  ([PR 1616](https://github.com/libp2p/rust-libp2p/pull/1616)).<|MERGE_RESOLUTION|>--- conflicted
+++ resolved
@@ -1,19 +1,13 @@
 ## 0.39.2 - unreleased
 
-<<<<<<< HEAD
 - Deprecate `upgrade::from_fn` without replacement as it is not used within `rust-libp2p`.
   If you depend on it, we suggest you vendor it.
   See [PR 3747].
 
-- Deprecate `OptionalUpgrade` without replacement. See [PR XXXX].
+- Deprecate `OptionalUpgrade` without replacement. See [PR 3806].
 
 [PR 3747]: https://github.com/libp2p/rust-libp2p/pull/3747
-[PR XXXX]: https://github.com/libp2p/rust-libp2p/pull/XXXX
-=======
-- Deprecate `OptionalUpgrade` without replacement. See [PR 3806].
-
 [PR 3806]: https://github.com/libp2p/rust-libp2p/pull/3806
->>>>>>> 81da3f02
 
 ## 0.39.1
 
