// Copyright 2018 Parity Technologies (UK) Ltd.
//
// Permission is hereby granted, free of charge, to any person obtaining a
// copy of this software and associated documentation files (the "Software"),
// to deal in the Software without restriction, including without limitation
// the rights to use, copy, modify, merge, publish, distribute, sublicense,
// and/or sell copies of the Software, and to permit persons to whom the
// Software is furnished to do so, subject to the following conditions:
//
// The above copyright notice and this permission notice shall be included in
// all copies or substantial portions of the Software.
//
// THE SOFTWARE IS PROVIDED "AS IS", WITHOUT WARRANTY OF ANY KIND, EXPRESS
// OR IMPLIED, INCLUDING BUT NOT LIMITED TO THE WARRANTIES OF MERCHANTABILITY,
// FITNESS FOR A PARTICULAR PURPOSE AND NONINFRINGEMENT. IN NO EVENT SHALL THE
// AUTHORS OR COPYRIGHT HOLDERS BE LIABLE FOR ANY CLAIM, DAMAGES OR OTHER
// LIABILITY, WHETHER IN AN ACTION OF CONTRACT, TORT OR OTHERWISE, ARISING
// FROM, OUT OF OR IN CONNECTION WITH THE SOFTWARE OR THE USE OR OTHER
// DEALINGS IN THE SOFTWARE.

use crate::{
    PeerId,
    muxing::StreamMuxer,
    nodes::{
        handled_node::{HandledNode, HandledNodeError, NodeHandler},
        node::Substream
    }
};
use fnv::FnvHashMap;
use futures::{prelude::*, stream, sync::mpsc};
use smallvec::SmallVec;
use std::{
    collections::hash_map::{Entry, OccupiedEntry},
    error,
    fmt,
    mem
};
use tokio_executor;

mod tests;

// Implementor notes
// =================
//
// This collection of nodes spawns a task for each individual node to process. This means that
// events happen on the background at the same time as the `HandledNodesTasks` is being polled.
//
// In order to make the API non-racy and avoid issues, we completely separate the state in the
// `HandledNodesTasks` from the states that the task nodes can access. They are only allowed to
// exchange messages. The state in the `HandledNodesTasks` is therefore delayed compared to the
// tasks, and is updated only when `poll()` is called.
//
// The only thing that we must be careful about is substreams, as they are "detached" from the
// state of the `HandledNodesTasks` and allowed to process in parallel. This is why there is no
// "substream closed" event being reported, as it could potentially create confusions and race
// conditions in the user's code. See similar comments in the documentation of `NodeStream`.

/// Implementation of `Stream` that handles a collection of nodes.
pub struct HandledNodesTasks<TInEvent, TOutEvent, TIntoHandler, TReachErr, THandlerErr, TUserData, TPeerId = PeerId> {
    /// A map between active tasks to an unbounded sender, used to control the task. Closing the sender interrupts
    /// the task. It is possible that we receive messages from tasks that used to be in this list
    /// but no longer are, in which case we should ignore them.
    tasks: FnvHashMap<TaskId, (mpsc::UnboundedSender<TInEvent>, TUserData)>,

    /// Identifier for the next task to spawn.
    next_task_id: TaskId,

    /// List of node tasks to spawn.
    // TODO: stronger typing?
    to_spawn: SmallVec<[Box<dyn Future<Item = (), Error = ()> + Send>; 8]>,

    /// Sender to emit events to the outside. Meant to be cloned and sent to tasks.
    events_tx: mpsc::UnboundedSender<(InToExtMessage<TOutEvent, TIntoHandler, TReachErr, THandlerErr, TPeerId>, TaskId)>,
    /// Receiver side for the events.
    events_rx: mpsc::UnboundedReceiver<(InToExtMessage<TOutEvent, TIntoHandler, TReachErr, THandlerErr, TPeerId>, TaskId)>,
}

impl<TInEvent, TOutEvent, TIntoHandler, TReachErr, THandlerErr, TUserData, TPeerId> fmt::Debug for
    HandledNodesTasks<TInEvent, TOutEvent, TIntoHandler, TReachErr, THandlerErr, TUserData, TPeerId>
where
    TUserData: fmt::Debug
{
<<<<<<< HEAD
    fn fmt(&self, f: &mut fmt::Formatter) -> Result<(), fmt::Error> {
        f.debug_map()
            .entries(self.tasks.iter().map(|(id, (_, ud))| (id, ud)))
=======
    fn fmt(&self, f: &mut fmt::Formatter<'_>) -> Result<(), fmt::Error> {
        f.debug_list()
            .entries(self.tasks.keys().cloned())
>>>>>>> e9535c5c
            .finish()
    }
}

/// Error that can happen in a task.
#[derive(Debug)]
pub enum TaskClosedEvent<TReachErr, THandlerErr> {
    /// An error happend while we were trying to reach the node.
    Reach(TReachErr),
    /// An error happened after the node has been reached.
    Node(HandledNodeError<THandlerErr>),
}

impl<TReachErr, THandlerErr> fmt::Display for TaskClosedEvent<TReachErr, THandlerErr>
where
    TReachErr: fmt::Display,
    THandlerErr: fmt::Display,
{
    fn fmt(&self, f: &mut fmt::Formatter<'_>) -> fmt::Result {
        match self {
            TaskClosedEvent::Reach(err) => write!(f, "{}", err),
            TaskClosedEvent::Node(err) => write!(f, "{}", err),
        }
    }
}

impl<TReachErr, THandlerErr> error::Error for TaskClosedEvent<TReachErr, THandlerErr>
where
    TReachErr: error::Error + 'static,
    THandlerErr: error::Error + 'static
{
    fn source(&self) -> Option<&(dyn error::Error + 'static)> {
        match self {
            TaskClosedEvent::Reach(err) => Some(err),
            TaskClosedEvent::Node(err) => Some(err),
        }
    }
}

/// Prototype for a `NodeHandler`.
pub trait IntoNodeHandler<TPeerId = PeerId> {
    /// The node handler.
    type Handler: NodeHandler;

    /// Builds the node handler.
    ///
    /// The `TPeerId` is the id of the node the handler is going to handle.
    fn into_handler(self, remote_peer_id: &TPeerId) -> Self::Handler;
}

impl<T, TPeerId> IntoNodeHandler<TPeerId> for T
where T: NodeHandler
{
    type Handler = Self;

    #[inline]
    fn into_handler(self, _: &TPeerId) -> Self {
        self
    }
}

/// Event that can happen on the `HandledNodesTasks`.
#[derive(Debug)]
pub enum HandledNodesEvent<'a, TInEvent, TOutEvent, TIntoHandler, TReachErr, THandlerErr, TUserData, TPeerId = PeerId> {
    /// A task has been closed.
    ///
    /// This happens once the node handler closes or an error happens.
    // TODO: send back undelivered events?
    TaskClosed {
        /// Identifier of the task that closed.
        id: TaskId,
        /// The user data that was associated with the task.
        user_data: TUserData,
        /// What happened.
        result: Result<(), TaskClosedEvent<TReachErr, THandlerErr>>,
        /// If the task closed before reaching the node, this contains the handler that was passed
        /// to `add_reach_attempt`.
        handler: Option<TIntoHandler>,
    },

    /// A task has successfully connected to a node.
    NodeReached {
        /// The task that succeeded.
        task: Task<'a, TInEvent, TUserData>,
        /// Identifier of the node.
        peer_id: TPeerId,
    },

    /// A task has produced an event.
    NodeEvent {
        /// The task that produced the event.
        task: Task<'a, TInEvent, TUserData>,
        /// The produced event.
        event: TOutEvent,
    },
}

/// Identifier for a future that attempts to reach a node.
#[derive(Debug, Copy, Clone, Hash, PartialEq, Eq, PartialOrd, Ord)]
pub struct TaskId(usize);

impl<TInEvent, TOutEvent, TIntoHandler, TReachErr, THandlerErr, TUserData, TPeerId>
    HandledNodesTasks<TInEvent, TOutEvent, TIntoHandler, TReachErr, THandlerErr, TUserData, TPeerId>
{
    /// Creates a new empty collection.
    #[inline]
    pub fn new() -> Self {
        let (events_tx, events_rx) = mpsc::unbounded();

        HandledNodesTasks {
            tasks: Default::default(),
            next_task_id: TaskId(0),
            to_spawn: SmallVec::new(),
            events_tx,
            events_rx,
        }
    }

    /// Adds to the collection a future that tries to reach a node.
    ///
    /// This method spawns a task dedicated to resolving this future and processing the node's
    /// events.
    pub fn add_reach_attempt<TFut, TMuxer>(&mut self, future: TFut, user_data: TUserData, handler: TIntoHandler) -> TaskId
    where
        TFut: Future<Item = (TPeerId, TMuxer), Error = TReachErr> + Send + 'static,
        TIntoHandler: IntoNodeHandler<TPeerId> + Send + 'static,
        TIntoHandler::Handler: NodeHandler<Substream = Substream<TMuxer>, InEvent = TInEvent, OutEvent = TOutEvent, Error = THandlerErr> + Send + 'static,
        TReachErr: error::Error + Send + 'static,
        THandlerErr: error::Error + Send + 'static,
        TInEvent: Send + 'static,
        TOutEvent: Send + 'static,
        <TIntoHandler::Handler as NodeHandler>::OutboundOpenInfo: Send + 'static,     // TODO: shouldn't be required?
        TMuxer: StreamMuxer + Send + Sync + 'static,  // TODO: Send + Sync + 'static shouldn't be required
        TMuxer::OutboundSubstream: Send + 'static,  // TODO: shouldn't be required
        TPeerId: Send + 'static,
    {
        let task_id = self.next_task_id;
        self.next_task_id.0 += 1;

        let (tx, rx) = mpsc::unbounded();
        self.tasks.insert(task_id, (tx, user_data));

        let task = Box::new(NodeTask {
            inner: NodeTaskInner::Future {
                future,
                handler,
                events_buffer: Vec::new(),
            },
            events_tx: self.events_tx.clone(),
            in_events_rx: rx.fuse(),
            id: task_id,
        });

        self.to_spawn.push(task);
        task_id
    }

    /// Sends an event to all the tasks, including the pending ones.
    pub fn broadcast_event(&mut self, event: &TInEvent)
    where TInEvent: Clone,
    {
        for (sender, _) in self.tasks.values() {
            // Note: it is possible that sending an event fails if the background task has already
            // finished, but the local state hasn't reflected that yet because it hasn't been
            // polled. This is not an error situation.
            let _ = sender.unbounded_send(event.clone());
        }
    }

    /// Grants access to an object that allows controlling a task of the collection.
    ///
    /// Returns `None` if the task id is invalid.
    #[inline]
<<<<<<< HEAD
    pub fn task(&mut self, id: TaskId) -> Option<Task<TInEvent, TUserData>> {
=======
    pub fn task(&mut self, id: TaskId) -> Option<Task<'_, TInEvent>> {
>>>>>>> e9535c5c
        match self.tasks.entry(id) {
            Entry::Occupied(inner) => Some(Task { inner }),
            Entry::Vacant(_) => None,
        }
    }

    /// Returns a list of all the active tasks.
    #[inline]
    pub fn tasks<'a>(&'a self) -> impl Iterator<Item = TaskId> + 'a {
        self.tasks.keys().cloned()
    }

    /// Provides an API similar to `Stream`, except that it cannot produce an error.
    pub fn poll(&mut self) -> Async<HandledNodesEvent<TInEvent, TOutEvent, TIntoHandler, TReachErr, THandlerErr, TUserData, TPeerId>> {
        let (message, task_id) = match self.poll_inner() {
            Async::Ready(r) => r,
            Async::NotReady => return Async::NotReady,
        };

        Async::Ready(match message {
            InToExtMessage::NodeEvent(event) => {
                HandledNodesEvent::NodeEvent {
                    task: match self.tasks.entry(task_id) {
                        Entry::Occupied(inner) => Task { inner },
                        Entry::Vacant(_) => panic!("poll_inner only returns valid TaskIds; QED")
                    },
                    event
                }
            },
            InToExtMessage::NodeReached(peer_id) => {
                HandledNodesEvent::NodeReached {
                    task: match self.tasks.entry(task_id) {
                        Entry::Occupied(inner) => Task { inner },
                        Entry::Vacant(_) => panic!("poll_inner only returns valid TaskIds; QED")
                    },
                    peer_id
                }
            },
            InToExtMessage::TaskClosed(result, handler) => {
                let (_, user_data) = self.tasks.remove(&task_id)
                    .expect("poll_inner only returns valid TaskIds; QED");
                HandledNodesEvent::TaskClosed {
                    id: task_id, result, handler, user_data,
                }
            },
        })
    }

    /// Since non-lexical lifetimes still don't work very well in Rust at the moment, we have to
    /// split `poll()` in two. This method returns an `InToExtMessage` that is guaranteed to come
    /// from an alive task.
    fn poll_inner(&mut self) -> Async<(InToExtMessage<TOutEvent, TIntoHandler, TReachErr, THandlerErr, TPeerId>, TaskId)> {
        for to_spawn in self.to_spawn.drain() {
            tokio_executor::spawn(to_spawn);
        }

        loop {
            match self.events_rx.poll() {
                Ok(Async::Ready(Some((message, task_id)))) => {
                    // If the task id is no longer in `self.tasks`, that means that the user called
                    // `close()` on this task earlier. Therefore no new event should be generated
                    // for this task.
                    if self.tasks.contains_key(&task_id) {
                        break Async::Ready((message, task_id));
                    }
                }
                Ok(Async::NotReady) => {
                    break Async::NotReady;
                }
                Ok(Async::Ready(None)) => {
                    unreachable!("The sender is in self as well, therefore the receiver never \
                                  closes.")
                },
                Err(()) => unreachable!("An unbounded receiver never errors"),
            }
        }
    }
}

/// Access to a task in the collection.
<<<<<<< HEAD
pub struct Task<'a, TInEvent: 'a, TUserData: 'a> {
    inner: OccupiedEntry<'a, TaskId, (mpsc::UnboundedSender<TInEvent>, TUserData)>,
=======
pub struct Task<'a, TInEvent> {
    inner: OccupiedEntry<'a, TaskId, mpsc::UnboundedSender<TInEvent>>,
>>>>>>> e9535c5c
}

impl<'a, TInEvent, TUserData> Task<'a, TInEvent, TUserData> {
    /// Sends an event to the given node.
    // TODO: report back on delivery
    #[inline]
    pub fn send_event(&mut self, event: TInEvent) {
        // It is possible that the sender is closed if the background task has already finished
        // but the local state hasn't been updated yet because we haven't been polled in the
        // meanwhile.
        let _ = self.inner.get_mut().0.unbounded_send(event);
    }

    /// Returns the user data associated with the task.
    pub fn user_data(&self) -> &TUserData {
        &self.inner.get().1
    }

    /// Returns the user data associated with the task.
    pub fn user_data_mut(&mut self) -> &mut TUserData {
        &mut self.inner.get_mut().1
    }

    /// Returns the task id.
    #[inline]
    pub fn id(&self) -> TaskId {
        *self.inner.key()
    }

    /// Closes the task.
    ///
    /// No further event will be generated for this task.
    pub fn close(self) {
        self.inner.remove();
    }
}

<<<<<<< HEAD
impl<'a, TInEvent, TUserData> fmt::Debug for Task<'a, TInEvent, TUserData>
where
    TUserData: fmt::Debug,
{
    fn fmt(&self, f: &mut fmt::Formatter) -> Result<(), fmt::Error> {
=======
impl<'a, TInEvent> fmt::Debug for Task<'a, TInEvent> {
    fn fmt(&self, f: &mut fmt::Formatter<'_>) -> Result<(), fmt::Error> {
>>>>>>> e9535c5c
        f.debug_tuple("Task")
            .field(&self.id())
            .field(self.user_data())
            .finish()
    }
}

/// Message to transmit from a task to the public API.
#[derive(Debug)]
enum InToExtMessage<TOutEvent, TIntoHandler, TReachErr, THandlerErr, TPeerId> {
    /// A connection to a node has succeeded.
    NodeReached(TPeerId),
    /// The task closed.
    TaskClosed(Result<(), TaskClosedEvent<TReachErr, THandlerErr>>, Option<TIntoHandler>),
    /// An event from the node.
    NodeEvent(TOutEvent),
}

/// Implementation of `Future` that handles a single node, and all the communications between
/// the various components of the `HandledNodesTasks`.
struct NodeTask<TFut, TMuxer, TIntoHandler, TInEvent, TOutEvent, TReachErr, TPeerId>
where
    TMuxer: StreamMuxer,
    TIntoHandler: IntoNodeHandler<TPeerId>,
    TIntoHandler::Handler: NodeHandler<Substream = Substream<TMuxer>>,
{
    /// Sender to transmit events to the outside.
    events_tx: mpsc::UnboundedSender<(InToExtMessage<TOutEvent, TIntoHandler, TReachErr, <TIntoHandler::Handler as NodeHandler>::Error, TPeerId>, TaskId)>,
    /// Receiving end for events sent from the main `HandledNodesTasks`.
    in_events_rx: stream::Fuse<mpsc::UnboundedReceiver<TInEvent>>,
    /// Inner state of the `NodeTask`.
    inner: NodeTaskInner<TFut, TMuxer, TIntoHandler, TInEvent, TPeerId>,
    /// Identifier of the attempt.
    id: TaskId,
}

enum NodeTaskInner<TFut, TMuxer, TIntoHandler, TInEvent, TPeerId>
where
    TMuxer: StreamMuxer,
    TIntoHandler: IntoNodeHandler<TPeerId>,
    TIntoHandler::Handler: NodeHandler<Substream = Substream<TMuxer>>,
{
    /// Future to resolve to connect to the node.
    Future {
        /// The future that will attempt to reach the node.
        future: TFut,
        /// The handler that will be used to build the `HandledNode`.
        handler: TIntoHandler,
        /// While we are dialing the future, we need to buffer the events received on
        /// `in_events_rx` so that they get delivered once dialing succeeds. We can't simply leave
        /// events in `in_events_rx` because we have to detect if it gets closed.
        events_buffer: Vec<TInEvent>,
    },

    /// Fully functional node.
    Node(HandledNode<TMuxer, TIntoHandler::Handler>),

    /// A panic happened while polling.
    Poisoned,
}

impl<TFut, TMuxer, TIntoHandler, TInEvent, TOutEvent, TReachErr, TPeerId> Future for
    NodeTask<TFut, TMuxer, TIntoHandler, TInEvent, TOutEvent, TReachErr, TPeerId>
where
    TMuxer: StreamMuxer,
    TFut: Future<Item = (TPeerId, TMuxer), Error = TReachErr>,
    TIntoHandler: IntoNodeHandler<TPeerId>,
    TIntoHandler::Handler: NodeHandler<Substream = Substream<TMuxer>, InEvent = TInEvent, OutEvent = TOutEvent>,
{
    type Item = ();
    type Error = ();

    fn poll(&mut self) -> Poll<(), ()> {
        loop {
            match mem::replace(&mut self.inner, NodeTaskInner::Poisoned) {
                // First possibility: we are still trying to reach a node.
                NodeTaskInner::Future { mut future, handler, mut events_buffer } => {
                    // If self.in_events_rx is closed, we stop the task.
                    loop {
                        match self.in_events_rx.poll() {
                            Ok(Async::Ready(None)) => return Ok(Async::Ready(())),
                            Ok(Async::Ready(Some(event))) => events_buffer.push(event),
                            Ok(Async::NotReady) => break,
                            Err(_) => unreachable!("An UnboundedReceiver never errors"),
                        }
                    }
                    // Check whether dialing succeeded.
                    match future.poll() {
                        Ok(Async::Ready((peer_id, muxer))) => {
                            let mut node = HandledNode::new(muxer, handler.into_handler(&peer_id));
                            let event = InToExtMessage::NodeReached(peer_id);
                            for event in events_buffer {
                                node.inject_event(event);
                            }
                            if self.events_tx.unbounded_send((event, self.id)).is_err() {
                                node.shutdown();
                            }
                            self.inner = NodeTaskInner::Node(node);
                        }
                        Ok(Async::NotReady) => {
                            self.inner = NodeTaskInner::Future { future, handler, events_buffer };
                            return Ok(Async::NotReady);
                        },
                        Err(err) => {
                            // End the task
                            let event = InToExtMessage::TaskClosed(Err(TaskClosedEvent::Reach(err)), Some(handler));
                            let _ = self.events_tx.unbounded_send((event, self.id));
                            return Ok(Async::Ready(()));
                        }
                    }
                },

                // Second possibility: we have a node.
                NodeTaskInner::Node(mut node) => {
                    // Start by handling commands received from the outside of the task.
                    if !self.in_events_rx.is_done() {
                        loop {
                            match self.in_events_rx.poll() {
                                Ok(Async::NotReady) => break,
                                Ok(Async::Ready(Some(event))) => {
                                    node.inject_event(event)
                                },
                                Ok(Async::Ready(None)) => {
                                    // Node closed by the external API; start shutdown process.
                                    node.shutdown();
                                    break;
                                }
                                Err(()) => unreachable!("An unbounded receiver never errors"),
                            }
                        }
                    }

                    // Process the node.
                    loop {
                        match node.poll() {
                            Ok(Async::NotReady) => {
                                self.inner = NodeTaskInner::Node(node);
                                return Ok(Async::NotReady);
                            },
                            Ok(Async::Ready(Some(event))) => {
                                let event = InToExtMessage::NodeEvent(event);
                                if self.events_tx.unbounded_send((event, self.id)).is_err() {
                                    node.shutdown();
                                }
                            }
                            Ok(Async::Ready(None)) => {
                                let event = InToExtMessage::TaskClosed(Ok(()), None);
                                let _ = self.events_tx.unbounded_send((event, self.id));
                                return Ok(Async::Ready(())); // End the task.
                            }
                            Err(err) => {
                                let event = InToExtMessage::TaskClosed(Err(TaskClosedEvent::Node(err)), None);
                                let _ = self.events_tx.unbounded_send((event, self.id));
                                return Ok(Async::Ready(())); // End the task.
                            }
                        }
                    }
                },

                // This happens if a previous poll has ended unexpectedly. The API of futures
                // guarantees that we shouldn't be polled again.
                NodeTaskInner::Poisoned => panic!("the node task panicked or errored earlier")
            }
        }
    }
}<|MERGE_RESOLUTION|>--- conflicted
+++ resolved
@@ -80,15 +80,9 @@
 where
     TUserData: fmt::Debug
 {
-<<<<<<< HEAD
-    fn fmt(&self, f: &mut fmt::Formatter) -> Result<(), fmt::Error> {
+    fn fmt(&self, f: &mut fmt::Formatter<'_>) -> Result<(), fmt::Error> {
         f.debug_map()
             .entries(self.tasks.iter().map(|(id, (_, ud))| (id, ud)))
-=======
-    fn fmt(&self, f: &mut fmt::Formatter<'_>) -> Result<(), fmt::Error> {
-        f.debug_list()
-            .entries(self.tasks.keys().cloned())
->>>>>>> e9535c5c
             .finish()
     }
 }
@@ -262,11 +256,7 @@
     ///
     /// Returns `None` if the task id is invalid.
     #[inline]
-<<<<<<< HEAD
-    pub fn task(&mut self, id: TaskId) -> Option<Task<TInEvent, TUserData>> {
-=======
-    pub fn task(&mut self, id: TaskId) -> Option<Task<'_, TInEvent>> {
->>>>>>> e9535c5c
+    pub fn task(&mut self, id: TaskId) -> Option<Task<'_, TInEvent, TUserData>> {
         match self.tasks.entry(id) {
             Entry::Occupied(inner) => Some(Task { inner }),
             Entry::Vacant(_) => None,
@@ -347,13 +337,8 @@
 }
 
 /// Access to a task in the collection.
-<<<<<<< HEAD
-pub struct Task<'a, TInEvent: 'a, TUserData: 'a> {
+pub struct Task<'a, TInEvent, TUserData> {
     inner: OccupiedEntry<'a, TaskId, (mpsc::UnboundedSender<TInEvent>, TUserData)>,
-=======
-pub struct Task<'a, TInEvent> {
-    inner: OccupiedEntry<'a, TaskId, mpsc::UnboundedSender<TInEvent>>,
->>>>>>> e9535c5c
 }
 
 impl<'a, TInEvent, TUserData> Task<'a, TInEvent, TUserData> {
@@ -391,16 +376,11 @@
     }
 }
 
-<<<<<<< HEAD
 impl<'a, TInEvent, TUserData> fmt::Debug for Task<'a, TInEvent, TUserData>
 where
     TUserData: fmt::Debug,
 {
-    fn fmt(&self, f: &mut fmt::Formatter) -> Result<(), fmt::Error> {
-=======
-impl<'a, TInEvent> fmt::Debug for Task<'a, TInEvent> {
     fn fmt(&self, f: &mut fmt::Formatter<'_>) -> Result<(), fmt::Error> {
->>>>>>> e9535c5c
         f.debug_tuple("Task")
             .field(&self.id())
             .field(self.user_data())
