--- conflicted
+++ resolved
@@ -72,7 +72,6 @@
 
 impl<TInEvent, TOutEvent, THandler> fmt::Debug for HandledNodesTasks<TInEvent, TOutEvent, THandler> {
     fn fmt(&self, f: &mut fmt::Formatter) -> Result<(), fmt::Error> {
-        f.debug_struct("HandledNodesTask").finish().expect("works");
         f.debug_list()
             .entries(self.tasks.keys().cloned())
             .finish()
@@ -165,7 +164,6 @@
         });
 
         self.to_spawn.push(task);
-        println!("[HandledNodesTasks, add_reach_attempt] to_spawn len={}, task_id={:?}", self.to_spawn.len(), task_id);
         task_id
     }
 
@@ -173,12 +171,10 @@
     pub fn broadcast_event(&mut self, event: &TInEvent)
     where TInEvent: Clone,
     {
-        println!("[HandledNodesTasks, broadcast_event] sending {} events", self.tasks.len());
         for sender in self.tasks.values() {
             // Note: it is possible that sending an event fails if the background task has already
-            // finished, but the local state hasn't reflected that yet because it hasn't been
+            // finished, but the local state hasn't reflected that yet becaues it hasn't been
             // polled. This is not an error situation.
-            println!("[HandledNodesTasks, broadcast_event]  sending event");
             let _ = sender.unbounded_send(event.clone());
         }
     }
@@ -205,37 +201,31 @@
         for to_spawn in self.to_spawn.drain() {
             tokio_executor::spawn(to_spawn);
         }
-        println!("[HandledNodesTasks, poll] events_rx");
+
         loop {
-            println!("[HandledNodesTasks, poll] events_rx –– top of the loop");
             match self.events_rx.poll() {
                 Ok(Async::Ready(Some((message, task_id)))) => {
-                    println!("[HandledNodesTasks, poll] events_rx – Async::Ready(Some(…)) – message, task_id={:?}", task_id);
                     // If the task id is no longer in `self.tasks`, that means that the user called
                     // `close()` on this task earlier. Therefore no new event should be generated
                     // for this task.
                     if !self.tasks.contains_key(&task_id) {
-                        println!("[HandledNodesTasks, poll] events_rx – Async::Ready(Some()) – message for unknown task, task_id={:?} – NO SUCH TASK", task_id);
                         continue;
                     };
 
                     match message {
                         InToExtMessage::NodeEvent(event) => {
-                            println!("[HandledNodesTasks, poll] events_rx – Async::Ready(Some(NodeEvent(event))) – task_id={:?}", task_id);
                             break Async::Ready(HandledNodesEvent::NodeEvent {
                                 id: task_id,
                                 event,
                             });
                         },
                         InToExtMessage::NodeReached(peer_id) => {
-                            println!("[HandledNodesTasks, poll] events_rx – Async::Ready(Some(NodeReached(peer_id))) – task_id={:?}", task_id);
                             break Async::Ready(HandledNodesEvent::NodeReached {
                                 id: task_id,
                                 peer_id,
                             });
                         },
                         InToExtMessage::TaskClosed(result, handler) => {
-                            println!("[HandledNodesTasks, poll] events_rx – Async::Ready(Some(TaskClosed(result))) – task_id={:?}", task_id);
                             let _ = self.tasks.remove(&task_id);
                             break Async::Ready(HandledNodesEvent::TaskClosed {
                                 id: task_id, result, handler
@@ -244,7 +234,6 @@
                     }
                 }
                 Ok(Async::NotReady) => {
-                    println!("[HandledNodesTasks, poll] events_rx – Async::NotReady");
                     break Async::NotReady;
                 }
                 Ok(Async::Ready(None)) => {
@@ -301,7 +290,6 @@
 
     #[inline]
     fn poll(&mut self) -> Poll<Option<Self::Item>, Self::Error> {
-        println!("[HandledNodesTasks as Stream] poll");
         Ok(self.poll().map(Option::Some))
     }
 }
@@ -369,58 +357,38 @@
     type Error = ();
 
     fn poll(&mut self) -> Poll<(), ()> {
-        println!("[NodeTask, poll] START");
         loop {
             match mem::replace(&mut self.inner, NodeTaskInner::Poisoned) {
                 // First possibility: we are still trying to reach a node.
                 NodeTaskInner::Future { mut future, handler, mut events_buffer } => {
-                    println!("[NodeTask, poll]  NodeTaskInner::Future; still connecting; polling in_events_rx to buffer up events");
                     // If self.in_events_rx is closed, we stop the task.
                     loop {
                         match self.in_events_rx.poll() {
-                            Ok(Async::Ready(None)) => {
-                                println!("[NodeTask, poll]    NodeTaskInner::Future; in_events_rx: Async::Ready(None) – stream is 'finished'; shouldn't be polled again");
-                                return Ok(Async::Ready(()))
-                            },
-                            Ok(Async::Ready(Some(event))) => {
-                                println!("[NodeTask, poll]    NodeTaskInner::Future; in_events_rx: Async::Ready(Some) – buffering up an event");
-                                events_buffer.push(event)
-                            },
-                            Ok(Async::NotReady) => {
-                                println!("[NodeTask, poll]    NodeTaskInner::Future; in_events_rx: Async::NotReady – break, no more events to read off the channel");
-                                break
-                            },
+                            Ok(Async::Ready(None)) => return Ok(Async::Ready(())),
+                            Ok(Async::Ready(Some(event))) => events_buffer.push(event),
+                            Ok(Async::NotReady) => break,
                             Err(_) => unreachable!("An UnboundedReceiver never errors"),
                         }
                     }
-                    println!("[NodeTask, poll]  NodeTaskInner::Future; polling future");
+
                     // Check whether dialing succeeded.
                     match future.poll() {
                         Ok(Async::Ready((peer_id, muxer))) => {
-                            println!("[NodeTask, poll]      NodeTaskInner::Future: AsyncReady(Some) – setting up HandledNode and sending NodeReached");
                             let event = InToExtMessage::NodeReached(peer_id);
                             let mut node = HandledNode::new(muxer, handler);
                             for event in events_buffer {
-                                println!("[NodeTask, poll]      NodeTaskInner::Future: AsyncReady(Some) – injecting event");
                                 node.inject_event(event);
                             }
-<<<<<<< HEAD
-                            if let Err(e) = self.events_tx.unbounded_send((event, self.id)) {
-                                println!("[NodeTask, poll]          NodeTaskInner::Future: AsyncReady(Some) – Error sending NodeReached={:?}", e);
-=======
                             if self.events_tx.unbounded_send((event, self.id)).is_err() {
->>>>>>> d961e656
                                 node.shutdown();
                             }
                             self.inner = NodeTaskInner::Node(node);
                         }
                         Ok(Async::NotReady) => {
-                            println!("[NodeTask, poll]      NodeTaskInner::Future: Async::NotReady – creating a new NodeTaskInner and putting it back in the NodeTask");
                             self.inner = NodeTaskInner::Future { future, handler, events_buffer };
                             return Ok(Async::NotReady);
                         },
                         Err(err) => {
-                            println!("[NodeTask, poll]      NodeTaskInner::Future: Err");
                             // End the task
                             let event = InToExtMessage::TaskClosed(Err(err), Some(handler));
                             let _ = self.events_tx.unbounded_send((event, self.id));
@@ -431,68 +399,43 @@
 
                 // Second possibility: we have a node.
                 NodeTaskInner::Node(mut node) => {
-                    println!("[NodeTask, poll]  NodeTaskInner::Node; we have a HandledNode");
                     // Start by handling commands received from the outside of the task.
                     if !self.in_events_rx.is_done() {
-                        println!("[NodeTask, poll]      NodeTaskInner::Node; incoming events chan is open");
                         loop {
                             match self.in_events_rx.poll() {
-                                Ok(Async::NotReady) => {
-                                    println!("[NodeTask, poll]          NodeTaskInner::Node; in_events_rx Async::NotReady – done reading incoming events");
-                                    break
-                                },
+                                Ok(Async::NotReady) => break,
                                 Ok(Async::Ready(Some(event))) => {
-                                    println!("[NodeTask, poll]          NodeTaskInner::Node; in_events_rx Async::Ready(Some) – there was an event sent from the outside, injecting");
                                     node.inject_event(event);
                                 },
                                 Ok(Async::Ready(None)) => {
-<<<<<<< HEAD
-                                    println!("[NodeTask, poll]          NodeTaskInner::Node; in_events_rx Async::Ready(None) – calling shutdown()");
-                                    // Node closed by the external API ; start shutdown process.
-=======
                                     // Node closed by the external API; start shutdown process.
->>>>>>> d961e656
                                     node.shutdown();
                                     break;
                                 }
                                 Err(()) => unreachable!("An unbounded receiver never errors"),
                             }
                         }
-                    } else {
-                        println!("[NodeTask, poll]      NodeTaskInner::Node; incoming events chan is CLOSED");
                     }
 
                     // Process the node.
                     loop {
-                        println!("[NodeTask, poll]  NodeTaskInner::Node; polling handled node, top of loop");
                         match node.poll() {
-                            // REVIEW: I don't think this can happen, see comment in handled_node.rs
                             Ok(Async::NotReady) => {
-                                println!("[NodeTask, poll]      NodeTaskInner::Node; polled handled node; Async::NotReady – putting back the NodeTaskInner::Node and returning Async::NotReady");
                                 self.inner = NodeTaskInner::Node(node);
                                 return Ok(Async::NotReady);
                             },
                             Ok(Async::Ready(Some(event))) => {
-                                // The only possible event here is a NodeHandlerEvent::Custom(event)
-                                println!("[NodeTask, poll]      NodeTaskInner::Node; polled handled node; Async::Ready(Some) –– sending a NodeEvent on events_tx and keep looping");
                                 let event = InToExtMessage::NodeEvent(event);
-<<<<<<< HEAD
-                                if let Err(e) = self.events_tx.unbounded_send((event, self.id)) {
-                                    println!("[NodeTask, poll]          NodeTaskInner::Node; polled handled node; Async::Ready(Some); error sending on events_tx channel={:?}. Shutting down the node.", e);
-=======
                                 if self.events_tx.unbounded_send((event, self.id)).is_err() {
->>>>>>> d961e656
                                     node.shutdown();
                                 }
                             }
                             Ok(Async::Ready(None)) => {
-                                println!("[NodeTask, poll]      NodeTaskInner::Node; polled handled node; Async::Ready(None) – sending TaskClosed and returning Async::Ready(()) <–––");
                                 let event = InToExtMessage::TaskClosed(Ok(()), None);
                                 let _ = self.events_tx.unbounded_send((event, self.id));
                                 return Ok(Async::Ready(())); // End the task.
                             }
                             Err(err) => {
-                                println!("[NodeTask, poll]      NodeTaskInner::Node; polled handled node; Err");
                                 let event = InToExtMessage::TaskClosed(Err(err), None);
                                 let _ = self.events_tx.unbounded_send((event, self.id));
                                 return Ok(Async::Ready(())); // End the task.
