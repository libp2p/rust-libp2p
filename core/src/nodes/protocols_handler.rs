--- conflicted
+++ resolved
@@ -18,22 +18,21 @@
 // FROM, OUT OF OR IN CONNECTION WITH THE SOFTWARE OR THE USE OR OTHER
 // DEALINGS IN THE SOFTWARE.
 
-<<<<<<< HEAD
 use crate::{
+    either::EitherOutput,
     nodes::handled_node::{NodeHandler, NodeHandlerEndpoint, NodeHandlerEvent},
     upgrade::{
         self,
         InboundUpgrade,
+        InboundUpgradeExt,
         OutboundUpgrade,
+        OutboundUpgradeExt,
         UpgradeInfo,
         InboundUpgradeApply,
         OutboundUpgradeApply,
         DeniedUpgrade
     }
 };
-=======
-use either::EitherOutput;
->>>>>>> f8ccb0af
 use futures::prelude::*;
 use std::{io, marker::PhantomData, time::Duration};
 use tokio_io::{AsyncRead, AsyncWrite};
@@ -108,6 +107,8 @@
     /// >           list of supported protocols in a cache in order to avoid spurious queries.
     fn listen_protocol(&self) -> Self::InboundProtocol;
 
+    fn dialer_protocol(&self) -> Self::OutboundProtocol;
+
     /// Injects a fully-negotiated substream in the handler.
     ///
     /// This method is called when a substream has been successfully opened and negotiated.
@@ -320,6 +321,11 @@
     }
 
     #[inline]
+    fn dialer_protocol(&self) -> Self::OutboundProtocol {
+        DeniedUpgrade
+    }
+
+    #[inline]
     fn inject_fully_negotiated_inbound(
         &mut self,
         _: <Self::InboundProtocol as InboundUpgrade<TSubstream>>::Output
@@ -388,6 +394,11 @@
     }
 
     #[inline]
+    fn dialer_protocol(&self) -> Self::OutboundProtocol {
+        self.inner.dialer_protocol()
+    }
+
+    #[inline]
     fn inject_fully_negotiated_inbound(
         &mut self,
         protocol: <Self::InboundProtocol as InboundUpgrade<Self::Substream>>::Output
@@ -458,6 +469,11 @@
     #[inline]
     fn listen_protocol(&self) -> Self::InboundProtocol {
         self.inner.listen_protocol()
+    }
+
+    #[inline]
+    fn dialer_protocol(&self) -> Self::OutboundProtocol {
+        self.inner.dialer_protocol()
     }
 
     #[inline]
@@ -736,47 +752,89 @@
     proto2: TProto2,
 }
 
-impl<TSubstream, TProto1, TProto2, TProto1Out, TProto2Out>
+impl<TSubstream, TProto1, TProto2, TProto1Out, TProto2Out, TProtoErr> // TODO: different error types
     ProtocolsHandler for ProtocolsHandlerSelect<TProto1, TProto2>
-where TProto1: ProtocolsHandler<Substream = TSubstream>,
-      TProto2: ProtocolsHandler<Substream = TSubstream>,
-      TSubstream: AsyncRead + AsyncWrite,
-      TProto1::Protocol: ConnectionUpgrade<TSubstream, Output = TProto1Out>,
-      TProto2::Protocol: ConnectionUpgrade<TSubstream, Output = TProto2Out>,
+where
+    TProto1: ProtocolsHandler<Substream = TSubstream>,
+    TProto2: ProtocolsHandler<Substream = TSubstream>,
+    TSubstream: AsyncRead + AsyncWrite,
+    TProto1::InboundProtocol: InboundUpgrade<TSubstream, Output = TProto1Out, Error = TProtoErr>,
+    TProto2::InboundProtocol: InboundUpgrade<TSubstream, Output = TProto2Out, Error = TProtoErr>,
+    TProto1::OutboundProtocol: OutboundUpgrade<TSubstream, Output = TProto1Out, Error = TProtoErr>,
+    TProto2::OutboundProtocol: OutboundUpgrade<TSubstream, Output = TProto2Out, Error = TProtoErr>
 {
     type InEvent = EitherOutput<TProto1::InEvent, TProto2::InEvent>;
     type OutEvent = EitherOutput<TProto1::OutEvent, TProto2::OutEvent>;
     type Substream = TSubstream;
-    type Protocol = upgrade::OrUpgrade<upgrade::toggleable::Toggleable<upgrade::map::Map<TProto1::Protocol, fn(TProto1Out) -> EitherOutput<TProto1Out, TProto2Out>>>, upgrade::toggleable::Toggleable<upgrade::map::Map<TProto2::Protocol, fn(TProto2Out) -> EitherOutput<TProto1Out, TProto2Out>>>>;
+    type InboundProtocol =
+        upgrade::OrUpgrade<
+            upgrade::Toggleable<
+                upgrade::MapUpgrade<
+                    TProto1::InboundProtocol,
+                    fn(TProto1Out) -> EitherOutput<TProto1Out, TProto2Out>
+                >
+            >,
+            upgrade::Toggleable<
+                upgrade::MapUpgrade<
+                    TProto2::InboundProtocol,
+                    fn(TProto2Out) -> EitherOutput<TProto1Out, TProto2Out>
+                >
+            >
+        >;
+    type OutboundProtocol =
+        upgrade::OrUpgrade<
+            upgrade::Toggleable<
+                upgrade::MapUpgrade<
+                    TProto1::OutboundProtocol,
+                    fn(TProto1Out) -> EitherOutput<TProto1Out, TProto2Out>
+                >
+            >,
+            upgrade::Toggleable<
+                upgrade::MapUpgrade<
+                    TProto2::OutboundProtocol,
+                    fn(TProto2Out) -> EitherOutput<TProto1Out, TProto2Out>
+                >
+            >
+        >;
     type OutboundOpenInfo = EitherOutput<TProto1::OutboundOpenInfo, TProto2::OutboundOpenInfo>;
 
     #[inline]
-    fn listen_protocol(&self) -> Self::Protocol {
-        let proto1 = upgrade::toggleable(upgrade::map::<_, fn(_) -> _>(self.proto1.listen_protocol(), EitherOutput::First));
-        let proto2 = upgrade::toggleable(upgrade::map::<_, fn(_) -> _>(self.proto2.listen_protocol(), EitherOutput::Second));
-        upgrade::or(proto1, proto2)
-    }
-
-    fn inject_fully_negotiated(&mut self, protocol: <Self::Protocol as ConnectionUpgrade<TSubstream>>::Output, endpoint: NodeHandlerEndpoint<Self::OutboundOpenInfo>) {
+    fn listen_protocol(&self) -> Self::InboundProtocol {
+        let proto1 = self.proto1.listen_protocol()
+            .map_inbound(EitherOutput::First as fn(TProto1Out) -> EitherOutput<TProto1Out, TProto2Out>);
+        let proto2 = self.proto2.listen_protocol()
+            .map_inbound(EitherOutput::Second as fn(TProto2Out) -> EitherOutput<TProto1Out, TProto2Out>);
+        upgrade::toggleable(proto1).or_inbound(upgrade::toggleable(proto2))
+    }
+
+    #[inline]
+    fn dialer_protocol(&self) -> Self::OutboundProtocol {
+        let proto1 = self.proto1.dialer_protocol()
+            .map_outbound(EitherOutput::First as fn(TProto1Out) -> EitherOutput<TProto1Out, TProto2Out>);
+        let proto2 = self.proto2.dialer_protocol()
+            .map_outbound(EitherOutput::Second as fn(TProto2Out) -> EitherOutput<TProto1Out, TProto2Out>);
+        upgrade::toggleable(proto1).or_outbound(upgrade::toggleable(proto2))
+    }
+
+    fn inject_fully_negotiated_outbound(&mut self, protocol: <Self::OutboundProtocol as OutboundUpgrade<TSubstream>>::Output, endpoint: Self::OutboundOpenInfo) {
         match (protocol, endpoint) {
-            (EitherOutput::First(protocol), NodeHandlerEndpoint::Dialer(EitherOutput::First(info))) => {
-                self.proto1.inject_fully_negotiated(protocol, NodeHandlerEndpoint::Dialer(info));
-            },
-            (EitherOutput::Second(protocol), NodeHandlerEndpoint::Dialer(EitherOutput::Second(info))) => {
-                self.proto2.inject_fully_negotiated(protocol, NodeHandlerEndpoint::Dialer(info));
-            },
-            (EitherOutput::First(_), NodeHandlerEndpoint::Dialer(EitherOutput::Second(_))) => {
+            (EitherOutput::First(protocol), EitherOutput::First(info)) =>
+                self.proto1.inject_fully_negotiated_outbound(protocol, info),
+            (EitherOutput::Second(protocol), EitherOutput::Second(info)) =>
+                self.proto2.inject_fully_negotiated_outbound(protocol, info),
+            (EitherOutput::First(_), EitherOutput::Second(_)) =>
+                panic!("wrong API usage: the protocol doesn't match the upgrade info"),
+            (EitherOutput::Second(_), EitherOutput::First(_)) =>
                 panic!("wrong API usage: the protocol doesn't match the upgrade info")
-            },
-            (EitherOutput::Second(_), NodeHandlerEndpoint::Dialer(EitherOutput::First(_))) => {
-                panic!("wrong API usage: the protocol doesn't match the upgrade info")
-            },
-            (EitherOutput::First(protocol), NodeHandlerEndpoint::Listener) => {
-                self.proto1.inject_fully_negotiated(protocol, NodeHandlerEndpoint::Listener);
-            },
-            (EitherOutput::Second(protocol), NodeHandlerEndpoint::Listener) => {
-                self.proto2.inject_fully_negotiated(protocol, NodeHandlerEndpoint::Listener);
-            },
+        }
+    }
+
+    fn inject_fully_negotiated_inbound(&mut self, protocol: <Self::InboundProtocol as InboundUpgrade<TSubstream>>::Output) {
+        match protocol {
+            EitherOutput::First(protocol) =>
+                self.proto1.inject_fully_negotiated_inbound(protocol),
+            EitherOutput::Second(protocol) =>
+                self.proto2.inject_fully_negotiated_inbound(protocol)
         }
     }
 
@@ -808,19 +866,23 @@
         self.proto2.shutdown();
     }
 
-    fn poll(&mut self) -> Poll<Option<ProtocolsHandlerEvent<Self::Protocol, Self::OutboundOpenInfo, Self::OutEvent>>, io::Error> {
+    fn poll(&mut self) -> Poll<Option<ProtocolsHandlerEvent<Self::OutboundProtocol, Self::OutboundOpenInfo, Self::OutEvent>>, io::Error> {
         match self.proto1.poll()? {
             Async::Ready(Some(ProtocolsHandlerEvent::Custom(event))) => {
                 return Ok(Async::Ready(Some(ProtocolsHandlerEvent::Custom(EitherOutput::First(event)))));
             },
             Async::Ready(Some(ProtocolsHandlerEvent::OutboundSubstreamRequest { upgrade, info})) => {
                 let upgrade = {
-                    let proto1 = upgrade::toggleable(upgrade::map::<_, fn(_) -> _>(upgrade, EitherOutput::First));
-                    let mut proto2 = upgrade::toggleable(upgrade::map::<_, fn(_) -> _>(self.proto2.listen_protocol(), EitherOutput::Second));
+                    let proto1 = upgrade
+                        .map_outbound(EitherOutput::First as fn(TProto1Out) -> EitherOutput<TProto1Out, TProto2Out>);
+                    let proto2 = self.proto2.dialer_protocol()
+                        .map_outbound(EitherOutput::Second as fn(TProto2Out) -> EitherOutput<TProto1Out, TProto2Out>);
+
+                    let proto1 = upgrade::toggleable(proto1);
+                    let mut proto2 = upgrade::toggleable(proto2);
                     proto2.disable();
-                    upgrade::or(proto1, proto2)
+                    proto1.or_outbound(proto2)
                 };
-
                 return Ok(Async::Ready(Some(ProtocolsHandlerEvent::OutboundSubstreamRequest {
                     upgrade,
                     info: EitherOutput::First(info),
@@ -836,12 +898,16 @@
             },
             Async::Ready(Some(ProtocolsHandlerEvent::OutboundSubstreamRequest { upgrade, info })) => {
                 let upgrade = {
-                    let mut proto1 = upgrade::toggleable(upgrade::map::<_, fn(_) -> _>(self.proto1.listen_protocol(), EitherOutput::First));
+                    let proto1 = self.proto1.dialer_protocol()
+                        .map_outbound(EitherOutput::First as fn(TProto1Out) -> EitherOutput<TProto1Out, TProto2Out>);
+                    let proto2 = upgrade
+                        .map_outbound(EitherOutput::Second as fn(TProto2Out) -> EitherOutput<TProto1Out, TProto2Out>);
+
+                    let mut proto1 = upgrade::toggleable(proto1);
                     proto1.disable();
-                    let proto2 = upgrade::toggleable(upgrade::map::<_, fn(_) -> _>(upgrade, EitherOutput::Second));
-                    upgrade::or(proto1, proto2)
+                    let proto2 = upgrade::toggleable(proto2);
+                    proto1.or_outbound(proto2)
                 };
-
                 return Ok(Async::Ready(Some(ProtocolsHandlerEvent::OutboundSubstreamRequest {
                     upgrade,
                     info: EitherOutput::Second(info),
