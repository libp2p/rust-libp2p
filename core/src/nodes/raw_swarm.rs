// Copyright 2018 Parity Technologies (UK) Ltd.
//
// Permission is hereby granted, free of charge, to any person obtaining a
// copy of this software and associated documentation files (the "Software"),
// to deal in the Software without restriction, including without limitation
// the rights to use, copy, modify, merge, publish, distribute, sublicense,
// and/or sell copies of the Software, and to permit persons to whom the
// Software is furnished to do so, subject to the following conditions:
//
// The above copyright notice and this permission notice shall be included in
// all copies or substantial portions of the Software.
//
// THE SOFTWARE IS PROVIDED "AS IS", WITHOUT WARRANTY OF ANY KIND, EXPRESS
// OR IMPLIED, INCLUDING BUT NOT LIMITED TO THE WARRANTIES OF MERCHANTABILITY,
// FITNESS FOR A PARTICULAR PURPOSE AND NONINFRINGEMENT. IN NO EVENT SHALL THE
// AUTHORS OR COPYRIGHT HOLDERS BE LIABLE FOR ANY CLAIM, DAMAGES OR OTHER
// LIABILITY, WHETHER IN AN ACTION OF CONTRACT, TORT OR OTHERWISE, ARISING
// FROM, OUT OF OR IN CONNECTION WITH THE SOFTWARE OR THE USE OR OTHER
// DEALINGS IN THE SOFTWARE.

use crate::muxing::StreamMuxer;
use crate::{
    Endpoint, Multiaddr, PeerId,
    nodes::{
        collection::{
            CollectionEvent,
            CollectionNodeAccept,
            CollectionReachEvent,
            CollectionStream,
            PeerMut as CollecPeerMut,
            ReachAttemptId
        },
        handled_node::NodeHandler,
        node::Substream
    },
    nodes::listeners::{ListenersEvent, ListenersStream},
    transport::Transport
};
use fnv::FnvHashMap;
use futures::{prelude::*, future};
use std::{
    collections::hash_map::{Entry, OccupiedEntry},
    io::{Error as IoError, ErrorKind as IoErrorKind}
};
<<<<<<< HEAD
use nodes::handled_node::NodeHandler;
use nodes::listeners::{ListenersEvent, ListenersStream};
use nodes::node::Substream;
use std::{collections::hash_map::{Entry, OccupiedEntry}, fmt};
use std::io::{Error as IoError, ErrorKind as IoErrorKind};

use {Endpoint, Multiaddr, PeerId, Transport};
=======
>>>>>>> 37994b34

/// Implementation of `Stream` that handles the nodes.
#[derive(Debug)]
pub struct RawSwarm<TTrans, TInEvent, TOutEvent, THandler>
where
    TTrans: Transport,
{
    /// Listeners for incoming connections.
    listeners: ListenersStream<TTrans>,

    /// The nodes currently active.
    active_nodes: CollectionStream<TInEvent, TOutEvent, THandler>,

    /// The reach attempts of the swarm.
    /// This needs to be a separate struct in order to handle multiple mutable borrows issues.
    reach_attempts: ReachAttempts,
}

#[derive(Debug)]
struct ReachAttempts {
    /// Attempts to reach a peer.
    out_reach_attempts: FnvHashMap<PeerId, OutReachAttempt>,

    /// Reach attempts for incoming connections, and outgoing connections for which we don't know
    /// the peer ID.
    other_reach_attempts: Vec<(ReachAttemptId, ConnectedPoint)>,

    /// For each peer ID we're connected to, contains the endpoint we're connected to.
    connected_points: FnvHashMap<PeerId, ConnectedPoint>,
}

/// Attempt to reach a peer.
#[derive(Debug, Clone)]
struct OutReachAttempt {
    /// Identifier for the reach attempt.
    id: ReachAttemptId,
    /// Multiaddr currently being attempted.
    cur_attempted: Multiaddr,
    /// Multiaddresses to attempt if the current one fails.
    next_attempts: Vec<Multiaddr>,
}

/// Event that can happen on the `RawSwarm`.
pub enum RawSwarmEvent<'a, TTrans: 'a, TInEvent: 'a, TOutEvent: 'a, THandler: 'a>
where
    TTrans: Transport,
{
    /// One of the listeners gracefully closed.
    ListenerClosed {
        /// Address of the listener which closed.
        listen_addr: Multiaddr,
        /// The listener which closed.
        listener: TTrans::Listener,
        /// The error that happened. `Ok` if gracefully closed.
        result: Result<(), <TTrans::Listener as Stream>::Error>,
    },

    /// A new connection arrived on a listener.
    IncomingConnection(IncomingConnectionEvent<'a, TTrans, TInEvent, TOutEvent, THandler>),

    /// A new connection was arriving on a listener, but an error happened when negotiating it.
    ///
    /// This can include, for example, an error during the handshake of the encryption layer, or
    /// the connection unexpectedly closed.
    IncomingConnectionError {
        /// Address of the listener which received the connection.
        listen_addr: Multiaddr,
        /// Address used to send back data to the remote.
        send_back_addr: Multiaddr,
        /// The error that happened.
        error: IoError,
    },

    /// A new connection to a peer has been opened.
    Connected {
        /// Id of the peer.
        peer_id: PeerId,
        /// If `Listener`, then we received the connection. If `Dial`, then it's a connection that
        /// we opened.
        endpoint: ConnectedPoint,
    },

    /// A connection to a peer has been replaced with a new one.
    Replaced {
        /// Id of the peer.
        peer_id: PeerId,
        /// Endpoint we were connected to.
        closed_endpoint: ConnectedPoint,
        /// If `Listener`, then we received the connection. If `Dial`, then it's a connection that
        /// we opened.
        endpoint: ConnectedPoint,
    },

    /// A connection to a node has been closed.
    ///
    /// This happens once both the inbound and outbound channels are closed, and no more outbound
    /// substream attempt is pending.
    NodeClosed {
        /// Identifier of the node.
        peer_id: PeerId,
        /// Endpoint we were connected to.
        endpoint: ConnectedPoint,
    },

    /// The muxer of a node has produced an error.
    NodeError {
        /// Identifier of the node.
        peer_id: PeerId,
        /// Endpoint we were connected to.
        endpoint: ConnectedPoint,
        /// The error that happened.
        error: IoError,
    },

    /// Failed to reach a peer that we were trying to dial.
    DialError {
        /// Returns the number of multiaddresses that still need to be attempted. If this is
        /// non-zero, then there's still a chance we can connect to this node. If this is zero,
        /// then we have definitely failed.
        remain_addrs_attempt: usize,

        /// Id of the peer we were trying to dial.
        peer_id: PeerId,

        /// The multiaddr we failed to reach.
        multiaddr: Multiaddr,

        /// The error that happened.
        error: IoError,
    },

    /// Failed to reach a peer that we were trying to dial.
    UnknownPeerDialError {
        /// The multiaddr we failed to reach.
        multiaddr: Multiaddr,

        /// The error that happened.
        error: IoError,

        /// The handler that was passed to `dial()`.
        handler: THandler,
    },

    /// A node produced a custom event.
    NodeEvent {
        /// Id of the node that produced the event.
        peer_id: PeerId,
        /// Event that was produced by the node.
        event: TOutEvent,
    },
}

impl<'a, TTrans, TInEvent, TOutEvent, THandler> fmt::Debug for RawSwarmEvent<'a, TTrans, TInEvent, TOutEvent, THandler>
where
    TOutEvent: fmt::Debug,
    TTrans: Transport,
{
    fn fmt(&self, f: &mut fmt::Formatter) -> Result<(), fmt::Error> {
        match *self {
            RawSwarmEvent::ListenerClosed { ref listen_addr, listener: _, ref result } => {
                f.debug_struct("ListenerClosed")
                    .field("listen_addr", listen_addr)
                    .field("result", result)
                    .finish()
            }
            RawSwarmEvent::IncomingConnection( IncomingConnectionEvent { ref listen_addr, ref send_back_addr, .. } ) => {
                f.debug_struct("IncomingConnection")
                    .field("listen_addr", listen_addr)
                    .field("send_back_addr", send_back_addr)
                    .finish()
            }
            RawSwarmEvent::IncomingConnectionError { ref listen_addr, ref send_back_addr, ref error} => {
                f.debug_struct("IncomingConnectionError")
                    .field("listen_addr", listen_addr)
                    .field("send_back_addr", send_back_addr)
                    .field("error", error)
                    .finish()
            }
            RawSwarmEvent::Connected { ref peer_id, ref endpoint } => {
                f.debug_struct("Connected")
                    .field("peer_id", peer_id)
                    .field("endpoint", endpoint)
                    .finish()
            }
            RawSwarmEvent::Replaced { ref peer_id, ref closed_endpoint, ref endpoint } => {
                f.debug_struct("Replaced")
                    .field("peer_id", peer_id)
                    .field("closed_endpoint", closed_endpoint)
                    .field("endpoint", endpoint)
                    .finish()
            }
            RawSwarmEvent::NodeClosed { ref peer_id, ref endpoint } => {
                f.debug_struct("NodeClosed")
                    .field("peer_id", peer_id)
                    .field("endpoint", endpoint)
                    .finish()
            }
            RawSwarmEvent::NodeError { ref peer_id, ref endpoint, ref error } => {
                f.debug_struct("NodeError")
                    .field("peer_id", peer_id)
                    .field("endpoint", endpoint)
                    .field("error", error)
                    .finish()
            }
            RawSwarmEvent::DialError { ref remain_addrs_attempt, ref peer_id, ref multiaddr, ref error } => {
                f.debug_struct("DialError")
                    .field("remain_addrs_attempt", remain_addrs_attempt)
                    .field("peer_id", peer_id)
                    .field("multiaddr", multiaddr)
                    .field("error", error)
                    .finish()
            }
            RawSwarmEvent::UnknownPeerDialError { ref multiaddr, ref error, .. } => {
                f.debug_struct("UnknownPeerDialError")
                    .field("multiaddr", multiaddr)
                    .field("error", error)
                    .finish()
            }
            RawSwarmEvent::NodeEvent { ref peer_id, ref event } => {
                f.debug_struct("NodeEvent")
                    .field("peer_id", peer_id)
                    .field("event", event)
                    .finish()
            }
        }
    }
}


/// A new connection arrived on a listener.
pub struct IncomingConnectionEvent<'a, TTrans: 'a, TInEvent: 'a, TOutEvent: 'a, THandler: 'a>
where TTrans: Transport
{
    /// The produced upgrade.
    upgrade: TTrans::ListenerUpgrade,
    /// Address of the listener which received the connection.
    listen_addr: Multiaddr,
    /// Address used to send back data to the remote.
    send_back_addr: Multiaddr,
    /// Reference to the `active_nodes` field of the swarm.
    active_nodes: &'a mut CollectionStream<TInEvent, TOutEvent, THandler>,
    /// Reference to the `other_reach_attempts` field of the swarm.
    other_reach_attempts: &'a mut Vec<(ReachAttemptId, ConnectedPoint)>,
}

impl<'a, TTrans, TInEvent, TOutEvent, TMuxer, THandler> IncomingConnectionEvent<'a, TTrans, TInEvent, TOutEvent, THandler>
where
    TTrans: Transport<Output = (PeerId, TMuxer)>,
    TTrans::ListenerUpgrade: Send + 'static,
    THandler: NodeHandler<Substream = Substream<TMuxer>, InEvent = TInEvent, OutEvent = TOutEvent> + Send + 'static,
    THandler::OutboundOpenInfo: Send + 'static, // TODO: shouldn't be necessary
    TMuxer: StreamMuxer + Send + Sync + 'static,
    TMuxer::OutboundSubstream: Send,
    TMuxer::Substream: Send,
    TInEvent: Send + 'static,
    TOutEvent: Send + 'static,
{
    /// Starts processing the incoming connection and sets the handler to use for it.
    #[inline]
    pub fn accept(self, handler: THandler) {
        self.accept_with_builder(|_| handler)
    }

    /// Same as `accept`, but accepts a closure that turns a `ConnectedPoint` into a handler.
    pub fn accept_with_builder<TBuilder>(self, builder: TBuilder)
    where TBuilder: FnOnce(&ConnectedPoint) -> THandler
    {
        let connected_point = self.to_connected_point();
        let handler = builder(&connected_point);
        let id = self.active_nodes.add_reach_attempt(self.upgrade, handler);
        self.other_reach_attempts.push((
            id,
            connected_point,
        ));
    }
}

impl<'a, TTrans, TInEvent, TOutEvent, THandler> IncomingConnectionEvent<'a, TTrans, TInEvent, TOutEvent, THandler>
where TTrans: Transport
{
    /// Address of the listener that received the connection.
    #[inline]
    pub fn listen_addr(&self) -> &Multiaddr {
        &self.listen_addr
    }

    /// Address used to send back data to the dialer.
    #[inline]
    pub fn send_back_addr(&self) -> &Multiaddr {
        &self.send_back_addr
    }

    /// Builds the `ConnectedPoint` corresponding to the incoming connection.
    #[inline]
    pub fn to_connected_point(&self) -> ConnectedPoint {
        ConnectedPoint::Listener {
            listen_addr: self.listen_addr.clone(),
            send_back_addr: self.send_back_addr.clone(),
        }
    }
}

/// How we connected to a node.
// TODO: move definition
#[derive(Debug, Clone)]
pub enum ConnectedPoint {
    /// We dialed the node.
    Dialer {
        /// Multiaddress that was successfully dialed.
        address: Multiaddr,
    },
    /// We received the node.
    Listener {
        /// Address of the listener that received the connection.
        listen_addr: Multiaddr,
        /// Stack of protocols used to send back data to the remote.
        send_back_addr: Multiaddr,
    },
}

impl<'a> From<&'a ConnectedPoint> for Endpoint {
    #[inline]
    fn from(endpoint: &'a ConnectedPoint) -> Endpoint {
        endpoint.to_endpoint()
    }
}

impl From<ConnectedPoint> for Endpoint {
    #[inline]
    fn from(endpoint: ConnectedPoint) -> Endpoint {
        endpoint.to_endpoint()
    }
}

impl ConnectedPoint {
    /// Turns the `ConnectedPoint` into the corresponding `Endpoint`.
    #[inline]
    pub fn to_endpoint(&self) -> Endpoint {
        match *self {
            ConnectedPoint::Dialer { .. } => Endpoint::Dialer,
            ConnectedPoint::Listener { .. } => Endpoint::Listener,
        }
    }

    /// Returns true if we are `Dialer`.
    #[inline]
    pub fn is_dialer(&self) -> bool {
        match *self {
            ConnectedPoint::Dialer { .. } => true,
            ConnectedPoint::Listener { .. } => false,
        }
    }

    /// Returns true if we are `Listener`.
    #[inline]
    pub fn is_listener(&self) -> bool {
        match *self {
            ConnectedPoint::Dialer { .. } => false,
            ConnectedPoint::Listener { .. } => true,
        }
    }
}

impl<TTrans, TInEvent, TOutEvent, TMuxer, THandler>
    RawSwarm<TTrans, TInEvent, TOutEvent, THandler>
where
    TTrans: Transport + Clone,
    TMuxer: StreamMuxer,
    THandler: NodeHandler<Substream = Substream<TMuxer>, InEvent = TInEvent, OutEvent = TOutEvent> + Send + 'static,
    THandler::OutboundOpenInfo: Send + 'static, // TODO: shouldn't be necessary
{
    /// Creates a new node events stream.
    #[inline]
    pub fn new(transport: TTrans) -> Self {
        // TODO: with_capacity?
        RawSwarm {
            listeners: ListenersStream::new(transport),
            active_nodes: CollectionStream::new(),
            reach_attempts: ReachAttempts {
                out_reach_attempts: Default::default(),
                other_reach_attempts: Vec::new(),
                connected_points: Default::default(),
            },
        }
    }

    /// Returns the transport passed when building this object.
    #[inline]
    pub fn transport(&self) -> &TTrans {
        self.listeners.transport()
    }

    /// Start listening on the given multiaddress.
    #[inline]
    pub fn listen_on(&mut self, addr: Multiaddr) -> Result<Multiaddr, Multiaddr> {
        self.listeners.listen_on(addr)
    }

    /// Returns an iterator that produces the list of addresses we're listening on.
    #[inline]
    pub fn listeners(&self) -> impl Iterator<Item = &Multiaddr> {
        self.listeners.listeners()
    }

    /// Call this function in order to know which address remotes should dial in order to access
    /// your local node.
    ///
    /// `observed_addr` should be an address a remote observes you as, which can be obtained for
    /// example with the identify protocol.
    ///
    /// For each listener, calls `nat_traversal` with the observed address and returns the outcome.
    #[inline]
    pub fn nat_traversal<'a>(
        &'a self,
        observed_addr: &'a Multiaddr,
    ) -> impl Iterator<Item = Multiaddr> + 'a
        where TMuxer: 'a,
              THandler: 'a,
    {
        self.listeners()
            .flat_map(move |server| self.transport().nat_traversal(server, observed_addr))
    }

    /// Dials a multiaddress without knowing the peer ID we're going to obtain.
    ///
    /// The second parameter is the handler to use if we manage to reach a node.
    pub fn dial(&mut self, addr: Multiaddr, handler: THandler) -> Result<(), Multiaddr>
    where
        TTrans: Transport<Output = (PeerId, TMuxer)>,
        TTrans::Dial: Send + 'static,
        TMuxer: StreamMuxer + Send + Sync + 'static,
        TMuxer::OutboundSubstream: Send,
        TMuxer::Substream: Send,
        TInEvent: Send + 'static,
        TOutEvent: Send + 'static,
    {
        let future = match self.transport().clone().dial(addr.clone()) {
            Ok(fut) => fut,
            Err((_, addr)) => return Err(addr),
        };

        let connected_point = ConnectedPoint::Dialer { address: addr };
        let reach_id = self.active_nodes.add_reach_attempt(future, handler);
        self.reach_attempts.other_reach_attempts.push((reach_id, connected_point));
        Ok(())
    }

    /// Returns the number of incoming connections that are currently in the process of being
    /// negotiated.
    ///
    /// We don't know anything about these connections yet, so all we can do is know how many of
    /// them we have.
    // TODO: thats's not true as we should be able to know their multiaddress, but that requires
    // a lot of API changes
    #[inline]
    pub fn num_incoming_negotiated(&self) -> usize {
        self.reach_attempts.other_reach_attempts
            .iter()
            .filter(|&(_, endpoint)| endpoint.is_listener())
            .count()
    }

    /// Sends an event to all nodes.
    #[inline]
    pub fn broadcast_event(&mut self, event: &TInEvent)
    where TInEvent: Clone,
    {
        self.active_nodes.broadcast_event(event)
    }

    /// Grants access to a struct that represents a peer.
    #[inline]
    pub fn peer(&mut self, peer_id: PeerId) -> Peer<TTrans, TInEvent, TOutEvent, THandler> {
        // TODO: we do `peer_mut(...).is_some()` followed with `peer_mut(...).unwrap()`, otherwise
        // the borrow checker yells at us.
        println!("[RawSwarm, peer] active_nodes={:?}, reach_attempts.out_reach_attempts={:?}", self.active_nodes, self. reach_attempts.out_reach_attempts);
        if self.active_nodes.peer_mut(&peer_id).is_some() {
            debug_assert!(!self.reach_attempts.out_reach_attempts.contains_key(&peer_id));
            return Peer::Connected(PeerConnected {
                peer: self
                    .active_nodes
                    .peer_mut(&peer_id)
                    .expect("we checked for Some just above"),
                peer_id,
                connected_points: &mut self.reach_attempts.connected_points,
            });
        }

        if self.reach_attempts.out_reach_attempts.get_mut(&peer_id).is_some() {
            debug_assert!(!self.reach_attempts.connected_points.contains_key(&peer_id));
            return Peer::PendingConnect(PeerPendingConnect {
                attempt: match self.reach_attempts.out_reach_attempts.entry(peer_id.clone()) {
                    Entry::Occupied(e) => e,
                    Entry::Vacant(_) => panic!("we checked for Some just above"),
                },
                active_nodes: &mut self.active_nodes,
            });
        }

        debug_assert!(!self.reach_attempts.connected_points.contains_key(&peer_id));
        Peer::NotConnected(PeerNotConnected {
            nodes: self,
            peer_id,
        })
    }

    /// Starts dialing out a multiaddress. `rest` is the list of multiaddresses to attempt if
    /// `first` fails.
    ///
    /// It is a logic error to call this method if we already have an outgoing attempt to the
    /// given peer.
    fn start_dial_out(&mut self, peer_id: PeerId, handler: THandler, first: Multiaddr, rest: Vec<Multiaddr>)
    where
        TTrans: Transport<Output = (PeerId, TMuxer)>,
        TTrans::Dial: Send + 'static,
        TMuxer: StreamMuxer + Send + Sync + 'static,
        TMuxer::OutboundSubstream: Send,
        TMuxer::Substream: Send,
        TInEvent: Send + 'static,
        TOutEvent: Send + 'static,
    {
        let reach_id = match self.transport().clone().dial(first.clone()) {
            Ok(fut) => {
                let expected_peer_id = peer_id.clone();
                let fut = fut.and_then(move |(actual_peer_id, muxer)| {
                    if actual_peer_id == expected_peer_id {
                        Ok((actual_peer_id, muxer))
                    } else {
                        let msg = format!("public key mismatch; expected = {:?}; obtained = {:?}",
                                          expected_peer_id, actual_peer_id);
                        Err(IoError::new(IoErrorKind::Other, msg))
                    }
                });
                self.active_nodes.add_reach_attempt(fut, handler)
            },
            Err((_, addr)) => {
                let msg = format!("unsupported multiaddr {}", addr);
                let fut = future::err(IoError::new(IoErrorKind::Other, msg));
                self.active_nodes.add_reach_attempt(fut, handler)
            },
        };

        let former = self.reach_attempts.out_reach_attempts.insert(
            peer_id,
            OutReachAttempt {
                id: reach_id,
                cur_attempted: first,
                next_attempts: rest,
            },
        );

        debug_assert!(former.is_none());
    }

    /// Provides an API similar to `Stream`, except that it cannot error.
    pub fn poll(&mut self) -> Async<RawSwarmEvent<TTrans, TInEvent, TOutEvent, THandler>>
    where
        TTrans: Transport<Output = (PeerId, TMuxer)>,
        TTrans::Dial: Send + 'static,
        TTrans::ListenerUpgrade: Send + 'static,
        TMuxer: StreamMuxer + Send + Sync + 'static,
        TMuxer::OutboundSubstream: Send,
        TMuxer::Substream: Send,
        TInEvent: Send + 'static,
        TOutEvent: Send + 'static,
        THandler: NodeHandler<Substream = Substream<TMuxer>, InEvent = TInEvent, OutEvent = TOutEvent> + Send + 'static,
        THandler::OutboundOpenInfo: Send + 'static, // TODO: shouldn't be necessary
    {
        println!("[RawSwarm, poll]  START");
        // Start by polling the listeners for events.
        match self.listeners.poll() {
<<<<<<< HEAD
            Async::NotReady => {
                println!("[RawSwarm, poll]      listeners.poll() – NotReady – doing nothing");
                ()
            },
            Async::Ready(ListenersEvent::Incoming {
                upgrade,
                listen_addr,
                send_back_addr,
            }) => {
                println!("[RawSwarm, poll]      listeners.poll() – Ready(ListenersEvent::Incoming) – returning Ready(IncomingConnection)");
=======
            Async::NotReady => (),
            Async::Ready(ListenersEvent::Incoming { upgrade, listen_addr, send_back_addr }) => {
>>>>>>> 37994b34
                let event = IncomingConnectionEvent {
                    upgrade,
                    listen_addr,
                    send_back_addr,
                    active_nodes: &mut self.active_nodes,
                    other_reach_attempts: &mut self.reach_attempts.other_reach_attempts,
                };
                return Async::Ready(RawSwarmEvent::IncomingConnection(event));
            }
<<<<<<< HEAD
            Async::Ready(ListenersEvent::Closed {
                listen_addr,
                listener,
                result,
            }) => {
                println!("[RawSwarm, poll]      listeners.poll() – Ready(ListenersEvent::Closed) – returning Ready(ListenerClosed)");
=======
            Async::Ready(ListenersEvent::Closed { listen_addr, listener, result }) => {
>>>>>>> 37994b34
                return Async::Ready(RawSwarmEvent::ListenerClosed {
                    listen_addr,
                    listener,
                    result,
                });
            }
        }

        // Poll the existing nodes.
        loop {
            println!("[RawSwarm, poll]  Existing nodes – top of the loop");
            let (action, out_event);
            match self.active_nodes.poll() {
                Async::NotReady => {
                    println!("[RawSwarm, poll]      active_nodes.poll() – NotReady – breaking loop");
                    break
                },
                Async::Ready(CollectionEvent::NodeReached(reach_event)) => {
                    println!("[RawSwarm, poll]      active_nodes.poll() – Ready(NodeReached) – handling");
                    let (a, e) = handle_node_reached(&mut self.reach_attempts, reach_event);
                    action = a;
                    out_event = e;
                }
                Async::Ready(CollectionEvent::ReachError { id, error, handler }) => {
                    println!("[RawSwarm, poll]      active_nodes.poll() – Ready(ReachError) – handling error");
                    let (a, e) = handle_reach_error(&mut self.reach_attempts, id, error, handler);
                    action = a;
                    out_event = e;
                }
                Async::Ready(CollectionEvent::NodeError {
                    peer_id,
                    error,
                }) => {
                    println!("[RawSwarm, poll]      active_nodes.poll() – Ready(NodeError) – returning out event and continuing <––––");
                    let endpoint = self.reach_attempts.connected_points.remove(&peer_id)
                        .expect("We insert into connected_points whenever a connection is \
                                 opened and remove only when a connection is closed; the \
                                 underlying API is guaranteed to always deliver a connection \
                                 closed message after it has been opened, and no two closed \
                                 messages; qed");
                    debug_assert!(!self.reach_attempts.out_reach_attempts.contains_key(&peer_id));
                    action = Default::default();
                    out_event = RawSwarmEvent::NodeError {
                        peer_id,
                        endpoint,
                        error,
                    };
                }
                Async::Ready(CollectionEvent::NodeClosed { peer_id }) => {
                    println!("[RawSwarm, poll]      active_nodes.poll() – Ready(NodeClosed) – returning out event and continuing");
                    let endpoint = self.reach_attempts.connected_points.remove(&peer_id)
                        .expect("We insert into connected_points whenever a connection is \
                                 opened and remove only when a connection is closed; the \
                                 underlying API is guaranteed to always deliver a connection \
                                 closed message after it has been opened, and no two closed \
                                 messages; qed");
                    debug_assert!(!self.reach_attempts.out_reach_attempts.contains_key(&peer_id));
                    action = Default::default();
                    out_event = RawSwarmEvent::NodeClosed { peer_id, endpoint };
                }
                Async::Ready(CollectionEvent::NodeEvent { peer_id, event }) => {
                    println!("[RawSwarm, poll]      active_nodes.poll() – Ready(CollectionEvent::NodeEvent) – returning out event wrapped in a NodeEvent and continuing");
                    action = Default::default();
                    println!("[RawSwarm, poll]      active_nodes.poll() – Ready(CollectionEvent::NodeEvent) – default action");
                    out_event = RawSwarmEvent::NodeEvent { peer_id, event };
                }
            };

            if let Some((peer_id, handler, first, rest)) = action.start_dial_out {
                println!("[RawSwarm, poll]      active_nodes.poll() – action: start_dial_out");
                self.start_dial_out(peer_id, handler, first, rest);
            }

            if let Some(interrupt) = action.interrupt {
                println!("[RawSwarm, poll]      active_nodes.poll() – action: interrupt");
                // TODO: improve proof or remove; this is too complicated right now
                self.active_nodes
                    .interrupt(interrupt)
                    .expect("interrupt is guaranteed to be gathered from `out_reach_attempts`;
                             we insert in out_reach_attempts only when we call \
                             active_nodes.add_reach_attempt, and we remove only when we call \
                             interrupt or when a reach attempt succeeds or errors; therefore the \
                             out_reach_attempts should always be in sync with the actual \
                             attempts; qed");
            }
            println!("[RawSwarm, poll]      active_nodes.poll() – end of loop, returning out_event");
            return Async::Ready(out_event);
        }

        println!("[RawSwarm, poll]  Returning NotReady");
        Async::NotReady
    }
}

/// Internal struct indicating an action to perform of the swarm.
#[derive(Debug)]
#[must_use]
struct ActionItem<THandler> {
    start_dial_out: Option<(PeerId, THandler, Multiaddr, Vec<Multiaddr>)>,
    interrupt: Option<ReachAttemptId>,
}

impl<THandler> Default for ActionItem<THandler> {
    fn default() -> Self {
        ActionItem {
            start_dial_out: None,
            interrupt: None,
        }
    }
}

/// Handles a node reached event from the collection.
///
/// Returns an event to return from the stream.
///
/// > **Note**: The event **must** have been produced by the collection of nodes, otherwise
/// >           panics will likely happen.
fn handle_node_reached<'a, TTrans, TMuxer, TInEvent, TOutEvent, THandler>(
    reach_attempts: &mut ReachAttempts,
    event: CollectionReachEvent<TInEvent, TOutEvent, THandler>
) -> (ActionItem<THandler>, RawSwarmEvent<'a, TTrans, TInEvent, TOutEvent, THandler>)
where
    TTrans: Transport<Output = (PeerId, TMuxer)> + Clone,
    TMuxer: StreamMuxer + Send + Sync + 'static,
    TMuxer::OutboundSubstream: Send,
    TMuxer::Substream: Send,
    TInEvent: Send + 'static,
    TOutEvent: Send + 'static,
{
    // We first start looking in the incoming attempts. While this makes the code less optimal,
    // it also makes the logic easier.
    if let Some(in_pos) = reach_attempts
        .other_reach_attempts
        .iter()
        .position(|i| i.0 == event.reach_attempt_id())
    {
        let (_, opened_endpoint) = reach_attempts.other_reach_attempts.swap_remove(in_pos);

        // Set the endpoint for this peer.
        let closed_endpoint = reach_attempts.connected_points.insert(event.peer_id().clone(), opened_endpoint.clone());

        // Cancel any outgoing attempt to this peer.
        let action = if let Some(attempt) = reach_attempts.out_reach_attempts.remove(&event.peer_id()) {
            debug_assert_ne!(attempt.id, event.reach_attempt_id());
            ActionItem {
                interrupt: Some(attempt.id),
                .. Default::default()
            }
        } else {
            ActionItem::default()
        };

        let (outcome, peer_id) = event.accept();
        println!("[RawSwarm, handle_node_reached] accepted event; peer_id={:?}", peer_id);
        if outcome == CollectionNodeAccept::ReplacedExisting {
            let closed_endpoint = closed_endpoint
                .expect("We insert into connected_points whenever a connection is opened and \
                         remove only when a connection is closed; the underlying API is \
                         guaranteed to always deliver a connection closed message after it has \
                         been opened, and no two closed messages; qed");
            return (action, RawSwarmEvent::Replaced {
                peer_id,
                endpoint: opened_endpoint,
                closed_endpoint,
            });
        } else {
            return (action, RawSwarmEvent::Connected { peer_id, endpoint: opened_endpoint });
        }
    }

    // Otherwise, try for outgoing attempts.
    let is_outgoing_and_ok = if let Some(attempt) = reach_attempts.out_reach_attempts.get(event.peer_id()) {
        attempt.id == event.reach_attempt_id()
    } else {
        false
    };

    // We only remove the attempt from `out_reach_attempts` if it both matches the reach id
    // and the expected peer id.
    if is_outgoing_and_ok {
        let attempt = reach_attempts.out_reach_attempts.remove(event.peer_id())
            .expect("is_outgoing_and_ok is true only if reach_attempts.out_reach_attempts.get(event.peer_id()) \
                        returned Some");

        let opened_endpoint = ConnectedPoint::Dialer {
            address: attempt.cur_attempted,
        };

        let closed_endpoint = reach_attempts.connected_points
            .insert(event.peer_id().clone(), opened_endpoint.clone());

        let (outcome, peer_id) = event.accept();
        if outcome == CollectionNodeAccept::ReplacedExisting {
            let closed_endpoint = closed_endpoint
                .expect("We insert into connected_points whenever a connection is opened and \
                        remove only when a connection is closed; the underlying API is guaranteed \
                        to always deliver a connection closed message after it has been opened, \
                        and no two closed messages; qed");
            return (Default::default(), RawSwarmEvent::Replaced {
                peer_id,
                endpoint: opened_endpoint,
                closed_endpoint,
            });
        } else {
            return (Default::default(), RawSwarmEvent::Connected { peer_id, endpoint: opened_endpoint });
        }
    }

    // We didn't find any entry in neither the outgoing connections not ingoing connections.
    // TODO: improve proof or remove; this is too complicated right now
    panic!("The API of collection guarantees that the id sent back in NodeReached (which is where \
            we call handle_node_reached) is one that was passed to add_reach_attempt. Whenever we \
            call add_reach_attempt, we also insert at the same time an entry either in \
            out_reach_attempts or in other_reach_attempts. It is therefore guaranteed that we \
            find back this ID in either of these two sets");
}

/// Handles a reach error event from the collection.
///
/// Optionally returns an event to return from the stream.
///
/// > **Note**: The event **must** have been produced by the collection of nodes, otherwise
/// >           panics will likely happen.
fn handle_reach_error<'a, TTrans, TInEvent, TOutEvent, THandler>(
    reach_attempts: &mut ReachAttempts,
    reach_id: ReachAttemptId,
    error: IoError,
    handler: THandler,
) -> (ActionItem<THandler>, RawSwarmEvent<'a, TTrans, TInEvent, TOutEvent, THandler>)
where TTrans: Transport
{
    println!("[RawSwarm, handle_reach_error] reach_id={:?}, error={:?}", reach_id, error);
    // Search for the attempt in `out_reach_attempts`.
    // TODO: could be more optimal than iterating over everything
    let out_reach_peer_id = reach_attempts
        .out_reach_attempts
        .iter()
        .find(|(_, a)| a.id == reach_id)
        .map(|(p, _)| p.clone());
    println!("[RawSwarm, handle_reach_error] have peer in the out_reach_attempts? out_reach_peer_id={:?}", out_reach_peer_id);
    if let Some(peer_id) = out_reach_peer_id {
        println!("[RawSwarm, handle_reach_error] have peer in the out_reach_attempts? YES, building ActionItem");
        let mut attempt = reach_attempts.out_reach_attempts.remove(&peer_id)
            .expect("out_reach_peer_id is a key that is grabbed from out_reach_attempts");

        let num_remain = attempt.next_attempts.len();
        let failed_addr = attempt.cur_attempted.clone();

        let action = if !attempt.next_attempts.is_empty() {
            let mut attempt = attempt;
            let next_attempt = attempt.next_attempts.remove(0);
            ActionItem {
                start_dial_out: Some((peer_id.clone(), handler, next_attempt, attempt.next_attempts)),
                .. Default::default()
            }
        } else {
            Default::default()
        };

        return (action, RawSwarmEvent::DialError {
            remain_addrs_attempt: num_remain,
            peer_id,
            multiaddr: failed_addr,
            error,
        });
    }

    // If this is not an outgoing reach attempt, check the incoming reach attempts.
    println!("[RawSwarm, handle_reach_error] If this is not an outgoing reach attempt, check the incoming reach attempts?");
    if let Some(in_pos) = reach_attempts
        .other_reach_attempts
        .iter()
        .position(|i| i.0 == reach_id)
    {
        let (_, endpoint) = reach_attempts.other_reach_attempts.swap_remove(in_pos);
        match endpoint {
            ConnectedPoint::Dialer { address } => {
                return (Default::default(), RawSwarmEvent::UnknownPeerDialError {
                    multiaddr: address,
                    error,
                    handler,
                });
            }
            ConnectedPoint::Listener { listen_addr, send_back_addr } => {
                return (Default::default(), RawSwarmEvent::IncomingConnectionError { listen_addr, send_back_addr, error });
            }
        }
    }

    // The id was neither in the outbound list nor the inbound list.
    // TODO: improve proof or remove; this is too complicated right now
    panic!("The API of collection guarantees that the id sent back in ReachError events \
            (which is where we call handle_reach_error) is one that was passed to \
            add_reach_attempt. Whenever we call add_reach_attempt, we also insert \
            at the same time an entry either in out_reach_attempts or in \
            other_reach_attempts. It is therefore guaranteed that we find back this ID in \
            either of these two sets");
}

/// State of a peer in the system.
pub enum Peer<'a, TTrans: 'a, TInEvent: 'a, TOutEvent: 'a, THandler: 'a>
where
    TTrans: Transport,
{
    /// We are connected to this peer.
    Connected(PeerConnected<'a, TInEvent>),

    /// We are currently attempting to connect to this peer.
    PendingConnect(PeerPendingConnect<'a, TInEvent, TOutEvent, THandler>),

    /// We are not connected to this peer at all.
    ///
    /// > **Note**: It is however possible that a pending incoming connection is being negotiated
    /// > and will connect to this peer, but we don't know it yet.
    NotConnected(PeerNotConnected<'a, TTrans, TInEvent, TOutEvent, THandler>),
}

impl<'a, TTrans, TInEvent, TOutEvent, THandler> fmt::Debug for Peer<'a, TTrans, TInEvent, TOutEvent, THandler>
where
    TTrans: Transport,
{
    fn fmt(&self, f: &mut fmt::Formatter) -> Result<(), fmt::Error> {
        match *self {
            Peer::Connected( PeerConnected { peer: _, ref peer_id, ref connected_points }) => {
                f.debug_struct("Connected")
                    .field("peer_id", peer_id)
                    .field("connected_points", connected_points)
                    .finish()
            }
            Peer::PendingConnect( PeerPendingConnect { ref attempt, .. } ) => {
                f.debug_struct("PendingConnect")
                    .field("attempt", attempt)
                    .finish()
            }
            Peer::NotConnected(PeerNotConnected { ref peer_id, .. }) => {
                f.debug_struct("NotConnected")
                    .field("peer_id", peer_id)
                    .finish()
            }
        }
    }
}

// TODO: add other similar methods that wrap to the ones of `PeerNotConnected`
impl<'a, TTrans, TMuxer, TInEvent, TOutEvent, THandler>
    Peer<'a, TTrans, TInEvent, TOutEvent, THandler>
where
    TTrans: Transport<Output = (PeerId, TMuxer)> + Clone,
    TTrans::Dial: Send + 'static,
    TMuxer: StreamMuxer + Send + Sync + 'static,
    TMuxer::OutboundSubstream: Send,
    TMuxer::Substream: Send,
    TInEvent: Send + 'static,
    TOutEvent: Send + 'static,
    THandler: NodeHandler<Substream = Substream<TMuxer>, InEvent = TInEvent, OutEvent = TOutEvent> + Send + 'static,
    THandler::OutboundOpenInfo: Send + 'static,
{
    /// If we are connected, returns the `PeerConnected`.
    #[inline]
    pub fn as_connected(self) -> Option<PeerConnected<'a, TInEvent>> {
        match self {
            Peer::Connected(peer) => Some(peer),
            _ => None,
        }
    }

    /// If a connection is pending, returns the `PeerPendingConnect`.
    #[inline]
    pub fn as_pending_connect(self) -> Option<PeerPendingConnect<'a, TInEvent, TOutEvent, THandler>> {
        match self {
            Peer::PendingConnect(peer) => Some(peer),
            _ => None,
        }
    }

    /// If we are not connected, returns the `PeerNotConnected`.
    #[inline]
    pub fn as_not_connected(self) -> Option<PeerNotConnected<'a, TTrans, TInEvent, TOutEvent, THandler>> {
        match self {
            Peer::NotConnected(peer) => Some(peer),
            _ => None,
        }
    }

    /// If we're not connected, opens a new connection to this peer using the given multiaddr.
    ///
    /// If we reach a peer but the `PeerId` doesn't correspond to the one we're expecting, then
    /// the whole connection is immediately closed.
    ///
    /// > **Note**: It is possible that the attempt reaches a node that doesn't have the peer id
    /// >           that we are expecting, in which case the handler will be used for this "wrong"
    /// >           node.
    #[inline]
    pub fn or_connect(self, addr: Multiaddr, handler: THandler)
        -> Result<PeerPotentialConnect<'a, TInEvent, TOutEvent, THandler>, Self>
    {
        self.or_connect_with(move |_| addr, handler)
    }

    /// If we're not connected, calls the function passed as parameter and opens a new connection
    /// using the returned address.
    ///
    /// If we reach a peer but the `PeerId` doesn't correspond to the one we're expecting, then
    /// the whole connection is immediately closed.
    ///
    /// > **Note**: It is possible that the attempt reaches a node that doesn't have the peer id
    /// >           that we are expecting, in which case the handler will be used for this "wrong"
    /// >           node.
    #[inline]
    pub fn or_connect_with<TFn>(self, addr: TFn, handler: THandler)
        -> Result<PeerPotentialConnect<'a, TInEvent, TOutEvent, THandler>, Self>
    where
        TFn: FnOnce(&PeerId) -> Multiaddr,
    {
        match self {
            Peer::Connected(peer) => Ok(PeerPotentialConnect::Connected(peer)),
            Peer::PendingConnect(peer) => Ok(PeerPotentialConnect::PendingConnect(peer)),
            Peer::NotConnected(peer) => {
                let addr = addr(&peer.peer_id);
                match peer.connect(addr, handler) {
                    Ok(peer) => Ok(PeerPotentialConnect::PendingConnect(peer)),
                    Err(peer) => Err(Peer::NotConnected(peer)),
                }
            }
        }
    }
}

/// Peer we are potentially going to connect to.
pub enum PeerPotentialConnect<'a, TInEvent: 'a, TOutEvent: 'a, THandler: 'a> {
    /// We are connected to this peer.
    Connected(PeerConnected<'a, TInEvent>),

    /// We are currently attempting to connect to this peer.
    PendingConnect(PeerPendingConnect<'a, TInEvent, TOutEvent, THandler>),
}

impl<'a, TInEvent, TOutEvent, THandler> PeerPotentialConnect<'a, TInEvent, TOutEvent, THandler> {
    /// Closes the connection or the connection attempt.
    ///
    /// If the connection was active, returns the list of outbound substream openings that were
    /// closed in the process.
    // TODO: consider returning a `PeerNotConnected`
    #[inline]
    pub fn close(self) {
        match self {
            PeerPotentialConnect::Connected(peer) => peer.close(),
            PeerPotentialConnect::PendingConnect(peer) => peer.interrupt(),
        }
    }

    /// If we are connected, returns the `PeerConnected`.
    #[inline]
    pub fn as_connected(self) -> Option<PeerConnected<'a, TInEvent>> {
        match self {
            PeerPotentialConnect::Connected(peer) => Some(peer),
            _ => None,
        }
    }

    /// If a connection is pending, returns the `PeerPendingConnect`.
    #[inline]
    pub fn as_pending_connect(self) -> Option<PeerPendingConnect<'a, TInEvent, TOutEvent, THandler>> {
        match self {
            PeerPotentialConnect::PendingConnect(peer) => Some(peer),
            _ => None,
        }
    }
}

/// Access to a peer we are connected to.
pub struct PeerConnected<'a, TInEvent: 'a> {
    peer: CollecPeerMut<'a, TInEvent>,
    /// Reference to the `connected_points` field of the parent.
    connected_points: &'a mut FnvHashMap<PeerId, ConnectedPoint>,
    peer_id: PeerId,
}

impl<'a, TInEvent> PeerConnected<'a, TInEvent> {
    /// Closes the connection to this node.
    ///
    /// No `NodeClosed` message will be generated for this node.
    // TODO: consider returning a `PeerNotConnected`; however this makes all the borrows things
    // much more annoying to deal with
    pub fn close(self) {
        self.connected_points.remove(&self.peer_id);
        self.peer.close()
    }

    /// Returns the endpoint we're connected to.
    #[inline]
    pub fn endpoint(&self) -> &ConnectedPoint {
        self.connected_points.get(&self.peer_id)
            .expect("We insert into connected_points whenever a connection is opened and remove \
                     only when a connection is closed; the underlying API is guaranteed to always \
                     deliver a connection closed message after it has been opened, and no two \
                     closed messages; qed")
    }

    /// Sends an event to the node.
    #[inline]
    pub fn send_event(&mut self, event: TInEvent) {
        self.peer.send_event(event)
    }
}

/// Access to a peer we are attempting to connect to.
#[derive(Debug)]
pub struct PeerPendingConnect<'a, TInEvent: 'a, TOutEvent: 'a, THandler: 'a> {
    attempt: OccupiedEntry<'a, PeerId, OutReachAttempt>,
    active_nodes: &'a mut CollectionStream<TInEvent, TOutEvent, THandler>,
}

impl<'a, TInEvent, TOutEvent, THandler> PeerPendingConnect<'a, TInEvent, TOutEvent, THandler> {
    /// Interrupt this connection attempt.
    // TODO: consider returning a PeerNotConnected; however that is really pain in terms of
    // borrows
    #[inline]
    pub fn interrupt(self) {
        let attempt = self.attempt.remove();
        if self.active_nodes.interrupt(attempt.id).is_err() {
            // TODO: improve proof or remove; this is too complicated right now
            panic!("We retreived this attempt.id from out_reach_attempts. We insert in \
                    out_reach_attempts only at the same time as we call add_reach_attempt. \
                    Whenever we receive a NodeReached, NodeReplaced or ReachError event, which \
                    invalidate the attempt.id, we also remove the corresponding entry in \
                    out_reach_attempts.");
        }
    }

    /// Returns the multiaddress we're currently trying to dial.
    #[inline]
    pub fn attempted_multiaddr(&self) -> &Multiaddr {
        &self.attempt.get().cur_attempted
    }

    /// Returns a list of the multiaddresses we're going to try if the current dialing fails.
    #[inline]
    pub fn pending_multiaddrs(&self) -> impl Iterator<Item = &Multiaddr> {
        self.attempt.get().next_attempts.iter()
    }

    /// Adds a new multiaddr to attempt if the current dialing fails.
    ///
    /// Doesn't do anything if that multiaddress is already in the queue.
    pub fn append_multiaddr_attempt(&mut self, addr: Multiaddr) {
        if self.attempt.get().next_attempts.iter().any(|a| a == &addr) {
            return;
        }

        self.attempt.get_mut().next_attempts.push(addr);
    }
}

/// Access to a peer we're not connected to.
#[derive(Debug)]
pub struct PeerNotConnected<'a, TTrans: 'a, TInEvent: 'a, TOutEvent: 'a, THandler: 'a>
where
    TTrans: Transport,
{
    peer_id: PeerId,
    nodes: &'a mut RawSwarm<TTrans, TInEvent, TOutEvent, THandler>,
}

impl<'a, TTrans, TInEvent, TOutEvent, TMuxer, THandler>
    PeerNotConnected<'a, TTrans, TInEvent, TOutEvent, THandler>
where
    TTrans: Transport<Output = (PeerId, TMuxer)> + Clone,
    TTrans::Dial: Send + 'static,
    TMuxer: StreamMuxer + Send + Sync + 'static,
    TMuxer::OutboundSubstream: Send,
    TMuxer::Substream: Send,
    THandler: NodeHandler<Substream = Substream<TMuxer>, InEvent = TInEvent, OutEvent = TOutEvent> + Send + 'static,
    THandler::OutboundOpenInfo: Send + 'static, // TODO: shouldn't be necessary
    TInEvent: Send + 'static,
    TOutEvent: Send + 'static,
{
    /// Attempts a new connection to this node using the given multiaddress.
    ///
    /// If we reach a peer but the `PeerId` doesn't correspond to the one we're expecting, then
    /// the whole connection is immediately closed.
    #[inline]
    pub fn connect(self, addr: Multiaddr, handler: THandler) -> Result<PeerPendingConnect<'a, TInEvent, TOutEvent, THandler>, Self> {
        self.connect_inner(handler, addr, Vec::new())
    }

    /// Attempts a new connection to this node using the given multiaddresses.
    ///
    /// The multiaddresses passed as parameter will be tried one by one.
    ///
    /// If the iterator is empty, TODO: what to do? at the moment we unwrap
    ///
    /// If we reach a peer but the `PeerId` doesn't correspond to the one we're expecting, then
    /// the whole connection is immediately closed.
    #[inline]
    pub fn connect_iter<TIter>(self, addrs: TIter, handler: THandler)
        -> Result<PeerPendingConnect<'a, TInEvent, TOutEvent, THandler>, Self>
    where
        TIter: IntoIterator<Item = Multiaddr>,
    {
        let mut addrs = addrs.into_iter();
        let first = match addrs.next() {
            Some(f) => f,
            None => return Err(self)
        };
        let rest = addrs.collect();
        self.connect_inner(handler, first, rest)
    }

    /// Inner implementation of `connect`.
    fn connect_inner(self, handler: THandler, first: Multiaddr, rest: Vec<Multiaddr>)
        -> Result<PeerPendingConnect<'a, TInEvent, TOutEvent, THandler>, Self>
    {
        self.nodes.start_dial_out(self.peer_id.clone(), handler, first, rest);
        Ok(PeerPendingConnect {
            attempt: match self.nodes.reach_attempts.out_reach_attempts.entry(self.peer_id) {
                Entry::Occupied(e) => e,
                Entry::Vacant(_) => {
                    panic!("We called out_reach_attempts.insert with this peer id just above")
                },
            },
            active_nodes: &mut self.nodes.active_nodes,
        })
    }
}

#[cfg(test)]
mod tests {
    use super::*;
    use std::sync::Arc;
    use parking_lot::Mutex;
    use tokio::runtime::{Builder, Runtime};
    use PublicKey;
    use tests::dummy_transport::DummyTransport;
    use tests::dummy_handler::{Handler, HandlerState, InEvent, OutEvent};
    use tests::dummy_transport::ListenerState;
    use tests::dummy_muxer::{DummyMuxer, DummyConnectionState};
    use nodes::NodeHandlerEvent;

    #[test]
    fn query_transport() {
        let transport = DummyTransport::new();
        let transport2 = transport.clone();
        let raw_swarm = RawSwarm::<_, _, _, Handler>::new(transport);
        assert_eq!(raw_swarm.transport(), &transport2);
    }

    #[test]
    fn starts_listening() {
        let mut raw_swarm = RawSwarm::<_, _, _, Handler>::new(DummyTransport::new());
        let addr = "/ip4/127.0.0.1/tcp/1234".parse::<Multiaddr>().expect("bad multiaddr");
        let addr2 = addr.clone();
        assert!(raw_swarm.listen_on(addr).is_ok());
        let listeners = raw_swarm.listeners().collect::<Vec<&Multiaddr>>();
        assert_eq!(listeners.len(), 1);
        assert_eq!(listeners[0], &addr2);
    }

    #[test]
    fn nat_traversal_transforms_the_observed_address_according_to_the_transport_used() {
        // the DummyTransport adds /udt to all addresses
        let transport = DummyTransport::new();
        let mut raw_swarm = RawSwarm::<_, _, _, Handler>::new(transport);
        let addr1 = "/ip4/127.0.0.1/tcp/1234".parse::<Multiaddr>().expect("bad multiaddr");
        let outside_addr1 = "/ip4/10.1.0.1/tcp/1234".parse::<Multiaddr>().expect("bad multiaddr");
        let addr2 = "/ip4/127.0.0.2/tcp/1234".parse::<Multiaddr>().expect("bad multiaddr");
        let outside_addr2 = "/ip4/127.0.0.2/tcp/1234".parse::<Multiaddr>().expect("bad multiaddr");
        raw_swarm.listen_on(addr1).unwrap();
        raw_swarm.listen_on(addr2).unwrap();

        let natted = raw_swarm.nat_traversal(&outside_addr1).collect::<Vec<Multiaddr>>();
        assert!(natted.is_empty());

        let natted = raw_swarm.nat_traversal(&outside_addr2).collect::<Vec<Multiaddr>>();
        assert_eq!(natted[0], "/ip4/127.0.0.2/tcp/1234/udt".parse::<Multiaddr>().expect("bad multiaddr"));
    }

    #[test]
    fn successful_dial_reaches_a_node() {
        let mut swarm = RawSwarm::<_, _, _, Handler>::new(DummyTransport::new());
        let addr = "/ip4/127.0.0.1/tcp/1234".parse::<Multiaddr>().expect("bad multiaddr");
        let dial_res = swarm.dial(addr, Handler::default());
        assert!(dial_res.is_ok());

        // Poll the swarm until we get a `NodeReached` then assert on the peer:
        // it's there and it's connected.
        let swarm = Arc::new(Mutex::new(swarm));

        let mut rt = Runtime::new().unwrap();
        let mut peer_id : Option<PeerId> = None;
        // Drive forward until we're Connected
        while peer_id.is_none() {
            let swarm_fut = swarm.clone();
            peer_id = rt.block_on(future::poll_fn(move || -> Poll<Option<PeerId>, ()> {
                let mut swarm = swarm_fut.lock();
                let poll_res = swarm.poll();
                match poll_res {
                    Async::Ready(RawSwarmEvent::Connected { peer_id, .. }) => Ok(Async::Ready(Some(peer_id))),
                    _ => Ok(Async::Ready(None))
                }
            })).expect("tokio works");
        }

        let mut swarm = swarm.lock();
        let peer = swarm.peer(peer_id.unwrap());
        assert_matches!(peer, Peer::Connected(PeerConnected{..}));
    }

    #[test]
    fn num_incoming_negotiated() {
        let mut transport = DummyTransport::new();
        let peer_id = PublicKey::Rsa((0 .. 128).map(|_| -> u8 { 1 }).collect()).into_peer_id();
        let muxer = DummyMuxer::new();

        // Set up listener to see an incoming connection
        transport.set_initial_listener_state(ListenerState::Ok(Async::Ready(Some((peer_id, muxer)))));

        let mut swarm = RawSwarm::<_, _, _, Handler>::new(transport);
        swarm.listen_on("/memory".parse().unwrap()).unwrap();

        // no incoming yet
        assert_eq!(swarm.num_incoming_negotiated(), 0);

        let mut rt = Runtime::new().unwrap();
        let swarm = Arc::new(Mutex::new(swarm));
        let swarm_fut = swarm.clone();
        let fut = future::poll_fn(move || -> Poll<_, ()> {
            let mut swarm_fut = swarm_fut.lock();
            assert_matches!(swarm_fut.poll(), Async::Ready(RawSwarmEvent::IncomingConnection(incoming)) => {
                incoming.accept(Handler::default());
            });

            Ok(Async::Ready(()))
        });
        rt.block_on(fut).expect("tokio works");
        let swarm = swarm.lock();
        // Now there's an incoming connection
        assert_eq!(swarm.num_incoming_negotiated(), 1);
    }

    #[test]
    fn broadcasted_events_reach_active_nodes() {
        let mut swarm = RawSwarm::<_, _, _, Handler>::new(DummyTransport::new());
        let mut muxer = DummyMuxer::new();
        muxer.set_inbound_connection_state(DummyConnectionState::Pending);
        muxer.set_outbound_connection_state(DummyConnectionState::Opened);
        let addr = "/ip4/127.0.0.1/tcp/1234".parse::<Multiaddr>().expect("bad multiaddr");
        let mut handler = Handler::default();
        handler.next_states = vec![HandlerState::Ready(Some(NodeHandlerEvent::Custom(OutEvent::Custom("from handler 1") ))),];
        let dial_result = swarm.dial(addr, handler);
        assert!(dial_result.is_ok());

        swarm.broadcast_event(&InEvent::NextState);
        let swarm = Arc::new(Mutex::new(swarm));
        let mut rt = Runtime::new().unwrap();
        let mut peer_id : Option<PeerId> = None;
        while peer_id.is_none() {
            let swarm_fut = swarm.clone();
            peer_id = rt.block_on(future::poll_fn(move || -> Poll<Option<PeerId>, ()> {
                let mut swarm = swarm_fut.lock();
                let poll_res = swarm.poll();
                match poll_res {
                    Async::Ready(RawSwarmEvent::Connected { peer_id, .. }) => Ok(Async::Ready(Some(peer_id))),
                    _ => Ok(Async::Ready(None))
                }
            })).expect("tokio works");
        }

        let mut keep_polling = true;
        while keep_polling {
            let swarm_fut = swarm.clone();
            keep_polling = rt.block_on(future::poll_fn(move || -> Poll<_, ()> {
                let mut swarm = swarm_fut.lock();
                match swarm.poll() {
                    Async::Ready(event) => {
                        assert_matches!(event, RawSwarmEvent::NodeEvent { peer_id: _, event: inner_event } => {
                            // The event we sent reached the node and triggered sending the out event we told it to return
                            assert_matches!(inner_event, OutEvent::Custom("from handler 1"));
                        });
                        Ok(Async::Ready(false))
                    },
                    _ => Ok(Async::Ready(true))
                }
            })).expect("tokio works");
        }
    }

    #[test]
    fn querying_for_pending_peer() {
        let mut swarm = RawSwarm::<_, _, _, Handler>::new(DummyTransport::new());
        let peer_id = PublicKey::Rsa((0 .. 128).map(|_| -> u8 { 1 }).collect()).into_peer_id();
        let peer = swarm.peer(peer_id.clone());
        assert_matches!(peer, Peer::NotConnected(PeerNotConnected{ .. }));
        let addr = "/memory".parse().expect("bad multiaddr");
        let pending_peer = peer.as_not_connected().unwrap().connect(addr, Handler::default());
        assert!(pending_peer.is_ok());
        assert_matches!(pending_peer, Ok(PeerPendingConnect { .. } ));
    }

    #[test]
    fn querying_for_unknown_peer() {
        let mut swarm = RawSwarm::<_, _, _, Handler>::new(DummyTransport::new());
        let peer_id = PublicKey::Rsa((0 .. 128).map(|_| -> u8 { 1 }).collect()).into_peer_id();
        let peer = swarm.peer(peer_id.clone());
        assert_matches!(peer, Peer::NotConnected( PeerNotConnected { nodes: _, peer_id: node_peer_id }) => {
            assert_eq!(node_peer_id, peer_id);
        });
    }

    #[test]
    fn querying_for_connected_peer() {
        let mut swarm = RawSwarm::<_, _, _, Handler>::new(DummyTransport::new());

        // Dial a node
        let addr = "/ip4/127.0.0.1/tcp/1234".parse().expect("bad multiaddr");
        swarm.dial(addr, Handler::default()).expect("dialing works");

        let swarm = Arc::new(Mutex::new(swarm));
        let mut rt = Runtime::new().unwrap();
        // Drive it forward until we connect; extract the new PeerId.
        let mut peer_id : Option<PeerId> = None;
        while peer_id.is_none() {
            let swarm_fut = swarm.clone();
            peer_id = rt.block_on(future::poll_fn(move || -> Poll<Option<PeerId>, ()> {
                let mut swarm = swarm_fut.lock();
                let poll_res = swarm.poll();
                match poll_res {
                    Async::Ready(RawSwarmEvent::Connected { peer_id, .. }) => Ok(Async::Ready(Some(peer_id))),
                    _ => Ok(Async::Ready(None))
                }
            })).expect("tokio works");
        }

        // We're connected.
        let mut swarm = swarm.lock();
        let peer = swarm.peer(peer_id.unwrap());
        assert_matches!(peer, Peer::Connected( PeerConnected { .. } ));
    }

    #[test]
    fn poll_with_closed_listener() {
        let mut transport = DummyTransport::new();
        // Set up listener to be closed
        transport.set_initial_listener_state(ListenerState::Ok(Async::Ready(None)));

        let mut swarm = RawSwarm::<_, _, _, Handler>::new(transport);
        swarm.listen_on("/memory".parse().unwrap()).unwrap();

        let mut rt = Runtime::new().unwrap();
        let swarm = Arc::new(Mutex::new(swarm));

        let swarm_fut = swarm.clone();
        let fut = future::poll_fn(move || -> Poll<_, ()> {
            let mut swarm = swarm_fut.lock();
            assert_matches!(swarm.poll(), Async::Ready(RawSwarmEvent::ListenerClosed { .. } ));
            Ok(Async::Ready(()))
        });
        rt.block_on(fut).expect("tokio works");
    }

    #[test]
    fn unknown_peer_that_is_unreachable_yields_unknown_peer_dial_error() {
        let mut swarm = RawSwarm::<_, _, _, Handler>::new(DummyTransport::new());
        // Will not be reachable
        let addr = "/unix/unreachable".parse::<Multiaddr>().expect("bad multiaddr");
        let handler = Handler::default();
        let dial_result = swarm.dial(addr, handler);
        assert!(dial_result.is_ok());

        let swarm = Arc::new(Mutex::new(swarm));
        let mut rt = Runtime::new().unwrap();
        // Drive it forward until we hear back from the node.
        let mut keep_polling = true;
        while keep_polling {
            let swarm_fut = swarm.clone();
            keep_polling = rt.block_on(future::poll_fn(move || -> Poll<_, ()> {
                let mut swarm = swarm_fut.lock();
                match swarm.poll() {
                    Async::NotReady => Ok(Async::Ready(true)),
                    Async::Ready(event) => {
                        assert_matches!(event, RawSwarmEvent::UnknownPeerDialError { .. } );
                        Ok(Async::Ready(false))
                    },
                }
            })).expect("tokio works");
        }
    }

    #[test]
    fn known_peer_that_is_unreachable_yields_dial_error() {
        let mut transport = DummyTransport::new();
        let peer_id = PublicKey::Rsa((0 .. 128).map(|_| -> u8 { 1 }).collect()).into_peer_id();
        transport.set_next_peer_id(&peer_id);
        let swarm = Arc::new(Mutex::new(RawSwarm::<_, _, _, Handler>::new(transport)));

        {
            let swarm1 = swarm.clone();
            let mut swarm1 = swarm1.lock();
            let peer = swarm1.peer(peer_id.clone());
            assert_matches!(peer, Peer::NotConnected(PeerNotConnected{ .. }));
            // Magic address that will cause outreach to fail
            let addr = "/unix/unreachable".parse().expect("bad multiaddr");
            let pending_peer = peer.as_not_connected().unwrap().connect(addr, Handler::default());
            assert!(pending_peer.is_ok());
            assert_matches!(pending_peer, Ok(PeerPendingConnect { .. } ));
        }
        let mut rt = Runtime::new().unwrap();
        // Drive it forward until we hear back from the node.
        let mut keep_polling = true;
        while keep_polling {
            let swarm_fut = swarm.clone();
            let peer_id = peer_id.clone();
            keep_polling = rt.block_on(future::poll_fn(move || -> Poll<_, ()> {
                let mut swarm = swarm_fut.lock();
                match swarm.poll() {
                    Async::NotReady => Ok(Async::Ready(true)),
                    Async::Ready(event) => {
                        let failed_peer_id = assert_matches!(
                            event,
                            RawSwarmEvent::DialError { remain_addrs_attempt: _, peer_id: failed_peer_id, .. } => failed_peer_id
                        );
                        assert_eq!(peer_id, failed_peer_id);
                        Ok(Async::Ready(false))
                    },
                }
            })).expect("tokio works");
        }
    }

    #[test]
    fn yields_node_error_when_there_is_an_error_after_successful_connect() {
        let mut transport = DummyTransport::new();
        let peer_id = PublicKey::Rsa((0 .. 128).map(|_| -> u8 { 159 }).collect()).into_peer_id();
        transport.set_next_peer_id(&peer_id);
        let swarm = Arc::new(Mutex::new(RawSwarm::<_, _, _, Handler>::new(transport)));

        {
            // Set up an outgoing connection with a PeerId we know
            let swarm1 = swarm.clone();
            let mut swarm1 = swarm1.lock();
            let peer = swarm1.peer(peer_id.clone());
            let addr = "/unix/reachable".parse().expect("bad multiaddr");
            let mut handler = Handler::default();
            // Force an error
            handler.next_states = vec![ HandlerState::Err ];
            peer.as_not_connected().unwrap().connect(addr, handler).expect("can connect unconnected peer");
        }

        // Ensure we run on a single thread
        let mut rt = Builder::new().core_threads(1).build().unwrap();

        // Drive it forward until we connect to the node.
        let mut keep_polling = true;
        while keep_polling {
            let swarm_fut = swarm.clone();
            keep_polling = rt.block_on(future::poll_fn(move || -> Poll<_, ()> {
                let mut swarm = swarm_fut.lock();
                // Push the Handler into an error state on the next poll
                swarm.broadcast_event(&InEvent::NextState);
                match swarm.poll() {
                    Async::NotReady => Ok(Async::Ready(true)),
                    Async::Ready(event) => {
                        assert_matches!(event, RawSwarmEvent::Connected { .. });
                        // We're connected, we can move on
                        Ok(Async::Ready(false))
                    },
                }
            })).expect("tokio works");
        }

        // Poll again. It is going to be a NodeError because of how the
        // handler's next state was set up.
        let swarm_fut = swarm.clone();
        let expected_peer_id = peer_id.clone();
        rt.block_on(future::poll_fn(move || -> Poll<_, ()> {
            let mut swarm = swarm_fut.lock();
            assert_matches!(swarm.poll(), Async::Ready(RawSwarmEvent::NodeError { peer_id, .. }) => {
                assert_eq!(peer_id, expected_peer_id);
            });
            Ok(Async::Ready(()))
        })).expect("tokio works");
    }

    #[test]
    fn yields_node_closed_when_the_node_closes_after_successful_connect() {
        let mut transport = DummyTransport::new();
        let peer_id = PublicKey::Rsa((0 .. 128).map(|_| -> u8 { 159 }).collect()).into_peer_id();
        transport.set_next_peer_id(&peer_id);
        let swarm = Arc::new(Mutex::new(RawSwarm::<_, _, _, Handler>::new(transport)));

        {
            // Set up an outgoing connection with a PeerId we know
            let swarm1 = swarm.clone();
            let mut swarm1 = swarm1.lock();
            let peer = swarm1.peer(peer_id.clone());
            let addr = "/unix/reachable".parse().expect("bad multiaddr");
            let mut handler = Handler::default();
            // Force handler to close
            handler.next_states = vec![ HandlerState::Ready(None) ];
            peer.as_not_connected().unwrap().connect(addr, handler).expect("can connect unconnected peer");
        }

        // Ensure we run on a single thread
        let mut rt = Builder::new().core_threads(1).build().unwrap();

        // Drive it forward until we connect to the node.
        let mut keep_polling = true;
        while keep_polling {
            let swarm_fut = swarm.clone();
            keep_polling = rt.block_on(future::poll_fn(move || -> Poll<_, ()> {
                let mut swarm = swarm_fut.lock();
                // Push the Handler into the closed state on the next poll
                swarm.broadcast_event(&InEvent::NextState);
                match swarm.poll() {
                    Async::NotReady => Ok(Async::Ready(true)),
                    Async::Ready(event) => {
                        assert_matches!(event, RawSwarmEvent::Connected { .. });
                        // We're connected, we can move on
                        Ok(Async::Ready(false))
                    },
                }
            })).expect("tokio works");
        }

        // Poll again. It is going to be a NodeClosed because of how the
        // handler's next state was set up.
        let swarm_fut = swarm.clone();
        let expected_peer_id = peer_id.clone();
        rt.block_on(future::poll_fn(move || -> Poll<_, ()> {
            let mut swarm = swarm_fut.lock();
            assert_matches!(swarm.poll(), Async::Ready(RawSwarmEvent::NodeClosed { peer_id, .. }) => {
                assert_eq!(peer_id, expected_peer_id);
            });
            Ok(Async::Ready(()))
        })).expect("tokio works");
    }
}<|MERGE_RESOLUTION|>--- conflicted
+++ resolved
@@ -39,19 +39,10 @@
 use fnv::FnvHashMap;
 use futures::{prelude::*, future};
 use std::{
+    fmt,
     collections::hash_map::{Entry, OccupiedEntry},
     io::{Error as IoError, ErrorKind as IoErrorKind}
 };
-<<<<<<< HEAD
-use nodes::handled_node::NodeHandler;
-use nodes::listeners::{ListenersEvent, ListenersStream};
-use nodes::node::Substream;
-use std::{collections::hash_map::{Entry, OccupiedEntry}, fmt};
-use std::io::{Error as IoError, ErrorKind as IoErrorKind};
-
-use {Endpoint, Multiaddr, PeerId, Transport};
-=======
->>>>>>> 37994b34
 
 /// Implementation of `Stream` that handles the nodes.
 #[derive(Debug)]
@@ -527,7 +518,7 @@
     pub fn peer(&mut self, peer_id: PeerId) -> Peer<TTrans, TInEvent, TOutEvent, THandler> {
         // TODO: we do `peer_mut(...).is_some()` followed with `peer_mut(...).unwrap()`, otherwise
         // the borrow checker yells at us.
-        println!("[RawSwarm, peer] active_nodes={:?}, reach_attempts.out_reach_attempts={:?}", self.active_nodes, self. reach_attempts.out_reach_attempts);
+
         if self.active_nodes.peer_mut(&peer_id).is_some() {
             debug_assert!(!self.reach_attempts.out_reach_attempts.contains_key(&peer_id));
             return Peer::Connected(PeerConnected {
@@ -620,24 +611,10 @@
         THandler: NodeHandler<Substream = Substream<TMuxer>, InEvent = TInEvent, OutEvent = TOutEvent> + Send + 'static,
         THandler::OutboundOpenInfo: Send + 'static, // TODO: shouldn't be necessary
     {
-        println!("[RawSwarm, poll]  START");
         // Start by polling the listeners for events.
         match self.listeners.poll() {
-<<<<<<< HEAD
-            Async::NotReady => {
-                println!("[RawSwarm, poll]      listeners.poll() – NotReady – doing nothing");
-                ()
-            },
-            Async::Ready(ListenersEvent::Incoming {
-                upgrade,
-                listen_addr,
-                send_back_addr,
-            }) => {
-                println!("[RawSwarm, poll]      listeners.poll() – Ready(ListenersEvent::Incoming) – returning Ready(IncomingConnection)");
-=======
             Async::NotReady => (),
             Async::Ready(ListenersEvent::Incoming { upgrade, listen_addr, send_back_addr }) => {
->>>>>>> 37994b34
                 let event = IncomingConnectionEvent {
                     upgrade,
                     listen_addr,
@@ -647,16 +624,7 @@
                 };
                 return Async::Ready(RawSwarmEvent::IncomingConnection(event));
             }
-<<<<<<< HEAD
-            Async::Ready(ListenersEvent::Closed {
-                listen_addr,
-                listener,
-                result,
-            }) => {
-                println!("[RawSwarm, poll]      listeners.poll() – Ready(ListenersEvent::Closed) – returning Ready(ListenerClosed)");
-=======
             Async::Ready(ListenersEvent::Closed { listen_addr, listener, result }) => {
->>>>>>> 37994b34
                 return Async::Ready(RawSwarmEvent::ListenerClosed {
                     listen_addr,
                     listener,
@@ -667,21 +635,15 @@
 
         // Poll the existing nodes.
         loop {
-            println!("[RawSwarm, poll]  Existing nodes – top of the loop");
             let (action, out_event);
             match self.active_nodes.poll() {
-                Async::NotReady => {
-                    println!("[RawSwarm, poll]      active_nodes.poll() – NotReady – breaking loop");
-                    break
-                },
+                Async::NotReady => break,
                 Async::Ready(CollectionEvent::NodeReached(reach_event)) => {
-                    println!("[RawSwarm, poll]      active_nodes.poll() – Ready(NodeReached) – handling");
                     let (a, e) = handle_node_reached(&mut self.reach_attempts, reach_event);
                     action = a;
                     out_event = e;
                 }
                 Async::Ready(CollectionEvent::ReachError { id, error, handler }) => {
-                    println!("[RawSwarm, poll]      active_nodes.poll() – Ready(ReachError) – handling error");
                     let (a, e) = handle_reach_error(&mut self.reach_attempts, id, error, handler);
                     action = a;
                     out_event = e;
@@ -690,7 +652,6 @@
                     peer_id,
                     error,
                 }) => {
-                    println!("[RawSwarm, poll]      active_nodes.poll() – Ready(NodeError) – returning out event and continuing <––––");
                     let endpoint = self.reach_attempts.connected_points.remove(&peer_id)
                         .expect("We insert into connected_points whenever a connection is \
                                  opened and remove only when a connection is closed; the \
@@ -706,7 +667,6 @@
                     };
                 }
                 Async::Ready(CollectionEvent::NodeClosed { peer_id }) => {
-                    println!("[RawSwarm, poll]      active_nodes.poll() – Ready(NodeClosed) – returning out event and continuing");
                     let endpoint = self.reach_attempts.connected_points.remove(&peer_id)
                         .expect("We insert into connected_points whenever a connection is \
                                  opened and remove only when a connection is closed; the \
@@ -718,20 +678,16 @@
                     out_event = RawSwarmEvent::NodeClosed { peer_id, endpoint };
                 }
                 Async::Ready(CollectionEvent::NodeEvent { peer_id, event }) => {
-                    println!("[RawSwarm, poll]      active_nodes.poll() – Ready(CollectionEvent::NodeEvent) – returning out event wrapped in a NodeEvent and continuing");
                     action = Default::default();
-                    println!("[RawSwarm, poll]      active_nodes.poll() – Ready(CollectionEvent::NodeEvent) – default action");
                     out_event = RawSwarmEvent::NodeEvent { peer_id, event };
                 }
             };
 
             if let Some((peer_id, handler, first, rest)) = action.start_dial_out {
-                println!("[RawSwarm, poll]      active_nodes.poll() – action: start_dial_out");
                 self.start_dial_out(peer_id, handler, first, rest);
             }
 
             if let Some(interrupt) = action.interrupt {
-                println!("[RawSwarm, poll]      active_nodes.poll() – action: interrupt");
                 // TODO: improve proof or remove; this is too complicated right now
                 self.active_nodes
                     .interrupt(interrupt)
@@ -742,11 +698,10 @@
                              out_reach_attempts should always be in sync with the actual \
                              attempts; qed");
             }
-            println!("[RawSwarm, poll]      active_nodes.poll() – end of loop, returning out_event");
+
             return Async::Ready(out_event);
         }
 
-        println!("[RawSwarm, poll]  Returning NotReady");
         Async::NotReady
     }
 }
@@ -810,7 +765,6 @@
         };
 
         let (outcome, peer_id) = event.accept();
-        println!("[RawSwarm, handle_node_reached] accepted event; peer_id={:?}", peer_id);
         if outcome == CollectionNodeAccept::ReplacedExisting {
             let closed_endpoint = closed_endpoint
                 .expect("We insert into connected_points whenever a connection is opened and \
@@ -888,7 +842,6 @@
 ) -> (ActionItem<THandler>, RawSwarmEvent<'a, TTrans, TInEvent, TOutEvent, THandler>)
 where TTrans: Transport
 {
-    println!("[RawSwarm, handle_reach_error] reach_id={:?}, error={:?}", reach_id, error);
     // Search for the attempt in `out_reach_attempts`.
     // TODO: could be more optimal than iterating over everything
     let out_reach_peer_id = reach_attempts
@@ -896,9 +849,7 @@
         .iter()
         .find(|(_, a)| a.id == reach_id)
         .map(|(p, _)| p.clone());
-    println!("[RawSwarm, handle_reach_error] have peer in the out_reach_attempts? out_reach_peer_id={:?}", out_reach_peer_id);
     if let Some(peer_id) = out_reach_peer_id {
-        println!("[RawSwarm, handle_reach_error] have peer in the out_reach_attempts? YES, building ActionItem");
         let mut attempt = reach_attempts.out_reach_attempts.remove(&peer_id)
             .expect("out_reach_peer_id is a key that is grabbed from out_reach_attempts");
 
@@ -925,7 +876,6 @@
     }
 
     // If this is not an outgoing reach attempt, check the incoming reach attempts.
-    println!("[RawSwarm, handle_reach_error] If this is not an outgoing reach attempt, check the incoming reach attempts?");
     if let Some(in_pos) = reach_attempts
         .other_reach_attempts
         .iter()
