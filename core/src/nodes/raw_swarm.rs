--- conflicted
+++ resolved
@@ -1013,11 +1013,7 @@
             .expect("We insert into connected_points whenever a connection is opened and remove \
                      only when a connection is closed; the underlying API is guaranteed to always \
                      deliver a connection closed message after it has been opened, and no two \
-<<<<<<< HEAD
-                     closed messages ; qed")
-=======
-                     closed messages; qed")        
->>>>>>> 7c8d8b50
+                     closed messages; qed")
     }
 
     /// Sends an event to the node.
