// Copyright 2018 Parity Technologies (UK) Ltd.
//
// Permission is hereby granted, free of charge, to any person obtaining a
// copy of this software and associated documentation files (the "Software"),
// to deal in the Software without restriction, including without limitation
// the rights to use, copy, modify, merge, publish, distribute, sublicense,
// and/or sell copies of the Software, and to permit persons to whom the
// Software is furnished to do so, subject to the following conditions:
//
// The above copyright notice and this permission notice shall be included in
// all copies or substantial portions of the Software.
//
// THE SOFTWARE IS PROVIDED "AS IS", WITHOUT WARRANTY OF ANY KIND, EXPRESS
// OR IMPLIED, INCLUDING BUT NOT LIMITED TO THE WARRANTIES OF MERCHANTABILITY,
// FITNESS FOR A PARTICULAR PURPOSE AND NONINFRINGEMENT. IN NO EVENT SHALL THE
// AUTHORS OR COPYRIGHT HOLDERS BE LIABLE FOR ANY CLAIM, DAMAGES OR OTHER
// LIABILITY, WHETHER IN AN ACTION OF CONTRACT, TORT OR OTHERWISE, ARISING
// FROM, OUT OF OR IN CONNECTION WITH THE SOFTWARE OR THE USE OR OTHER
// DEALINGS IN THE SOFTWARE.

//! Manage listening on multiple multiaddresses at once.

use crate::{Multiaddr, Transport, transport::{TransportError, ListenerEvent}};
use futures::prelude::*;
use log::{debug, warn};
use smallvec::SmallVec;
use std::{collections::VecDeque, fmt};
use void::Void;

/// Implementation of `futures::Stream` that allows listening on multiaddresses.
///
/// To start using a `ListenersStream`, create one with `new` by passing an implementation of
/// `Transport`. This `Transport` will be used to start listening, therefore you want to pass
/// a `Transport` that supports the protocols you wish you listen on.
///
/// Then, call `ListenerStream::listen_on` for all addresses you want to start listening on.
///
/// The `ListenersStream` never ends and never produces errors. If a listener errors or closes,
/// an event is generated on the stream and the listener is then dropped, but the `ListenersStream`
/// itself continues.
///
/// # Example
///
/// ```no_run
/// # fn main() {
/// use futures::prelude::*;
/// use libp2p_core::nodes::listeners::{ListenersEvent, ListenersStream};
///
/// let mut listeners = ListenersStream::new(libp2p_tcp::TcpConfig::new());
///
/// // Ask the `listeners` to start listening on the given multiaddress.
/// listeners.listen_on("/ip4/0.0.0.0/tcp/0".parse().unwrap()).unwrap();
///
/// // The `listeners` will now generate events when polled.
/// let future = listeners.for_each(move |event| {
///     match event {
///         ListenersEvent::NewAddress { listener_id, listen_addr } => {
///             println!("Listener {:?} is listening at address {}", listener_id, listen_addr);
///         },
///         ListenersEvent::AddressExpired { listener_id, listen_addr } => {
///             println!("Listener {:?} is no longer listening at address {}", listener_id, listen_addr);
///         },
///         ListenersEvent::Closed { listener_id, .. } => {
///             println!("Listener {:?} has been closed", listener_id);
///         },
///         ListenersEvent::Error { listener_id, error } => {
///             println!("Listener {:?} has experienced an error: {}", listener_id, error);
///         },
///         ListenersEvent::Incoming { listener_id, upgrade, listen_addr, .. } => {
///             println!("Listener {:?} has a new connection on {}", listener_id, listen_addr);
///             // We don't do anything with the newly-opened connection, but in a real-life
///             // program you probably want to use it!
///             drop(upgrade);
///         },
///     };
///
///     Ok(())
/// });
///
/// tokio::run(future.map_err(|_| ()));
/// # }
/// ```
pub struct ListenersStream<TTrans>
where
    TTrans: Transport,
{
    /// Transport used to spawn listeners.
    transport: TTrans,
    /// All the active listeners.
    listeners: VecDeque<Listener<TTrans>>,
    /// The next listener ID to assign.
    next_id: ListenerId
}

/// The ID of a single listener.
///
/// It is part of most [`ListenersEvent`]s and can be used to remove
/// individual listeners from the [`ListenersStream`].
#[derive(Copy, Clone, Debug, PartialEq, Eq, Hash, PartialOrd, Ord)]
pub struct ListenerId(u64);

/// A single active listener.
#[derive(Debug)]
struct Listener<TTrans>
where
    TTrans: Transport,
{
    /// The ID of this listener.
    id: ListenerId,
    /// The object that actually listens.
    listener: TTrans::Listener,
    /// Addresses it is listening on.
    addresses: SmallVec<[Multiaddr; 4]>
}

/// Event that can happen on the `ListenersStream`.
pub enum ListenersEvent<TTrans>
where
    TTrans: Transport,
{
    /// A new address is being listened on.
    NewAddress {
        /// The listener that is listening on the new address.
        listener_id: ListenerId,
        /// The new address that is being listened on.
        listen_addr: Multiaddr
    },
    /// An address is no longer being listened on.
    AddressExpired {
        /// The listener that is no longer listening on the address.
        listener_id: ListenerId,
        /// The new address that is being listened on.
        listen_addr: Multiaddr
    },
    /// A connection is incoming on one of the listeners.
    Incoming {
        /// The listener that produced the upgrade.
        listener_id: ListenerId,
        /// The produced upgrade.
        upgrade: TTrans::ListenerUpgrade,
        /// Address of the listener which received the connection.
        listen_addr: Multiaddr,
        /// Address used to send back data to the incoming client.
        send_back_addr: Multiaddr,
    },
    /// A listener closed.
    Closed {
        /// The ID of the listener that closed.
        listener_id: ListenerId,
        /// The listener that closed.
        listener: TTrans::Listener,
    },
    /// A listener errored.
    ///
    /// The listener will continue to be polled for new events and the event
    /// is for informational purposes only.
    Error {
        /// The ID of the listener that errored.
        listener_id: ListenerId,
        /// The error value.
        error: <TTrans::Listener as Stream>::Error
    }
}

impl<TTrans> ListenersStream<TTrans>
where
    TTrans: Transport,
{
    /// Starts a new stream of listeners.
    pub fn new(transport: TTrans) -> Self {
        ListenersStream {
            transport,
            listeners: VecDeque::new(),
            next_id: ListenerId(1)
        }
    }

    /// Same as `new`, but pre-allocates enough memory for the given number of
    /// simultaneous listeners.
    pub fn with_capacity(transport: TTrans, capacity: usize) -> Self {
        ListenersStream {
            transport,
            listeners: VecDeque::with_capacity(capacity),
            next_id: ListenerId(1)
        }
    }

    /// Start listening on a multiaddress.
    ///
    /// Returns an error if the transport doesn't support the given multiaddress.
    pub fn listen_on(&mut self, addr: Multiaddr) -> Result<ListenerId, TransportError<TTrans::Error>>
    where
        TTrans: Clone,
    {
        let listener = self.transport.clone().listen_on(addr)?;
        self.listeners.push_back(Listener {
            id: self.next_id,
            listener,
            addresses: SmallVec::new()
        });
        let id = self.next_id;
        self.next_id = ListenerId(self.next_id.0 + 1);
        Ok(id)
    }

    /// Remove the listener matching the given `ListenerId`.
    pub fn remove_listener(&mut self, id: ListenerId) -> Option<TTrans::Listener> {
        if let Some(i) = self.listeners.iter().position(|l| l.id == id) {
            self.listeners.remove(i).map(|l| l.listener)
        } else {
            None
        }
    }

    /// Returns the transport passed when building this object.
    pub fn transport(&self) -> &TTrans {
        &self.transport
    }

    /// Returns an iterator that produces the list of addresses we're listening on.
    pub fn listen_addrs(&self) -> impl Iterator<Item = &Multiaddr> {
        self.listeners.iter().flat_map(|l| l.addresses.iter())
    }

    /// Provides an API similar to `Stream`, except that it cannot error.
    pub fn poll(&mut self) -> Async<ListenersEvent<TTrans>> {
        // We remove each element from `listeners` one by one and add them back.
        let mut remaining = self.listeners.len();
        while let Some(mut listener) = self.listeners.pop_back() {
            match listener.listener.poll() {
                Ok(Async::NotReady) => {
                    self.listeners.push_front(listener);
                    remaining -= 1;
                    if remaining == 0 { break }
                }
                Ok(Async::Ready(Some(ListenerEvent::Upgrade { upgrade, listen_addr, remote_addr }))) => {
<<<<<<< HEAD
                    if !listener.addresses.contains(&listen_addr) {
                        warn!("Transport reported listen address {} not in the list: {:?}",
                            listen_addr,
                            listener.addresses)
                    }
=======
                    debug_assert!(listener.addresses.contains(&listen_addr),
                        "Transport reported listen address {} not in the list: {:?}",
                        listen_addr, listener.addresses);
                    let id = listener.id;
>>>>>>> 2c4b52a5
                    self.listeners.push_front(listener);
                    return Async::Ready(ListenersEvent::Incoming {
                        listener_id: id,
                        upgrade,
                        listen_addr,
                        send_back_addr: remote_addr
                    })
                }
                Ok(Async::Ready(Some(ListenerEvent::NewAddress(a)))) => {
                    if listener.addresses.contains(&a) {
                        debug!("Transport has reported address {} multiple times", a)
                    }
                    if !listener.addresses.contains(&a) {
                        listener.addresses.push(a.clone());
                    }
                    let id = listener.id;
                    self.listeners.push_front(listener);
                    return Async::Ready(ListenersEvent::NewAddress {
                        listener_id: id,
                        listen_addr: a
                    })
                }
                Ok(Async::Ready(Some(ListenerEvent::AddressExpired(a)))) => {
                    listener.addresses.retain(|x| x != &a);
                    let id = listener.id;
                    self.listeners.push_front(listener);
                    return Async::Ready(ListenersEvent::AddressExpired {
                        listener_id: id,
                        listen_addr: a
                    })
                }
                Ok(Async::Ready(None)) => {
                    return Async::Ready(ListenersEvent::Closed {
                        listener_id: listener.id,
                        listener: listener.listener
                    })
                }
                Err(err) => {
                    return Async::Ready(ListenersEvent::Error {
                        listener_id: listener.id,
                        error: err
                    })
                }
            }
        }

        // We register the current task to be woken up if a new listener is added.
        Async::NotReady
    }
}

impl<TTrans> Stream for ListenersStream<TTrans>
where
    TTrans: Transport,
{
    type Item = ListenersEvent<TTrans>;
    type Error = Void; // TODO: use ! once stable

    fn poll(&mut self) -> Poll<Option<Self::Item>, Self::Error> {
        Ok(self.poll().map(Option::Some))
    }
}

impl<TTrans> fmt::Debug for ListenersStream<TTrans>
where
    TTrans: Transport + fmt::Debug,
{
    fn fmt(&self, f: &mut fmt::Formatter<'_>) -> Result<(), fmt::Error> {
        f.debug_struct("ListenersStream")
            .field("transport", &self.transport)
            .field("listen_addrs", &self.listen_addrs().collect::<Vec<_>>())
            .finish()
    }
}

impl<TTrans> fmt::Debug for ListenersEvent<TTrans>
where
    TTrans: Transport,
    <TTrans::Listener as Stream>::Error: fmt::Debug,
{
    fn fmt(&self, f: &mut fmt::Formatter<'_>) -> Result<(), fmt::Error> {
        match self {
            ListenersEvent::NewAddress { listener_id, listen_addr } => f
                .debug_struct("ListenersEvent::NewAddress")
                .field("listener_id", listener_id)
                .field("listen_addr", listen_addr)
                .finish(),
            ListenersEvent::AddressExpired { listener_id, listen_addr } => f
                .debug_struct("ListenersEvent::AddressExpired")
                .field("listener_id", listener_id)
                .field("listen_addr", listen_addr)
                .finish(),
            ListenersEvent::Incoming { listener_id, listen_addr, .. } => f
                .debug_struct("ListenersEvent::Incoming")
                .field("listener_id", listener_id)
                .field("listen_addr", listen_addr)
                .finish(),
            ListenersEvent::Closed { listener_id, .. } => f
                .debug_struct("ListenersEvent::Closed")
                .field("listener_id", listener_id)
                .finish(),
            ListenersEvent::Error { listener_id, error } => f
                .debug_struct("ListenersEvent::Error")
                .field("listener_id", listener_id)
                .field("error", error)
                .finish()
        }
    }
}

#[cfg(test)]
mod tests {
    use super::*;
    use crate::transport::{self, ListenerEvent};
    use assert_matches::assert_matches;
    use tokio::runtime::current_thread::Runtime;
    use std::{io, iter::FromIterator};
    use futures::{future::{self}, stream};
    use crate::tests::dummy_transport::{DummyTransport, ListenerState};
    use crate::tests::dummy_muxer::DummyMuxer;
    use crate::PeerId;

    fn set_listener_state(ls: &mut ListenersStream<DummyTransport>, idx: usize, state: ListenerState) {
        ls.listeners[idx].listener = match state {
            ListenerState::Error =>
                Box::new(stream::poll_fn(|| Err(io::Error::new(io::ErrorKind::Other, "oh noes")))),
            ListenerState::Ok(state) => match state {
                Async::NotReady => Box::new(stream::poll_fn(|| Ok(Async::NotReady))),
                Async::Ready(Some(event)) => Box::new(stream::poll_fn(move || {
                    Ok(Async::Ready(Some(event.clone().map(future::ok))))
                })),
                Async::Ready(None) => Box::new(stream::empty())
            }
            ListenerState::Events(events) =>
                Box::new(stream::iter_ok(events.into_iter().map(|e| e.map(future::ok))))
        };
    }

    #[test]
    fn incoming_event() {
        let mem_transport = transport::MemoryTransport::default();

        let mut listeners = ListenersStream::new(mem_transport);
        listeners.listen_on("/memory/0".parse().unwrap()).unwrap();

        let address = {
            let event = listeners.by_ref().wait().next().expect("some event").expect("no error");
            if let ListenersEvent::NewAddress { listen_addr, .. } = event {
                listen_addr
            } else {
                panic!("Was expecting the listen address to be reported")
            }
        };

        let dial = mem_transport.dial(address.clone()).unwrap();

        let future = listeners
            .into_future()
            .map_err(|(err, _)| err)
            .and_then(|(event, _)| {
                match event {
                    Some(ListenersEvent::Incoming { listen_addr, upgrade, send_back_addr, .. }) => {
                        assert_eq!(listen_addr, address);
                        assert_eq!(send_back_addr, address);
                        upgrade.map(|_| ()).map_err(|_| panic!())
                    },
                    _ => panic!()
                }
            })
            .select(dial.map(|_| ()).map_err(|_| panic!()))
            .map_err(|(err, _)| err);

        let mut runtime = Runtime::new().unwrap();
        runtime.block_on(future).unwrap();
    }

    #[test]
    fn listener_stream_returns_transport() {
        let t = DummyTransport::new();
        let t_clone = t.clone();
        let ls = ListenersStream::new(t);
        assert_eq!(ls.transport(), &t_clone);
    }

    #[test]
    fn listener_stream_can_iterate_over_listeners() {
        let mut t = DummyTransport::new();
        let addr1 = tcp4([127, 0, 0, 1], 1234);
        let addr2 = tcp4([127, 0, 0, 1], 4321);

        t.set_initial_listener_state(ListenerState::Events(vec![
            ListenerEvent::NewAddress(addr1.clone()),
            ListenerEvent::NewAddress(addr2.clone())
        ]));

        let mut ls = ListenersStream::new(t);
        ls.listen_on(tcp4([0, 0, 0, 0], 0)).expect("listen_on");

        assert_matches!(ls.by_ref().wait().next(), Some(Ok(ListenersEvent::NewAddress { listen_addr, .. })) => {
            assert_eq!(addr1, listen_addr)
        });
        assert_matches!(ls.by_ref().wait().next(), Some(Ok(ListenersEvent::NewAddress { listen_addr, .. })) => {
            assert_eq!(addr2, listen_addr)
        })
    }

    #[test]
    fn listener_stream_poll_without_listeners_is_not_ready() {
        let t = DummyTransport::new();
        let mut ls = ListenersStream::new(t);
        assert_matches!(ls.poll(), Async::NotReady);
    }

    #[test]
    fn listener_stream_poll_with_listeners_that_arent_ready_is_not_ready() {
        let t = DummyTransport::new();
        let addr = tcp4([127, 0, 0, 1], 1234);
        let mut ls = ListenersStream::new(t);
        ls.listen_on(addr).expect("listen_on failed");
        set_listener_state(&mut ls, 0, ListenerState::Ok(Async::NotReady));
        assert_matches!(ls.poll(), Async::NotReady);
        assert_eq!(ls.listeners.len(), 1); // listener is still there
    }

    #[test]
    fn listener_stream_poll_with_ready_listeners_is_ready() {
        let mut t = DummyTransport::new();
        let peer_id = PeerId::random();
        let muxer = DummyMuxer::new();
        let expected_output = (peer_id.clone(), muxer.clone());

        t.set_initial_listener_state(ListenerState::Events(vec![
            ListenerEvent::NewAddress(tcp4([127, 0, 0, 1], 9090)),
            ListenerEvent::Upgrade {
                upgrade: (peer_id.clone(), muxer.clone()),
                listen_addr: tcp4([127, 0, 0, 1], 9090),
                remote_addr: tcp4([127, 0, 0, 1], 32000)
            },
            ListenerEvent::Upgrade {
                upgrade: (peer_id.clone(), muxer.clone()),
                listen_addr: tcp4([127, 0, 0, 1], 9090),
                remote_addr: tcp4([127, 0, 0, 1], 32000)
            },
            ListenerEvent::Upgrade {
                upgrade: (peer_id.clone(), muxer.clone()),
                listen_addr: tcp4([127, 0, 0, 1], 9090),
                remote_addr: tcp4([127, 0, 0, 1], 32000)
            }
        ]));

        let mut ls = ListenersStream::new(t);
        ls.listen_on(tcp4([127, 0, 0, 1], 1234)).expect("listen_on");
        ls.listen_on(tcp4([127, 0, 0, 1], 4321)).expect("listen_on");
        assert_eq!(ls.listeners.len(), 2);

        assert_matches!(ls.by_ref().wait().next(), Some(Ok(listeners_event)) => {
            assert_matches!(listeners_event, ListenersEvent::NewAddress { .. })
        });

        assert_matches!(ls.by_ref().wait().next(), Some(Ok(listeners_event)) => {
            assert_matches!(listeners_event, ListenersEvent::NewAddress { .. })
        });

        assert_matches!(ls.by_ref().wait().next(), Some(Ok(listeners_event)) => {
            assert_matches!(listeners_event, ListenersEvent::Incoming { upgrade, .. } => {
                assert_matches!(upgrade.wait(), Ok(output) => {
                    assert_eq!(output, expected_output)
                });
            })
        });

        assert_matches!(ls.by_ref().wait().next(), Some(Ok(listeners_event)) => {
            assert_matches!(listeners_event, ListenersEvent::Incoming { upgrade, .. } => {
                assert_matches!(upgrade.wait(), Ok(output) => {
                    assert_eq!(output, expected_output)
                });
            })
        });

        set_listener_state(&mut ls, 1, ListenerState::Ok(Async::NotReady));

        assert_matches!(ls.by_ref().wait().next(), Some(Ok(listeners_event)) => {
            assert_matches!(listeners_event, ListenersEvent::Incoming { upgrade, .. } => {
                assert_matches!(upgrade.wait(), Ok(output) => {
                    assert_eq!(output, expected_output)
                });
            })
        });
    }

    #[test]
    fn listener_stream_poll_with_closed_listener_emits_closed_event() {
        let t = DummyTransport::new();
        let addr = tcp4([127, 0, 0, 1], 1234);
        let mut ls = ListenersStream::new(t);
        ls.listen_on(addr).expect("listen_on failed");
        set_listener_state(&mut ls, 0, ListenerState::Ok(Async::Ready(None)));
        assert_matches!(ls.by_ref().wait().next(), Some(Ok(listeners_event)) => {
            assert_matches!(listeners_event, ListenersEvent::Closed{..})
        });
        assert_eq!(ls.listeners.len(), 0); // it's gone
    }

    #[test]
    fn listener_stream_poll_with_erroring_listener_emits_error_event() {
        let mut t = DummyTransport::new();
        let peer_id = PeerId::random();
        let muxer = DummyMuxer::new();
        let event = ListenerEvent::Upgrade {
            upgrade: (peer_id, muxer),
            listen_addr: tcp4([127, 0, 0, 1], 1234),
            remote_addr: tcp4([127, 0, 0, 1], 32000)
        };
        t.set_initial_listener_state(ListenerState::Ok(Async::Ready(Some(event))));
        let addr = tcp4([127, 0, 0, 1], 1234);
        let mut ls = ListenersStream::new(t);
        ls.listen_on(addr).expect("listen_on failed");
        set_listener_state(&mut ls, 0, ListenerState::Error); // simulate an error on the socket
        assert_matches!(ls.by_ref().wait().next(), Some(Ok(listeners_event)) => {
            assert_matches!(listeners_event, ListenersEvent::Error{..})
        });
        assert_eq!(ls.listeners.len(), 0); // it's gone
    }

    fn tcp4(ip: [u8; 4], port: u16) -> Multiaddr {
        let protos = std::iter::once(multiaddr::Protocol::Ip4(ip.into()))
            .chain(std::iter::once(multiaddr::Protocol::Tcp(port)));
        Multiaddr::from_iter(protos)
    }
}<|MERGE_RESOLUTION|>--- conflicted
+++ resolved
@@ -234,18 +234,12 @@
                     if remaining == 0 { break }
                 }
                 Ok(Async::Ready(Some(ListenerEvent::Upgrade { upgrade, listen_addr, remote_addr }))) => {
-<<<<<<< HEAD
                     if !listener.addresses.contains(&listen_addr) {
                         warn!("Transport reported listen address {} not in the list: {:?}",
                             listen_addr,
                             listener.addresses)
                     }
-=======
-                    debug_assert!(listener.addresses.contains(&listen_addr),
-                        "Transport reported listen address {} not in the list: {:?}",
-                        listen_addr, listener.addresses);
                     let id = listener.id;
->>>>>>> 2c4b52a5
                     self.listeners.push_front(listener);
                     return Async::Ready(ListenersEvent::Incoming {
                         listener_id: id,
