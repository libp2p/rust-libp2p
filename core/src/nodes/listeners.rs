--- conflicted
+++ resolved
@@ -22,7 +22,7 @@
 
 use crate::{Multiaddr, Transport, transport::{TransportError, ListenerEvent}};
 use futures::prelude::*;
-use log::{debug, warn};
+use log::debug;
 use smallvec::SmallVec;
 use std::{collections::VecDeque, fmt};
 use void::Void;
@@ -233,16 +233,7 @@
                     remaining -= 1;
                     if remaining == 0 { break }
                 }
-<<<<<<< HEAD
                 Ok(Async::Ready(Some(ListenerEvent::Upgrade { upgrade, local_addr, remote_addr }))) => {
-=======
-                Ok(Async::Ready(Some(ListenerEvent::Upgrade { upgrade, listen_addr, remote_addr }))) => {
-                    if !listener.addresses.contains(&listen_addr) {
-                        warn!("Transport reported listen address {} not in the list: {:?}",
-                            listen_addr,
-                            listener.addresses)
-                    }
->>>>>>> c154771d
                     let id = listener.id;
                     self.listeners.push_front(listener);
                     return Async::Ready(ListenersEvent::Incoming {
