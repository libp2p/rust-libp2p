<<<<<<< HEAD
use crate::DecodeError;
use libp2p_identity::SigningError;
use libp2p_identity::{Keypair, PublicKey};
=======
use crate::identity::error::SigningError;
use crate::identity::Keypair;
use crate::{identity, proto, DecodeError, PublicKey};
use quick_protobuf::{BytesReader, Writer};
use std::convert::TryInto;
>>>>>>> db82e021
use std::fmt;
use unsigned_varint::encode::usize_buffer;

/// A signed envelope contains an arbitrary byte string payload, a signature of the payload, and the public key that can be used to verify the signature.
///
/// For more details see libp2p RFC0002: <https://github.com/libp2p/specs/blob/master/RFC/0002-signed-envelopes.md>
#[derive(Debug, Clone, PartialEq, Eq)]
pub struct SignedEnvelope {
    key: PublicKey,
    payload_type: Vec<u8>,
    payload: Vec<u8>,
    signature: Vec<u8>,
}

impl SignedEnvelope {
    /// Constructs a new [`SignedEnvelope`].
    pub fn new(
        key: &Keypair,
        domain_separation: String,
        payload_type: Vec<u8>,
        payload: Vec<u8>,
    ) -> Result<Self, SigningError> {
        let buffer = signature_payload(domain_separation, &payload_type, &payload);

        let signature = key.sign(&buffer)?;

        Ok(Self {
            key: key.public(),
            payload_type,
            payload,
            signature,
        })
    }

    /// Verify this [`SignedEnvelope`] against the provided domain-separation string.
    #[must_use]
    pub fn verify(&self, domain_separation: String) -> bool {
        let buffer = signature_payload(domain_separation, &self.payload_type, &self.payload);

        self.key.verify(&buffer, &self.signature)
    }

    /// Extract the payload and signing key of this [`SignedEnvelope`].
    ///
    /// You must provide the correct domain-separation string and expected payload type in order to get the payload.
    /// This guards against accidental mis-use of the payload where the signature was created for a different purpose or payload type.
    ///
    /// It is the caller's responsibility to check that the signing key is what
    /// is expected. For example, checking that the signing key is from a
    /// certain peer.
    pub fn payload_and_signing_key(
        &self,
        domain_separation: String,
        expected_payload_type: &[u8],
    ) -> Result<(&[u8], &PublicKey), ReadPayloadError> {
        if self.payload_type != expected_payload_type {
            return Err(ReadPayloadError::UnexpectedPayloadType {
                expected: expected_payload_type.to_vec(),
                got: self.payload_type.clone(),
            });
        }

        if !self.verify(domain_separation) {
            return Err(ReadPayloadError::InvalidSignature);
        }

        Ok((&self.payload, &self.key))
    }

    /// Encode this [`SignedEnvelope`] using the protobuf encoding specified in the RFC.
    pub fn into_protobuf_encoding(self) -> Vec<u8> {
        use quick_protobuf::MessageWrite;

<<<<<<< HEAD
        let envelope = crate::envelope_proto::Envelope {
            public_key: self.key.to_protobuf_encoding(),
=======
        let envelope = proto::Envelope {
            public_key: Some((&self.key).into()),
>>>>>>> db82e021
            payload_type: self.payload_type,
            payload: self.payload,
            signature: self.signature,
        };

        let mut buf = Vec::with_capacity(envelope.get_size());
        let mut writer = Writer::new(&mut buf);

        envelope
            .write_message(&mut writer)
            .expect("Encoding to succeed");

        buf
    }

    /// Decode a [`SignedEnvelope`] using the protobuf encoding specified in the RFC.
    pub fn from_protobuf_encoding(bytes: &[u8]) -> Result<Self, DecodingError> {
        use quick_protobuf::MessageRead;

        let mut reader = BytesReader::from_bytes(bytes);
        let envelope =
            proto::Envelope::from_reader(&mut reader, bytes).map_err(DecodeError::from)?;

        Ok(Self {
<<<<<<< HEAD
            key: PublicKey::from_protobuf_encoding(&envelope.public_key)?,
            payload_type: envelope.payload_type,
            payload: envelope.payload,
            signature: envelope.signature,
=======
            key: envelope
                .public_key
                .ok_or(DecodingError::MissingPublicKey)?
                .try_into()?,
            payload_type: envelope.payload_type.to_vec(),
            payload: envelope.payload.to_vec(),
            signature: envelope.signature.to_vec(),
>>>>>>> db82e021
        })
    }
}

fn signature_payload(domain_separation: String, payload_type: &[u8], payload: &[u8]) -> Vec<u8> {
    let mut domain_sep_length_buffer = usize_buffer();
    let domain_sep_length =
        unsigned_varint::encode::usize(domain_separation.len(), &mut domain_sep_length_buffer);

    let mut payload_type_length_buffer = usize_buffer();
    let payload_type_length =
        unsigned_varint::encode::usize(payload_type.len(), &mut payload_type_length_buffer);

    let mut payload_length_buffer = usize_buffer();
    let payload_length = unsigned_varint::encode::usize(payload.len(), &mut payload_length_buffer);

    let mut buffer = Vec::with_capacity(
        domain_sep_length.len()
            + domain_separation.len()
            + payload_type_length.len()
            + payload_type.len()
            + payload_length.len()
            + payload.len(),
    );

    buffer.extend_from_slice(domain_sep_length);
    buffer.extend_from_slice(domain_separation.as_bytes());
    buffer.extend_from_slice(payload_type_length);
    buffer.extend_from_slice(payload_type);
    buffer.extend_from_slice(payload_length);
    buffer.extend_from_slice(payload);

    buffer
}

/// Errors that occur whilst decoding a [`SignedEnvelope`] from its byte representation.
#[derive(thiserror::Error, Debug)]
pub enum DecodingError {
    /// Decoding the provided bytes as a signed envelope failed.
    #[error("Failed to decode envelope")]
    InvalidEnvelope(#[from] DecodeError),
    /// The public key in the envelope could not be converted to our internal public key type.
    #[error("Failed to convert public key")]
    InvalidPublicKey(#[from] libp2p_identity::DecodingError),
    /// The public key in the envelope could not be converted to our internal public key type.
    #[error("Public key is missing from protobuf struct")]
    MissingPublicKey,
}

/// Errors that occur whilst extracting the payload of a [`SignedEnvelope`].
#[derive(Debug)]
pub enum ReadPayloadError {
    /// The signature on the signed envelope does not verify with the provided domain separation string.
    InvalidSignature,
    /// The payload contained in the envelope is not of the expected type.
    UnexpectedPayloadType { expected: Vec<u8>, got: Vec<u8> },
}

impl fmt::Display for ReadPayloadError {
    fn fmt(&self, f: &mut fmt::Formatter<'_>) -> fmt::Result {
        match self {
            Self::InvalidSignature => write!(f, "Invalid signature"),
            Self::UnexpectedPayloadType { expected, got } => write!(
                f,
                "Unexpected payload type, expected {expected:?} but got {got:?}"
            ),
        }
    }
}

impl std::error::Error for ReadPayloadError {}

#[cfg(test)]
mod tests {
    use super::*;

    #[test]
    pub fn test_roundtrip() {
        let kp = Keypair::generate_ed25519();
        let payload = "some payload".as_bytes();
        let domain_separation = "domain separation".to_string();
        let payload_type: Vec<u8> = "payload type".into();

        let env = SignedEnvelope::new(
            &kp,
            domain_separation.clone(),
            payload_type.clone(),
            payload.into(),
        )
        .expect("Failed to create envelope");

        let (actual_payload, signing_key) = env
            .payload_and_signing_key(domain_separation, &payload_type)
            .expect("Failed to extract payload and public key");

        assert_eq!(actual_payload, payload);
        assert_eq!(signing_key, &kp.public());
    }
}<|MERGE_RESOLUTION|>--- conflicted
+++ resolved
@@ -1,16 +1,9 @@
-<<<<<<< HEAD
 use crate::DecodeError;
 use libp2p_identity::SigningError;
 use libp2p_identity::{Keypair, PublicKey};
-=======
-use crate::identity::error::SigningError;
-use crate::identity::Keypair;
-use crate::{identity, proto, DecodeError, PublicKey};
-use quick_protobuf::{BytesReader, Writer};
-use std::convert::TryInto;
->>>>>>> db82e021
 use std::fmt;
 use unsigned_varint::encode::usize_buffer;
+use quick_protobuf::{BytesReader, Writer};
 
 /// A signed envelope contains an arbitrary byte string payload, a signature of the payload, and the public key that can be used to verify the signature.
 ///
@@ -82,13 +75,8 @@
     pub fn into_protobuf_encoding(self) -> Vec<u8> {
         use quick_protobuf::MessageWrite;
 
-<<<<<<< HEAD
-        let envelope = crate::envelope_proto::Envelope {
+        let envelope = proto::Envelope {
             public_key: self.key.to_protobuf_encoding(),
-=======
-        let envelope = proto::Envelope {
-            public_key: Some((&self.key).into()),
->>>>>>> db82e021
             payload_type: self.payload_type,
             payload: self.payload,
             signature: self.signature,
@@ -113,20 +101,10 @@
             proto::Envelope::from_reader(&mut reader, bytes).map_err(DecodeError::from)?;
 
         Ok(Self {
-<<<<<<< HEAD
             key: PublicKey::from_protobuf_encoding(&envelope.public_key)?,
-            payload_type: envelope.payload_type,
-            payload: envelope.payload,
-            signature: envelope.signature,
-=======
-            key: envelope
-                .public_key
-                .ok_or(DecodingError::MissingPublicKey)?
-                .try_into()?,
             payload_type: envelope.payload_type.to_vec(),
             payload: envelope.payload.to_vec(),
             signature: envelope.signature.to_vec(),
->>>>>>> db82e021
         })
     }
 }
