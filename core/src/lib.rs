--- conflicted
+++ resolved
@@ -59,10 +59,10 @@
 pub mod identity;
 pub mod muxing;
 pub mod network;
+pub mod peer_record;
+pub mod signed_envelope;
 pub mod transport;
 pub mod upgrade;
-pub mod signed_envelope;
-pub mod peer_record;
 
 pub use connection::{Connected, ConnectedPoint, Endpoint};
 pub use identity::PublicKey;
@@ -71,17 +71,11 @@
 pub use muxing::StreamMuxer;
 pub use network::Network;
 pub use peer_id::PeerId;
+pub use peer_record::PeerRecord;
+pub use signed_envelope::SignedEnvelope;
 pub use translation::address_translation;
-<<<<<<< HEAD
-pub use upgrade::{InboundUpgrade, OutboundUpgrade, UpgradeInfo, UpgradeError, ProtocolName};
-pub use connection::{Connected, Endpoint, ConnectedPoint};
-pub use network::Network;
-pub use signed_envelope::SignedEnvelope;
-pub use peer_record::PeerRecord;
-=======
 pub use transport::Transport;
 pub use upgrade::{InboundUpgrade, OutboundUpgrade, ProtocolName, UpgradeError, UpgradeInfo};
->>>>>>> 25004c46
 
 use std::{future::Future, pin::Pin};
 
