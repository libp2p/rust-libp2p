// Copyright 2017-2018 Parity Technologies (UK) Ltd.
//
// Permission is hereby granted, free of charge, to any person obtaining a
// copy of this software and associated documentation files (the "Software"),
// to deal in the Software without restriction, including without limitation
// the rights to use, copy, modify, merge, publish, distribute, sublicense,
// and/or sell copies of the Software, and to permit persons to whom the
// Software is furnished to do so, subject to the following conditions:
//
// The above copyright notice and this permission notice shall be included in
// all copies or substantial portions of the Software.
//
// THE SOFTWARE IS PROVIDED "AS IS", WITHOUT WARRANTY OF ANY KIND, EXPRESS
// OR IMPLIED, INCLUDING BUT NOT LIMITED TO THE WARRANTIES OF MERCHANTABILITY,
// FITNESS FOR A PARTICULAR PURPOSE AND NONINFRINGEMENT. IN NO EVENT SHALL THE
// AUTHORS OR COPYRIGHT HOLDERS BE LIABLE FOR ANY CLAIM, DAMAGES OR OTHER
// LIABILITY, WHETHER IN AN ACTION OF CONTRACT, TORT OR OTHERWISE, ARISING
// FROM, OUT OF OR IN CONNECTION WITH THE SOFTWARE OR THE USE OR OTHER
// DEALINGS IN THE SOFTWARE.

//! Transports, upgrades, multiplexing and node handling of *libp2p*.
//!
//! The main concepts of libp2p-core are:
//!
//! - A [`PeerId`] is a unique global identifier for a node on the network.
//!   Each node must have a different `PeerId`. Normally, a `PeerId` is the
//!   hash of the public key used to negotiate encryption on the
//!   communication channel, thereby guaranteeing that they cannot be spoofed.
//! - The [`Transport`] trait defines how to reach a remote node or listen for
//!   incoming remote connections. See the `transport` module.
//! - The [`StreamMuxer`] trait is implemented on structs that hold a connection
//!   to a remote and can subdivide this connection into multiple substreams.
//!   See the `muxing` module.
//! - The [`UpgradeInfo`], [`InboundUpgrade`] and [`OutboundUpgrade`] traits
//!   define how to upgrade each individual substream to use a protocol.
//!   See the `upgrade` module.

mod keys_proto {
    include!(concat!(env!("OUT_DIR"), "/keys_proto.rs"));
}

/// Multi-address re-export.
pub use multiaddr;
pub type Negotiated<T> = futures::compat::Compat01As03<multistream_select::Negotiated<futures::compat::Compat<T>>>;
<<<<<<< HEAD
=======

use std::{future::Future, pin::Pin};
>>>>>>> 3405fc8b

mod peer_id;
mod translation;

pub mod either;
pub mod identity;
pub mod muxing;
pub mod nodes;
pub mod transport;
pub mod upgrade;

pub use multiaddr::Multiaddr;
pub use muxing::StreamMuxer;
pub use peer_id::PeerId;
pub use identity::PublicKey;
pub use transport::Transport;
pub use translation::address_translation;
pub use upgrade::{InboundUpgrade, OutboundUpgrade, UpgradeInfo, UpgradeError, ProtocolName};
pub use nodes::ConnectionInfo;

#[derive(Debug, Copy, Clone, PartialEq, Eq, Hash)]
pub enum Endpoint {
    /// The socket comes from a dialer.
    Dialer,
    /// The socket comes from a listener.
    Listener,
}

impl std::ops::Not for Endpoint {
    type Output = Endpoint;

    fn not(self) -> Self::Output {
        match self {
            Endpoint::Dialer => Endpoint::Listener,
            Endpoint::Listener => Endpoint::Dialer
        }
    }
}

impl Endpoint {
    /// Is this endpoint a dialer?
    pub fn is_dialer(self) -> bool {
        if let Endpoint::Dialer = self {
            true
        } else {
            false
        }
    }

    /// Is this endpoint a listener?
    pub fn is_listener(self) -> bool {
        if let Endpoint::Listener = self {
            true
        } else {
            false
        }
    }
}

/// How we connected to a node.
#[derive(Debug, Clone)]
pub enum ConnectedPoint {
    /// We dialed the node.
    Dialer {
        /// Multiaddress that was successfully dialed.
        address: Multiaddr,
    },
    /// We received the node.
    Listener {
        /// Local connection address.
        local_addr: Multiaddr,
        /// Stack of protocols used to send back data to the remote.
        send_back_addr: Multiaddr,
    }
}

impl From<&'_ ConnectedPoint> for Endpoint {
    fn from(endpoint: &'_ ConnectedPoint) -> Endpoint {
        endpoint.to_endpoint()
    }
}

impl From<ConnectedPoint> for Endpoint {
    fn from(endpoint: ConnectedPoint) -> Endpoint {
        endpoint.to_endpoint()
    }
}

impl ConnectedPoint {
    /// Turns the `ConnectedPoint` into the corresponding `Endpoint`.
    pub fn to_endpoint(&self) -> Endpoint {
        match self {
            ConnectedPoint::Dialer { .. } => Endpoint::Dialer,
            ConnectedPoint::Listener { .. } => Endpoint::Listener
        }
    }

    /// Returns true if we are `Dialer`.
    pub fn is_dialer(&self) -> bool {
        match self {
            ConnectedPoint::Dialer { .. } => true,
            ConnectedPoint::Listener { .. } => false
        }
    }

    /// Returns true if we are `Listener`.
    pub fn is_listener(&self) -> bool {
        match self {
            ConnectedPoint::Dialer { .. } => false,
            ConnectedPoint::Listener { .. } => true
        }
    }
}

/// Implemented on objects that can run a `Future` in the background.
///
/// > **Note**: While it may be tempting to implement this trait on types such as
/// >           [`futures::stream::FuturesUnordered`], please note that passing an `Executor` is
/// >           optional, and that `FuturesUnordered` (or a similar struct) will automatically
/// >           be used as fallback by libp2p. The `Executor` trait should therefore only be
/// >           about running `Future`s in the background.
pub trait Executor {
    /// Run the given future in the background until it ends.
    fn exec(&self, future: Pin<Box<dyn Future<Output = ()> + Send>>);
}

impl<'a, T: ?Sized + Executor> Executor for &'a T {
    fn exec(&self, f: Pin<Box<dyn Future<Output = ()> + Send>>) {
        T::exec(&**self, f)
    }
}

impl<'a, T: ?Sized + Executor> Executor for &'a mut T {
    fn exec(&self, f: Pin<Box<dyn Future<Output = ()> + Send>>) {
        T::exec(&**self, f)
    }
}

impl<T: ?Sized + Executor> Executor for Box<T> {
    fn exec(&self, f: Pin<Box<dyn Future<Output = ()> + Send>>) {
        T::exec(&**self, f)
    }
}<|MERGE_RESOLUTION|>--- conflicted
+++ resolved
@@ -41,12 +41,10 @@
 
 /// Multi-address re-export.
 pub use multiaddr;
-pub type Negotiated<T> = futures::compat::Compat01As03<multistream_select::Negotiated<futures::compat::Compat<T>>>;
-<<<<<<< HEAD
-=======
+pub type Negotiated<T> =
+    futures::compat::Compat01As03<multistream_select::Negotiated<futures::compat::Compat<T>>>;
 
 use std::{future::Future, pin::Pin};
->>>>>>> 3405fc8b
 
 mod peer_id;
 mod translation;
@@ -58,14 +56,14 @@
 pub mod transport;
 pub mod upgrade;
 
+pub use identity::PublicKey;
 pub use multiaddr::Multiaddr;
 pub use muxing::StreamMuxer;
+pub use nodes::ConnectionInfo;
 pub use peer_id::PeerId;
-pub use identity::PublicKey;
+pub use translation::address_translation;
 pub use transport::Transport;
-pub use translation::address_translation;
-pub use upgrade::{InboundUpgrade, OutboundUpgrade, UpgradeInfo, UpgradeError, ProtocolName};
-pub use nodes::ConnectionInfo;
+pub use upgrade::{InboundUpgrade, OutboundUpgrade, ProtocolName, UpgradeError, UpgradeInfo};
 
 #[derive(Debug, Copy, Clone, PartialEq, Eq, Hash)]
 pub enum Endpoint {
@@ -81,7 +79,7 @@
     fn not(self) -> Self::Output {
         match self {
             Endpoint::Dialer => Endpoint::Listener,
-            Endpoint::Listener => Endpoint::Dialer
+            Endpoint::Listener => Endpoint::Dialer,
         }
     }
 }
@@ -120,7 +118,7 @@
         local_addr: Multiaddr,
         /// Stack of protocols used to send back data to the remote.
         send_back_addr: Multiaddr,
-    }
+    },
 }
 
 impl From<&'_ ConnectedPoint> for Endpoint {
@@ -140,7 +138,7 @@
     pub fn to_endpoint(&self) -> Endpoint {
         match self {
             ConnectedPoint::Dialer { .. } => Endpoint::Dialer,
-            ConnectedPoint::Listener { .. } => Endpoint::Listener
+            ConnectedPoint::Listener { .. } => Endpoint::Listener,
         }
     }
 
@@ -148,7 +146,7 @@
     pub fn is_dialer(&self) -> bool {
         match self {
             ConnectedPoint::Dialer { .. } => true,
-            ConnectedPoint::Listener { .. } => false
+            ConnectedPoint::Listener { .. } => false,
         }
     }
 
@@ -156,7 +154,7 @@
     pub fn is_listener(&self) -> bool {
         match self {
             ConnectedPoint::Dialer { .. } => false,
-            ConnectedPoint::Listener { .. } => true
+            ConnectedPoint::Listener { .. } => true,
         }
     }
 }
