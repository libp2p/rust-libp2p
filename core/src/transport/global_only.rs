--- conflicted
+++ resolved
@@ -22,15 +22,12 @@
     multiaddr::{Multiaddr, Protocol},
     transport::{DialOpts, ListenerId, TransportError, TransportEvent},
 };
-<<<<<<< HEAD
-use ip_global::IpExt;
-use log::debug;
-=======
->>>>>>> dbfda10e
+use ip_global::*;
 use std::{
     pin::Pin,
     task::{Context, Poll},
 };
+use tracing::debug;
 
 /// Dropping all dial requests to non-global IP addresses.
 #[derive(Debug, Clone, Default)]
@@ -62,59 +59,22 @@
         self.inner.remove_listener(id)
     }
 
-<<<<<<< HEAD
     fn dial(
-=======
-    fn dial(&mut self, addr: Multiaddr) -> Result<Self::Dial, TransportError<Self::Error>> {
-        match addr.iter().next() {
-            Some(Protocol::Ip4(a)) => {
-                if !ipv4_global::is_global(a) {
-                    tracing::debug!(ip=%a, "Not dialing non global IP address");
-                    return Err(TransportError::MultiaddrNotSupported(addr));
-                }
-                self.inner.dial(addr)
-            }
-            Some(Protocol::Ip6(a)) => {
-                if !ipv6_global::is_global(a) {
-                    tracing::debug!(ip=%a, "Not dialing non global IP address");
-                    return Err(TransportError::MultiaddrNotSupported(addr));
-                }
-                self.inner.dial(addr)
-            }
-            _ => {
-                tracing::debug!(address=%addr, "Not dialing unsupported Multiaddress");
-                Err(TransportError::MultiaddrNotSupported(addr))
-            }
-        }
-    }
-
-    fn dial_as_listener(
->>>>>>> dbfda10e
         &mut self,
         addr: Multiaddr,
         opts: DialOpts,
     ) -> Result<Self::Dial, TransportError<Self::Error>> {
         match addr.iter().next() {
             Some(Protocol::Ip4(a)) => {
-<<<<<<< HEAD
                 if !IpExt::is_global(&a) {
                     debug!("Not dialing non global IP address {:?}.", a);
-=======
-                if !ipv4_global::is_global(a) {
-                    tracing::debug!(ip=?a, "Not dialing non global IP address");
->>>>>>> dbfda10e
                     return Err(TransportError::MultiaddrNotSupported(addr));
                 }
                 self.inner.dial(addr, opts)
             }
             Some(Protocol::Ip6(a)) => {
-<<<<<<< HEAD
                 if !IpExt::is_global(&a) {
                     debug!("Not dialing non global IP address {:?}.", a);
-=======
-                if !ipv6_global::is_global(a) {
-                    tracing::debug!(ip=?a, "Not dialing non global IP address");
->>>>>>> dbfda10e
                     return Err(TransportError::MultiaddrNotSupported(addr));
                 }
                 self.inner.dial(addr, opts)
