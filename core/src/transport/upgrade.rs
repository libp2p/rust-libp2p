// Copyright 2017-2019 Parity Technologies (UK) Ltd.
//
// Permission is hereby granted, free of charge, to any person obtaining a
// copy of this software and associated documentation files (the "Software"),
// to deal in the Software without restriction, including without limitation
// the rights to use, copy, modify, merge, publish, distribute, sublicense,
// and/or sell copies of the Software, and to permit persons to whom the
// Software is furnished to do so, subject to the following conditions:
//
// The above copyright notice and this permission notice shall be included in
// all copies or substantial portions of the Software.
//
// THE SOFTWARE IS PROVIDED "AS IS", WITHOUT WARRANTY OF ANY KIND, EXPRESS
// OR IMPLIED, INCLUDING BUT NOT LIMITED TO THE WARRANTIES OF MERCHANTABILITY,
// FITNESS FOR A PARTICULAR PURPOSE AND NONINFRINGEMENT. IN NO EVENT SHALL THE
// AUTHORS OR COPYRIGHT HOLDERS BE LIABLE FOR ANY CLAIM, DAMAGES OR OTHER
// LIABILITY, WHETHER IN AN ACTION OF CONTRACT, TORT OR OTHERWISE, ARISING
// FROM, OUT OF OR IN CONNECTION WITH THE SOFTWARE OR THE USE OR OTHER
// DEALINGS IN THE SOFTWARE.

//! Configuration of transport protocol upgrades.

pub use crate::upgrade::Version;

use crate::{
    ConnectedPoint,
    ConnectionInfo,
    transport::{
        Transport,
        TransportError,
        ListenerEvent,
        and_then::AndThen,
    },
    muxing::StreamMuxer,
    upgrade::{
        self,
        OutboundUpgrade,
        InboundUpgrade,
        apply_inbound,
        apply_outbound,
        UpgradeError,
        OutboundUpgradeApply,
        InboundUpgradeApply
    }
};
use futures::{prelude::*, ready};
use multiaddr::Multiaddr;
use std::{error::Error, fmt, pin::Pin, task::Context, task::Poll};

/// A `Builder` facilitates upgrading of a [`Transport`] for use with
/// a [`Network`].
///
/// The upgrade process is defined by the following stages:
///
///    [`authenticate`](Builder::authenticate)`{1}`
/// -> [`apply`](Builder::apply)`{*}`
/// -> [`multiplex`](Builder::multiplex)`{1}`
///
/// It thus enforces the following invariants on every transport
/// obtained from [`multiplex`](Builder::multiplex):
///
///   1. The transport must be [authenticated](Builder::authenticate)
///      and [multiplexed](Builder::multiplex).
///   2. Authentication must precede the negotiation of a multiplexer.
///   3. Applying a multiplexer is the last step in the upgrade process.
///   4. The [`Transport::Output`] conforms to the requirements of a [`Network`],
///      namely a tuple of a [`ConnectionInfo`] (from the authentication upgrade) and a
///      [`StreamMuxer`] (from the multiplexing upgrade).
///
/// [`Network`]: crate::nodes::Network
pub struct Builder<T> {
    inner: T,
    version: upgrade::Version,
}

impl<T> Builder<T>
where
    T: Transport,
    T::Error: 'static,
{
    /// Creates a `Builder` over the given (base) `Transport`.
    pub fn new(inner: T, version: upgrade::Version) -> Builder<T> {
        Builder { inner, version }
    }

    /// Upgrades the transport to perform authentication of the remote.
    ///
    /// The supplied upgrade receives the I/O resource `C` and must
    /// produce a pair `(I, D)`, where `I` is a [`ConnectionInfo`] and
    /// `D` is a new I/O resource. The upgrade must thus at a minimum
    /// identify the remote, which typically involves the use of a
    /// cryptographic authentication protocol in the context of establishing
    /// a secure channel.
    ///
    /// ## Transitions
    ///
    ///   * I/O upgrade: `C -> (I, D)`.
    ///   * Transport output: `C -> (I, D)`
    pub fn authenticate<C, D, U, I, E>(self, upgrade: U) -> Builder<
        AndThen<T, impl FnOnce(C, ConnectedPoint) -> Authenticate<C, U> + Clone>
    > where
        T: Transport<Output = C>,
        T::Dial: Unpin,
        T::Listener: Unpin,
        T::ListenerUpgrade: Unpin,
        I: ConnectionInfo,
        C: AsyncRead + AsyncWrite + Unpin,
        D: AsyncRead + AsyncWrite + Unpin,
        U: InboundUpgrade<C, Output = (I, D), Error = E>,
        U: OutboundUpgrade<C, Output = (I, D), Error = E> + Clone,
        E: Error + 'static,
    {
        let version = self.version;
        Builder::new(self.inner.and_then(move |conn, endpoint| {
            Authenticate {
                inner: upgrade::apply(conn, upgrade, endpoint, version)
            }
        }), version)
    }

    /// Applies an arbitrary upgrade on an authenticated, non-multiplexed
    /// transport.
    ///
    /// The upgrade receives the I/O resource (i.e. connection) `C` and
    /// must produce a new I/O resource `D`. Any number of such upgrades
    /// can be performed.
    ///
    /// ## Transitions
    ///
    ///   * I/O upgrade: `C -> D`.
    ///   * Transport output: `(I, C) -> (I, D)`.
    pub fn apply<C, D, U, I, E>(self, upgrade: U) -> Builder<Upgrade<T, U>>
    where
        T: Transport<Output = (I, C)>,
        T::Dial: Unpin,
        T::Listener: Unpin,
        T::ListenerUpgrade: Unpin,
        C: AsyncRead + AsyncWrite + Unpin,
        D: AsyncRead + AsyncWrite + Unpin,
        I: ConnectionInfo,
        U: InboundUpgrade<C, Output = D, Error = E>,
        U: OutboundUpgrade<C, Output = D, Error = E> + Clone,
        E: Error + 'static,
    {
        Builder::new(Upgrade::new(self.inner, upgrade), self.version)
    }

    /// Upgrades the transport with a (sub)stream multiplexer.
    ///
    /// The supplied upgrade receives the I/O resource `C` and must
    /// produce a [`StreamMuxer`] `M`. The transport must already be authenticated.
    /// This ends the (regular) transport upgrade process, yielding the underlying,
    /// configured transport.
    ///
    /// ## Transitions
    ///
    ///   * I/O upgrade: `C -> M`.
    ///   * Transport output: `(I, C) -> (I, M)`.
    pub fn multiplex<C, M, U, I, E>(self, upgrade: U)
        -> AndThen<T, impl FnOnce((I, C), ConnectedPoint) -> Multiplex<C, U, I> + Clone>
    where
        T: Transport<Output = (I, C)>,
        T::Dial: Unpin,
        T::Listener: Unpin,
        T::ListenerUpgrade: Unpin,
        C: AsyncRead + AsyncWrite + Unpin,
        M: StreamMuxer,
        I: ConnectionInfo,
        U: InboundUpgrade<C, Output = M, Error = E>,
        U: OutboundUpgrade<C, Output = M, Error = E> + Clone,
        E: Error + 'static,
    {
        let version = self.version;
        self.inner.and_then(move |(i, c), endpoint| {
            let upgrade = upgrade::apply(c, upgrade, endpoint, version);
            Multiplex { info: Some(i), upgrade }
        })
    }
}

/// An upgrade that authenticates the remote peer, typically
/// in the context of negotiating a secure channel.
///
/// Configured through [`Builder::authenticate`].
pub struct Authenticate<C, U>
where
    C: AsyncRead + AsyncWrite + Unpin,
    U: InboundUpgrade<C> + OutboundUpgrade<C>
{
    inner: EitherUpgrade<C, U>
}

impl<C, U> Future for Authenticate<C, U>
where
    C: AsyncRead + AsyncWrite + Unpin,
    U: InboundUpgrade<C> + OutboundUpgrade<C,
        Output = <U as InboundUpgrade<C>>::Output,
        Error = <U as InboundUpgrade<C>>::Error
    >
{
    type Output = <EitherUpgrade<C, U> as Future>::Output;

    fn poll(mut self: Pin<&mut Self>, cx: &mut Context) -> Poll<Self::Output> {
        Future::poll(Pin::new(&mut self.inner), cx)
    }
}

/// An upgrade that negotiates a (sub)stream multiplexer on
/// top of an authenticated transport.
///
/// Configured through [`Builder::multiplex`].
pub struct Multiplex<C, U, I>
where
    C: AsyncRead + AsyncWrite + Unpin,
    U: InboundUpgrade<C> + OutboundUpgrade<C>,
{
    info: Option<I>,
    upgrade: EitherUpgrade<C, U>,
}

impl<C, U, I, M, E> Future for Multiplex<C, U, I>
where
    C: AsyncRead + AsyncWrite + Unpin,
    U: InboundUpgrade<C, Output = M, Error = E>,
    U: OutboundUpgrade<C, Output = M, Error = E>
{
    type Output = Result<(I, M), UpgradeError<E>>;

    fn poll(mut self: Pin<&mut Self>, cx: &mut Context) -> Poll<Self::Output> {
        let m = match ready!(Future::poll(Pin::new(&mut self.upgrade), cx)) {
            Ok(m) => m,
            Err(err) => return Poll::Ready(Err(err)),
        };
        let i = self.info.take().expect("Multiplex future polled after completion.");
        Poll::Ready(Ok((i, m)))
    }
}

impl<C, U, I> Unpin for Multiplex<C, U, I>
where
    C: AsyncRead + AsyncWrite + Unpin,
    U: InboundUpgrade<C> + OutboundUpgrade<C>,
{
}

/// An inbound or outbound upgrade.
type EitherUpgrade<C, U> = future::Either<InboundUpgradeApply<C, U>, OutboundUpgradeApply<C, U>>;

/// An upgrade on an authenticated, non-multiplexed [`Transport`].
///
/// See [`Builder::upgrade`](Builder::upgrade).
#[derive(Debug, Copy, Clone)]
pub struct Upgrade<T, U> { inner: T, upgrade: U }

impl<T, U> Upgrade<T, U> {
    pub fn new(inner: T, upgrade: U) -> Self {
        Upgrade { inner, upgrade }
    }
}

impl<T, C, D, U, I, E> Transport for Upgrade<T, U>
where
    T: Transport<Output = (I, C)>,
    T::Dial: Unpin,
    T::Listener: Unpin,
    T::ListenerUpgrade: Unpin,
    T::Error: 'static,
    C: AsyncRead + AsyncWrite + Unpin,
    U: InboundUpgrade<C, Output = D, Error = E>,
    U: OutboundUpgrade<C, Output = D, Error = E> + Clone,
    E: Error + 'static
{
    type Output = (I, D);
    type Error = TransportUpgradeError<T::Error, E>;
    type Listener = ListenerStream<T::Listener, U>;
    type ListenerUpgrade = ListenerUpgradeFuture<T::ListenerUpgrade, U, I, C>;
    type Dial = DialUpgradeFuture<T::Dial, U, I, C>;

    fn dial(self, addr: Multiaddr) -> Result<Self::Dial, TransportError<Self::Error>> {
        let future = self.inner.dial(addr.clone())
            .map_err(|err| err.map(TransportUpgradeError::Transport))?;
        Ok(DialUpgradeFuture {
            future,
            upgrade: future::Either::Left(Some(self.upgrade))
        })
    }

    fn listen_on(self, addr: Multiaddr) -> Result<Self::Listener, TransportError<Self::Error>> {
        let stream = self.inner.listen_on(addr)
            .map_err(|err| err.map(TransportUpgradeError::Transport))?;
        Ok(ListenerStream {
            stream,
            upgrade: self.upgrade
        })
    }
}

/// Errors produced by a transport upgrade.
#[derive(Debug)]
pub enum TransportUpgradeError<T, U> {
    /// Error in the transport.
    Transport(T),
    /// Error while upgrading to a protocol.
    Upgrade(UpgradeError<U>),
}

impl<T, U> fmt::Display for TransportUpgradeError<T, U>
where
    T: fmt::Display,
    U: fmt::Display,
{
    fn fmt(&self, f: &mut fmt::Formatter<'_>) -> fmt::Result {
        match self {
            TransportUpgradeError::Transport(e) => write!(f, "Transport error: {}", e),
            TransportUpgradeError::Upgrade(e) => write!(f, "Upgrade error: {}", e),
        }
    }
}

impl<T, U> Error for TransportUpgradeError<T, U>
where
    T: Error + 'static,
    U: Error + 'static,
{
    fn source(&self) -> Option<&(dyn Error + 'static)> {
        match self {
            TransportUpgradeError::Transport(e) => Some(e),
            TransportUpgradeError::Upgrade(e) => Some(e),
        }
    }
}

/// The [`Transport::Dial`] future of an [`Upgrade`]d transport.
pub struct DialUpgradeFuture<F, U, I, C>
where
    U: OutboundUpgrade<C>,
    C: AsyncRead + AsyncWrite + Unpin,
{
    future: F,
    upgrade: future::Either<Option<U>, (Option<I>, OutboundUpgradeApply<C, U>)>
}

impl<F, U, I, C, D> Future for DialUpgradeFuture<F, U, I, C>
where
    F: TryFuture<Ok = (I, C)> + Unpin,
    C: AsyncRead + AsyncWrite + Unpin,
    U: OutboundUpgrade<C, Output = D>,
    U::Error: Error
{
    type Output = Result<(I, D), TransportUpgradeError<F::Error, U::Error>>;

    fn poll(mut self: Pin<&mut Self>, cx: &mut Context) -> Poll<Self::Output> {
        // We use a `this` variable because the compiler can't mutably borrow multiple times
        // accross a `Deref`.
        let this = &mut *self;

        loop {
<<<<<<< HEAD
            this.upgrade = match this.upgrade {
                future::Either::Left(ref mut up) => {
                    let (i, c) = match ready!(TryFuture::try_poll(Pin::new(&mut this.future), cx).map_err(TransportUpgradeError::Transport)) {
                        Ok(v) => v,
                        Err(err) => return Poll::Ready(Err(err)),
                    };
                    let u = up.take().expect("DialUpgradeFuture is constructed with Either::Left(Some).");
                    future::Either::Right((Some(i), apply_outbound(c, u)))
=======
            self.upgrade = match self.upgrade {
                future::Either::A(ref mut up) => {
                    let (i, c) = try_ready!(self.future.poll().map_err(TransportUpgradeError::Transport));
                    let u = up.take().expect("DialUpgradeFuture is constructed with Either::A(Some).");
                    future::Either::B((Some(i), apply_outbound(c, u, upgrade::Version::V1)))
>>>>>>> 084c7d00
                }
                future::Either::Right((ref mut i, ref mut up)) => {
                    let d = match ready!(Future::poll(Pin::new(up), cx).map_err(TransportUpgradeError::Upgrade)) {
                        Ok(d) => d,
                        Err(err) => return Poll::Ready(Err(err)),
                    };
                    let i = i.take().expect("DialUpgradeFuture polled after completion.");
                    return Poll::Ready(Ok((i, d)))
                }
            }
        }
    }
}

impl<F, U, I, C> Unpin for DialUpgradeFuture<F, U, I, C>
where
    U: OutboundUpgrade<C>,
    C: AsyncRead + AsyncWrite + Unpin,
{
}

/// The [`Transport::Listener`] stream of an [`Upgrade`]d transport.
pub struct ListenerStream<S, U> {
    stream: S,
    upgrade: U
}

impl<S, U, F, I, C, D> Stream for ListenerStream<S, U>
where
    S: TryStream<Ok = ListenerEvent<F>> + Unpin,
    F: TryFuture<Ok = (I, C)>,
    C: AsyncRead + AsyncWrite + Unpin,
    U: InboundUpgrade<C, Output = D> + Clone
{
    type Item = Result<ListenerEvent<ListenerUpgradeFuture<F, U, I, C>>, TransportUpgradeError<S::Error, U::Error>>;

    fn poll_next(mut self: Pin<&mut Self>, cx: &mut Context) -> Poll<Option<Self::Item>> {
        match ready!(TryStream::try_poll_next(Pin::new(&mut self.stream), cx)) {
            Some(Ok(event)) => {
                let event = event.map(move |future| {
                    ListenerUpgradeFuture {
                        future,
                        upgrade: future::Either::Left(Some(self.upgrade.clone()))
                    }
                });
                Poll::Ready(Some(Ok(event)))
            }
            Some(Err(err)) => {
                Poll::Ready(Some(Err(TransportUpgradeError::Transport(err))))
            }
            None => Poll::Ready(None)
        }
    }
}

impl<S, U> Unpin for ListenerStream<S, U> {
}

/// The [`Transport::ListenerUpgrade`] future of an [`Upgrade`]d transport.
pub struct ListenerUpgradeFuture<F, U, I, C>
where
    C: AsyncRead + AsyncWrite + Unpin,
    U: InboundUpgrade<C>
{
    future: F,
    upgrade: future::Either<Option<U>, (Option<I>, InboundUpgradeApply<C, U>)>
}

impl<F, U, I, C, D> Future for ListenerUpgradeFuture<F, U, I, C>
where
    F: TryFuture<Ok = (I, C)> + Unpin,
    C: AsyncRead + AsyncWrite + Unpin,
    U: InboundUpgrade<C, Output = D>,
    U::Error: Error
{
    type Output = Result<(I, D), TransportUpgradeError<F::Error, U::Error>>;

    fn poll(mut self: Pin<&mut Self>, cx: &mut Context) -> Poll<Self::Output> {
        // We use a `this` variable because the compiler can't mutably borrow multiple times
        // accross a `Deref`.
        let this = &mut *self;

        loop {
            this.upgrade = match this.upgrade {
                future::Either::Left(ref mut up) => {
                    let (i, c) = match ready!(TryFuture::try_poll(Pin::new(&mut this.future), cx).map_err(TransportUpgradeError::Transport)) {
                        Ok(v) => v,
                        Err(err) => return Poll::Ready(Err(err))
                    };
                    let u = up.take().expect("ListenerUpgradeFuture is constructed with Either::Left(Some).");
                    future::Either::Right((Some(i), apply_inbound(c, u)))
                }
                future::Either::Right((ref mut i, ref mut up)) => {
                    let d = match ready!(TryFuture::try_poll(Pin::new(up), cx).map_err(TransportUpgradeError::Upgrade)) {
                        Ok(v) => v,
                        Err(err) => return Poll::Ready(Err(err))
                    };
                    let i = i.take().expect("ListenerUpgradeFuture polled after completion.");
                    return Poll::Ready(Ok((i, d)))
                }
            }
        }
    }
}

impl<F, U, I, C> Unpin for ListenerUpgradeFuture<F, U, I, C>
where
    C: AsyncRead + AsyncWrite + Unpin,
    U: InboundUpgrade<C>
{
}<|MERGE_RESOLUTION|>--- conflicted
+++ resolved
@@ -355,7 +355,6 @@
         let this = &mut *self;
 
         loop {
-<<<<<<< HEAD
             this.upgrade = match this.upgrade {
                 future::Either::Left(ref mut up) => {
                     let (i, c) = match ready!(TryFuture::try_poll(Pin::new(&mut this.future), cx).map_err(TransportUpgradeError::Transport)) {
@@ -363,14 +362,7 @@
                         Err(err) => return Poll::Ready(Err(err)),
                     };
                     let u = up.take().expect("DialUpgradeFuture is constructed with Either::Left(Some).");
-                    future::Either::Right((Some(i), apply_outbound(c, u)))
-=======
-            self.upgrade = match self.upgrade {
-                future::Either::A(ref mut up) => {
-                    let (i, c) = try_ready!(self.future.poll().map_err(TransportUpgradeError::Transport));
-                    let u = up.take().expect("DialUpgradeFuture is constructed with Either::A(Some).");
-                    future::Either::B((Some(i), apply_outbound(c, u, upgrade::Version::V1)))
->>>>>>> 084c7d00
+                    future::Either::Right((Some(i), apply_outbound(c, u, upgrade::Version::V1)))
                 }
                 future::Either::Right((ref mut i, ref mut up)) => {
                     let d = match ready!(Future::poll(Pin::new(up), cx).map_err(TransportUpgradeError::Upgrade)) {
