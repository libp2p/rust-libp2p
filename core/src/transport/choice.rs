--- conflicted
+++ resolved
@@ -92,21 +92,14 @@
         self.0.remove_listener(id) || self.1.remove_listener(id)
     }
 
-<<<<<<< HEAD
     fn dial(
         &mut self,
         addr: Multiaddr,
         opts: DialOpts,
     ) -> Result<Self::Dial, TransportError<Self::Error>> {
-        trace!(
-            "Attempting to dial {} using {}",
-            addr,
-=======
-    fn dial(&mut self, addr: Multiaddr) -> Result<Self::Dial, TransportError<Self::Error>> {
         tracing::trace!(
             address=%addr,
-            "Attempting to dial address using {}",
->>>>>>> dbfda10e
+            "Attempting to dial using {}",
             std::any::type_name::<A>()
         );
         let addr = match self.0.dial(addr, opts) {
@@ -114,8 +107,8 @@
             Err(TransportError::MultiaddrNotSupported(addr)) => {
                 tracing::debug!(
                     address=%addr,
-                    "Failed to dial address using {}",
-                    std::any::type_name::<A>()
+                    "Failed to dial using {}",
+                    std::any::type_name::<B>(),
                 );
                 addr
             }
@@ -126,7 +119,7 @@
 
         tracing::trace!(
             address=%addr,
-            "Attempting to dial address using {}",
+            "Attempting to dial {}",
             std::any::type_name::<A>()
         );
         let addr = match self.1.dial(addr, opts) {
@@ -134,8 +127,8 @@
             Err(TransportError::MultiaddrNotSupported(addr)) => {
                 tracing::debug!(
                     address=%addr,
-                    "Failed to dial address using {}",
-                    std::any::type_name::<A>()
+                    "Failed to dial using {}",
+                    std::any::type_name::<B>(),
                 );
                 addr
             }
