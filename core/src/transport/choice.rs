// Copyright 2017 Parity Technologies (UK) Ltd.
//
// Permission is hereby granted, free of charge, to any person obtaining a
// copy of this software and associated documentation files (the "Software"),
// to deal in the Software without restriction, including without limitation
// the rights to use, copy, modify, merge, publish, distribute, sublicense,
// and/or sell copies of the Software, and to permit persons to whom the
// Software is furnished to do so, subject to the following conditions:
//
// The above copyright notice and this permission notice shall be included in
// all copies or substantial portions of the Software.
//
// THE SOFTWARE IS PROVIDED "AS IS", WITHOUT WARRANTY OF ANY KIND, EXPRESS
// OR IMPLIED, INCLUDING BUT NOT LIMITED TO THE WARRANTIES OF MERCHANTABILITY,
// FITNESS FOR A PARTICULAR PURPOSE AND NONINFRINGEMENT. IN NO EVENT SHALL THE
// AUTHORS OR COPYRIGHT HOLDERS BE LIABLE FOR ANY CLAIM, DAMAGES OR OTHER
// LIABILITY, WHETHER IN AN ACTION OF CONTRACT, TORT OR OTHERWISE, ARISING
// FROM, OUT OF OR IN CONNECTION WITH THE SOFTWARE OR THE USE OR OTHER
// DEALINGS IN THE SOFTWARE.

<<<<<<< HEAD
use crate::either::{EitherFuture};
=======
use crate::either::{EitherFuture, EitherOutput};
>>>>>>> 73cbbe29
use crate::transport::{ListenerId, Transport, TransportError, TransportEvent};
use either::Either;
use multiaddr::Multiaddr;
use std::{pin::Pin, task::Context, task::Poll};
use futures::future;

/// Struct returned by `or_transport()`.
#[derive(Debug, Copy, Clone)]
#[pin_project::pin_project]
pub struct OrTransport<A, B>(#[pin] A, #[pin] B);

impl<A, B> OrTransport<A, B> {
    pub fn new(a: A, b: B) -> OrTransport<A, B> {
        OrTransport(a, b)
    }
}

impl<A, B> Transport for OrTransport<A, B>
where
    B: Transport,
    A: Transport,
{
<<<<<<< HEAD
    type Output = future::Either<A::Output, B::Output>;
=======
    type Output = EitherOutput<A::Output, B::Output>;
>>>>>>> 73cbbe29
    type Error = Either<A::Error, B::Error>;
    type ListenerUpgrade = EitherFuture<A::ListenerUpgrade, B::ListenerUpgrade>;
    type Dial = EitherFuture<A::Dial, B::Dial>;

    fn listen_on(&mut self, addr: Multiaddr) -> Result<ListenerId, TransportError<Self::Error>> {
        let addr = match self.0.listen_on(addr) {
            Err(TransportError::MultiaddrNotSupported(addr)) => addr,
            res => return res.map_err(|err| err.map(Either::Left)),
        };

        let addr = match self.1.listen_on(addr) {
            Err(TransportError::MultiaddrNotSupported(addr)) => addr,
            res => return res.map_err(|err| err.map(Either::Right)),
        };

        Err(TransportError::MultiaddrNotSupported(addr))
    }

    fn remove_listener(&mut self, id: ListenerId) -> bool {
        self.0.remove_listener(id) || self.1.remove_listener(id)
    }

    fn dial(&mut self, addr: Multiaddr) -> Result<Self::Dial, TransportError<Self::Error>> {
        let addr = match self.0.dial(addr) {
            Ok(connec) => return Ok(EitherFuture::First(connec)),
            Err(TransportError::MultiaddrNotSupported(addr)) => addr,
            Err(TransportError::Other(err)) => {
                return Err(TransportError::Other(Either::Left(err)))
            }
        };

        let addr = match self.1.dial(addr) {
            Ok(connec) => return Ok(EitherFuture::Second(connec)),
            Err(TransportError::MultiaddrNotSupported(addr)) => addr,
            Err(TransportError::Other(err)) => {
                return Err(TransportError::Other(Either::Right(err)))
            }
        };

        Err(TransportError::MultiaddrNotSupported(addr))
    }

    fn dial_as_listener(
        &mut self,
        addr: Multiaddr,
    ) -> Result<Self::Dial, TransportError<Self::Error>> {
        let addr = match self.0.dial_as_listener(addr) {
            Ok(connec) => return Ok(EitherFuture::First(connec)),
            Err(TransportError::MultiaddrNotSupported(addr)) => addr,
            Err(TransportError::Other(err)) => {
                return Err(TransportError::Other(Either::Left(err)))
            }
        };

        let addr = match self.1.dial_as_listener(addr) {
            Ok(connec) => return Ok(EitherFuture::Second(connec)),
            Err(TransportError::MultiaddrNotSupported(addr)) => addr,
            Err(TransportError::Other(err)) => {
                return Err(TransportError::Other(Either::Right(err)))
            }
        };

        Err(TransportError::MultiaddrNotSupported(addr))
    }

    fn address_translation(&self, server: &Multiaddr, observed: &Multiaddr) -> Option<Multiaddr> {
        if let Some(addr) = self.0.address_translation(server, observed) {
            Some(addr)
        } else {
            self.1.address_translation(server, observed)
        }
    }

    fn poll(
        self: Pin<&mut Self>,
        cx: &mut Context<'_>,
    ) -> Poll<TransportEvent<Self::ListenerUpgrade, Self::Error>> {
        let this = self.project();
        match this.0.poll(cx) {
            Poll::Ready(ev) => {
                return Poll::Ready(ev.map_upgrade(EitherFuture::First).map_err(Either::Left))
            }
            Poll::Pending => {}
        }
        match this.1.poll(cx) {
            Poll::Ready(ev) => {
                return Poll::Ready(ev.map_upgrade(EitherFuture::Second).map_err(Either::Right))
            }
            Poll::Pending => {}
        }
        Poll::Pending
    }
}<|MERGE_RESOLUTION|>--- conflicted
+++ resolved
@@ -18,16 +18,12 @@
 // FROM, OUT OF OR IN CONNECTION WITH THE SOFTWARE OR THE USE OR OTHER
 // DEALINGS IN THE SOFTWARE.
 
-<<<<<<< HEAD
-use crate::either::{EitherFuture};
-=======
-use crate::either::{EitherFuture, EitherOutput};
->>>>>>> 73cbbe29
+use crate::either::EitherFuture;
 use crate::transport::{ListenerId, Transport, TransportError, TransportEvent};
 use either::Either;
+use futures::future;
 use multiaddr::Multiaddr;
 use std::{pin::Pin, task::Context, task::Poll};
-use futures::future;
 
 /// Struct returned by `or_transport()`.
 #[derive(Debug, Copy, Clone)]
@@ -45,11 +41,7 @@
     B: Transport,
     A: Transport,
 {
-<<<<<<< HEAD
     type Output = future::Either<A::Output, B::Output>;
-=======
-    type Output = EitherOutput<A::Output, B::Output>;
->>>>>>> 73cbbe29
     type Error = Either<A::Error, B::Error>;
     type ListenerUpgrade = EitherFuture<A::ListenerUpgrade, B::ListenerUpgrade>;
     type Dial = EitherFuture<A::Dial, B::Dial>;
