--- conflicted
+++ resolved
@@ -76,7 +76,6 @@
             .map_err(|err| err.map(EitherError::A))?;
         let future = AndThenFuture {
             inner: Either::Left(Box::pin(dialed_fut)),
-<<<<<<< HEAD
             args: Some((
                 self.fun,
                 ConnectedPoint::Dialer {
@@ -84,7 +83,7 @@
                     role_override: Endpoint::Dialer,
                 },
             )),
-            marker: PhantomPinned,
+            _marker: PhantomPinned,
         };
         Ok(future)
     }
@@ -106,11 +105,7 @@
                     role_override: Endpoint::Listener,
                 },
             )),
-            marker: PhantomPinned,
-=======
-            args: Some((self.fun, ConnectedPoint::Dialer { address: addr })),
             _marker: PhantomPinned,
->>>>>>> b6c82a49
         };
         Ok(future)
     }
