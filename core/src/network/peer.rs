// Copyright 2018 Parity Technologies (UK) Ltd.
//
// Permission is hereby granted, free of charge, to any person obtaining a
// copy of this software and associated documentation files (the "Software"),
// to deal in the Software without restriction, including without limitation
// the rights to use, copy, modify, merge, publish, distribute, sublicense,
// and/or sell copies of the Software, and to permit persons to whom the
// Software is furnished to do so, subject to the following conditions:
//
// The above copyright notice and this permission notice shall be included in
// all copies or substantial portions of the Software.
//
// THE SOFTWARE IS PROVIDED "AS IS", WITHOUT WARRANTY OF ANY KIND, EXPRESS
// OR IMPLIED, INCLUDING BUT NOT LIMITED TO THE WARRANTIES OF MERCHANTABILITY,
// FITNESS FOR A PARTICULAR PURPOSE AND NONINFRINGEMENT. IN NO EVENT SHALL THE
// AUTHORS OR COPYRIGHT HOLDERS BE LIABLE FOR ANY CLAIM, DAMAGES OR OTHER
// LIABILITY, WHETHER IN AN ACTION OF CONTRACT, TORT OR OTHERWISE, ARISING
// FROM, OUT OF OR IN CONNECTION WITH THE SOFTWARE OR THE USE OR OTHER
// DEALINGS IN THE SOFTWARE.

use super::Network;
use crate::{
    connection::{
        handler::THandlerInEvent, pool::Pool, ConnectionHandler, ConnectionId, Endpoint,
        EstablishedConnection, EstablishedConnectionIter, IntoConnectionHandler, PendingConnection,
    },
    PeerId, Transport,
};
use std::{collections::VecDeque, error, fmt};

/// The possible representations of a peer in a [`Network`], as
/// seen by the local node.
///
/// > **Note**: In any state there may always be a pending incoming
/// > connection attempt from the peer, however, the remote identity
/// > of a peer is only known once a connection is fully established.
pub enum Peer<'a, TTrans, THandler>
where
    TTrans: Transport,
    THandler: IntoConnectionHandler,
{
    /// At least one established connection exists to the peer.
    Connected(ConnectedPeer<'a, TTrans, THandler>),

    /// There is an ongoing dialing (i.e. outgoing connection) attempt
    /// to the peer. There may already be other established connections
    /// to the peer.
    Dialing(DialingPeer<'a, TTrans, THandler>),

    /// There exists no established connection to the peer and there is
    /// currently no ongoing dialing (i.e. outgoing connection) attempt
    /// in progress.
    Disconnected(DisconnectedPeer<'a, TTrans, THandler>),

    /// The peer represents the local node.
    Local,
}

impl<'a, TTrans, THandler> fmt::Debug for Peer<'a, TTrans, THandler>
where
    TTrans: Transport,
    TTrans::Error: Send + 'static,
    THandler: IntoConnectionHandler,
{
    fn fmt(&self, f: &mut fmt::Formatter<'_>) -> Result<(), fmt::Error> {
        match self {
            Peer::Connected(p) => f.debug_struct("Connected").field("peer", &p).finish(),
            Peer::Dialing(p) => f.debug_struct("Dialing").field("peer", &p).finish(),
            Peer::Disconnected(p) => f.debug_struct("Disconnected").field("peer", &p).finish(),
            Peer::Local => f.debug_struct("Local").finish(),
        }
    }
}

impl<'a, TTrans, THandler> Peer<'a, TTrans, THandler>
where
    TTrans: Transport,
    TTrans::Error: Send + 'static,
    THandler: IntoConnectionHandler,
{
    pub(super) fn new(network: &'a mut Network<TTrans, THandler>, peer_id: PeerId) -> Self {
        if peer_id == network.local_peer_id {
            return Peer::Local;
        }

        if network.pool.is_connected(&peer_id) {
            return Self::connected(network, peer_id);
        }

        if network.is_dialing(&peer_id) {
            return Self::dialing(network, peer_id);
        }

        Self::disconnected(network, peer_id)
    }

    fn disconnected(network: &'a mut Network<TTrans, THandler>, peer_id: PeerId) -> Self {
        Peer::Disconnected(DisconnectedPeer {
            _network: network,
            peer_id,
        })
    }

    fn connected(network: &'a mut Network<TTrans, THandler>, peer_id: PeerId) -> Self {
        Peer::Connected(ConnectedPeer { network, peer_id })
    }

    fn dialing(network: &'a mut Network<TTrans, THandler>, peer_id: PeerId) -> Self {
        Peer::Dialing(DialingPeer { network, peer_id })
    }
}

impl<'a, TTrans, THandler> Peer<'a, TTrans, THandler>
where
    TTrans: Transport + Clone + Send + 'static,
    TTrans::Output: Send + 'static,
    TTrans::Error: Send + 'static,
    TTrans::Dial: Send + 'static,
    THandler: IntoConnectionHandler + Send + 'static,
    THandler::Handler: ConnectionHandler + Send,
    <THandler::Handler as ConnectionHandler>::OutboundOpenInfo: Send,
    <THandler::Handler as ConnectionHandler>::Error: error::Error + Send + 'static,
{
    /// Checks whether the peer is currently connected.
    ///
    /// Returns `true` iff [`Peer::into_connected`] returns `Some`.
    pub fn is_connected(&self) -> bool {
        match self {
            Peer::Connected(..) => true,
            Peer::Dialing(peer) => peer.is_connected(),
            Peer::Disconnected(..) => false,
            Peer::Local => false,
        }
    }

    /// Checks whether the peer is currently being dialed.
    ///
    /// Returns `true` iff [`Peer::into_dialing`] returns `Some`.
    pub fn is_dialing(&self) -> bool {
        match self {
            Peer::Dialing(_) => true,
            Peer::Connected(peer) => peer.is_dialing(),
            Peer::Disconnected(..) => false,
            Peer::Local => false,
        }
    }

    /// Checks whether the peer is currently disconnected.
    ///
    /// Returns `true` iff [`Peer::into_disconnected`] returns `Some`.
    pub fn is_disconnected(&self) -> bool {
        matches!(self, Peer::Disconnected(..))
    }

<<<<<<< HEAD
    /// Initiates a new dialing attempt to this peer using the given addresses.
    ///
    /// The [`ConnectionId`] of the connection attempt is returned together with
    /// a [`DialingPeer`] for further use.
    pub fn dial<I>(
        self,
        addresses: I,
        handler: THandler,
        role_override: Endpoint,
    ) -> Result<(ConnectionId, DialingPeer<'a, TTrans, THandler>), DialError<THandler>>
    where
        I: IntoIterator<Item = Multiaddr>,
        I::IntoIter: Send + 'static,
    {
        let (peer_id, network) = match self {
            Peer::Connected(p) => (p.peer_id, p.network),
            Peer::Dialing(p) => (p.peer_id, p.network),
            Peer::Disconnected(p) => (p.peer_id, p.network),
            Peer::Local => return Err(DialError::LocalPeerId { handler }),
        };

        let id = network.dial_peer(DialingOpts {
            peer: peer_id,
            handler,
            addresses: addresses.into_iter(),
            role_override,
        })?;

        Ok((id, DialingPeer { network, peer_id }))
    }

=======
>>>>>>> 74f31f12
    /// Converts the peer into a `ConnectedPeer`, if an established connection exists.
    ///
    /// Succeeds if the there is at least one established connection to the peer.
    pub fn into_connected(self) -> Option<ConnectedPeer<'a, TTrans, THandler>> {
        match self {
            Peer::Connected(peer) => Some(peer),
            Peer::Dialing(peer) => peer.into_connected(),
            Peer::Disconnected(..) => None,
            Peer::Local => None,
        }
    }

    /// Converts the peer into a `DialingPeer`, if a dialing attempt exists.
    ///
    /// Succeeds if the there is at least one pending outgoing connection to the peer.
    pub fn into_dialing(self) -> Option<DialingPeer<'a, TTrans, THandler>> {
        match self {
            Peer::Dialing(peer) => Some(peer),
            Peer::Connected(peer) => peer.into_dialing(),
            Peer::Disconnected(..) => None,
            Peer::Local => None,
        }
    }

    /// Converts the peer into a `DisconnectedPeer`, if neither an established connection
    /// nor a dialing attempt exists.
    pub fn into_disconnected(self) -> Option<DisconnectedPeer<'a, TTrans, THandler>> {
        match self {
            Peer::Disconnected(peer) => Some(peer),
            _ => None,
        }
    }
}

/// The representation of a peer in a [`Network`] to whom at least
/// one established connection exists. There may also be additional ongoing
/// dialing attempts to the peer.
pub struct ConnectedPeer<'a, TTrans, THandler>
where
    TTrans: Transport,
    THandler: IntoConnectionHandler,
{
    network: &'a mut Network<TTrans, THandler>,
    peer_id: PeerId,
}

impl<'a, TTrans, THandler> ConnectedPeer<'a, TTrans, THandler>
where
    TTrans: Transport,
    <TTrans as Transport>::Error: Send + 'static,
    THandler: IntoConnectionHandler,
{
    pub fn id(&self) -> &PeerId {
        &self.peer_id
    }

    /// Returns the `ConnectedPeer` into a `Peer`.
    pub fn into_peer(self) -> Peer<'a, TTrans, THandler> {
        Peer::Connected(self)
    }

    /// Obtains an established connection to the peer by ID.
    pub fn connection(
        &mut self,
        id: ConnectionId,
    ) -> Option<EstablishedConnection<THandlerInEvent<THandler>>> {
        self.network.pool.get_established(id)
    }

    /// The number of established connections to the peer.
    pub fn num_connections(&self) -> u32 {
        self.network.pool.num_peer_established(self.peer_id)
    }

    /// Checks whether there is an ongoing dialing attempt to the peer.
    ///
    /// Returns `true` iff [`ConnectedPeer::into_dialing`] returns `Some`.
    pub fn is_dialing(&self) -> bool {
        self.network.is_dialing(&self.peer_id)
    }

    /// Converts this peer into a [`DialingPeer`], if there is an ongoing
    /// dialing attempt, `None` otherwise.
    pub fn into_dialing(self) -> Option<DialingPeer<'a, TTrans, THandler>> {
        if self.network.is_dialing(&self.peer_id) {
            Some(DialingPeer {
                network: self.network,
                peer_id: self.peer_id,
            })
        } else {
            None
        }
    }

    /// Gets an iterator over all established connections to the peer.
    pub fn connections(
        &mut self,
    ) -> EstablishedConnectionIter<impl Iterator<Item = ConnectionId>, THandlerInEvent<THandler>>
    {
        self.network.pool.iter_peer_established(&self.peer_id)
    }

    /// Obtains some established connection to the peer.
    pub fn some_connection(&mut self) -> EstablishedConnection<THandlerInEvent<THandler>> {
        self.connections()
            .into_first()
            .expect("By `Peer::new` and the definition of `ConnectedPeer`.")
    }

    /// Disconnects from the peer, closing all connections.
    pub fn disconnect(self) -> DisconnectedPeer<'a, TTrans, THandler> {
        self.network.disconnect(&self.peer_id);
        DisconnectedPeer {
            _network: self.network,
            peer_id: self.peer_id,
        }
    }
}

impl<'a, TTrans, THandler> fmt::Debug for ConnectedPeer<'a, TTrans, THandler>
where
    TTrans: Transport,
    TTrans::Error: Send + 'static,
    THandler: IntoConnectionHandler,
{
    fn fmt(&self, f: &mut fmt::Formatter<'_>) -> Result<(), fmt::Error> {
        f.debug_struct("ConnectedPeer")
            .field("peer_id", &self.peer_id)
            .field(
                "established",
                &self
                    .network
                    .pool
                    .iter_peer_established_info(&self.peer_id)
                    .collect::<Vec<_>>(),
            )
            .field("attempts", &self.network.is_dialing(&self.peer_id))
            .finish()
    }
}

/// The representation of a peer in a [`Network`] to whom a dialing
/// attempt is ongoing. There may already exist other established
/// connections to this peer.
pub struct DialingPeer<'a, TTrans, THandler>
where
    TTrans: Transport,
    THandler: IntoConnectionHandler,
{
    network: &'a mut Network<TTrans, THandler>,
    peer_id: PeerId,
}

impl<'a, TTrans, THandler> DialingPeer<'a, TTrans, THandler>
where
    TTrans: Transport,
    TTrans::Error: Send + 'static,
    THandler: IntoConnectionHandler,
{
    pub fn id(&self) -> &PeerId {
        &self.peer_id
    }

    /// Returns the `DialingPeer` into a `Peer`.
    pub fn into_peer(self) -> Peer<'a, TTrans, THandler> {
        Peer::Dialing(self)
    }

    /// Disconnects from this peer, closing all established connections and
    /// aborting all dialing attempts.
    pub fn disconnect(self) -> DisconnectedPeer<'a, TTrans, THandler> {
        self.network.disconnect(&self.peer_id);
        DisconnectedPeer {
            _network: self.network,
            peer_id: self.peer_id,
        }
    }

    /// Checks whether there is an established connection to the peer.
    ///
    /// Returns `true` iff [`DialingPeer::into_connected`] returns `Some`.
    pub fn is_connected(&self) -> bool {
        self.network.pool.is_connected(&self.peer_id)
    }

    /// Converts the peer into a `ConnectedPeer`, if an established connection exists.
    pub fn into_connected(self) -> Option<ConnectedPeer<'a, TTrans, THandler>> {
        if self.is_connected() {
            Some(ConnectedPeer {
                peer_id: self.peer_id,
                network: self.network,
            })
        } else {
            None
        }
    }

    /// Obtains a dialing attempt to the peer by connection ID of
    /// the current connection attempt.
    pub fn attempt(&mut self, id: ConnectionId) -> Option<DialingAttempt<'_, THandler>> {
        Some(DialingAttempt {
            peer_id: self.peer_id,
            inner: self.network.pool.get_outgoing(id)?,
        })
    }

    /// Gets an iterator over all dialing (i.e. pending outgoing) connections to the peer.
    pub fn attempts(&mut self) -> DialingAttemptIter<'_, THandler, TTrans> {
        DialingAttemptIter::new(&self.peer_id, &mut self.network)
    }

    /// Obtains some dialing connection to the peer.
    ///
    /// At least one dialing connection is guaranteed to exist on a `DialingPeer`.
    pub fn some_attempt(&mut self) -> DialingAttempt<'_, THandler> {
        self.attempts()
            .into_first()
            .expect("By `Peer::new` and the definition of `DialingPeer`.")
    }
}

impl<'a, TTrans, THandler> fmt::Debug for DialingPeer<'a, TTrans, THandler>
where
    TTrans: Transport,
    TTrans::Error: Send + 'static,
    THandler: IntoConnectionHandler,
{
    fn fmt(&self, f: &mut fmt::Formatter<'_>) -> Result<(), fmt::Error> {
        f.debug_struct("DialingPeer")
            .field("peer_id", &self.peer_id)
            .field(
                "established",
                &self
                    .network
                    .pool
                    .iter_peer_established_info(&self.peer_id)
                    .collect::<Vec<_>>(),
            )
            .finish()
    }
}

/// The representation of a peer to whom the `Network` has currently
/// neither an established connection, nor an ongoing dialing attempt
/// initiated by the local peer.
pub struct DisconnectedPeer<'a, TTrans, THandler>
where
    TTrans: Transport,
    THandler: IntoConnectionHandler,
{
    peer_id: PeerId,
    _network: &'a mut Network<TTrans, THandler>,
}

impl<'a, TTrans, THandler> fmt::Debug for DisconnectedPeer<'a, TTrans, THandler>
where
    TTrans: Transport,
    THandler: IntoConnectionHandler,
{
    fn fmt(&self, f: &mut fmt::Formatter<'_>) -> Result<(), fmt::Error> {
        f.debug_struct("DisconnectedPeer")
            .field("peer_id", &self.peer_id)
            .finish()
    }
}

impl<'a, TTrans, THandler> DisconnectedPeer<'a, TTrans, THandler>
where
    TTrans: Transport,
    THandler: IntoConnectionHandler,
{
    pub fn id(&self) -> &PeerId {
        &self.peer_id
    }

    /// Returns the `DisconnectedPeer` into a `Peer`.
    pub fn into_peer(self) -> Peer<'a, TTrans, THandler> {
        Peer::Disconnected(self)
    }
}

/// A [`DialingAttempt`] is a pending outgoing connection attempt to a known /
/// expected remote peer ID.
pub struct DialingAttempt<'a, THandler: IntoConnectionHandler> {
    peer_id: PeerId,
    /// The underlying pending connection in the `Pool`.
    inner: PendingConnection<'a, THandler>,
}

impl<'a, THandler: IntoConnectionHandler> DialingAttempt<'a, THandler> {
    /// Returns the ID of the current connection attempt.
    pub fn id(&self) -> ConnectionId {
        self.inner.id()
    }

    /// Returns the (expected) peer ID of the dialing attempt.
    pub fn peer_id(&self) -> &PeerId {
        &self.peer_id
    }

    /// Aborts the dialing attempt.
    pub fn abort(self) {
        self.inner.abort();
    }
}

/// An iterator over the ongoing dialing attempts to a peer.
pub struct DialingAttemptIter<'a, THandler: IntoConnectionHandler, TTrans: Transport> {
    /// The peer whose dialing attempts are being iterated.
    peer_id: &'a PeerId,
    /// The underlying connection `Pool` of the `Network`.
    pool: &'a mut Pool<THandler, TTrans>,
    /// [`ConnectionId`]s of the dialing attempts of the peer.
    connections: VecDeque<ConnectionId>,
}

// Note: Ideally this would be an implementation of `Iterator`, but that
// requires GATs (cf. https://github.com/rust-lang/rust/issues/44265) and
// a different definition of `Iterator`.
impl<'a, THandler: IntoConnectionHandler, TTrans: Transport>
    DialingAttemptIter<'a, THandler, TTrans>
{
    fn new(peer_id: &'a PeerId, network: &'a mut Network<TTrans, THandler>) -> Self {
        let connections = network.dialing_attempts(*peer_id).map(|id| *id).collect();
        Self {
            pool: &mut network.pool,
            peer_id,
            connections,
        }
    }

    /// Obtains the next dialing connection, if any.
    #[allow(clippy::should_implement_trait)]
    pub fn next(&mut self) -> Option<DialingAttempt<'_, THandler>> {
        let connection_id = self.connections.pop_front()?;

        let inner = self.pool.get_outgoing(connection_id)?;

        Some(DialingAttempt {
            peer_id: *self.peer_id,
            inner,
        })
    }

    /// Returns the first connection, if any, consuming the iterator.
    pub fn into_first<'b>(mut self) -> Option<DialingAttempt<'b, THandler>>
    where
        'a: 'b,
    {
        let connection_id = self.connections.pop_front()?;

        let inner = self.pool.get_outgoing(connection_id)?;

        Some(DialingAttempt {
            peer_id: *self.peer_id,
            inner,
        })
    }
}<|MERGE_RESOLUTION|>--- conflicted
+++ resolved
@@ -21,7 +21,7 @@
 use super::Network;
 use crate::{
     connection::{
-        handler::THandlerInEvent, pool::Pool, ConnectionHandler, ConnectionId, Endpoint,
+        handler::THandlerInEvent, pool::Pool, ConnectionHandler, ConnectionId,
         EstablishedConnection, EstablishedConnectionIter, IntoConnectionHandler, PendingConnection,
     },
     PeerId, Transport,
@@ -152,40 +152,6 @@
         matches!(self, Peer::Disconnected(..))
     }
 
-<<<<<<< HEAD
-    /// Initiates a new dialing attempt to this peer using the given addresses.
-    ///
-    /// The [`ConnectionId`] of the connection attempt is returned together with
-    /// a [`DialingPeer`] for further use.
-    pub fn dial<I>(
-        self,
-        addresses: I,
-        handler: THandler,
-        role_override: Endpoint,
-    ) -> Result<(ConnectionId, DialingPeer<'a, TTrans, THandler>), DialError<THandler>>
-    where
-        I: IntoIterator<Item = Multiaddr>,
-        I::IntoIter: Send + 'static,
-    {
-        let (peer_id, network) = match self {
-            Peer::Connected(p) => (p.peer_id, p.network),
-            Peer::Dialing(p) => (p.peer_id, p.network),
-            Peer::Disconnected(p) => (p.peer_id, p.network),
-            Peer::Local => return Err(DialError::LocalPeerId { handler }),
-        };
-
-        let id = network.dial_peer(DialingOpts {
-            peer: peer_id,
-            handler,
-            addresses: addresses.into_iter(),
-            role_override,
-        })?;
-
-        Ok((id, DialingPeer { network, peer_id }))
-    }
-
-=======
->>>>>>> 74f31f12
     /// Converts the peer into a `ConnectedPeer`, if an established connection exists.
     ///
     /// Succeeds if the there is at least one established connection to the peer.
