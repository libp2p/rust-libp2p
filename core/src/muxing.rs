// Copyright 2018 Parity Technologies (UK) Ltd.
//
// Permission is hereby granted, free of charge, to any person obtaining a
// copy of this software and associated documentation files (the "Software"),
// to deal in the Software without restriction, including without limitation
// the rights to use, copy, modify, merge, publish, distribute, sublicense,
// and/or sell copies of the Software, and to permit persons to whom the
// Software is furnished to do so, subject to the following conditions:
//
// The above copyright notice and this permission notice shall be included in
// all copies or substantial portions of the Software.
//
// THE SOFTWARE IS PROVIDED "AS IS", WITHOUT WARRANTY OF ANY KIND, EXPRESS
// OR IMPLIED, INCLUDING BUT NOT LIMITED TO THE WARRANTIES OF MERCHANTABILITY,
// FITNESS FOR A PARTICULAR PURPOSE AND NONINFRINGEMENT. IN NO EVENT SHALL THE
// AUTHORS OR COPYRIGHT HOLDERS BE LIABLE FOR ANY CLAIM, DAMAGES OR OTHER
// LIABILITY, WHETHER IN AN ACTION OF CONTRACT, TORT OR OTHERWISE, ARISING
// FROM, OUT OF OR IN CONNECTION WITH THE SOFTWARE OR THE USE OR OTHER
// DEALINGS IN THE SOFTWARE.

//! Muxing is the process of splitting a connection into multiple substreams.
//!
//! The main item of this module is the `StreamMuxer` trait. An implementation of `StreamMuxer`
//! has ownership of a connection, lets you open and close substreams, and read/write data
//! on open substreams.
//!
//! > **Note**: You normally don't need to use the methods of the `StreamMuxer` directly, as this
//! >           is managed by the library's internals.
//!
//! Each substream of a connection is an isolated stream of data. All the substreams are muxed
//! together so that the data read from or written to each substream doesn't influence the other
//! substreams.
//!
//! In the context of libp2p, each substream can use a different protocol. Contrary to opening a
//! connection, opening a substream is almost free in terms of resources. This means that you
//! shouldn't hesitate to rapidly open and close substreams, and to design protocols that don't
//! require maintaining long-lived channels of communication.
//!
//! > **Example**: The Kademlia protocol opens a new substream for each request it wants to
//! >              perform. Multiple requests can be performed simultaneously by opening multiple
//! >              substreams, without having to worry about associating responses with the
//! >              right request.
//!
//! # Implementing a muxing protocol
//!
//! In order to implement a muxing protocol, create an object that implements the `UpgradeInfo`,
//! `InboundUpgrade` and `OutboundUpgrade` traits. See the `upgrade` module for more information.
//! The `Output` associated type of the `InboundUpgrade` and `OutboundUpgrade` traits should be
//! identical, and should be an object that implements the `StreamMuxer` trait.
//!
//! The upgrade process will take ownership of the connection, which makes it possible for the
//! implementation of `StreamMuxer` to control everything that happens on the wire.

use fnv::FnvHashMap;
use futures::{future, prelude::*, task::Context, task::Poll};
use multiaddr::Multiaddr;
use parking_lot::Mutex;
use std::{
    fmt, io,
    ops::Deref,
    pin::Pin,
    sync::atomic::{AtomicUsize, Ordering},
};

pub use self::singleton::SingletonMuxer;

mod singleton;

/// Implemented on objects that can open and manage substreams.
///
/// The state of a muxer, as exposed by this API, is the following:
///
/// - A connection to the remote. The `poll_event`, `flush_all` and `close` methods operate
///   on this.
/// - A list of substreams that are open. The `poll_outbound`, `read_substream`, `write_substream`,
///   `flush_substream`, `shutdown_substream` and `destroy_substream` methods allow controlling
///   these entries.
/// - A list of outbound substreams being opened. The `open_outbound`, `poll_outbound` and
///   `destroy_outbound` methods allow controlling these entries.
///
pub trait StreamMuxer {
    /// Type of the object that represents the raw substream where data can be read and written.
    type Substream;

    /// Future that will be resolved when the outgoing substream is open.
    type OutboundSubstream;

    /// Error type of the muxer
    type Error: Into<io::Error>;

    /// Polls for a connection-wide event.
    ///
    /// This function behaves the same as a `Stream`.
    ///
    /// If `Pending` is returned, then the current task will be notified once the muxer
    /// is ready to be polled, similar to the API of `Stream::poll()`.
    /// Only the latest task that was used to call this method may be notified.
    ///
    /// It is permissible and common to use this method to perform background
    /// work, such as processing incoming packets and polling timers.
    ///
    /// An error can be generated if the connection has been closed.
    fn poll_event(
        &self,
        cx: &mut Context<'_>,
    ) -> Poll<Result<StreamMuxerEvent<Self::Substream>, Self::Error>>;

    /// Opens a new outgoing substream, and produces the equivalent to a future that will be
    /// resolved when it becomes available.
    ///
    /// The API of `OutboundSubstream` is totally opaque, and the object can only be interfaced
    /// through the methods on the `StreamMuxer` trait.
    fn open_outbound(&self) -> Self::OutboundSubstream;

    /// Polls the outbound substream.
    ///
    /// If `Pending` is returned, then the current task will be notified once the substream
    /// is ready to be polled, similar to the API of `Future::poll()`.
    /// However, for each individual outbound substream, only the latest task that was used to
    /// call this method may be notified.
    ///
    /// May panic or produce an undefined result if an earlier polling of the same substream
    /// returned `Ready` or `Err`.
    fn poll_outbound(
        &self,
        cx: &mut Context<'_>,
        s: &mut Self::OutboundSubstream,
    ) -> Poll<Result<Self::Substream, Self::Error>>;

    /// Destroys an outbound substream future. Use this after the outbound substream has finished,
    /// or if you want to interrupt it.
    fn destroy_outbound(&self, s: Self::OutboundSubstream);

    /// Reads data from a substream. The behaviour is the same as `futures::AsyncRead::poll_read`.
    ///
    /// If `Pending` is returned, then the current task will be notified once the substream
    /// is ready to be read. However, for each individual substream, only the latest task that
    /// was used to call this method may be notified.
    ///
    /// If `Async::Ready(0)` is returned, the substream has been closed by the remote and should
    /// no longer be read afterwards.
    ///
    /// An error can be generated if the connection has been closed, or if a protocol misbehaviour
    /// happened.
    fn read_substream(
        &self,
        cx: &mut Context<'_>,
        s: &mut Self::Substream,
        buf: &mut [u8],
    ) -> Poll<Result<usize, Self::Error>>;

    /// Write data to a substream. The behaviour is the same as `futures::AsyncWrite::poll_write`.
    ///
    /// If `Pending` is returned, then the current task will be notified once the substream
    /// is ready to be read. For each individual substream, only the latest task that was used to
    /// call this method may be notified.
    ///
    /// Calling `write_substream` does not guarantee that data will arrive to the remote. To
    /// ensure that, you should call `flush_substream`.
    ///
    /// It is incorrect to call this method on a substream if you called `shutdown_substream` on
    /// this substream earlier.
    fn write_substream(
        &self,
        cx: &mut Context<'_>,
        s: &mut Self::Substream,
        buf: &[u8],
    ) -> Poll<Result<usize, Self::Error>>;

    /// Flushes a substream. The behaviour is the same as `futures::AsyncWrite::poll_flush`.
    ///
    /// After this method has been called, data written earlier on the substream is guaranteed to
    /// be received by the remote.
    ///
    /// If `Pending` is returned, then the current task will be notified once the substream
    /// is ready to be read. For each individual substream, only the latest task that was used to
    /// call this method may be notified.
    ///
    /// > **Note**: This method may be implemented as a call to `flush_all`.
    fn flush_substream(
        &self,
        cx: &mut Context<'_>,
        s: &mut Self::Substream,
    ) -> Poll<Result<(), Self::Error>>;

    /// Attempts to shut down the writing side of a substream. The behaviour is similar to
    /// `AsyncWrite::poll_close`.
    ///
    /// Contrary to `AsyncWrite::poll_close`, shutting down a substream does not imply
    /// `flush_substream`. If you want to make sure that the remote is immediately informed about
    /// the shutdown, use `flush_substream` or `flush_all`.
    ///
    /// After this method has been called, you should no longer attempt to write to this substream.
    ///
    /// An error can be generated if the connection has been closed, or if a protocol misbehaviour
    /// happened.
    fn shutdown_substream(
        &self,
        cx: &mut Context<'_>,
        s: &mut Self::Substream,
    ) -> Poll<Result<(), Self::Error>>;

    /// Destroys a substream.
    fn destroy_substream(&self, s: Self::Substream);

    /// Closes this `StreamMuxer`.
    ///
    /// After this has returned `Poll::Ready(Ok(()))`, the muxer has become useless. All
    /// subsequent reads must return either `EOF` or an error. All subsequent writes, shutdowns,
    /// or polls must generate an error or be ignored.
    ///
    /// Calling this method implies `flush_all`.
    ///
    /// > **Note**: You are encouraged to call this method and wait for it to return `Ready`, so
    /// >           that the remote is properly informed of the shutdown. However, apart from
    /// >           properly informing the remote, there is no difference between this and
    /// >           immediately dropping the muxer.
<<<<<<< HEAD
    fn close(&self, cx: &mut Context<'_>) -> Poll<Result<(), Self::Error>>;
=======
    fn poll_close(&self, cx: &mut Context<'_>) -> Poll<Result<(), Self::Error>>;

    /// Flush this `StreamMuxer`.
    ///
    /// This drains any write buffers of substreams and delivers any pending shutdown notifications
    /// due to `shutdown_substream` or `close`. One may thus shutdown groups of substreams
    /// followed by a final `flush_all` instead of having to do `flush_substream` for each.
    fn flush_all(&self, cx: &mut Context<'_>) -> Poll<Result<(), Self::Error>>;
>>>>>>> 25c8bc24
}

/// Event about a connection, reported by an implementation of [`StreamMuxer`].
#[derive(Debug, Clone, PartialEq, Eq)]
pub enum StreamMuxerEvent<T> {
    /// Remote has opened a new substream. Contains the substream in question.
    InboundSubstream(T),

    /// Address to the remote has changed. The previous one is now obsolete.
    ///
    /// > **Note**: This can for example happen when using the QUIC protocol, where the two nodes
    /// >           can change their IP address while retaining the same QUIC connection.
    AddressChange(Multiaddr),
}

impl<T> StreamMuxerEvent<T> {
    /// If `self` is a [`StreamMuxerEvent::InboundSubstream`], returns the content. Otherwise
    /// returns `None`.
    pub fn into_inbound_substream(self) -> Option<T> {
        if let StreamMuxerEvent::InboundSubstream(s) = self {
            Some(s)
        } else {
            None
        }
    }
}

/// Polls for an event from the muxer and, if an inbound substream, wraps this substream in an
/// object that implements `Read`/`Write`/`AsyncRead`/`AsyncWrite`.
pub fn event_from_ref_and_wrap<P>(
    muxer: P,
) -> impl Future<Output = Result<StreamMuxerEvent<SubstreamRef<P>>, <P::Target as StreamMuxer>::Error>>
where
    P: Deref + Clone,
    P::Target: StreamMuxer,
{
    let muxer2 = muxer.clone();
    future::poll_fn(move |cx| muxer.poll_event(cx)).map_ok(|event| match event {
        StreamMuxerEvent::InboundSubstream(substream) => {
            StreamMuxerEvent::InboundSubstream(substream_from_ref(muxer2, substream))
        }
        StreamMuxerEvent::AddressChange(addr) => StreamMuxerEvent::AddressChange(addr),
    })
}

/// Same as `outbound_from_ref`, but wraps the output in an object that
/// implements `Read`/`Write`/`AsyncRead`/`AsyncWrite`.
pub fn outbound_from_ref_and_wrap<P>(muxer: P) -> OutboundSubstreamRefWrapFuture<P>
where
    P: Deref + Clone,
    P::Target: StreamMuxer,
{
    let inner = outbound_from_ref(muxer);
    OutboundSubstreamRefWrapFuture { inner }
}

/// Future returned by `outbound_from_ref_and_wrap`.
pub struct OutboundSubstreamRefWrapFuture<P>
where
    P: Deref + Clone,
    P::Target: StreamMuxer,
{
    inner: OutboundSubstreamRefFuture<P>,
}

impl<P> Future for OutboundSubstreamRefWrapFuture<P>
where
    P: Deref + Clone,
    P::Target: StreamMuxer,
{
    type Output = Result<SubstreamRef<P>, <P::Target as StreamMuxer>::Error>;

    fn poll(mut self: Pin<&mut Self>, cx: &mut Context<'_>) -> Poll<Self::Output> {
        match Future::poll(Pin::new(&mut self.inner), cx) {
            Poll::Ready(Ok(substream)) => {
                let out = substream_from_ref(self.inner.muxer.clone(), substream);
                Poll::Ready(Ok(out))
            }
            Poll::Pending => Poll::Pending,
            Poll::Ready(Err(err)) => Poll::Ready(Err(err)),
        }
    }
}

/// Builds a new future for an outbound substream, where the muxer is a reference.
pub fn outbound_from_ref<P>(muxer: P) -> OutboundSubstreamRefFuture<P>
where
    P: Deref,
    P::Target: StreamMuxer,
{
    let outbound = muxer.open_outbound();
    OutboundSubstreamRefFuture {
        muxer,
        outbound: Some(outbound),
    }
}

/// Future returned by `outbound_from_ref`.
pub struct OutboundSubstreamRefFuture<P>
where
    P: Deref,
    P::Target: StreamMuxer,
{
    muxer: P,
    outbound: Option<<P::Target as StreamMuxer>::OutboundSubstream>,
}

impl<P> Unpin for OutboundSubstreamRefFuture<P>
where
    P: Deref,
    P::Target: StreamMuxer,
{
}

impl<P> Future for OutboundSubstreamRefFuture<P>
where
    P: Deref,
    P::Target: StreamMuxer,
{
    type Output = Result<<P::Target as StreamMuxer>::Substream, <P::Target as StreamMuxer>::Error>;

    fn poll(mut self: Pin<&mut Self>, cx: &mut Context<'_>) -> Poll<Self::Output> {
        // We use a `this` because the compiler isn't smart enough to allow mutably borrowing
        // multiple different fields from the `Pin` at the same time.
        let this = &mut *self;
        this.muxer
            .poll_outbound(cx, this.outbound.as_mut().expect("outbound was empty"))
    }
}

impl<P> Drop for OutboundSubstreamRefFuture<P>
where
    P: Deref,
    P::Target: StreamMuxer,
{
    fn drop(&mut self) {
        self.muxer
            .destroy_outbound(self.outbound.take().expect("outbound was empty"))
    }
}

/// Builds an implementation of `Read`/`Write`/`AsyncRead`/`AsyncWrite` from an `Arc` to the
/// muxer and a substream.
pub fn substream_from_ref<P>(
    muxer: P,
    substream: <P::Target as StreamMuxer>::Substream,
) -> SubstreamRef<P>
where
    P: Deref,
    P::Target: StreamMuxer,
{
    SubstreamRef {
        muxer,
        substream: Some(substream),
        shutdown_state: ShutdownState::Shutdown,
    }
}

/// Stream returned by `substream_from_ref`.
pub struct SubstreamRef<P>
where
    P: Deref,
    P::Target: StreamMuxer,
{
    muxer: P,
    substream: Option<<P::Target as StreamMuxer>::Substream>,
    shutdown_state: ShutdownState,
}

enum ShutdownState {
    Shutdown,
    Flush,
    Done,
}

impl<P> fmt::Debug for SubstreamRef<P>
where
    P: Deref,
    P::Target: StreamMuxer,
    <P::Target as StreamMuxer>::Substream: fmt::Debug,
{
    fn fmt(&self, f: &mut fmt::Formatter<'_>) -> Result<(), fmt::Error> {
        write!(f, "Substream({:?})", self.substream)
    }
}

impl<P> Unpin for SubstreamRef<P>
where
    P: Deref,
    P::Target: StreamMuxer,
{
}

impl<P> AsyncRead for SubstreamRef<P>
where
    P: Deref,
    P::Target: StreamMuxer,
{
    fn poll_read(
        mut self: Pin<&mut Self>,
        cx: &mut Context<'_>,
        buf: &mut [u8],
    ) -> Poll<Result<usize, io::Error>> {
        // We use a `this` because the compiler isn't smart enough to allow mutably borrowing
        // multiple different fields from the `Pin` at the same time.
        let this = &mut *self;

        let s = this.substream.as_mut().expect("substream was empty");
        this.muxer.read_substream(cx, s, buf).map_err(|e| e.into())
    }
}

impl<P> AsyncWrite for SubstreamRef<P>
where
    P: Deref,
    P::Target: StreamMuxer,
{
    fn poll_write(
        mut self: Pin<&mut Self>,
        cx: &mut Context<'_>,
        buf: &[u8],
    ) -> Poll<Result<usize, io::Error>> {
        // We use a `this` because the compiler isn't smart enough to allow mutably borrowing
        // multiple different fields from the `Pin` at the same time.
        let this = &mut *self;

        let s = this.substream.as_mut().expect("substream was empty");
        this.muxer.write_substream(cx, s, buf).map_err(|e| e.into())
    }

    fn poll_close(mut self: Pin<&mut Self>, cx: &mut Context<'_>) -> Poll<Result<(), io::Error>> {
        // We use a `this` because the compiler isn't smart enough to allow mutably borrowing
        // multiple different fields from the `Pin` at the same time.
        let this = &mut *self;

        let s = this.substream.as_mut().expect("substream was empty");
        loop {
            match this.shutdown_state {
                ShutdownState::Shutdown => match this.muxer.shutdown_substream(cx, s) {
                    Poll::Ready(Ok(())) => this.shutdown_state = ShutdownState::Flush,
                    Poll::Ready(Err(err)) => return Poll::Ready(Err(err.into())),
                    Poll::Pending => return Poll::Pending,
                },
                ShutdownState::Flush => match this.muxer.flush_substream(cx, s) {
                    Poll::Ready(Ok(())) => this.shutdown_state = ShutdownState::Done,
                    Poll::Ready(Err(err)) => return Poll::Ready(Err(err.into())),
                    Poll::Pending => return Poll::Pending,
                },
                ShutdownState::Done => {
                    return Poll::Ready(Ok(()));
                }
            }
        }
    }

    fn poll_flush(mut self: Pin<&mut Self>, cx: &mut Context<'_>) -> Poll<Result<(), io::Error>> {
        // We use a `this` because the compiler isn't smart enough to allow mutably borrowing
        // multiple different fields from the `Pin` at the same time.
        let this = &mut *self;

        let s = this.substream.as_mut().expect("substream was empty");
        this.muxer.flush_substream(cx, s).map_err(|e| e.into())
    }
}

impl<P> Drop for SubstreamRef<P>
where
    P: Deref,
    P::Target: StreamMuxer,
{
    fn drop(&mut self) {
        self.muxer
            .destroy_substream(self.substream.take().expect("substream was empty"))
    }
}

/// Abstract `StreamMuxer`.
pub struct StreamMuxerBox {
    inner: Box<
        dyn StreamMuxer<Substream = usize, OutboundSubstream = usize, Error = io::Error>
            + Send
            + Sync,
    >,
}

impl StreamMuxerBox {
    /// Turns a stream muxer into a `StreamMuxerBox`.
    pub fn new<T>(muxer: T) -> StreamMuxerBox
    where
        T: StreamMuxer + Send + Sync + 'static,
        T::OutboundSubstream: Send,
        T::Substream: Send,
    {
        let wrap = Wrap {
            inner: muxer,
            substreams: Mutex::new(Default::default()),
            next_substream: AtomicUsize::new(0),
            outbound: Mutex::new(Default::default()),
            next_outbound: AtomicUsize::new(0),
        };

        StreamMuxerBox {
            inner: Box::new(wrap),
        }
    }
}

impl StreamMuxer for StreamMuxerBox {
    type Substream = usize; // TODO: use a newtype
    type OutboundSubstream = usize; // TODO: use a newtype
    type Error = io::Error;

    #[inline]
    fn poll_event(
        &self,
        cx: &mut Context<'_>,
    ) -> Poll<Result<StreamMuxerEvent<Self::Substream>, Self::Error>> {
        self.inner.poll_event(cx)
    }

    #[inline]
    fn open_outbound(&self) -> Self::OutboundSubstream {
        self.inner.open_outbound()
    }

    #[inline]
    fn poll_outbound(
        &self,
        cx: &mut Context<'_>,
        s: &mut Self::OutboundSubstream,
    ) -> Poll<Result<Self::Substream, Self::Error>> {
        self.inner.poll_outbound(cx, s)
    }

    #[inline]
    fn destroy_outbound(&self, substream: Self::OutboundSubstream) {
        self.inner.destroy_outbound(substream)
    }

    #[inline]
    fn read_substream(
        &self,
        cx: &mut Context<'_>,
        s: &mut Self::Substream,
        buf: &mut [u8],
    ) -> Poll<Result<usize, Self::Error>> {
        self.inner.read_substream(cx, s, buf)
    }

    #[inline]
    fn write_substream(
        &self,
        cx: &mut Context<'_>,
        s: &mut Self::Substream,
        buf: &[u8],
    ) -> Poll<Result<usize, Self::Error>> {
        self.inner.write_substream(cx, s, buf)
    }

    #[inline]
    fn flush_substream(
        &self,
        cx: &mut Context<'_>,
        s: &mut Self::Substream,
    ) -> Poll<Result<(), Self::Error>> {
        self.inner.flush_substream(cx, s)
    }

    #[inline]
    fn shutdown_substream(
        &self,
        cx: &mut Context<'_>,
        s: &mut Self::Substream,
    ) -> Poll<Result<(), Self::Error>> {
        self.inner.shutdown_substream(cx, s)
    }

    #[inline]
    fn destroy_substream(&self, s: Self::Substream) {
        self.inner.destroy_substream(s)
    }

    #[inline]
    fn poll_close(&self, cx: &mut Context<'_>) -> Poll<Result<(), Self::Error>> {
        self.inner.poll_close(cx)
    }
}

struct Wrap<T>
where
    T: StreamMuxer,
{
    inner: T,
    substreams: Mutex<FnvHashMap<usize, T::Substream>>,
    next_substream: AtomicUsize,
    outbound: Mutex<FnvHashMap<usize, T::OutboundSubstream>>,
    next_outbound: AtomicUsize,
}

impl<T> StreamMuxer for Wrap<T>
where
    T: StreamMuxer,
{
    type Substream = usize; // TODO: use a newtype
    type OutboundSubstream = usize; // TODO: use a newtype
    type Error = io::Error;

    #[inline]
    fn poll_event(
        &self,
        cx: &mut Context<'_>,
    ) -> Poll<Result<StreamMuxerEvent<Self::Substream>, Self::Error>> {
        let substream = match self.inner.poll_event(cx) {
            Poll::Pending => return Poll::Pending,
            Poll::Ready(Ok(StreamMuxerEvent::AddressChange(a))) => {
                return Poll::Ready(Ok(StreamMuxerEvent::AddressChange(a)))
            }
            Poll::Ready(Ok(StreamMuxerEvent::InboundSubstream(s))) => s,
            Poll::Ready(Err(err)) => return Poll::Ready(Err(err.into())),
        };

        let id = self.next_substream.fetch_add(1, Ordering::Relaxed);
        self.substreams.lock().insert(id, substream);
        Poll::Ready(Ok(StreamMuxerEvent::InboundSubstream(id)))
    }

    #[inline]
    fn open_outbound(&self) -> Self::OutboundSubstream {
        let outbound = self.inner.open_outbound();
        let id = self.next_outbound.fetch_add(1, Ordering::Relaxed);
        self.outbound.lock().insert(id, outbound);
        id
    }

    #[inline]
    fn poll_outbound(
        &self,
        cx: &mut Context<'_>,
        substream: &mut Self::OutboundSubstream,
    ) -> Poll<Result<Self::Substream, Self::Error>> {
        let mut list = self.outbound.lock();
        let substream = match self
            .inner
            .poll_outbound(cx, list.get_mut(substream).unwrap())
        {
            Poll::Pending => return Poll::Pending,
            Poll::Ready(Ok(s)) => s,
            Poll::Ready(Err(err)) => return Poll::Ready(Err(err.into())),
        };
        let id = self.next_substream.fetch_add(1, Ordering::Relaxed);
        self.substreams.lock().insert(id, substream);
        Poll::Ready(Ok(id))
    }

    #[inline]
    fn destroy_outbound(&self, substream: Self::OutboundSubstream) {
        let mut list = self.outbound.lock();
        self.inner
            .destroy_outbound(list.remove(&substream).unwrap())
    }

    #[inline]
    fn read_substream(
        &self,
        cx: &mut Context<'_>,
        s: &mut Self::Substream,
        buf: &mut [u8],
    ) -> Poll<Result<usize, Self::Error>> {
        let mut list = self.substreams.lock();
        self.inner
            .read_substream(cx, list.get_mut(s).unwrap(), buf)
            .map_err(|e| e.into())
    }

    #[inline]
    fn write_substream(
        &self,
        cx: &mut Context<'_>,
        s: &mut Self::Substream,
        buf: &[u8],
    ) -> Poll<Result<usize, Self::Error>> {
        let mut list = self.substreams.lock();
        self.inner
            .write_substream(cx, list.get_mut(s).unwrap(), buf)
            .map_err(|e| e.into())
    }

    #[inline]
    fn flush_substream(
        &self,
        cx: &mut Context<'_>,
        s: &mut Self::Substream,
    ) -> Poll<Result<(), Self::Error>> {
        let mut list = self.substreams.lock();
        self.inner
            .flush_substream(cx, list.get_mut(s).unwrap())
            .map_err(|e| e.into())
    }

    #[inline]
    fn shutdown_substream(
        &self,
        cx: &mut Context<'_>,
        s: &mut Self::Substream,
    ) -> Poll<Result<(), Self::Error>> {
        let mut list = self.substreams.lock();
        self.inner
            .shutdown_substream(cx, list.get_mut(s).unwrap())
            .map_err(|e| e.into())
    }

    #[inline]
    fn destroy_substream(&self, substream: Self::Substream) {
        let mut list = self.substreams.lock();
        self.inner
            .destroy_substream(list.remove(&substream).unwrap())
    }

    #[inline]
    fn poll_close(&self, cx: &mut Context<'_>) -> Poll<Result<(), Self::Error>> {
        self.inner.poll_close(cx).map_err(|e| e.into())
    }
}<|MERGE_RESOLUTION|>--- conflicted
+++ resolved
@@ -215,18 +215,7 @@
     /// >           that the remote is properly informed of the shutdown. However, apart from
     /// >           properly informing the remote, there is no difference between this and
     /// >           immediately dropping the muxer.
-<<<<<<< HEAD
-    fn close(&self, cx: &mut Context<'_>) -> Poll<Result<(), Self::Error>>;
-=======
     fn poll_close(&self, cx: &mut Context<'_>) -> Poll<Result<(), Self::Error>>;
-
-    /// Flush this `StreamMuxer`.
-    ///
-    /// This drains any write buffers of substreams and delivers any pending shutdown notifications
-    /// due to `shutdown_substream` or `close`. One may thus shutdown groups of substreams
-    /// followed by a final `flush_all` instead of having to do `flush_substream` for each.
-    fn flush_all(&self, cx: &mut Context<'_>) -> Poll<Result<(), Self::Error>>;
->>>>>>> 25c8bc24
 }
 
 /// Event about a connection, reported by an implementation of [`StreamMuxer`].
