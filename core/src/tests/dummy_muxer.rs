// Copyright 2018 Parity Technologies (UK) Ltd.
//
// Permission is hereby granted, free of charge, to any person obtaining a
// copy of this software and associated documentation files (the "Software"),
// to deal in the Software without restriction, including without limitation
// the rights to use, copy, modify, merge, publish, distribute, sublicense,
// and/or sell copies of the Software, and to permit persons to whom the
// Software is furnished to do so, subject to the following conditions:
//
// The above copyright notice and this permission notice shall be included in
// all copies or substantial portions of the Software.
//
// THE SOFTWARE IS PROVIDED "AS IS", WITHOUT WARRANTY OF ANY KIND, EXPRESS
// OR IMPLIED, INCLUDING BUT NOT LIMITED TO THE WARRANTIES OF MERCHANTABILITY,
// FITNESS FOR A PARTICULAR PURPOSE AND NONINFRINGEMENT. IN NO EVENT SHALL THE
// AUTHORS OR COPYRIGHT HOLDERS BE LIABLE FOR ANY CLAIM, DAMAGES OR OTHER
// LIABILITY, WHETHER IN AN ACTION OF CONTRACT, TORT OR OTHERWISE, ARISING
// FROM, OUT OF OR IN CONNECTION WITH THE SOFTWARE OR THE USE OR OTHER
// DEALINGS IN THE SOFTWARE.

//! `DummyMuxer` is a `StreamMuxer` to be used in tests. It implements a bare-bones
//! version of the trait along with a way to setup the muxer to behave in the
//! desired way when testing other components.

use futures::prelude::*;
use muxing::{Shutdown, StreamMuxer};
use std::io::Error as IoError;

/// Substream type
#[derive(Debug)]
pub struct DummySubstream {}

/// OutboundSubstream type
#[derive(Debug)]
pub struct DummyOutboundSubstream {}

/// Control the muxer state by setting the "connection" state as to set up a mock
/// muxer for higher level components.
#[derive(Debug, PartialEq, Clone)]
pub enum DummyConnectionState {
    Pending, // use this to trigger the Async::NotReady code path
    Closed,  // use this to trigger the Async::Ready(None) code path
    Opened,  // use this to trigger the Async::Ready(Some(_)) code path
}
#[derive(Debug, PartialEq, Clone)]
struct DummyConnection {
    state: DummyConnectionState,
}

<<<<<<< HEAD
/// `DummyMuxer` implements `StreamMuxer` and methods to control its behavior when used in tests
#[derive(Debug, PartialEq, Clone)]
pub struct DummyMuxer{
=======
/// `DummyMuxer` implements `StreamMuxer` and methods to control its behaviour when used in tests
#[derive(Debug, Clone)]
pub struct DummyMuxer {
>>>>>>> 37994b34
    in_connection: DummyConnection,
    out_connection: DummyConnection,
}

impl DummyMuxer {
    /// Create a new `DummyMuxer` where the inbound substream is set to `Pending`
    /// and the (single) outbound substream to `Closed`.
    pub fn new() -> Self {
        DummyMuxer {
            in_connection: DummyConnection {
                state: DummyConnectionState::Pending,
            },
            out_connection: DummyConnection {
                state: DummyConnectionState::Closed,
            },
        }
    }
    /// Set the muxer state inbound "connection" state
    pub fn set_inbound_connection_state(&mut self, state: DummyConnectionState) {
        self.in_connection.state = state
    }
    /// Set the muxer state outbound "connection" state
    pub fn set_outbound_connection_state(&mut self, state: DummyConnectionState) {
        self.out_connection.state = state
    }
}

impl StreamMuxer for DummyMuxer {
    type Substream = DummySubstream;
    type OutboundSubstream = DummyOutboundSubstream;
    fn poll_inbound(&self) -> Poll<Option<Self::Substream>, IoError> {
        match self.in_connection.state {
            DummyConnectionState::Pending => Ok(Async::NotReady),
            DummyConnectionState::Closed => Ok(Async::Ready(None)),
            DummyConnectionState::Opened => Ok(Async::Ready(Some(Self::Substream {}))),
        }
    }
    fn open_outbound(&self) -> Self::OutboundSubstream {
        Self::OutboundSubstream {}
    }
    fn poll_outbound(
        &self,
        _substream: &mut Self::OutboundSubstream,
    ) -> Poll<Option<Self::Substream>, IoError> {
        match self.out_connection.state {
            DummyConnectionState::Pending => Ok(Async::NotReady),
            DummyConnectionState::Closed => Ok(Async::Ready(None)),
            DummyConnectionState::Opened => Ok(Async::Ready(Some(Self::Substream {}))),
        }
    }
    fn destroy_outbound(&self, _: Self::OutboundSubstream) {}
    fn read_substream(&self, _: &mut Self::Substream, _buf: &mut [u8]) -> Poll<usize, IoError> {
        unreachable!()
    }
    fn write_substream(&self, _: &mut Self::Substream, _buf: &[u8]) -> Poll<usize, IoError> {
        unreachable!()
    }
    fn flush_substream(&self, _: &mut Self::Substream) -> Poll<(), IoError> {
        unreachable!()
    }
    fn shutdown_substream(&self, _: &mut Self::Substream, _: Shutdown) -> Poll<(), IoError> {
        unreachable!()
    }
    fn destroy_substream(&self, _: Self::Substream) {}
    fn shutdown(&self, _: Shutdown) -> Poll<(), IoError> {
        Ok(Async::Ready(()))
    }
    fn flush_all(&self) -> Poll<(), IoError> {
        Ok(Async::Ready(()))
    }
}<|MERGE_RESOLUTION|>--- conflicted
+++ resolved
@@ -47,15 +47,9 @@
     state: DummyConnectionState,
 }
 
-<<<<<<< HEAD
-/// `DummyMuxer` implements `StreamMuxer` and methods to control its behavior when used in tests
+/// `DummyMuxer` implements `StreamMuxer` and methods to control its behaviour when used in tests
 #[derive(Debug, PartialEq, Clone)]
 pub struct DummyMuxer{
-=======
-/// `DummyMuxer` implements `StreamMuxer` and methods to control its behaviour when used in tests
-#[derive(Debug, Clone)]
-pub struct DummyMuxer {
->>>>>>> 37994b34
     in_connection: DummyConnection,
     out_connection: DummyConnection,
 }
