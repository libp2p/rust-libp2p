--- conflicted
+++ resolved
@@ -535,11 +535,8 @@
         addresses: impl Iterator<Item = Multiaddr> + Send + 'static,
         peer: Option<PeerId>,
         handler: THandler,
-<<<<<<< HEAD
         role_override: Endpoint,
-=======
         dial_concurrency_factor_override: Option<NonZeroU8>,
->>>>>>> 74f31f12
     ) -> Result<ConnectionId, DialError<THandler>>
     where
         TTrans: Clone + Send,
@@ -553,12 +550,8 @@
             transport,
             peer,
             addresses,
-<<<<<<< HEAD
-            self.dial_concurrency_factor,
+            dial_concurrency_factor_override.unwrap_or(self.dial_concurrency_factor),
             role_override,
-=======
-            dial_concurrency_factor_override.unwrap_or(self.dial_concurrency_factor),
->>>>>>> 74f31f12
         );
 
         let connection_id = self.next_connection_id();
