--- conflicted
+++ resolved
@@ -382,9 +382,6 @@
                     let _ = task.remove();
                     Event::PendingConnectionError { id, error, handler }
                 }
-<<<<<<< HEAD
-                task::Event::Closed { id, error } => {
-=======
                 task::Event::AddressChange { id: _, new_address } => {
                     let (new, old) = if let TaskState::Established(c) = &mut task.get_mut().state {
                         let mut new_endpoint = c.endpoint.clone();
@@ -401,9 +398,8 @@
                         old_endpoint: old,
                         new_endpoint: new,
                     }
-                },
-                task::Event::Error { id, error } => {
->>>>>>> 5291175f
+                }
+                task::Event::Closed { id, error } => {
                     let id = ConnectionId(id);
                     let task = task.remove();
                     match task.state {
