// Copyright 2019 Parity Technologies (UK) Ltd.
//
// Permission is hereby granted, free of charge, to any person obtaining a
// copy of this software and associated documentation files (the "Software"),
// to deal in the Software without restriction, including without limitation
// the rights to use, copy, modify, merge, publish, distribute, sublicense,
// and/or sell copies of the Software, and to permit persons to whom the
// Software is furnished to do so, subject to the following conditions:
//
// The above copyright notice and this permission notice shall be included in
// all copies or substantial portions of the Software.
//
// THE SOFTWARE IS PROVIDED "AS IS", WITHOUT WARRANTY OF ANY KIND, EXPRESS
// OR IMPLIED, INCLUDING BUT NOT LIMITED TO THE WARRANTIES OF MERCHANTABILITY,
// FITNESS FOR A PARTICULAR PURPOSE AND NONINFRINGEMENT. IN NO EVENT SHALL THE
// AUTHORS OR COPYRIGHT HOLDERS BE LIABLE FOR ANY CLAIM, DAMAGES OR OTHER
// LIABILITY, WHETHER IN AN ACTION OF CONTRACT, TORT OR OTHERWISE, ARISING
// FROM, OUT OF OR IN CONNECTION WITH THE SOFTWARE OR THE USE OR OTHER
// DEALINGS IN THE SOFTWARE.

use crate::{
    Multiaddr,
    muxing::StreamMuxer,
    connection::{
        self,
        Close,
        Connected,
        Connection,
        ConnectionError,
        ConnectionHandler,
        IntoConnectionHandler,
        PendingConnectionError,
        Substream,
    },
};
use futures::{prelude::*, channel::mpsc, stream};
use std::{pin::Pin, task::Context, task::Poll};
use super::ConnectResult;

/// Identifier of a [`Task`] in a [`Manager`](super::Manager).
#[derive(Debug, Copy, Clone, Hash, PartialEq, Eq, PartialOrd, Ord)]
pub struct TaskId(pub(super) usize);

/// Commands that can be sent to a [`Task`].
#[derive(Debug)]
pub enum Command<T> {
    /// Notify the connection handler of an event.
    NotifyHandler(T),
    /// Gracefully close the connection (active close) before
    /// terminating the task.
    Close,
}

/// Events that a task can emit to its manager.
#[derive(Debug)]
pub enum Event<T, H, TE, HE, C> {
    /// A connection to a node has succeeded.
    Established { id: TaskId, info: Connected<C> },
    /// A pending connection failed.
    Failed { id: TaskId, error: PendingConnectionError<TE>, handler: H },
    /// A node we are connected to has changed its address.
    AddressChange { id: TaskId, new_address: Multiaddr },
    /// Notify the manager of an event from the connection.
    Notify { id: TaskId, event: T },
<<<<<<< HEAD
    /// A connection closed, possibly due to an error.
    ///
    /// If `error` is `None`, the connection has completed
    /// an active orderly close.
    Closed { id: TaskId, error: Option<ConnectionError<HE>> }
=======
>>>>>>> 5291175f
}

impl<T, H, TE, HE, C> Event<T, H, TE, HE, C> {
    pub fn id(&self) -> &TaskId {
        match self {
            Event::Established { id, .. } => id,
<<<<<<< HEAD
            Event::Notify { id, .. } => id,
            Event::Failed { id, .. } => id,
            Event::Closed { id, .. } => id,
=======
            Event::Error { id, .. } => id,
            Event::Failed { id, .. } => id,
            Event::AddressChange { id, .. } => id,
            Event::Notify { id, .. } => id,
>>>>>>> 5291175f
        }
    }
}

/// A `Task` is a [`Future`] that handles a single connection.
pub struct Task<F, M, H, I, O, E, C>
where
    M: StreamMuxer,
    H: IntoConnectionHandler<C>,
    H::Handler: ConnectionHandler<Substream = Substream<M>>
{
    /// The ID of this task.
    id: TaskId,

    /// Sender to emit events to the manager of this task.
    events: mpsc::Sender<Event<O, H, E, <H::Handler as ConnectionHandler>::Error, C>>,

    /// Receiver for commands sent by the manager of this task.
    commands: stream::Fuse<mpsc::Receiver<Command<I>>>,

    /// Inner state of this `Task`.
    state: State<F, M, H, O, E, C>,
}

impl<F, M, H, I, O, E, C> Task<F, M, H, I, O, E, C>
where
    M: StreamMuxer,
    H: IntoConnectionHandler<C>,
    H::Handler: ConnectionHandler<Substream = Substream<M>>
{
    /// Create a new task to connect and handle some node.
    pub fn pending(
        id: TaskId,
        events: mpsc::Sender<Event<O, H, E, <H::Handler as ConnectionHandler>::Error, C>>,
        commands: mpsc::Receiver<Command<I>>,
        future: F,
        handler: H
    ) -> Self {
        Task {
            id,
            events,
            commands: commands.fuse(),
            state: State::Pending {
                future: Box::pin(future),
                handler,
            },
        }
    }

    /// Create a task for an existing node we are already connected to.
    pub fn established(
        id: TaskId,
        events: mpsc::Sender<Event<O, H, E, <H::Handler as ConnectionHandler>::Error, C>>,
        commands: mpsc::Receiver<Command<I>>,
        connection: Connection<M, H::Handler>
    ) -> Self {
        Task {
            id,
            events,
            commands: commands.fuse(),
            state: State::Established { connection, event: None },
        }
    }
}

/// The state associated with the `Task` of a connection.
enum State<F, M, H, O, E, C>
where
    M: StreamMuxer,
    H: IntoConnectionHandler<C>,
    H::Handler: ConnectionHandler<Substream = Substream<M>>
{
    /// The connection is being negotiated.
    Pending {
        /// The future that will attempt to reach the node.
        // TODO: don't pin this Future; this requires deeper changes though
        future: Pin<Box<F>>,
        /// The intended handler for the established connection.
        handler: H,
    },

    /// The connection is established.
    Established {
        connection: Connection<M, H::Handler>,
        /// An event to send to the `Manager`. If `None`, the `connection`
        /// is polled for new events in this state, otherwise the event
        /// must be sent to the `Manager` before the connection can be
        /// polled again.
        event: Option<Event<O, H, E, <H::Handler as ConnectionHandler>::Error, C>>
    },

    /// The connection is closing (active close).
    Closing(Close<M>),

    /// The task is terminating with a final event for the `Manager`.
    Terminating(Event<O, H, E, <H::Handler as ConnectionHandler>::Error, C>),

    /// The task has finished.
    Done
}

impl<F, M, H, I, O, E, C> Unpin for Task<F, M, H, I, O, E, C>
where
    M: StreamMuxer,
    H: IntoConnectionHandler<C>,
    H::Handler: ConnectionHandler<Substream = Substream<M>>
{
}

impl<F, M, H, I, O, E, C> Future for Task<F, M, H, I, O, E, C>
where
    M: StreamMuxer,
    F: Future<Output = ConnectResult<C, M, E>>,
    H: IntoConnectionHandler<C>,
    H::Handler: ConnectionHandler<Substream = Substream<M>, InEvent = I, OutEvent = O>
{
    type Output = ();

    // NOTE: It is imperative to always consume all incoming commands from
    // the manager first, in order to not prevent it from making progress because
    // it is blocked on the channel capacity.
    fn poll(mut self: Pin<&mut Self>, cx: &mut Context) -> Poll<()> {
        let this = &mut *self;
        let id = this.id;

        'poll: loop {
            match std::mem::replace(&mut this.state, State::Done) {
                State::Pending { mut future, handler } => {
                    // Check whether the task is still registered with a `Manager`
                    // by polling the commands channel.
                    match this.commands.poll_next_unpin(cx) {
                        Poll::Pending => {},
                        Poll::Ready(None) => {
                            // The manager has dropped the task; abort.
                            return Poll::Ready(())
                        }
                        Poll::Ready(Some(_)) => panic!(
                            "Task received command while the connection is pending."
                        )
                    }
                    // Check if the connection succeeded.
                    match future.poll_unpin(cx) {
                        Poll::Ready(Ok((info, muxer))) => {
                            this.state = State::Established {
                                connection: Connection::new(
                                    muxer,
                                    handler.into_handler(&info),
                                ),
                                event: Some(Event::Established { id, info })
                            }
                        }
                        Poll::Pending => {
                            this.state = State::Pending { future, handler };
                            return Poll::Pending
                        }
                        Poll::Ready(Err(error)) => {
                            // Don't accept any further commands and terminate the
                            // task with a final event.
                            this.commands.get_mut().close();
                            let event = Event::Failed { id, handler, error };
                            this.state = State::Terminating(event)
                        }
                    }
                }

                State::Established { mut connection, event } => {
                    // Check for commands from the `Manager`.
                    loop {
                        match this.commands.poll_next_unpin(cx) {
                            Poll::Pending => break,
                            Poll::Ready(Some(Command::NotifyHandler(event))) =>
                                connection.inject_event(event),
                            Poll::Ready(Some(Command::Close)) => {
                                // Don't accept any further commands.
                                this.commands.get_mut().close();
                                // Discard the event, if any, and start a graceful close.
                                this.state = State::Closing(connection.close());
                                continue 'poll
                            }
                            Poll::Ready(None) => {
                                // The manager has dropped the task or disappeared; abort.
                                return Poll::Ready(())
                            }
                        }
                    }

                    if let Some(event) = event {
                        // Send the event to the manager.
                        match this.events.poll_ready(cx) {
                            Poll::Pending => {
                                this.state = State::Established { connection, event: Some(event) };
                                return Poll::Pending
                            }
                            Poll::Ready(result) => {
                                if result.is_ok() {
                                    if let Ok(()) = this.events.start_send(event) {
                                        this.state = State::Established { connection, event: None };
                                        continue 'poll
                                    }
                                }
                                // The manager is no longer reachable; abort.
                                return Poll::Ready(())
                            }
                        }
                    } else {
                        // Poll the connection for new events.
                        match Connection::poll(Pin::new(&mut connection), cx) {
                            Poll::Pending => {
                                this.state = State::Established { connection, event: None };
                                return Poll::Pending
                            }
<<<<<<< HEAD
                            Poll::Ready(Ok(event)) => {
                                this.state = State::Established {
                                    connection: connection,
                                    event: Some(Event::Notify { id, event })
=======
                            Poll::Ready(Ok(connection::Event::Handler(event))) => {
                                this.state = State::EstablishedReady {
                                    connection: Some(connection),
                                    event: Event::Notify { id, event }
>>>>>>> 5291175f
                                };
                            }
                            Poll::Ready(Ok(connection::Event::AddressChange(new_address))) => {
                                this.state = State::EstablishedReady {
                                    connection: Some(connection),
                                    event: Event::AddressChange { id, new_address }
                                };
                                continue 'poll
                            }
                            Poll::Ready(Err(error)) => {
                                // Don't accept any further commands.
                                this.commands.get_mut().close();
                                // Terminate the task with the error, dropping the connection.
                                let event = Event::Closed { id, error: Some(error) };
                                this.state = State::Terminating(event);
                            }
                        }
                    }
                }

                State::Closing(mut closing) => {
                    // Try to gracefully close the connection.
                    match closing.poll_unpin(cx) {
                        Poll::Ready(Ok(())) => {
                            let event = Event::Closed { id: this.id, error: None };
                            this.state = State::Terminating(event);
                        }
                        Poll::Ready(Err(e)) => {
                            let event = Event::Closed {
                                id: this.id,
                                error: Some(ConnectionError::IO(e))
                            };
                            this.state = State::Terminating(event);
                        }
                        Poll::Pending => {
                            this.state = State::Closing(closing);
                            return Poll::Pending
                        }
                    }
                }

                State::Terminating(event) => {
                    // Try to deliver the final event.
                    match this.events.poll_ready(cx) {
                        Poll::Pending => {
                            self.state = State::Terminating(event);
                            return Poll::Pending
                        }
                        Poll::Ready(result) => {
                            if result.is_ok() {
                                let _ = this.events.start_send(event);
                            }
                            return Poll::Ready(())
                        }
                    }
                }

                State::Done => panic!("`Task::poll()` called after completion.")
            }
        }
    }
}<|MERGE_RESOLUTION|>--- conflicted
+++ resolved
@@ -62,30 +62,22 @@
     AddressChange { id: TaskId, new_address: Multiaddr },
     /// Notify the manager of an event from the connection.
     Notify { id: TaskId, event: T },
-<<<<<<< HEAD
     /// A connection closed, possibly due to an error.
     ///
     /// If `error` is `None`, the connection has completed
     /// an active orderly close.
     Closed { id: TaskId, error: Option<ConnectionError<HE>> }
-=======
->>>>>>> 5291175f
 }
 
 impl<T, H, TE, HE, C> Event<T, H, TE, HE, C> {
     pub fn id(&self) -> &TaskId {
         match self {
             Event::Established { id, .. } => id,
-<<<<<<< HEAD
-            Event::Notify { id, .. } => id,
-            Event::Failed { id, .. } => id,
-            Event::Closed { id, .. } => id,
-=======
             Event::Error { id, .. } => id,
             Event::Failed { id, .. } => id,
             Event::AddressChange { id, .. } => id,
             Event::Notify { id, .. } => id,
->>>>>>> 5291175f
+            Event::Closed { id, .. } => id,
         }
     }
 }
@@ -297,25 +289,17 @@
                                 this.state = State::Established { connection, event: None };
                                 return Poll::Pending
                             }
-<<<<<<< HEAD
-                            Poll::Ready(Ok(event)) => {
+                            Poll::Ready(Ok(connection::Event::Handler(event))) => {
                                 this.state = State::Established {
-                                    connection: connection,
+                                    connection,
                                     event: Some(Event::Notify { id, event })
-=======
-                            Poll::Ready(Ok(connection::Event::Handler(event))) => {
-                                this.state = State::EstablishedReady {
-                                    connection: Some(connection),
-                                    event: Event::Notify { id, event }
->>>>>>> 5291175f
                                 };
                             }
                             Poll::Ready(Ok(connection::Event::AddressChange(new_address))) => {
-                                this.state = State::EstablishedReady {
-                                    connection: Some(connection),
-                                    event: Event::AddressChange { id, new_address }
+                                this.state = State::Established {
+                                    connection,
+                                    event: Some(Event::AddressChange { id, new_address })
                                 };
-                                continue 'poll
                             }
                             Poll::Ready(Err(error)) => {
                                 // Don't accept any further commands.
