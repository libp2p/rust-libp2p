--- conflicted
+++ resolved
@@ -40,624 +40,11 @@
 //! behave. This includes which protocols are supported and which nodes to try to connect to.
 //!
 
-
 mod behaviour;
 mod swarm;
 
 pub mod toggle;
 
 pub use crate::nodes::raw_swarm::ConnectedPoint;
-<<<<<<< HEAD
-
-/// Contains the state of the network, plus the way it should behave.
-pub struct Swarm<TTransport, TBehaviour>
-where TTransport: Transport,
-      TBehaviour: NetworkBehaviour,
-{
-    raw_swarm: RawSwarm<
-        TTransport,
-        <<<TBehaviour as NetworkBehaviour>::ProtocolsHandler as IntoProtocolsHandler>::Handler as ProtocolsHandler>::InEvent,
-        <<<TBehaviour as NetworkBehaviour>::ProtocolsHandler as IntoProtocolsHandler>::Handler as ProtocolsHandler>::OutEvent,
-        NodeHandlerWrapperBuilder<TBehaviour::ProtocolsHandler>,
-        NodeHandlerWrapperError<<<<TBehaviour as NetworkBehaviour>::ProtocolsHandler as IntoProtocolsHandler>::Handler as ProtocolsHandler>::Error>,
-    >,
-
-    /// Handles which nodes to connect to and how to handle the events sent back by the protocol
-    /// handlers.
-    behaviour: TBehaviour,
-
-    /// List of protocols that the behaviour says it supports.
-    supported_protocols: SmallVec<[Vec<u8>; 16]>,
-
-    /// List of multiaddresses we're listening on.
-    listened_addrs: SmallVec<[Multiaddr; 8]>,
-
-    /// List of multiaddresses we're listening on, after account for external IP addresses and
-    /// similar mechanisms.
-    external_addrs: SmallVec<[Multiaddr; 8]>,
-}
-
-impl<TTransport, TBehaviour> Deref for Swarm<TTransport, TBehaviour>
-where TTransport: Transport,
-      TBehaviour: NetworkBehaviour,
-{
-    type Target = TBehaviour;
-
-    #[inline]
-    fn deref(&self) -> &Self::Target {
-        &self.behaviour
-    }
-}
-
-impl<TTransport, TBehaviour> DerefMut for Swarm<TTransport, TBehaviour>
-where TTransport: Transport,
-      TBehaviour: NetworkBehaviour,
-{
-    #[inline]
-    fn deref_mut(&mut self) -> &mut Self::Target {
-        &mut self.behaviour
-    }
-}
-
-impl<TTransport, TBehaviour, TMuxer> Swarm<TTransport, TBehaviour>
-where TBehaviour: NetworkBehaviour,
-      TMuxer: StreamMuxer + Send + Sync + 'static,
-      <TMuxer as StreamMuxer>::OutboundSubstream: Send + 'static,
-      <TMuxer as StreamMuxer>::Substream: Send + 'static,
-      TTransport: Transport<Output = (PeerId, TMuxer)> + Clone,
-      TTransport::Error: Send + 'static,
-      TTransport::Listener: Send + 'static,
-      TTransport::ListenerUpgrade: Send + 'static,
-      TTransport::Dial: Send + 'static,
-      TBehaviour::ProtocolsHandler: Send + 'static,
-      <TBehaviour::ProtocolsHandler as IntoProtocolsHandler>::Handler: ProtocolsHandler<Substream = Substream<TMuxer>> + Send + 'static,
-      <<TBehaviour::ProtocolsHandler as IntoProtocolsHandler>::Handler as ProtocolsHandler>::InEvent: Send + 'static,
-      <<TBehaviour::ProtocolsHandler as IntoProtocolsHandler>::Handler as ProtocolsHandler>::OutEvent: Send + 'static,
-      <<TBehaviour::ProtocolsHandler as IntoProtocolsHandler>::Handler as ProtocolsHandler>::Error: Send + 'static,
-      <<TBehaviour::ProtocolsHandler as IntoProtocolsHandler>::Handler as ProtocolsHandler>::OutboundOpenInfo: Send + 'static, // TODO: shouldn't be necessary
-      <<TBehaviour::ProtocolsHandler as IntoProtocolsHandler>::Handler as ProtocolsHandler>::InboundProtocol: InboundUpgrade<Substream<TMuxer>> + Send + 'static,
-      <<<TBehaviour::ProtocolsHandler as IntoProtocolsHandler>::Handler as ProtocolsHandler>::InboundProtocol as UpgradeInfo>::Info: Send + 'static,
-      <<<TBehaviour::ProtocolsHandler as IntoProtocolsHandler>::Handler as ProtocolsHandler>::InboundProtocol as UpgradeInfo>::InfoIter: Send + 'static,
-      <<<<TBehaviour::ProtocolsHandler as IntoProtocolsHandler>::Handler as ProtocolsHandler>::InboundProtocol as UpgradeInfo>::InfoIter as IntoIterator>::IntoIter: Send + 'static,
-      <<<TBehaviour::ProtocolsHandler as IntoProtocolsHandler>::Handler as ProtocolsHandler>::InboundProtocol as InboundUpgrade<Substream<TMuxer>>>::Error: fmt::Debug + Send + 'static,
-      <<<TBehaviour::ProtocolsHandler as IntoProtocolsHandler>::Handler as ProtocolsHandler>::InboundProtocol as InboundUpgrade<Substream<TMuxer>>>::Future: Send + 'static,
-      <<TBehaviour::ProtocolsHandler as IntoProtocolsHandler>::Handler as ProtocolsHandler>::OutboundProtocol: OutboundUpgrade<Substream<TMuxer>> + Send + 'static,
-      <<<TBehaviour::ProtocolsHandler as IntoProtocolsHandler>::Handler as ProtocolsHandler>::OutboundProtocol as UpgradeInfo>::Info: Send + 'static,
-      <<<TBehaviour::ProtocolsHandler as IntoProtocolsHandler>::Handler as ProtocolsHandler>::OutboundProtocol as UpgradeInfo>::InfoIter: Send + 'static,
-      <<<<TBehaviour::ProtocolsHandler as IntoProtocolsHandler>::Handler as ProtocolsHandler>::OutboundProtocol as UpgradeInfo>::InfoIter as IntoIterator>::IntoIter: Send + 'static,
-      <<<TBehaviour::ProtocolsHandler as IntoProtocolsHandler>::Handler as ProtocolsHandler>::OutboundProtocol as OutboundUpgrade<Substream<TMuxer>>>::Future: Send + 'static,
-      <<<TBehaviour::ProtocolsHandler as IntoProtocolsHandler>::Handler as ProtocolsHandler>::OutboundProtocol as OutboundUpgrade<Substream<TMuxer>>>::Error: fmt::Debug + Send + 'static,
-      <NodeHandlerWrapper<<TBehaviour::ProtocolsHandler as IntoProtocolsHandler>::Handler> as NodeHandler>::OutboundOpenInfo: Send + 'static, // TODO: shouldn't be necessary
-{
-    /// Builds a new `Swarm`.
-    #[inline]
-    pub fn new(transport: TTransport, behaviour: TBehaviour, local_peer_id: PeerId) -> Self {
-        SwarmBuilder::new(transport, behaviour, local_peer_id)
-            .build()
-    }
-
-    /// Returns the transport passed when building this object.
-    #[inline]
-    pub fn transport(me: &Self) -> &TTransport {
-        me.raw_swarm.transport()
-    }
-
-    /// Starts listening on the given address.
-    ///
-    /// Returns an error if the address is not supported.
-    /// On success, returns the ID of the listener.
-    #[inline]
-    pub fn listen_on(me: &mut Self, addr: Multiaddr) -> Result<(), TransportError<TTransport::Error>> {
-        me.raw_swarm.listen_on(addr)
-    }
-
-    /// Tries to dial the given address.
-    ///
-    /// Returns an error if the address is not supported.
-    #[inline]
-    pub fn dial_addr(me: &mut Self, addr: Multiaddr) -> Result<(), TransportError<TTransport::Error>> {
-        let handler = me.behaviour.new_handler();
-        me.raw_swarm.dial(addr, handler.into_node_handler_builder())
-    }
-
-    /// Tries to reach the given peer using the elements in the topology.
-    ///
-    /// Has no effect if we are already connected to that peer, or if no address is known for the
-    /// peer.
-    #[inline]
-    pub fn dial(me: &mut Self, peer_id: PeerId) {
-        let addrs = me.behaviour.addresses_of_peer(&peer_id);
-        match me.raw_swarm.peer(peer_id.clone()) {
-            raw_swarm::Peer::NotConnected(peer) => {
-                let handler = me.behaviour.new_handler().into_node_handler_builder();
-                if peer.connect_iter(addrs, handler).is_err() {
-                    me.behaviour.inject_dial_failure(&peer_id);
-                }
-            },
-            raw_swarm::Peer::PendingConnect(mut peer) => {
-                peer.append_multiaddr_attempts(addrs)
-            },
-            raw_swarm::Peer::Connected(_) | raw_swarm::Peer::LocalNode => {}
-        }
-    }
-
-    /// Returns an iterator that produces the list of addresses we're listening on.
-    #[inline]
-    pub fn listeners(me: &Self) -> impl Iterator<Item = &Multiaddr> {
-        me.raw_swarm.listen_addrs()
-    }
-
-    /// Returns an iterator that produces the list of addresses that other nodes can use to reach
-    /// us.
-    #[inline]
-    pub fn external_addresses(me: &Self) -> impl Iterator<Item = &Multiaddr> {
-        me.external_addrs.iter()
-    }
-
-    /// Returns the peer ID of the swarm passed as parameter.
-    #[inline]
-    pub fn local_peer_id(me: &Self) -> &PeerId {
-        &me.raw_swarm.local_peer_id()
-    }
-
-    /// Adds an external address.
-    ///
-    /// An external address is an address we are listening on but that accounts for things such as
-    /// NAT traversal.
-    pub fn add_external_address(me: &mut Self, addr: Multiaddr) {
-        if me.external_addrs.iter().all(|a| *a != addr) {
-            me.external_addrs.push(addr);
-        }
-    }
-}
-
-/// Event returned by [`Swarm::poll`].
-#[derive(Debug)]
-pub enum SwarmEvent<T> {
-    /// A listener reports a new [`Multiaddr`] it is listening on.
-    NewListenerAddress {
-        /// The new address that is being listening on.
-        listen_addr: Multiaddr
-    },
-    /// A listener reports it stopped listening on a [`Multiaddr`].
-    ExpiredListenerAddress {
-        /// The address that is no longer being listening on.
-        listen_addr: Multiaddr
-    },
-    /// A [`NetworkBehaviour`] event occurred.
-    Behaviour(T)
-}
-
-impl<TTransport, TBehaviour, TMuxer> Stream for Swarm<TTransport, TBehaviour>
-where TBehaviour: NetworkBehaviour,
-      TMuxer: StreamMuxer + Send + Sync + 'static,
-      <TMuxer as StreamMuxer>::OutboundSubstream: Send + 'static,
-      <TMuxer as StreamMuxer>::Substream: Send + 'static,
-      TTransport: Transport<Output = (PeerId, TMuxer)> + Clone,
-      TTransport::Error: Send + 'static,
-      TTransport::Listener: Send + 'static,
-      TTransport::ListenerUpgrade: Send + 'static,
-      TTransport::Dial: Send + 'static,
-      TBehaviour::ProtocolsHandler: Send + 'static,
-      <TBehaviour::ProtocolsHandler as IntoProtocolsHandler>::Handler: ProtocolsHandler<Substream = Substream<TMuxer>> + Send + 'static,
-      <<TBehaviour::ProtocolsHandler as IntoProtocolsHandler>::Handler as ProtocolsHandler>::InEvent: Send + 'static,
-      <<TBehaviour::ProtocolsHandler as IntoProtocolsHandler>::Handler as ProtocolsHandler>::OutEvent: Send + 'static,
-      <<TBehaviour::ProtocolsHandler as IntoProtocolsHandler>::Handler as ProtocolsHandler>::Error: Send + 'static,
-      <<TBehaviour::ProtocolsHandler as IntoProtocolsHandler>::Handler as ProtocolsHandler>::OutboundOpenInfo: Send + 'static, // TODO: shouldn't be necessary
-      <<TBehaviour::ProtocolsHandler as IntoProtocolsHandler>::Handler as ProtocolsHandler>::InboundProtocol: InboundUpgrade<Substream<TMuxer>> + Send + 'static,
-      <<<TBehaviour::ProtocolsHandler as IntoProtocolsHandler>::Handler as ProtocolsHandler>::InboundProtocol as InboundUpgrade<Substream<TMuxer>>>::Future: Send + 'static,
-      <<<TBehaviour::ProtocolsHandler as IntoProtocolsHandler>::Handler as ProtocolsHandler>::InboundProtocol as InboundUpgrade<Substream<TMuxer>>>::Error: fmt::Debug + Send + 'static,
-      <<<TBehaviour::ProtocolsHandler as IntoProtocolsHandler>::Handler as ProtocolsHandler>::InboundProtocol as UpgradeInfo>::Info: Send + 'static,
-      <<<TBehaviour::ProtocolsHandler as IntoProtocolsHandler>::Handler as ProtocolsHandler>::InboundProtocol as UpgradeInfo>::InfoIter: Send + 'static,
-      <<<<TBehaviour::ProtocolsHandler as IntoProtocolsHandler>::Handler as ProtocolsHandler>::InboundProtocol as UpgradeInfo>::InfoIter as IntoIterator>::IntoIter: Send + 'static,
-      <<TBehaviour::ProtocolsHandler as IntoProtocolsHandler>::Handler as ProtocolsHandler>::OutboundProtocol: OutboundUpgrade<Substream<TMuxer>> + Send + 'static,
-      <<<TBehaviour::ProtocolsHandler as IntoProtocolsHandler>::Handler as ProtocolsHandler>::OutboundProtocol as OutboundUpgrade<Substream<TMuxer>>>::Future: Send + 'static,
-      <<<TBehaviour::ProtocolsHandler as IntoProtocolsHandler>::Handler as ProtocolsHandler>::OutboundProtocol as OutboundUpgrade<Substream<TMuxer>>>::Error: fmt::Debug + Send + 'static,
-      <<<TBehaviour::ProtocolsHandler as IntoProtocolsHandler>::Handler as ProtocolsHandler>::OutboundProtocol as UpgradeInfo>::Info: Send + 'static,
-      <<<TBehaviour::ProtocolsHandler as IntoProtocolsHandler>::Handler as ProtocolsHandler>::OutboundProtocol as UpgradeInfo>::InfoIter: Send + 'static,
-      <<<<TBehaviour::ProtocolsHandler as IntoProtocolsHandler>::Handler as ProtocolsHandler>::OutboundProtocol as UpgradeInfo>::InfoIter as IntoIterator>::IntoIter: Send + 'static,
-      <NodeHandlerWrapper<<TBehaviour::ProtocolsHandler as IntoProtocolsHandler>::Handler> as NodeHandler>::OutboundOpenInfo: Send + 'static, // TODO: shouldn't be necessary
-{
-    type Item = SwarmEvent<TBehaviour::OutEvent>;
-    type Error = io::Error;
-
-    #[inline]
-    fn poll(&mut self) -> Poll<Option<Self::Item>, io::Error> {
-        loop {
-            let mut raw_swarm_not_ready = false;
-
-            match self.raw_swarm.poll() {
-                Async::NotReady => raw_swarm_not_ready = true,
-                Async::Ready(RawSwarmEvent::NodeEvent { peer_id, event }) => {
-                    self.behaviour.inject_node_event(peer_id, event);
-                },
-                Async::Ready(RawSwarmEvent::Connected { peer_id, endpoint }) => {
-                    self.behaviour.inject_connected(peer_id, endpoint);
-                },
-                Async::Ready(RawSwarmEvent::NodeClosed { peer_id, endpoint, .. }) => {
-                    self.behaviour.inject_disconnected(&peer_id, endpoint);
-                },
-                Async::Ready(RawSwarmEvent::Replaced { peer_id, closed_endpoint, endpoint }) => {
-                    self.behaviour.inject_replaced(peer_id, closed_endpoint, endpoint);
-                },
-                Async::Ready(RawSwarmEvent::IncomingConnection(incoming)) => {
-                    let handler = self.behaviour.new_handler();
-                    incoming.accept(handler.into_node_handler_builder());
-                },
-                Async::Ready(RawSwarmEvent::NewListenerAddress { listen_addr }) => {
-                    if self.listened_addrs.iter().all(|a| a != &listen_addr) {
-                        self.listened_addrs.push(listen_addr.clone())
-                    }
-                    return Ok(Async::Ready(Some(SwarmEvent::NewListenerAddress { listen_addr })))
-                }
-                Async::Ready(RawSwarmEvent::ExpiredListenerAddress { listen_addr }) => {
-                    self.listened_addrs.retain(|a| a != &listen_addr);
-                    return Ok(Async::Ready(Some(SwarmEvent::ExpiredListenerAddress { listen_addr })))
-                }
-                Async::Ready(RawSwarmEvent::ListenerClosed { .. }) => {},
-                Async::Ready(RawSwarmEvent::IncomingConnectionError { .. }) => {},
-                Async::Ready(RawSwarmEvent::DialError { peer_id, multiaddr, error, new_state }) => {
-                    self.behaviour.inject_addr_reach_failure(Some(&peer_id), &multiaddr, &error);
-                    if let raw_swarm::PeerState::NotConnected = new_state {
-                        self.behaviour.inject_dial_failure(&peer_id);
-                    }
-                },
-                Async::Ready(RawSwarmEvent::UnknownPeerDialError { multiaddr, error, .. }) => {
-                    self.behaviour.inject_addr_reach_failure(None, &multiaddr, &error);
-                },
-            }
-
-            let behaviour_poll = {
-                let transport = self.raw_swarm.transport();
-                let mut parameters = PollParameters {
-                    local_peer_id: &mut self.raw_swarm.local_peer_id(),
-                    supported_protocols: &self.supported_protocols,
-                    listened_addrs: &self.listened_addrs,
-                    external_addrs: &self.external_addrs,
-                    nat_traversal: &move |a, b| transport.nat_traversal(a, b),
-                };
-                self.behaviour.poll(&mut parameters)
-            };
-
-            match behaviour_poll {
-                Async::NotReady if raw_swarm_not_ready => return Ok(Async::NotReady),
-                Async::NotReady => (),
-                Async::Ready(NetworkBehaviourAction::GenerateEvent(event)) => {
-                    return Ok(Async::Ready(Some(SwarmEvent::Behaviour(event))))
-                },
-                Async::Ready(NetworkBehaviourAction::DialAddress { address }) => {
-                    let _ = Swarm::dial_addr(self, address);
-                },
-                Async::Ready(NetworkBehaviourAction::DialPeer { peer_id }) => {
-                    Swarm::dial(self, peer_id)
-                },
-                Async::Ready(NetworkBehaviourAction::SendEvent { peer_id, event }) => {
-                    if let Some(mut peer) = self.raw_swarm.peer(peer_id).into_connected() {
-                        peer.send_event(event);
-                    }
-                },
-                Async::Ready(NetworkBehaviourAction::ReportObservedAddr { address }) => {
-                    for addr in self.raw_swarm.nat_traversal(&address) {
-                        if self.external_addrs.iter().all(|a| *a != addr) {
-                            self.external_addrs.push(addr);
-                        }
-                    }
-                },
-            }
-        }
-    }
-}
-
-/// A behaviour for the network. Allows customizing the swarm.
-///
-/// This trait has been designed to be composable. Multiple implementations can be combined into
-/// one that handles all the behaviours at once.
-pub trait NetworkBehaviour {
-    /// Handler for all the protocols the network supports.
-    type ProtocolsHandler: IntoProtocolsHandler;
-    /// Event generated by the swarm.
-    type OutEvent;
-
-    /// Builds a new `ProtocolsHandler`.
-    fn new_handler(&mut self) -> Self::ProtocolsHandler;
-
-    /// Addresses that this behaviour is aware of for this specific peer, and that may allow
-    /// reaching the peer.
-    fn addresses_of_peer(&mut self, peer_id: &PeerId) -> Vec<Multiaddr>;
-
-    /// Indicates the behaviour that we connected to the node with the given peer id through the
-    /// given endpoint.
-    fn inject_connected(&mut self, peer_id: PeerId, endpoint: ConnectedPoint);
-
-    /// Indicates the behaviour that we disconnected from the node with the given peer id. The
-    /// endpoint is the one we used to be connected to.
-    fn inject_disconnected(&mut self, peer_id: &PeerId, endpoint: ConnectedPoint);
-
-    /// Indicates the behaviour that we replace the connection from the node with another.
-    fn inject_replaced(&mut self, peer_id: PeerId, closed_endpoint: ConnectedPoint, new_endpoint: ConnectedPoint) {
-        self.inject_disconnected(&peer_id, closed_endpoint);
-        self.inject_connected(peer_id, new_endpoint);
-    }
-
-    /// Indicates the behaviour that the node with the given peer id has generated an event for
-    /// us.
-    ///
-    /// > **Note**: This method is only called for events generated by the protocols handler.
-    fn inject_node_event(
-        &mut self,
-        peer_id: PeerId,
-        event: <<Self::ProtocolsHandler as IntoProtocolsHandler>::Handler as ProtocolsHandler>::OutEvent
-    );
-
-    /// Indicates to the behaviour that we tried to reach an address, but failed.
-    ///
-    /// If we were trying to reach a specific node, its ID is passed as parameter. If this is the
-    /// last address to attempt for the given node, then `inject_dial_failure` is called afterwards.
-    fn inject_addr_reach_failure(&mut self, _peer_id: Option<&PeerId>, _addr: &Multiaddr, _error: &dyn error::Error) {
-    }
-
-    /// Indicates to the behaviour that we tried to dial all the addresses known for a node, but
-    /// failed.
-    fn inject_dial_failure(&mut self, _peer_id: &PeerId) {
-    }
-
-    /// Polls for things that swarm should do.
-    ///
-    /// This API mimics the API of the `Stream` trait.
-    fn poll(&mut self, params: &mut PollParameters<'_>) -> Async<NetworkBehaviourAction<<<Self::ProtocolsHandler as IntoProtocolsHandler>::Handler as ProtocolsHandler>::InEvent, Self::OutEvent>>;
-}
-
-/// Used when deriving `NetworkBehaviour`. When deriving `NetworkBehaviour`, must be implemented
-/// for all the possible event types generated by the various fields.
-// TODO: document how the custom behaviour works and link this here
-pub trait NetworkBehaviourEventProcess<TEvent> {
-    /// Called when one of the fields of the type you're deriving `NetworkBehaviour` on generates
-    /// an event.
-    fn inject_event(&mut self, event: TEvent);
-}
-
-/// Parameters passed to `poll()`, that the `NetworkBehaviour` has access to.
-// TODO: #[derive(Debug)]
-pub struct PollParameters<'a: 'a> {
-    local_peer_id: &'a PeerId,
-    supported_protocols: &'a [Vec<u8>],
-    listened_addrs: &'a [Multiaddr],
-    external_addrs: &'a [Multiaddr],
-    nat_traversal: &'a dyn Fn(&Multiaddr, &Multiaddr) -> Option<Multiaddr>,
-}
-
-impl<'a> PollParameters<'a> {
-    /// Returns the list of protocol the behaviour supports when a remote negotiates a protocol on
-    /// an inbound substream.
-    ///
-    /// The iterator's elements are the ASCII names as reported on the wire.
-    ///
-    /// Note that the list is computed once at initialization and never refreshed.
-    #[inline]
-    pub fn supported_protocols(&self) -> impl ExactSizeIterator<Item = &[u8]> {
-        self.supported_protocols.iter().map(AsRef::as_ref)
-    }
-
-    /// Returns the list of the addresses we're listening on.
-    #[inline]
-    pub fn listened_addresses(&self) -> impl ExactSizeIterator<Item = &Multiaddr> {
-        self.listened_addrs.iter()
-    }
-
-    /// Returns the list of the addresses nodes can use to reach us.
-    #[inline]
-    pub fn external_addresses(&self) -> impl ExactSizeIterator<Item = &Multiaddr> {
-        self.external_addrs.iter()
-    }
-
-    /// Returns the peer id of the local node.
-    #[inline]
-    pub fn local_peer_id(&self) -> &PeerId {
-        self.local_peer_id
-    }
-
-    /// Calls the `nat_traversal` method on the underlying transport of the `Swarm`.
-    #[inline]
-    pub fn nat_traversal(&self, server: &Multiaddr, observed: &Multiaddr) -> Option<Multiaddr> {
-        (self.nat_traversal)(server, observed)
-    }
-}
-
-/// Action to perform.
-#[derive(Debug, Clone)]
-pub enum NetworkBehaviourAction<TInEvent, TOutEvent> {
-    /// Generate an event for the outside.
-    GenerateEvent(TOutEvent),
-
-    // TODO: report new raw connection for usage after intercepting an address dial
-
-    /// Instructs the swarm to dial the given multiaddress without any expectation of a peer id.
-    DialAddress {
-        /// The address to dial.
-        address: Multiaddr,
-    },
-
-    /// Instructs the swarm to try reach the given peer.
-    ///
-    /// In the future, a corresponding `inject_dial_failure` or `inject_connected` function call
-    /// must be performed.
-    DialPeer {
-        /// The peer to try reach.
-        peer_id: PeerId,
-    },
-
-    /// If we're connected to the given peer, sends a message to the protocol handler.
-    ///
-    /// If we're not connected to this peer, does nothing. If necessary, the implementation of
-    /// `NetworkBehaviour` is supposed to track which peers we are connected to.
-    SendEvent {
-        /// The peer which to send the message to.
-        peer_id: PeerId,
-        /// Event to send to the peer.
-        event: TInEvent,
-    },
-
-    /// Reports that a remote observes us as this address.
-    ///
-    /// The swarm will pass this address through the transport's NAT traversal.
-    ReportObservedAddr {
-        /// The address we're being observed as.
-        address: Multiaddr,
-    },
-}
-
-pub struct SwarmBuilder<TTransport, TBehaviour> {
-    incoming_limit: Option<u32>,
-    local_peer_id: PeerId,
-    transport: TTransport,
-    behaviour: TBehaviour,
-}
-
-impl<TTransport, TBehaviour, TMuxer> SwarmBuilder<TTransport, TBehaviour>
-where TBehaviour: NetworkBehaviour,
-      TMuxer: StreamMuxer + Send + Sync + 'static,
-      <TMuxer as StreamMuxer>::OutboundSubstream: Send + 'static,
-      <TMuxer as StreamMuxer>::Substream: Send + 'static,
-      TTransport: Transport<Output = (PeerId, TMuxer)> + Clone,
-      TTransport::Error: Send + 'static,
-      TTransport::Listener: Send + 'static,
-      TTransport::ListenerUpgrade: Send + 'static,
-      TTransport::Dial: Send + 'static,
-      TBehaviour::ProtocolsHandler: Send + 'static,
-      <TBehaviour::ProtocolsHandler as IntoProtocolsHandler>::Handler: ProtocolsHandler<Substream = Substream<TMuxer>> + Send + 'static,
-      <<TBehaviour::ProtocolsHandler as IntoProtocolsHandler>::Handler as ProtocolsHandler>::InEvent: Send + 'static,
-      <<TBehaviour::ProtocolsHandler as IntoProtocolsHandler>::Handler as ProtocolsHandler>::OutEvent: Send + 'static,
-      <<TBehaviour::ProtocolsHandler as IntoProtocolsHandler>::Handler as ProtocolsHandler>::Error: Send + 'static,
-      <<TBehaviour::ProtocolsHandler as IntoProtocolsHandler>::Handler as ProtocolsHandler>::OutboundOpenInfo: Send + 'static, // TODO: shouldn't be necessary
-      <<TBehaviour::ProtocolsHandler as IntoProtocolsHandler>::Handler as ProtocolsHandler>::InboundProtocol: InboundUpgrade<Substream<TMuxer>> + Send + 'static,
-      <<<TBehaviour::ProtocolsHandler as IntoProtocolsHandler>::Handler as ProtocolsHandler>::InboundProtocol as UpgradeInfo>::Info: Send + 'static,
-      <<<TBehaviour::ProtocolsHandler as IntoProtocolsHandler>::Handler as ProtocolsHandler>::InboundProtocol as UpgradeInfo>::InfoIter: Send + 'static,
-      <<<<TBehaviour::ProtocolsHandler as IntoProtocolsHandler>::Handler as ProtocolsHandler>::InboundProtocol as UpgradeInfo>::InfoIter as IntoIterator>::IntoIter: Send + 'static,
-      <<<TBehaviour::ProtocolsHandler as IntoProtocolsHandler>::Handler as ProtocolsHandler>::InboundProtocol as InboundUpgrade<Substream<TMuxer>>>::Error: fmt::Debug + Send + 'static,
-      <<<TBehaviour::ProtocolsHandler as IntoProtocolsHandler>::Handler as ProtocolsHandler>::InboundProtocol as InboundUpgrade<Substream<TMuxer>>>::Future: Send + 'static,
-      <<TBehaviour::ProtocolsHandler as IntoProtocolsHandler>::Handler as ProtocolsHandler>::OutboundProtocol: OutboundUpgrade<Substream<TMuxer>> + Send + 'static,
-      <<<TBehaviour::ProtocolsHandler as IntoProtocolsHandler>::Handler as ProtocolsHandler>::OutboundProtocol as UpgradeInfo>::Info: Send + 'static,
-      <<<TBehaviour::ProtocolsHandler as IntoProtocolsHandler>::Handler as ProtocolsHandler>::OutboundProtocol as UpgradeInfo>::InfoIter: Send + 'static,
-      <<<<TBehaviour::ProtocolsHandler as IntoProtocolsHandler>::Handler as ProtocolsHandler>::OutboundProtocol as UpgradeInfo>::InfoIter as IntoIterator>::IntoIter: Send + 'static,
-      <<<TBehaviour::ProtocolsHandler as IntoProtocolsHandler>::Handler as ProtocolsHandler>::OutboundProtocol as OutboundUpgrade<Substream<TMuxer>>>::Future: Send + 'static,
-      <<<TBehaviour::ProtocolsHandler as IntoProtocolsHandler>::Handler as ProtocolsHandler>::OutboundProtocol as OutboundUpgrade<Substream<TMuxer>>>::Error: fmt::Debug + Send + 'static,
-      <NodeHandlerWrapper<<TBehaviour::ProtocolsHandler as IntoProtocolsHandler>::Handler> as NodeHandler>::OutboundOpenInfo: Send + 'static, // TODO: shouldn't be necessary
-
-{
-    pub fn new(transport: TTransport, behaviour: TBehaviour, local_peer_id: PeerId) -> Self {
-        SwarmBuilder {
-            incoming_limit: None,
-            local_peer_id,
-            transport,
-            behaviour,
-        }
-    }
-
-    pub fn incoming_limit(mut self, incoming_limit: Option<u32>) -> Self {
-        self.incoming_limit = incoming_limit;
-        self
-    }
-
-    pub fn build(mut self) -> Swarm<TTransport, TBehaviour> {
-        let supported_protocols = self.behaviour
-            .new_handler()
-            .into_handler(&self.local_peer_id)
-            .listen_protocol()
-            .protocol_info()
-            .into_iter()
-            .map(|info| info.protocol_name().to_vec())
-            .collect();
-
-        let raw_swarm = RawSwarm::new_with_incoming_limit(self.transport, self.local_peer_id, self.incoming_limit);
-
-        Swarm {
-            raw_swarm,
-            behaviour: self.behaviour,
-            supported_protocols,
-            listened_addrs: SmallVec::new(),
-            external_addrs: SmallVec::new(),
-        }
-    }
-}
-
-#[cfg(test)]
-mod tests {
-    use crate::{identity, PeerId, PublicKey};
-    use crate::protocols_handler::{DummyProtocolsHandler, ProtocolsHandler};
-    use crate::tests::dummy_transport::DummyTransport;
-    use futures::prelude::*;
-    use multiaddr::Multiaddr;
-    use std::marker::PhantomData;
-    use super::{ConnectedPoint, NetworkBehaviour, NetworkBehaviourAction,
-                PollParameters, SwarmBuilder};
-    use tokio_io::{AsyncRead, AsyncWrite};
-    use void::Void;
-
-    #[derive(Clone)]
-    struct DummyBehaviour<TSubstream> {
-        marker: PhantomData<TSubstream>,
-    }
-
-    trait TSubstream: AsyncRead + AsyncWrite {}
-
-    impl<TSubstream> NetworkBehaviour
-        for DummyBehaviour<TSubstream>
-        where TSubstream: AsyncRead + AsyncWrite
-    {
-        type ProtocolsHandler = DummyProtocolsHandler<TSubstream>;
-        type OutEvent = Void;
-
-        fn new_handler(&mut self) -> Self::ProtocolsHandler {
-            DummyProtocolsHandler::default()
-        }
-
-        fn addresses_of_peer(&mut self, _: &PeerId) -> Vec<Multiaddr> {
-            Vec::new()
-        }
-
-        fn inject_connected(&mut self, _: PeerId, _: ConnectedPoint) {}
-
-        fn inject_disconnected(&mut self, _: &PeerId, _: ConnectedPoint) {}
-
-        fn inject_node_event(&mut self, _: PeerId,
-            _: <Self::ProtocolsHandler as ProtocolsHandler>::OutEvent) {}
-
-        fn poll(&mut self, _: &mut PollParameters<'_>) ->
-            Async<NetworkBehaviourAction<<Self::ProtocolsHandler as
-            ProtocolsHandler>::InEvent, Self::OutEvent>>
-        {
-            Async::NotReady
-        }
-
-    }
-
-    fn get_random_id() -> PublicKey {
-        identity::Keypair::generate_ed25519().public()
-    }
-
-    #[test]
-    fn test_build_swarm() {
-        let id = get_random_id();
-        let transport = DummyTransport::new();
-        let behaviour = DummyBehaviour{marker: PhantomData};
-        let swarm = SwarmBuilder::new(transport, behaviour, id.into())
-            .incoming_limit(Some(4)).build();
-        assert_eq!(swarm.raw_swarm.incoming_limit(), Some(4));
-    }
-
-    #[test]
-    fn test_build_swarm_with_max_listeners_none() {
-        let id = get_random_id();
-        let transport = DummyTransport::new();
-        let behaviour = DummyBehaviour{marker: PhantomData};
-        let swarm = SwarmBuilder::new(transport, behaviour, id.into()).build();
-        assert!(swarm.raw_swarm.incoming_limit().is_none())
-
-    }
-
-
-}
-=======
 pub use self::behaviour::{NetworkBehaviour, NetworkBehaviourAction, NetworkBehaviourEventProcess};
-pub use self::swarm::{PollParameters, Swarm, SwarmBuilder};
->>>>>>> 93582508
+pub use self::swarm::{PollParameters, Swarm, SwarmBuilder, SwarmEvent};