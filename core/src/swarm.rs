--- conflicted
+++ resolved
@@ -224,12 +224,8 @@
 }
 
 /// Future that must be driven to completion in order for the swarm to work.
-<<<<<<< HEAD
+#[must_use = "futures do nothing unless polled"]
 pub struct SwarmEvents<T, F, H>
-=======
-#[must_use = "futures do nothing unless polled"]
-pub struct SwarmFuture<T, H>
->>>>>>> ee9be6f0
 where
     T: MuxedTransport + 'static, // TODO: 'static :-/
 {
