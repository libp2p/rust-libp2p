// Copyright 2018 Parity Technologies (UK) Ltd.
//
// Permission is hereby granted, free of charge, to any person obtaining a
// copy of this software and associated documentation files (the "Software"),
// to deal in the Software without restriction, including without limitation
// the rights to use, copy, modify, merge, publish, distribute, sublicense,
// and/or sell copies of the Software, and to permit persons to whom the
// Software is furnished to do so, subject to the following conditions:
//
// The above copyright notice and this permission notice shall be included in
// all copies or substantial portions of the Software.
//
// THE SOFTWARE IS PROVIDED "AS IS", WITHOUT WARRANTY OF ANY KIND, EXPRESS
// OR IMPLIED, INCLUDING BUT NOT LIMITED TO THE WARRANTIES OF MERCHANTABILITY,
// FITNESS FOR A PARTICULAR PURPOSE AND NONINFRINGEMENT. IN NO EVENT SHALL THE
// AUTHORS OR COPYRIGHT HOLDERS BE LIABLE FOR ANY CLAIM, DAMAGES OR OTHER
// LIABILITY, WHETHER IN AN ACTION OF CONTRACT, TORT OR OTHERWISE, ARISING
// FROM, OUT OF OR IN CONNECTION WITH THE SOFTWARE OR THE USE OR OTHER
// DEALINGS IN THE SOFTWARE.

mod event;
pub mod peer;

pub use crate::connection::{ConnectionCounters, ConnectionLimits, Endpoint};
pub use event::{IncomingConnection, NetworkEvent};
pub use peer::Peer;

use crate::{
    connection::{
        handler::{THandlerInEvent, THandlerOutEvent},
        pool::{Pool, PoolConfig, PoolEvent},
        ConnectionHandler, ConnectionId, ConnectionLimit, IncomingInfo, IntoConnectionHandler,
        ListenerId, ListenersEvent, ListenersStream, PendingPoint, Substream,
    },
    muxing::StreamMuxer,
    transport::{Transport, TransportError},
    Executor, Multiaddr, PeerId,
};
use either::Either;
use std::{
    convert::TryFrom as _,
    error, fmt,
    num::{NonZeroU8, NonZeroUsize},
    pin::Pin,
    task::{Context, Poll},
};
use thiserror::Error;

/// Implementation of `Stream` that handles the nodes.
pub struct Network<TTrans, THandler>
where
    TTrans: Transport,
    THandler: IntoConnectionHandler,
{
    /// The local peer ID.
    local_peer_id: PeerId,

    /// Listeners for incoming connections.
    listeners: ListenersStream<TTrans>,

    /// The nodes currently active.
    pool: Pool<THandler, TTrans>,
}

impl<TTrans, THandler> fmt::Debug for Network<TTrans, THandler>
where
    TTrans: fmt::Debug + Transport,
    THandler: fmt::Debug + ConnectionHandler,
{
    fn fmt(&self, f: &mut fmt::Formatter<'_>) -> Result<(), fmt::Error> {
        f.debug_struct("ReachAttempts")
            .field("local_peer_id", &self.local_peer_id)
            .field("listeners", &self.listeners)
            .field("peers", &self.pool)
            .finish()
    }
}

impl<TTrans, THandler> Unpin for Network<TTrans, THandler>
where
    TTrans: Transport,
    THandler: IntoConnectionHandler,
{
}

impl<TTrans, THandler> Network<TTrans, THandler>
where
    TTrans: Transport,
    THandler: IntoConnectionHandler,
{
    /// Checks whether the network has an established connection to a peer.
    pub fn is_connected(&self, peer: &PeerId) -> bool {
        self.pool.is_connected(peer)
    }

    fn dialing_attempts(&self, peer: PeerId) -> impl Iterator<Item = &ConnectionId> {
        self.pool
            .iter_pending_info()
            .filter(move |(_, endpoint, peer_id)| {
                matches!(endpoint, PendingPoint::Dialer { .. }) && peer_id.as_ref() == Some(&peer)
            })
            .map(|(connection_id, _, _)| connection_id)
    }

    /// Checks whether the network has an ongoing dialing attempt to a peer.
    pub fn is_dialing(&self, peer: &PeerId) -> bool {
        self.dialing_attempts(*peer).next().is_some()
    }

    fn disconnect(&mut self, peer: &PeerId) {
        self.pool.disconnect(peer);
    }
}

impl<TTrans, THandler> Network<TTrans, THandler>
where
    TTrans: Transport + Clone + 'static,
    <TTrans as Transport>::Error: Send + 'static,
    THandler: IntoConnectionHandler + Send + 'static,
{
    /// Creates a new node events stream.
    pub fn new(transport: TTrans, local_peer_id: PeerId, config: NetworkConfig) -> Self {
        Network {
            local_peer_id,
            listeners: ListenersStream::new(transport),
            pool: Pool::new(local_peer_id, config.pool_config, config.limits),
        }
    }

    /// Returns the transport passed when building this object.
    pub fn transport(&self) -> &TTrans {
        self.listeners.transport()
    }

    /// Start listening on the given multiaddress.
    pub fn listen_on(
        &mut self,
        addr: Multiaddr,
    ) -> Result<ListenerId, TransportError<TTrans::Error>> {
        self.listeners.listen_on(addr)
    }

    /// Remove a previously added listener.
    ///
    /// Returns `true` if there was a listener with this ID, `false`
    /// otherwise.
    pub fn remove_listener(&mut self, id: ListenerId) -> bool {
        self.listeners.remove_listener(id)
    }

    /// Returns an iterator that produces the list of addresses we are listening on.
    pub fn listen_addrs(&self) -> impl Iterator<Item = &Multiaddr> {
        self.listeners.listen_addrs()
    }

    /// Maps the given `observed_addr`, representing an address of the local
    /// node observed by a remote peer, onto the locally known listen addresses
    /// to yield one or more addresses of the local node that may be publicly
    /// reachable.
    ///
    /// I.e. this method incorporates the view of other peers into the listen
    /// addresses seen by the local node to account for possible IP and port
    /// mappings performed by intermediate network devices in an effort to
    /// obtain addresses for the local peer that are also reachable for peers
    /// other than the peer who reported the `observed_addr`.
    ///
    /// The translation is transport-specific. See [`Transport::address_translation`].
    pub fn address_translation<'a>(&'a self, observed_addr: &'a Multiaddr) -> Vec<Multiaddr>
    where
        THandler: 'a,
    {
        let transport = self.listeners.transport();
        let mut addrs: Vec<_> = self
            .listen_addrs()
            .filter_map(move |server| transport.address_translation(server, observed_addr))
            .collect();

        // remove duplicates
        addrs.sort_unstable();
        addrs.dedup();

        addrs
    }

    /// Returns the peer id of the local node.
    pub fn local_peer_id(&self) -> &PeerId {
        &self.local_peer_id
    }

    /// Dial a known or unknown peer.
    ///
    /// The given `handler` will be used to create the
    /// [`Connection`](crate::connection::Connection) upon success and the
    /// connection ID is returned.
    pub fn dial(
        &mut self,
        handler: THandler,
<<<<<<< HEAD
        role_override: Endpoint,
=======
        opts: impl Into<DialOpts>,
>>>>>>> 74f31f12
    ) -> Result<ConnectionId, DialError<THandler>>
    where
        TTrans: Transport + Send,
        TTrans::Output: Send + 'static,
        TTrans::Dial: Send + 'static,
        TTrans::Error: Send + 'static,
        TTrans::Dial: Send + 'static,
    {
<<<<<<< HEAD
        // If the address ultimately encapsulates an expected peer ID, dial that peer
        // such that any mismatch is detected. We do not "pop off" the `P2p` protocol
        // from the address, because it may be used by the `Transport`, i.e. `P2p`
        // is a protocol component that can influence any transport, like `libp2p-dns`.
        if let Some(multiaddr::Protocol::P2p(ma)) = address.iter().last() {
            if let Ok(peer) = PeerId::try_from(ma) {
                return self.dial_peer(DialingOpts {
                    peer,
                    addresses: std::iter::once(address.clone()),
                    handler,
                    role_override: Endpoint::Dialer,
                });
=======
        let opts = opts.into();

        let (peer_id, addresses, dial_concurrency_factor_override) = match opts.0 {
            // Dial a known peer.
            Opts::WithPeerIdWithAddresses(WithPeerIdWithAddresses {
                peer_id,
                addresses,
                dial_concurrency_factor_override,
            }) => (
                Some(peer_id),
                Either::Left(addresses.into_iter()),
                dial_concurrency_factor_override,
            ),
            // Dial an unknown peer.
            Opts::WithoutPeerIdWithAddress(WithoutPeerIdWithAddress { address }) => {
                // If the address ultimately encapsulates an expected peer ID, dial that peer
                // such that any mismatch is detected. We do not "pop off" the `P2p` protocol
                // from the address, because it may be used by the `Transport`, i.e. `P2p`
                // is a protocol component that can influence any transport, like `libp2p-dns`.
                let peer_id = match address
                    .iter()
                    .last()
                    .and_then(|p| {
                        if let multiaddr::Protocol::P2p(ma) = p {
                            Some(PeerId::try_from(ma))
                        } else {
                            None
                        }
                    })
                    .transpose()
                {
                    Ok(peer_id) => peer_id,
                    Err(_) => return Err(DialError::InvalidPeerId { handler }),
                };

                (peer_id, Either::Right(std::iter::once(address)), None)
>>>>>>> 74f31f12
            }
        };

        self.pool.add_outgoing(
            self.transport().clone(),
            addresses,
            peer_id,
            handler,
<<<<<<< HEAD
            role_override,
        )
    }

    /// Initiates a connection attempt to a known peer.
    fn dial_peer<I>(
        &mut self,
        opts: DialingOpts<THandler, I>,
    ) -> Result<ConnectionId, DialError<THandler>>
    where
        I: Iterator<Item = Multiaddr> + Send + 'static,
        TTrans: Transport + Send,
        TTrans::Output: Send + 'static,
        TTrans::Dial: Send + 'static,
        TTrans::Error: Send + 'static,
    {
        let id = self.pool.add_outgoing(
            self.transport().clone(),
            opts.addresses,
            Some(opts.peer),
            opts.handler,
            opts.role_override,
        )?;

        Ok(id)
    }

=======
            dial_concurrency_factor_override,
        )
    }

>>>>>>> 74f31f12
    /// Returns information about the state of the `Network`.
    pub fn info(&self) -> NetworkInfo {
        let num_peers = self.pool.num_peers();
        let connection_counters = self.pool.counters().clone();
        NetworkInfo {
            num_peers,
            connection_counters,
        }
    }

    /// Returns an iterator for information on all pending incoming connections.
    pub fn incoming_info(&self) -> impl Iterator<Item = IncomingInfo<'_>> {
        self.pool.iter_pending_incoming()
    }

    /// Returns a list of all connected peers, i.e. peers to whom the `Network`
    /// has at least one established connection.
    pub fn connected_peers(&self) -> impl Iterator<Item = &PeerId> {
        self.pool.iter_connected()
    }

    /// Checks whether the network has neither an ongoing dialing attempt,
    /// nor an established connection to a peer.
    pub fn is_disconnected(&self, peer: &PeerId) -> bool {
        !self.is_connected(peer) && !self.is_dialing(peer)
    }

    /// Returns a list of all the peers to whom a new outgoing connection
    /// is currently being established.
    pub fn dialing_peers(&self) -> impl Iterator<Item = &PeerId> {
        self.pool
            .iter_pending_info()
            .filter(|(_, endpoint, _)| matches!(endpoint, PendingPoint::Dialer { .. }))
            .filter_map(|(_, _, peer)| peer.as_ref())
    }

    /// Obtains a view of a [`Peer`] with the given ID in the network.
    pub fn peer(&mut self, peer_id: PeerId) -> Peer<'_, TTrans, THandler> {
        Peer::new(self, peer_id)
    }

    /// Accepts a pending incoming connection obtained via [`NetworkEvent::IncomingConnection`],
    /// adding it to the `Network`s connection pool subject to the configured limits.
    ///
    /// Once the connection is established and all transport protocol upgrades
    /// completed, the connection is associated with the provided `handler`.
    pub fn accept(
        &mut self,
        IncomingConnection {
            upgrade,
            local_addr,
            send_back_addr,
        }: IncomingConnection<TTrans::ListenerUpgrade>,
        handler: THandler,
    ) -> Result<ConnectionId, (ConnectionLimit, THandler)>
    where
        TTrans: Transport,
        TTrans::Output: Send + 'static,
        TTrans::Error: Send + 'static,
        TTrans::ListenerUpgrade: Send + 'static,
    {
        self.pool.add_incoming(
            upgrade,
            handler,
            IncomingInfo {
                local_addr: &local_addr,
                send_back_addr: &send_back_addr,
            },
        )
    }

    /// Provides an API similar to `Stream`, except that it does not terminate.
    pub fn poll<'a, TMuxer>(
        &'a mut self,
        cx: &mut Context<'_>,
    ) -> Poll<
        NetworkEvent<'a, TTrans, THandlerInEvent<THandler>, THandlerOutEvent<THandler>, THandler>,
    >
    where
        TTrans: Transport<Output = (PeerId, TMuxer)>,
        TTrans::Error: Send + 'static,
        TTrans::Dial: Send + 'static,
        TTrans::ListenerUpgrade: Send + 'static,
        TMuxer: StreamMuxer + Send + Sync + 'static,
        TMuxer::Error: std::fmt::Debug,
        TMuxer::OutboundSubstream: Send,
        THandler: IntoConnectionHandler + Send + 'static,
        <THandler::Handler as ConnectionHandler>::Error: error::Error + Send + 'static,
        <THandler::Handler as ConnectionHandler>::OutboundOpenInfo: Send,
        <THandler::Handler as ConnectionHandler>::Error: error::Error + Send,
        THandler::Handler: ConnectionHandler<Substream = Substream<TMuxer>> + Send,
    {
        // Poll the listener(s) for new connections.
        match ListenersStream::poll(Pin::new(&mut self.listeners), cx) {
            Poll::Pending => (),
            Poll::Ready(ListenersEvent::Incoming {
                listener_id,
                upgrade,
                local_addr,
                send_back_addr,
            }) => {
                return Poll::Ready(NetworkEvent::IncomingConnection {
                    listener_id,
                    connection: IncomingConnection {
                        upgrade,
                        local_addr,
                        send_back_addr,
                    },
                })
            }
            Poll::Ready(ListenersEvent::NewAddress {
                listener_id,
                listen_addr,
            }) => {
                return Poll::Ready(NetworkEvent::NewListenerAddress {
                    listener_id,
                    listen_addr,
                })
            }
            Poll::Ready(ListenersEvent::AddressExpired {
                listener_id,
                listen_addr,
            }) => {
                return Poll::Ready(NetworkEvent::ExpiredListenerAddress {
                    listener_id,
                    listen_addr,
                })
            }
            Poll::Ready(ListenersEvent::Closed {
                listener_id,
                addresses,
                reason,
            }) => {
                return Poll::Ready(NetworkEvent::ListenerClosed {
                    listener_id,
                    addresses,
                    reason,
                })
            }
            Poll::Ready(ListenersEvent::Error { listener_id, error }) => {
                return Poll::Ready(NetworkEvent::ListenerError { listener_id, error })
            }
        }

        // Poll the known peers.
        let event = match self.pool.poll(cx) {
            Poll::Pending => return Poll::Pending,
            Poll::Ready(PoolEvent::ConnectionEstablished {
                connection,
                other_established_connection_ids,
                concurrent_dial_errors,
            }) => NetworkEvent::ConnectionEstablished {
                connection,
                other_established_connection_ids,
                concurrent_dial_errors,
            },
            Poll::Ready(PoolEvent::PendingOutboundConnectionError {
                id: _,
                error,
                handler,
                peer,
            }) => {
                if let Some(peer) = peer {
                    NetworkEvent::DialError {
                        handler,
                        peer_id: peer,
                        error,
                    }
                } else {
                    NetworkEvent::UnknownPeerDialError { error, handler }
                }
            }
            Poll::Ready(PoolEvent::PendingInboundConnectionError {
                id: _,
                send_back_addr,
                local_addr,
                error,
                handler,
            }) => NetworkEvent::IncomingConnectionError {
                error,
                handler,
                send_back_addr,
                local_addr,
            },
            Poll::Ready(PoolEvent::ConnectionClosed {
                id,
                connected,
                error,
                remaining_established_connection_ids,
                handler,
                ..
            }) => NetworkEvent::ConnectionClosed {
                id,
                connected,
                remaining_established_connection_ids,
                error,
                handler,
            },
            Poll::Ready(PoolEvent::ConnectionEvent { connection, event }) => {
                NetworkEvent::ConnectionEvent { connection, event }
            }
            Poll::Ready(PoolEvent::AddressChange {
                connection,
                new_endpoint,
                old_endpoint,
            }) => NetworkEvent::AddressChange {
                connection,
                new_endpoint,
                old_endpoint,
            },
        };

        Poll::Ready(event)
    }
}

<<<<<<< HEAD
/// Options for a dialing attempt (i.e. repeated connection attempt
/// via a list of address) to a peer.
struct DialingOpts<THandler, I> {
    peer: PeerId,
    handler: THandler,
    addresses: I,
    role_override: Endpoint,
}

=======
>>>>>>> 74f31f12
/// Information about the network obtained by [`Network::info()`].
#[derive(Clone, Debug)]
pub struct NetworkInfo {
    /// The total number of connected peers.
    num_peers: usize,
    /// Counters of ongoing network connections.
    connection_counters: ConnectionCounters,
}

impl NetworkInfo {
    /// The number of connected peers, i.e. peers with whom at least
    /// one established connection exists.
    pub fn num_peers(&self) -> usize {
        self.num_peers
    }

    /// Gets counters for ongoing network connections.
    pub fn connection_counters(&self) -> &ConnectionCounters {
        &self.connection_counters
    }
}

/// The (optional) configuration for a [`Network`].
///
/// The default configuration specifies no dedicated task executor, no
/// connection limits, a connection event buffer size of 32, and a
/// `notify_handler` buffer size of 8.
#[derive(Default)]
pub struct NetworkConfig {
    /// Connection [`Pool`] configuration.
    pool_config: PoolConfig,
    /// The effective connection limits.
    limits: ConnectionLimits,
}

impl NetworkConfig {
    /// Configures the executor to use for spawning connection background tasks.
    pub fn with_executor(mut self, e: Box<dyn Executor + Send>) -> Self {
        self.pool_config.executor = Some(e);
        self
    }

    /// Configures the executor to use for spawning connection background tasks,
    /// only if no executor has already been configured.
    pub fn or_else_with_executor<F>(mut self, f: F) -> Self
    where
        F: FnOnce() -> Option<Box<dyn Executor + Send>>,
    {
        self.pool_config.executor = self.pool_config.executor.or_else(f);
        self
    }

    /// Sets the maximum number of events sent to a connection's background task
    /// that may be buffered, if the task cannot keep up with their consumption and
    /// delivery to the connection handler.
    ///
    /// When the buffer for a particular connection is full, `notify_handler` will no
    /// longer be able to deliver events to the associated `ConnectionHandler`,
    /// thus exerting back-pressure on the connection and peer API.
    pub fn with_notify_handler_buffer_size(mut self, n: NonZeroUsize) -> Self {
        self.pool_config.task_command_buffer_size = n.get() - 1;
        self
    }

    /// Sets the maximum number of buffered connection events (beyond a guaranteed
    /// buffer of 1 event per connection).
    ///
    /// When the buffer is full, the background tasks of all connections will stall.
    /// In this way, the consumers of network events exert back-pressure on
    /// the network connection I/O.
    pub fn with_connection_event_buffer_size(mut self, n: usize) -> Self {
        self.pool_config.task_event_buffer_size = n;
        self
    }

    /// Number of addresses concurrently dialed for a single outbound connection attempt.
    pub fn with_dial_concurrency_factor(mut self, factor: NonZeroU8) -> Self {
        self.pool_config.dial_concurrency_factor = factor;
        self
    }

    /// Sets the connection limits to enforce.
    pub fn with_connection_limits(mut self, limits: ConnectionLimits) -> Self {
        self.limits = limits;
        self
    }
}

/// Possible (synchronous) errors when dialing a peer.
#[derive(Debug, Clone, Error)]
pub enum DialError<THandler> {
    /// The dialing attempt is rejected because of a connection limit.
    ConnectionLimit {
        limit: ConnectionLimit,
        handler: THandler,
    },
    /// The dialing attempt is rejected because the peer being dialed is the local peer.
    LocalPeerId {
        handler: THandler,
    },
    InvalidPeerId {
        handler: THandler,
    },
}

/// Options to configure a dial to a known or unknown peer.
///
/// Used in [`Network::dial`].
///
/// To construct use either of:
///
/// - [`DialOpts::peer_id`] dialing a known peer
///
/// - [`DialOpts::unknown_peer_id`] dialing an unknown peer
#[derive(Debug, Clone, PartialEq)]
pub struct DialOpts(pub(super) Opts);

impl DialOpts {
    /// Dial a known peer.
    pub fn peer_id(peer_id: PeerId) -> WithPeerId {
        WithPeerId { peer_id }
    }

    /// Dial an unknown peer.
    pub fn unknown_peer_id() -> WithoutPeerId {
        WithoutPeerId {}
    }
}

impl From<Multiaddr> for DialOpts {
    fn from(address: Multiaddr) -> Self {
        DialOpts::unknown_peer_id().address(address).build()
    }
}

/// Internal options type.
///
/// Not to be constructed manually. Use either of the below instead:
///
/// - [`DialOpts::peer_id`] dialing a known peer
/// - [`DialOpts::unknown_peer_id`] dialing an unknown peer
#[derive(Debug, Clone, PartialEq)]
pub(super) enum Opts {
    WithPeerIdWithAddresses(WithPeerIdWithAddresses),
    WithoutPeerIdWithAddress(WithoutPeerIdWithAddress),
}

#[derive(Debug, Clone, PartialEq)]
pub struct WithPeerId {
    pub(crate) peer_id: PeerId,
}

impl WithPeerId {
    /// Specify a set of addresses to be used to dial the known peer.
    pub fn addresses(self, addresses: Vec<Multiaddr>) -> WithPeerIdWithAddresses {
        WithPeerIdWithAddresses {
            peer_id: self.peer_id,
            addresses,
            dial_concurrency_factor_override: Default::default(),
        }
    }
}

#[derive(Debug, Clone, PartialEq)]
pub struct WithPeerIdWithAddresses {
    pub(crate) peer_id: PeerId,
    pub(crate) addresses: Vec<Multiaddr>,
    pub(crate) dial_concurrency_factor_override: Option<NonZeroU8>,
}

impl WithPeerIdWithAddresses {
    /// Override [`NetworkConfig::with_dial_concurrency_factor`].
    pub fn override_dial_concurrency_factor(mut self, factor: NonZeroU8) -> Self {
        self.dial_concurrency_factor_override = Some(factor);
        self
    }

    /// Build the final [`DialOpts`].
    pub fn build(self) -> DialOpts {
        DialOpts(Opts::WithPeerIdWithAddresses(self))
    }
}

#[derive(Debug, Clone, PartialEq)]
pub struct WithoutPeerId {}

impl WithoutPeerId {
    /// Specify a single address to dial the unknown peer.
    pub fn address(self, address: Multiaddr) -> WithoutPeerIdWithAddress {
        WithoutPeerIdWithAddress { address }
    }
}

#[derive(Debug, Clone, PartialEq)]
pub struct WithoutPeerIdWithAddress {
    pub(crate) address: Multiaddr,
}

impl WithoutPeerIdWithAddress {
    /// Build the final [`DialOpts`].
    pub fn build(self) -> DialOpts {
        DialOpts(Opts::WithoutPeerIdWithAddress(self))
    }
}

#[cfg(test)]
mod tests {
    use super::*;
    use futures::future::Future;

    struct Dummy;

    impl Executor for Dummy {
        fn exec(&self, _: Pin<Box<dyn Future<Output = ()> + Send>>) {}
    }

    #[test]
    fn set_executor() {
        NetworkConfig::default()
            .with_executor(Box::new(Dummy))
            .with_executor(Box::new(|f| {
                async_std::task::spawn(f);
            }));
    }
}<|MERGE_RESOLUTION|>--- conflicted
+++ resolved
@@ -195,11 +195,7 @@
     pub fn dial(
         &mut self,
         handler: THandler,
-<<<<<<< HEAD
-        role_override: Endpoint,
-=======
         opts: impl Into<DialOpts>,
->>>>>>> 74f31f12
     ) -> Result<ConnectionId, DialError<THandler>>
     where
         TTrans: Transport + Send,
@@ -208,35 +204,26 @@
         TTrans::Error: Send + 'static,
         TTrans::Dial: Send + 'static,
     {
-<<<<<<< HEAD
-        // If the address ultimately encapsulates an expected peer ID, dial that peer
-        // such that any mismatch is detected. We do not "pop off" the `P2p` protocol
-        // from the address, because it may be used by the `Transport`, i.e. `P2p`
-        // is a protocol component that can influence any transport, like `libp2p-dns`.
-        if let Some(multiaddr::Protocol::P2p(ma)) = address.iter().last() {
-            if let Ok(peer) = PeerId::try_from(ma) {
-                return self.dial_peer(DialingOpts {
-                    peer,
-                    addresses: std::iter::once(address.clone()),
-                    handler,
-                    role_override: Endpoint::Dialer,
-                });
-=======
         let opts = opts.into();
 
-        let (peer_id, addresses, dial_concurrency_factor_override) = match opts.0 {
+        let (peer_id, addresses, dial_concurrency_factor_override, role_override) = match opts.0 {
             // Dial a known peer.
             Opts::WithPeerIdWithAddresses(WithPeerIdWithAddresses {
                 peer_id,
                 addresses,
                 dial_concurrency_factor_override,
+                role_override,
             }) => (
                 Some(peer_id),
                 Either::Left(addresses.into_iter()),
                 dial_concurrency_factor_override,
+                role_override,
             ),
             // Dial an unknown peer.
-            Opts::WithoutPeerIdWithAddress(WithoutPeerIdWithAddress { address }) => {
+            Opts::WithoutPeerIdWithAddress(WithoutPeerIdWithAddress {
+                address,
+                role_override,
+            }) => {
                 // If the address ultimately encapsulates an expected peer ID, dial that peer
                 // such that any mismatch is detected. We do not "pop off" the `P2p` protocol
                 // from the address, because it may be used by the `Transport`, i.e. `P2p`
@@ -257,8 +244,12 @@
                     Err(_) => return Err(DialError::InvalidPeerId { handler }),
                 };
 
-                (peer_id, Either::Right(std::iter::once(address)), None)
->>>>>>> 74f31f12
+                (
+                    peer_id,
+                    Either::Right(std::iter::once(address)),
+                    None,
+                    role_override,
+                )
             }
         };
 
@@ -267,40 +258,11 @@
             addresses,
             peer_id,
             handler,
-<<<<<<< HEAD
             role_override,
-        )
-    }
-
-    /// Initiates a connection attempt to a known peer.
-    fn dial_peer<I>(
-        &mut self,
-        opts: DialingOpts<THandler, I>,
-    ) -> Result<ConnectionId, DialError<THandler>>
-    where
-        I: Iterator<Item = Multiaddr> + Send + 'static,
-        TTrans: Transport + Send,
-        TTrans::Output: Send + 'static,
-        TTrans::Dial: Send + 'static,
-        TTrans::Error: Send + 'static,
-    {
-        let id = self.pool.add_outgoing(
-            self.transport().clone(),
-            opts.addresses,
-            Some(opts.peer),
-            opts.handler,
-            opts.role_override,
-        )?;
-
-        Ok(id)
-    }
-
-=======
             dial_concurrency_factor_override,
         )
     }
 
->>>>>>> 74f31f12
     /// Returns information about the state of the `Network`.
     pub fn info(&self) -> NetworkInfo {
         let num_peers = self.pool.num_peers();
@@ -517,18 +479,6 @@
     }
 }
 
-<<<<<<< HEAD
-/// Options for a dialing attempt (i.e. repeated connection attempt
-/// via a list of address) to a peer.
-struct DialingOpts<THandler, I> {
-    peer: PeerId,
-    handler: THandler,
-    addresses: I,
-    role_override: Endpoint,
-}
-
-=======
->>>>>>> 74f31f12
 /// Information about the network obtained by [`Network::info()`].
 #[derive(Clone, Debug)]
 pub struct NetworkInfo {
@@ -688,6 +638,7 @@
             peer_id: self.peer_id,
             addresses,
             dial_concurrency_factor_override: Default::default(),
+            role_override: Endpoint::Dialer,
         }
     }
 }
@@ -697,6 +648,7 @@
     pub(crate) peer_id: PeerId,
     pub(crate) addresses: Vec<Multiaddr>,
     pub(crate) dial_concurrency_factor_override: Option<NonZeroU8>,
+    pub(crate) role_override: Endpoint,
 }
 
 impl WithPeerIdWithAddresses {
@@ -706,6 +658,17 @@
         self
     }
 
+    /// Override role of local node on connection. I.e. execute the dial _as a
+    /// listener_.
+    ///
+    /// See
+    /// [`ConnectedPoint::Dialer`](crate::connection::ConnectedPoint::Dialer)
+    /// for details.
+    pub fn override_role(mut self, role: Endpoint) -> Self {
+        self.role_override = role;
+        self
+    }
+
     /// Build the final [`DialOpts`].
     pub fn build(self) -> DialOpts {
         DialOpts(Opts::WithPeerIdWithAddresses(self))
@@ -718,16 +681,31 @@
 impl WithoutPeerId {
     /// Specify a single address to dial the unknown peer.
     pub fn address(self, address: Multiaddr) -> WithoutPeerIdWithAddress {
-        WithoutPeerIdWithAddress { address }
+        WithoutPeerIdWithAddress {
+            address,
+            role_override: Endpoint::Dialer,
+        }
     }
 }
 
 #[derive(Debug, Clone, PartialEq)]
 pub struct WithoutPeerIdWithAddress {
     pub(crate) address: Multiaddr,
+    pub(crate) role_override: Endpoint,
 }
 
 impl WithoutPeerIdWithAddress {
+    /// Override role of local node on connection. I.e. execute the dial _as a
+    /// listener_.
+    ///
+    /// See
+    /// [`ConnectedPoint::Dialer`](crate::connection::ConnectedPoint::Dialer)
+    /// for details.
+    pub fn override_role(mut self, role: Endpoint) -> Self {
+        self.role_override = role;
+        self
+    }
+
     /// Build the final [`DialOpts`].
     pub fn build(self) -> DialOpts {
         DialOpts(Opts::WithoutPeerIdWithAddress(self))
