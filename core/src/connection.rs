// Copyright 2020 Parity Technologies (UK) Ltd.
//
// Permission is hereby granted, free of charge, to any person obtaining a
// copy of this software and associated documentation files (the "Software"),
// to deal in the Software without restriction, including without limitation
// the rights to use, copy, modify, merge, publish, distribute, sublicense,
// and/or sell copies of the Software, and to permit persons to whom the
// Software is furnished to do so, subject to the following conditions:
//
// The above copyright notice and this permission notice shall be included in
// all copies or substantial portions of the Software.
//
// THE SOFTWARE IS PROVIDED "AS IS", WITHOUT WARRANTY OF ANY KIND, EXPRESS
// OR IMPLIED, INCLUDING BUT NOT LIMITED TO THE WARRANTIES OF MERCHANTABILITY,
// FITNESS FOR A PARTICULAR PURPOSE AND NONINFRINGEMENT. IN NO EVENT SHALL THE
// AUTHORS OR COPYRIGHT HOLDERS BE LIABLE FOR ANY CLAIM, DAMAGES OR OTHER
// LIABILITY, WHETHER IN AN ACTION OF CONTRACT, TORT OR OTHERWISE, ARISING
// FROM, OUT OF OR IN CONNECTION WITH THE SOFTWARE OR THE USE OR OTHER
// DEALINGS IN THE SOFTWARE.

use crate::multiaddr::{Multiaddr, Protocol};
use std::sync::atomic::{AtomicUsize, Ordering};

static NEXT_CONNECTION_ID: AtomicUsize = AtomicUsize::new(0);

<<<<<<< HEAD
/// Connection identifier.
#[derive(Debug, Copy, Clone, Hash, PartialEq, Eq)]
pub struct ConnectionId(usize);

impl ConnectionId {
    /// Creates a `ConnectionId` from a non-negative integer.
    ///
    /// This is primarily useful for creating connection IDs
    /// in test environments. There is in general no guarantee
    /// that all connection IDs are based on non-negative integers.
    #[deprecated(since = "0.39.0", note = "Use `ConnectionId::next` instead.")]
    pub fn new(id: usize) -> Self {
        Self(id)
    }

    /// Returns the next available [`ConnectionId`].
    pub fn next() -> Self {
        Self(NEXT_CONNECTION_ID.fetch_add(1, Ordering::SeqCst))
    }
}

=======
>>>>>>> 475dc80a
/// The endpoint roles associated with a peer-to-peer communication channel.
#[derive(Debug, Copy, Clone, PartialEq, Eq, Hash)]
pub enum Endpoint {
    /// The socket comes from a dialer.
    Dialer,
    /// The socket comes from a listener.
    Listener,
}

impl std::ops::Not for Endpoint {
    type Output = Endpoint;

    fn not(self) -> Self::Output {
        match self {
            Endpoint::Dialer => Endpoint::Listener,
            Endpoint::Listener => Endpoint::Dialer,
        }
    }
}

impl Endpoint {
    /// Is this endpoint a dialer?
    pub fn is_dialer(self) -> bool {
        matches!(self, Endpoint::Dialer)
    }

    /// Is this endpoint a listener?
    pub fn is_listener(self) -> bool {
        matches!(self, Endpoint::Listener)
    }
}

/// The endpoint roles associated with an established peer-to-peer connection.
#[derive(PartialEq, Eq, Debug, Clone, Hash)]
pub enum ConnectedPoint {
    /// We dialed the node.
    Dialer {
        /// Multiaddress that was successfully dialed.
        address: Multiaddr,
        /// Whether the role of the local node on the connection should be
        /// overriden. I.e. whether the local node should act as a listener on
        /// the outgoing connection.
        ///
        /// This option is needed for NAT and firewall hole punching.
        ///
        /// - [`Endpoint::Dialer`] represents the default non-overriding option.
        ///
        /// - [`Endpoint::Listener`] represents the overriding option.
        ///   Realization depends on the transport protocol. E.g. in the case of
        ///   TCP, both endpoints dial each other, resulting in a _simultaneous
        ///   open_ TCP connection. On this new connection both endpoints assume
        ///   to be the dialer of the connection. This is problematic during the
        ///   connection upgrade process where an upgrade assumes one side to be
        ///   the listener. With the help of this option, both peers can
        ///   negotiate the roles (dialer and listener) for the new connection
        ///   ahead of time, through some external channel, e.g. the DCUtR
        ///   protocol, and thus have one peer dial the other and upgrade the
        ///   connection as a dialer and one peer dial the other and upgrade the
        ///   connection _as a listener_ overriding its role.
        role_override: Endpoint,
    },
    /// We received the node.
    Listener {
        /// Local connection address.
        local_addr: Multiaddr,
        /// Address used to send back data to the remote.
        send_back_addr: Multiaddr,
    },
}

impl From<&'_ ConnectedPoint> for Endpoint {
    fn from(endpoint: &'_ ConnectedPoint) -> Endpoint {
        endpoint.to_endpoint()
    }
}

impl From<ConnectedPoint> for Endpoint {
    fn from(endpoint: ConnectedPoint) -> Endpoint {
        endpoint.to_endpoint()
    }
}

impl ConnectedPoint {
    /// Turns the `ConnectedPoint` into the corresponding `Endpoint`.
    pub fn to_endpoint(&self) -> Endpoint {
        match self {
            ConnectedPoint::Dialer { .. } => Endpoint::Dialer,
            ConnectedPoint::Listener { .. } => Endpoint::Listener,
        }
    }

    /// Returns true if we are `Dialer`.
    pub fn is_dialer(&self) -> bool {
        match self {
            ConnectedPoint::Dialer { .. } => true,
            ConnectedPoint::Listener { .. } => false,
        }
    }

    /// Returns true if we are `Listener`.
    pub fn is_listener(&self) -> bool {
        match self {
            ConnectedPoint::Dialer { .. } => false,
            ConnectedPoint::Listener { .. } => true,
        }
    }

    /// Returns true if the connection is relayed.
    pub fn is_relayed(&self) -> bool {
        match self {
            ConnectedPoint::Dialer {
                address,
                role_override: _,
            } => address,
            ConnectedPoint::Listener { local_addr, .. } => local_addr,
        }
        .iter()
        .any(|p| p == Protocol::P2pCircuit)
    }

    /// Returns the address of the remote stored in this struct.
    ///
    /// For `Dialer`, this returns `address`. For `Listener`, this returns `send_back_addr`.
    ///
    /// Note that the remote node might not be listening on this address and hence the address might
    /// not be usable to establish new connections.
    pub fn get_remote_address(&self) -> &Multiaddr {
        match self {
            ConnectedPoint::Dialer { address, .. } => address,
            ConnectedPoint::Listener { send_back_addr, .. } => send_back_addr,
        }
    }

    /// Modifies the address of the remote stored in this struct.
    ///
    /// For `Dialer`, this modifies `address`. For `Listener`, this modifies `send_back_addr`.
    pub fn set_remote_address(&mut self, new_address: Multiaddr) {
        match self {
            ConnectedPoint::Dialer { address, .. } => *address = new_address,
            ConnectedPoint::Listener { send_back_addr, .. } => *send_back_addr = new_address,
        }
    }
}<|MERGE_RESOLUTION|>--- conflicted
+++ resolved
@@ -19,34 +19,7 @@
 // DEALINGS IN THE SOFTWARE.
 
 use crate::multiaddr::{Multiaddr, Protocol};
-use std::sync::atomic::{AtomicUsize, Ordering};
 
-static NEXT_CONNECTION_ID: AtomicUsize = AtomicUsize::new(0);
-
-<<<<<<< HEAD
-/// Connection identifier.
-#[derive(Debug, Copy, Clone, Hash, PartialEq, Eq)]
-pub struct ConnectionId(usize);
-
-impl ConnectionId {
-    /// Creates a `ConnectionId` from a non-negative integer.
-    ///
-    /// This is primarily useful for creating connection IDs
-    /// in test environments. There is in general no guarantee
-    /// that all connection IDs are based on non-negative integers.
-    #[deprecated(since = "0.39.0", note = "Use `ConnectionId::next` instead.")]
-    pub fn new(id: usize) -> Self {
-        Self(id)
-    }
-
-    /// Returns the next available [`ConnectionId`].
-    pub fn next() -> Self {
-        Self(NEXT_CONNECTION_ID.fetch_add(1, Ordering::SeqCst))
-    }
-}
-
-=======
->>>>>>> 475dc80a
 /// The endpoint roles associated with a peer-to-peer communication channel.
 #[derive(Debug, Copy, Clone, PartialEq, Eq, Hash)]
 pub enum Endpoint {
