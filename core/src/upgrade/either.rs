// Copyright 2018 Parity Technologies (UK) Ltd.
//
// Permission is hereby granted, free of charge, to any person obtaining a
// copy of this software and associated documentation files (the "Software"),
// to deal in the Software without restriction, including without limitation
// the rights to use, copy, modify, merge, publish, distribute, sublicense,
// and/or sell copies of the Software, and to permit persons to whom the
// Software is furnished to do so, subject to the following conditions:
//
// The above copyright notice and this permission notice shall be included in
// all copies or substantial portions of the Software.
//
// THE SOFTWARE IS PROVIDED "AS IS", WITHOUT WARRANTY OF ANY KIND, EXPRESS
// OR IMPLIED, INCLUDING BUT NOT LIMITED TO THE WARRANTIES OF MERCHANTABILITY,
// FITNESS FOR A PARTICULAR PURPOSE AND NONINFRINGEMENT. IN NO EVENT SHALL THE
// AUTHORS OR COPYRIGHT HOLDERS BE LIABLE FOR ANY CLAIM, DAMAGES OR OTHER
// LIABILITY, WHETHER IN AN ACTION OF CONTRACT, TORT OR OTHERWISE, ARISING
// FROM, OUT OF OR IN CONNECTION WITH THE SOFTWARE OR THE USE OR OTHER
// DEALINGS IN THE SOFTWARE.

use crate::{
<<<<<<< HEAD
    either::{EitherFuture, EitherName},
    upgrade::{InboundUpgrade, OutboundUpgrade, UpgradeInfo},
};
use either::Either;
use futures::future;
=======
    either::{EitherFuture, EitherName, EitherOutput},
    upgrade::{InboundUpgrade, OutboundUpgrade, UpgradeInfo},
};
use either::Either;
>>>>>>> 73cbbe29

impl<A, B> UpgradeInfo for Either<A, B>
where
    A: UpgradeInfo,
    B: UpgradeInfo,
{
    type Info = EitherName<A::Info, B::Info>;
    type InfoIter = EitherIter<
        <A::InfoIter as IntoIterator>::IntoIter,
        <B::InfoIter as IntoIterator>::IntoIter,
    >;

    fn protocol_info(&self) -> Self::InfoIter {
        match self {
            Either::Left(a) => EitherIter::A(a.protocol_info().into_iter()),
            Either::Right(b) => EitherIter::B(b.protocol_info().into_iter()),
        }
    }
}

impl<C, A, B, TA, TB, EA, EB> InboundUpgrade<C> for Either<A, B>
where
    A: InboundUpgrade<C, Output = TA, Error = EA>,
    B: InboundUpgrade<C, Output = TB, Error = EB>,
{
<<<<<<< HEAD
    type Output = Either<TA, TB>;
=======
    type Output = EitherOutput<TA, TB>;
>>>>>>> 73cbbe29
    type Error = Either<EA, EB>;
    type Future = EitherFuture<A::Future, B::Future>;

    fn upgrade_inbound(self, sock: C, info: Self::Info) -> Self::Future {
        match (self, info) {
            (Either::Left(a), EitherName::A(info)) => {
                EitherFuture::First(a.upgrade_inbound(sock, info))
            }
            (Either::Right(b), EitherName::B(info)) => {
                EitherFuture::Second(b.upgrade_inbound(sock, info))
            }
            _ => panic!("Invalid invocation of EitherUpgrade::upgrade_inbound"),
        }
    }
}

impl<C, A, B, TA, TB, EA, EB> OutboundUpgrade<C> for Either<A, B>
where
    A: OutboundUpgrade<C, Output = TA, Error = EA>,
    B: OutboundUpgrade<C, Output = TB, Error = EB>,
{
<<<<<<< HEAD
    type Output = Either<TA, TB>;
=======
    type Output = EitherOutput<TA, TB>;
>>>>>>> 73cbbe29
    type Error = Either<EA, EB>;
    type Future = EitherFuture<A::Future, B::Future>;

    fn upgrade_outbound(self, sock: C, info: Self::Info) -> Self::Future {
        match (self, info) {
            (Either::Left(a), EitherName::A(info)) => {
                EitherFuture::First(a.upgrade_outbound(sock, info))
            }
            (Either::Right(b), EitherName::B(info)) => {
                EitherFuture::Second(b.upgrade_outbound(sock, info))
            }
            _ => panic!("Invalid invocation of EitherUpgrade::upgrade_outbound"),
        }
    }
}

/// A type to represent two possible `Iterator` types.
#[derive(Debug, Clone)]
pub enum EitherIter<A, B> {
    A(A),
    B(B),
}

impl<A, B> Iterator for EitherIter<A, B>
where
    A: Iterator,
    B: Iterator,
{
    type Item = EitherName<A::Item, B::Item>;

    fn next(&mut self) -> Option<Self::Item> {
        match self {
            EitherIter::A(a) => a.next().map(EitherName::A),
            EitherIter::B(b) => b.next().map(EitherName::B),
        }
    }

    fn size_hint(&self) -> (usize, Option<usize>) {
        match self {
            EitherIter::A(a) => a.size_hint(),
            EitherIter::B(b) => b.size_hint(),
        }
    }
}<|MERGE_RESOLUTION|>--- conflicted
+++ resolved
@@ -19,18 +19,10 @@
 // DEALINGS IN THE SOFTWARE.
 
 use crate::{
-<<<<<<< HEAD
     either::{EitherFuture, EitherName},
     upgrade::{InboundUpgrade, OutboundUpgrade, UpgradeInfo},
 };
 use either::Either;
-use futures::future;
-=======
-    either::{EitherFuture, EitherName, EitherOutput},
-    upgrade::{InboundUpgrade, OutboundUpgrade, UpgradeInfo},
-};
-use either::Either;
->>>>>>> 73cbbe29
 
 impl<A, B> UpgradeInfo for Either<A, B>
 where
@@ -56,11 +48,7 @@
     A: InboundUpgrade<C, Output = TA, Error = EA>,
     B: InboundUpgrade<C, Output = TB, Error = EB>,
 {
-<<<<<<< HEAD
     type Output = Either<TA, TB>;
-=======
-    type Output = EitherOutput<TA, TB>;
->>>>>>> 73cbbe29
     type Error = Either<EA, EB>;
     type Future = EitherFuture<A::Future, B::Future>;
 
@@ -82,11 +70,7 @@
     A: OutboundUpgrade<C, Output = TA, Error = EA>,
     B: OutboundUpgrade<C, Output = TB, Error = EB>,
 {
-<<<<<<< HEAD
     type Output = Either<TA, TB>;
-=======
-    type Output = EitherOutput<TA, TB>;
->>>>>>> 73cbbe29
     type Error = Either<EA, EB>;
     type Future = EitherFuture<A::Future, B::Future>;
 
