// Copyright 2019 Parity Technologies (UK) Ltd.
//
// Permission is hereby granted, free of charge, to any person obtaining a
// copy of this software and associated documentation files (the "Software"),
// to deal in the Software without restriction, including without limitation
// the rights to use, copy, modify, merge, publish, distribute, sublicense,
// and/or sell copies of the Software, and to permit persons to whom the
// Software is furnished to do so, subject to the following conditions:
//
// The above copyright notice and this permission notice shall be included in
// all copies or substantial portions of the Software.
//
// THE SOFTWARE IS PROVIDED "AS IS", WITHOUT WARRANTY OF ANY KIND, EXPRESS
// OR IMPLIED, INCLUDING BUT NOT LIMITED TO THE WARRANTIES OF MERCHANTABILITY,
// FITNESS FOR A PARTICULAR PURPOSE AND NONINFRINGEMENT. IN NO EVENT SHALL THE
// AUTHORS OR COPYRIGHT HOLDERS BE LIABLE FOR ANY CLAIM, DAMAGES OR OTHER
// LIABILITY, WHETHER IN AN ACTION OF CONTRACT, TORT OR OTHERWISE, ARISING
// FROM, OUT OF OR IN CONNECTION WITH THE SOFTWARE OR THE USE OR OTHER
// DEALINGS IN THE SOFTWARE.

use crate::{
    connection::Endpoint,
    muxing::{StreamMuxer, StreamMuxerEvent},
};

use futures::prelude::*;
use parking_lot::Mutex;
use std::{
    io,
    pin::Pin,
    sync::atomic::{AtomicBool, Ordering},
    task::Context,
    task::Poll,
};

/// Implementation of `StreamMuxer` that allows only one substream on top of a connection,
/// yielding the connection itself.
///
/// Applying this muxer on a connection doesn't read or write any data on the connection itself.
/// Most notably, no protocol is negotiated.
pub struct SingletonMuxer<TSocket> {
    /// The inner connection.
    inner: Mutex<TSocket>,
    /// If true, a substream has been produced and any further attempt should fail.
    substream_extracted: AtomicBool,
    /// Our local endpoint. Always the same value as was passed to `new`.
    endpoint: Endpoint,
}

impl<TSocket> SingletonMuxer<TSocket> {
    /// Creates a new `SingletonMuxer`.
    ///
    /// If `endpoint` is `Dialer`, then only one outbound substream will be permitted.
    /// If `endpoint` is `Listener`, then only one inbound substream will be permitted.
    pub fn new(inner: TSocket, endpoint: Endpoint) -> Self {
        SingletonMuxer {
            inner: Mutex::new(inner),
            substream_extracted: AtomicBool::new(false),
            endpoint,
        }
    }
}

/// Substream of the `SingletonMuxer`.
pub struct Substream {}
/// Outbound substream attempt of the `SingletonMuxer`.
pub struct OutboundSubstream {}

impl<TSocket> StreamMuxer for SingletonMuxer<TSocket>
where
    TSocket: AsyncRead + AsyncWrite + Unpin,
{
    type Substream = Substream;
    type OutboundSubstream = OutboundSubstream;
    type Error = io::Error;

    fn poll_event(
        &self,
        _: &mut Context<'_>,
    ) -> Poll<Result<StreamMuxerEvent<Self::Substream>, io::Error>> {
        match self.endpoint {
            Endpoint::Dialer => return Poll::Pending,
            Endpoint::Listener => {}
        }

        if !self.substream_extracted.swap(true, Ordering::Relaxed) {
            Poll::Ready(Ok(StreamMuxerEvent::InboundSubstream(Substream {})))
        } else {
            Poll::Pending
        }
    }

    fn open_outbound(&self) -> Self::OutboundSubstream {
        OutboundSubstream {}
    }

    fn poll_outbound(
        &self,
        _: &mut Context<'_>,
        _: &mut Self::OutboundSubstream,
    ) -> Poll<Result<Self::Substream, io::Error>> {
        match self.endpoint {
            Endpoint::Listener => return Poll::Pending,
            Endpoint::Dialer => {}
        }

        if !self.substream_extracted.swap(true, Ordering::Relaxed) {
            Poll::Ready(Ok(Substream {}))
        } else {
            Poll::Pending
        }
    }

    fn destroy_outbound(&self, _: Self::OutboundSubstream) {}

    fn read_substream(
        &self,
        cx: &mut Context<'_>,
        _: &mut Self::Substream,
        buf: &mut [u8],
    ) -> Poll<Result<usize, io::Error>> {
        AsyncRead::poll_read(Pin::new(&mut *self.inner.lock()), cx, buf)
    }

    fn write_substream(
        &self,
        cx: &mut Context<'_>,
        _: &mut Self::Substream,
        buf: &[u8],
    ) -> Poll<Result<usize, io::Error>> {
        AsyncWrite::poll_write(Pin::new(&mut *self.inner.lock()), cx, buf)
    }

    fn flush_substream(
        &self,
        cx: &mut Context<'_>,
        _: &mut Self::Substream,
    ) -> Poll<Result<(), io::Error>> {
        AsyncWrite::poll_flush(Pin::new(&mut *self.inner.lock()), cx)
    }

    fn shutdown_substream(
        &self,
        cx: &mut Context<'_>,
        _: &mut Self::Substream,
    ) -> Poll<Result<(), io::Error>> {
        AsyncWrite::poll_close(Pin::new(&mut *self.inner.lock()), cx)
    }

    fn destroy_substream(&self, _: Self::Substream) {}

<<<<<<< HEAD
    fn close(&self, _: &mut Context<'_>) -> Poll<Result<(), io::Error>> {
        Poll::Ready(Ok(()))
=======
    fn poll_close(&self, cx: &mut Context<'_>) -> Poll<Result<(), io::Error>> {
        // The `StreamMuxer` trait requires that `close()` implies `flush_all()`.
        self.flush_all(cx)
    }

    fn flush_all(&self, cx: &mut Context<'_>) -> Poll<Result<(), io::Error>> {
        AsyncWrite::poll_flush(Pin::new(&mut *self.inner.lock()), cx)
>>>>>>> 25c8bc24
    }
}<|MERGE_RESOLUTION|>--- conflicted
+++ resolved
@@ -149,17 +149,7 @@
 
     fn destroy_substream(&self, _: Self::Substream) {}
 
-<<<<<<< HEAD
-    fn close(&self, _: &mut Context<'_>) -> Poll<Result<(), io::Error>> {
+    fn poll_close(&self, cx: &mut Context<'_>) -> Poll<Result<(), io::Error>> {
         Poll::Ready(Ok(()))
-=======
-    fn poll_close(&self, cx: &mut Context<'_>) -> Poll<Result<(), io::Error>> {
-        // The `StreamMuxer` trait requires that `close()` implies `flush_all()`.
-        self.flush_all(cx)
-    }
-
-    fn flush_all(&self, cx: &mut Context<'_>) -> Poll<Result<(), io::Error>> {
-        AsyncWrite::poll_flush(Pin::new(&mut *self.inner.lock()), cx)
->>>>>>> 25c8bc24
     }
 }