// Copyright 2017 Parity Technologies (UK) Ltd.
//
// Permission is hereby granted, free of charge, to any person obtaining a
// copy of this software and associated documentation files (the "Software"),
// to deal in the Software without restriction, including without limitation
// the rights to use, copy, modify, merge, publish, distribute, sublicense,
// and/or sell copies of the Software, and to permit persons to whom the
// Software is furnished to do so, subject to the following conditions:
//
// The above copyright notice and this permission notice shall be included in
// all copies or substantial portions of the Software.
//
// THE SOFTWARE IS PROVIDED "AS IS", WITHOUT WARRANTY OF ANY KIND, EXPRESS
// OR IMPLIED, INCLUDING BUT NOT LIMITED TO THE WARRANTIES OF MERCHANTABILITY,
// FITNESS FOR A PARTICULAR PURPOSE AND NONINFRINGEMENT. IN NO EVENT SHALL THE
// AUTHORS OR COPYRIGHT HOLDERS BE LIABLE FOR ANY CLAIM, DAMAGES OR OTHER
// LIABILITY, WHETHER IN AN ACTION OF CONTRACT, TORT OR OTHERWISE, ARISING
// FROM, OUT OF OR IN CONNECTION WITH THE SOFTWARE OR THE USE OR OTHER
// DEALINGS IN THE SOFTWARE.

use crate::muxing::StreamMuxerEvent;
use crate::{
    muxing::StreamMuxer,
    transport::{ListenerId, Transport, TransportError, TransportEvent},
    Multiaddr, ProtocolName,
};
use either::Either;
use futures::{
    prelude::*,
};
use pin_project::pin_project;
<<<<<<< HEAD
use std::{pin::Pin, task::Context, task::Poll};

impl<A, B> StreamMuxer for future::Either<A, B>
=======
use std::{io, pin::Pin, task::Context, task::Poll};

/// Implements `AsyncRead` and `AsyncWrite` and dispatches all method calls to
/// either `First` or `Second`.
#[pin_project(project = EitherOutputProj)]
#[derive(Debug, Copy, Clone)]
pub enum EitherOutput<A, B> {
    First(#[pin] A),
    Second(#[pin] B),
}

impl<A, B> AsyncRead for EitherOutput<A, B>
where
    A: AsyncRead,
    B: AsyncRead,
{
    fn poll_read(
        self: Pin<&mut Self>,
        cx: &mut Context<'_>,
        buf: &mut [u8],
    ) -> Poll<io::Result<usize>> {
        match self.project() {
            EitherOutputProj::First(a) => AsyncRead::poll_read(a, cx, buf),
            EitherOutputProj::Second(b) => AsyncRead::poll_read(b, cx, buf),
        }
    }

    fn poll_read_vectored(
        self: Pin<&mut Self>,
        cx: &mut Context<'_>,
        bufs: &mut [IoSliceMut<'_>],
    ) -> Poll<io::Result<usize>> {
        match self.project() {
            EitherOutputProj::First(a) => AsyncRead::poll_read_vectored(a, cx, bufs),
            EitherOutputProj::Second(b) => AsyncRead::poll_read_vectored(b, cx, bufs),
        }
    }
}

impl<A, B> AsyncWrite for EitherOutput<A, B>
where
    A: AsyncWrite,
    B: AsyncWrite,
{
    fn poll_write(
        self: Pin<&mut Self>,
        cx: &mut Context<'_>,
        buf: &[u8],
    ) -> Poll<io::Result<usize>> {
        match self.project() {
            EitherOutputProj::First(a) => AsyncWrite::poll_write(a, cx, buf),
            EitherOutputProj::Second(b) => AsyncWrite::poll_write(b, cx, buf),
        }
    }

    fn poll_write_vectored(
        self: Pin<&mut Self>,
        cx: &mut Context<'_>,
        bufs: &[IoSlice<'_>],
    ) -> Poll<io::Result<usize>> {
        match self.project() {
            EitherOutputProj::First(a) => AsyncWrite::poll_write_vectored(a, cx, bufs),
            EitherOutputProj::Second(b) => AsyncWrite::poll_write_vectored(b, cx, bufs),
        }
    }

    fn poll_flush(self: Pin<&mut Self>, cx: &mut Context<'_>) -> Poll<io::Result<()>> {
        match self.project() {
            EitherOutputProj::First(a) => AsyncWrite::poll_flush(a, cx),
            EitherOutputProj::Second(b) => AsyncWrite::poll_flush(b, cx),
        }
    }

    fn poll_close(self: Pin<&mut Self>, cx: &mut Context<'_>) -> Poll<io::Result<()>> {
        match self.project() {
            EitherOutputProj::First(a) => AsyncWrite::poll_close(a, cx),
            EitherOutputProj::Second(b) => AsyncWrite::poll_close(b, cx),
        }
    }
}

impl<A, B, I> Stream for EitherOutput<A, B>
where
    A: TryStream<Ok = I>,
    B: TryStream<Ok = I>,
{
    type Item = Result<I, Either<A::Error, B::Error>>;

    fn poll_next(self: Pin<&mut Self>, cx: &mut Context<'_>) -> Poll<Option<Self::Item>> {
        match self.project() {
            EitherOutputProj::First(a) => {
                TryStream::try_poll_next(a, cx).map(|v| v.map(|r| r.map_err(Either::Left)))
            }
            EitherOutputProj::Second(b) => {
                TryStream::try_poll_next(b, cx).map(|v| v.map(|r| r.map_err(Either::Right)))
            }
        }
    }
}

impl<A, B, I> Sink<I> for EitherOutput<A, B>
where
    A: Sink<I>,
    B: Sink<I>,
{
    type Error = Either<A::Error, B::Error>;

    fn poll_ready(self: Pin<&mut Self>, cx: &mut Context<'_>) -> Poll<Result<(), Self::Error>> {
        match self.project() {
            EitherOutputProj::First(a) => Sink::poll_ready(a, cx).map_err(Either::Left),
            EitherOutputProj::Second(b) => Sink::poll_ready(b, cx).map_err(Either::Right),
        }
    }

    fn start_send(self: Pin<&mut Self>, item: I) -> Result<(), Self::Error> {
        match self.project() {
            EitherOutputProj::First(a) => Sink::start_send(a, item).map_err(Either::Left),
            EitherOutputProj::Second(b) => Sink::start_send(b, item).map_err(Either::Right),
        }
    }

    fn poll_flush(self: Pin<&mut Self>, cx: &mut Context<'_>) -> Poll<Result<(), Self::Error>> {
        match self.project() {
            EitherOutputProj::First(a) => Sink::poll_flush(a, cx).map_err(Either::Left),
            EitherOutputProj::Second(b) => Sink::poll_flush(b, cx).map_err(Either::Right),
        }
    }

    fn poll_close(self: Pin<&mut Self>, cx: &mut Context<'_>) -> Poll<Result<(), Self::Error>> {
        match self.project() {
            EitherOutputProj::First(a) => Sink::poll_close(a, cx).map_err(Either::Left),
            EitherOutputProj::Second(b) => Sink::poll_close(b, cx).map_err(Either::Right),
        }
    }
}

impl<A, B> StreamMuxer for EitherOutput<A, B>
>>>>>>> 73cbbe29
where
    A: StreamMuxer,
    B: StreamMuxer,
{
<<<<<<< HEAD
    type Substream = future::Either<A::Substream, B::Substream>;
=======
    type Substream = EitherOutput<A::Substream, B::Substream>;
>>>>>>> 73cbbe29
    type Error = Either<A::Error, B::Error>;

    fn poll_inbound(
        self: Pin<&mut Self>,
        cx: &mut Context<'_>,
    ) -> Poll<Result<Self::Substream, Self::Error>> {
        match as_pin_mut(self) {
            future::Either::Left(inner) => inner
                .poll_inbound(cx)
<<<<<<< HEAD
                .map_ok(future::Either::Left)
                .map_err(Either::Left),
            future::Either::Right(inner) => inner
                .poll_inbound(cx)
                .map_ok(future::Either::Right)
=======
                .map_ok(EitherOutput::First)
                .map_err(Either::Left),
            EitherOutputProj::Second(inner) => inner
                .poll_inbound(cx)
                .map_ok(EitherOutput::Second)
>>>>>>> 73cbbe29
                .map_err(Either::Right),
        }
    }

    fn poll_outbound(
        self: Pin<&mut Self>,
        cx: &mut Context<'_>,
    ) -> Poll<Result<Self::Substream, Self::Error>> {
        match as_pin_mut(self) {
            future::Either::Left(inner) => inner
                .poll_outbound(cx)
<<<<<<< HEAD
                .map_ok(future::Either::Left)
                .map_err(Either::Left),
            future::Either::Right(inner) => inner
                .poll_outbound(cx)
                .map_ok(future::Either::Right)
=======
                .map_ok(EitherOutput::First)
                .map_err(Either::Left),
            EitherOutputProj::Second(inner) => inner
                .poll_outbound(cx)
                .map_ok(EitherOutput::Second)
>>>>>>> 73cbbe29
                .map_err(Either::Right),
        }
    }

    fn poll_close(self: Pin<&mut Self>, cx: &mut Context<'_>) -> Poll<Result<(), Self::Error>> {
<<<<<<< HEAD
        match as_pin_mut(self) {
            future::Either::Left(inner) => inner.poll_close(cx).map_err(Either::Left),
            future::Either::Right(inner) => inner.poll_close(cx).map_err(Either::Right),
=======
        match self.project() {
            EitherOutputProj::First(inner) => inner.poll_close(cx).map_err(Either::Left),
            EitherOutputProj::Second(inner) => inner.poll_close(cx).map_err(Either::Right),
>>>>>>> 73cbbe29
        }
    }

    fn poll(
        self: Pin<&mut Self>,
        cx: &mut Context<'_>,
    ) -> Poll<Result<StreamMuxerEvent, Self::Error>> {
<<<<<<< HEAD
        match as_pin_mut(self) {
            future::Either::Left(inner) => inner.poll(cx).map_err(Either::Left),
            future::Either::Right(inner) => inner.poll(cx).map_err(Either::Right),
        }
    }
}

/// Convert `Pin<&mut Either<A, B>>` to `Either<Pin<&mut A>, Pin<&mut B>>`,
/// pinned projections of the inner variants.
///
/// Local function until https://github.com/rust-lang/futures-rs/pull/2691 is merged.
fn as_pin_mut<A, B>(either: Pin<&mut future::Either<A, B>>) -> future::Either<Pin<&mut A>, Pin<&mut B>> {
    // SAFETY: `get_unchecked_mut` is fine because we don't move anything.
    // We can use `new_unchecked` because the `inner` parts are guaranteed
    // to be pinned, as they come from `self` which is pinned, and we never
    // offer an unpinned `&mut L` or `&mut R` through `Pin<&mut Self>`. We
    // also don't have an implementation of `Drop`, nor manual `Unpin`.
    unsafe {
        match *Pin::get_unchecked_mut(either) {
            future::Either::Left(ref mut inner) => future::Either::Left(Pin::new_unchecked(inner)),
            future::Either::Right(ref mut inner) => future::Either::Right(Pin::new_unchecked(inner)),
=======
        match self.project() {
            EitherOutputProj::First(inner) => inner.poll(cx).map_err(Either::Left),
            EitherOutputProj::Second(inner) => inner.poll(cx).map_err(Either::Right),
>>>>>>> 73cbbe29
        }
    }
}

/// Implements `Future` and dispatches all method calls to either `First` or `Second`.
#[pin_project(project = EitherFutureProj)]
#[derive(Debug, Copy, Clone)]
#[must_use = "futures do nothing unless polled"]
pub enum EitherFuture<A, B> {
    First(#[pin] A),
    Second(#[pin] B),
}

impl<AFuture, BFuture, AInner, BInner> Future for EitherFuture<AFuture, BFuture>
where
    AFuture: TryFuture<Ok = AInner>,
    BFuture: TryFuture<Ok = BInner>,
{
<<<<<<< HEAD
    type Output = Result<future::Either<AInner, BInner>, Either<AFuture::Error, BFuture::Error>>;
=======
    type Output = Result<EitherOutput<AInner, BInner>, Either<AFuture::Error, BFuture::Error>>;
>>>>>>> 73cbbe29

    fn poll(self: Pin<&mut Self>, cx: &mut Context<'_>) -> Poll<Self::Output> {
        match self.project() {
            EitherFutureProj::First(a) => TryFuture::try_poll(a, cx)
<<<<<<< HEAD
                .map_ok(future::Either::Left)
                .map_err(Either::Left),
            EitherFutureProj::Second(a) => TryFuture::try_poll(a, cx)
                .map_ok(future::Either::Right)
=======
                .map_ok(EitherOutput::First)
                .map_err(Either::Left),
            EitherFutureProj::Second(a) => TryFuture::try_poll(a, cx)
                .map_ok(EitherOutput::Second)
>>>>>>> 73cbbe29
                .map_err(Either::Right),
        }
    }
}

#[derive(Debug, Clone)]
pub enum EitherName<A, B> {
    A(A),
    B(B),
}

impl<A: ProtocolName, B: ProtocolName> ProtocolName for EitherName<A, B> {
    fn protocol_name(&self) -> &[u8] {
        match self {
            EitherName::A(a) => a.protocol_name(),
            EitherName::B(b) => b.protocol_name(),
        }
    }
}

impl<A, B> Transport for Either<A, B>
where
    B: Transport,
    A: Transport,
{
<<<<<<< HEAD
    type Output = future::Either<A::Output, B::Output>;
=======
    type Output = EitherOutput<A::Output, B::Output>;
>>>>>>> 73cbbe29
    type Error = Either<A::Error, B::Error>;
    type ListenerUpgrade = EitherFuture<A::ListenerUpgrade, B::ListenerUpgrade>;
    type Dial = EitherFuture<A::Dial, B::Dial>;

    fn poll(
        self: Pin<&mut Self>,
        cx: &mut Context<'_>,
    ) -> Poll<TransportEvent<Self::ListenerUpgrade, Self::Error>> {
        match self.as_pin_mut() {
            Either::Left(a) => match a.poll(cx) {
                Poll::Pending => Poll::Pending,
                Poll::Ready(event) => {
                    Poll::Ready(event.map_upgrade(EitherFuture::First).map_err(Either::Left))
                }
            },
            Either::Right(b) => match b.poll(cx) {
                Poll::Pending => Poll::Pending,
                Poll::Ready(event) => Poll::Ready(
                    event
                        .map_upgrade(EitherFuture::Second)
                        .map_err(Either::Right),
                ),
            },
        }
    }

    fn remove_listener(&mut self, id: ListenerId) -> bool {
        match self {
            Either::Left(t) => t.remove_listener(id),
            Either::Right(t) => t.remove_listener(id),
        }
    }

    fn listen_on(&mut self, addr: Multiaddr) -> Result<ListenerId, TransportError<Self::Error>> {
        use TransportError::*;
        match self {
            Either::Left(a) => a.listen_on(addr).map_err(|e| match e {
                MultiaddrNotSupported(addr) => MultiaddrNotSupported(addr),
                Other(err) => Other(Either::Left(err)),
            }),
            Either::Right(b) => b.listen_on(addr).map_err(|e| match e {
                MultiaddrNotSupported(addr) => MultiaddrNotSupported(addr),
                Other(err) => Other(Either::Right(err)),
            }),
        }
    }

    fn dial(&mut self, addr: Multiaddr) -> Result<Self::Dial, TransportError<Self::Error>> {
        use TransportError::*;
        match self {
            Either::Left(a) => match a.dial(addr) {
                Ok(connec) => Ok(EitherFuture::First(connec)),
                Err(MultiaddrNotSupported(addr)) => Err(MultiaddrNotSupported(addr)),
                Err(Other(err)) => Err(Other(Either::Left(err))),
            },
            Either::Right(b) => match b.dial(addr) {
                Ok(connec) => Ok(EitherFuture::Second(connec)),
                Err(MultiaddrNotSupported(addr)) => Err(MultiaddrNotSupported(addr)),
                Err(Other(err)) => Err(Other(Either::Right(err))),
            },
        }
    }

    fn dial_as_listener(
        &mut self,
        addr: Multiaddr,
    ) -> Result<Self::Dial, TransportError<Self::Error>>
    where
        Self: Sized,
    {
        use TransportError::*;
        match self {
            Either::Left(a) => match a.dial_as_listener(addr) {
                Ok(connec) => Ok(EitherFuture::First(connec)),
                Err(MultiaddrNotSupported(addr)) => Err(MultiaddrNotSupported(addr)),
                Err(Other(err)) => Err(Other(Either::Left(err))),
            },
            Either::Right(b) => match b.dial_as_listener(addr) {
                Ok(connec) => Ok(EitherFuture::Second(connec)),
                Err(MultiaddrNotSupported(addr)) => Err(MultiaddrNotSupported(addr)),
                Err(Other(err)) => Err(Other(Either::Right(err))),
            },
        }
    }

    fn address_translation(&self, server: &Multiaddr, observed: &Multiaddr) -> Option<Multiaddr> {
        match self {
            Either::Left(a) => a.address_translation(server, observed),
            Either::Right(b) => b.address_translation(server, observed),
        }
    }
}<|MERGE_RESOLUTION|>--- conflicted
+++ resolved
@@ -25,162 +25,16 @@
     Multiaddr, ProtocolName,
 };
 use either::Either;
-use futures::{
-    prelude::*,
-};
+use futures::prelude::*;
 use pin_project::pin_project;
-<<<<<<< HEAD
 use std::{pin::Pin, task::Context, task::Poll};
 
 impl<A, B> StreamMuxer for future::Either<A, B>
-=======
-use std::{io, pin::Pin, task::Context, task::Poll};
-
-/// Implements `AsyncRead` and `AsyncWrite` and dispatches all method calls to
-/// either `First` or `Second`.
-#[pin_project(project = EitherOutputProj)]
-#[derive(Debug, Copy, Clone)]
-pub enum EitherOutput<A, B> {
-    First(#[pin] A),
-    Second(#[pin] B),
-}
-
-impl<A, B> AsyncRead for EitherOutput<A, B>
-where
-    A: AsyncRead,
-    B: AsyncRead,
-{
-    fn poll_read(
-        self: Pin<&mut Self>,
-        cx: &mut Context<'_>,
-        buf: &mut [u8],
-    ) -> Poll<io::Result<usize>> {
-        match self.project() {
-            EitherOutputProj::First(a) => AsyncRead::poll_read(a, cx, buf),
-            EitherOutputProj::Second(b) => AsyncRead::poll_read(b, cx, buf),
-        }
-    }
-
-    fn poll_read_vectored(
-        self: Pin<&mut Self>,
-        cx: &mut Context<'_>,
-        bufs: &mut [IoSliceMut<'_>],
-    ) -> Poll<io::Result<usize>> {
-        match self.project() {
-            EitherOutputProj::First(a) => AsyncRead::poll_read_vectored(a, cx, bufs),
-            EitherOutputProj::Second(b) => AsyncRead::poll_read_vectored(b, cx, bufs),
-        }
-    }
-}
-
-impl<A, B> AsyncWrite for EitherOutput<A, B>
-where
-    A: AsyncWrite,
-    B: AsyncWrite,
-{
-    fn poll_write(
-        self: Pin<&mut Self>,
-        cx: &mut Context<'_>,
-        buf: &[u8],
-    ) -> Poll<io::Result<usize>> {
-        match self.project() {
-            EitherOutputProj::First(a) => AsyncWrite::poll_write(a, cx, buf),
-            EitherOutputProj::Second(b) => AsyncWrite::poll_write(b, cx, buf),
-        }
-    }
-
-    fn poll_write_vectored(
-        self: Pin<&mut Self>,
-        cx: &mut Context<'_>,
-        bufs: &[IoSlice<'_>],
-    ) -> Poll<io::Result<usize>> {
-        match self.project() {
-            EitherOutputProj::First(a) => AsyncWrite::poll_write_vectored(a, cx, bufs),
-            EitherOutputProj::Second(b) => AsyncWrite::poll_write_vectored(b, cx, bufs),
-        }
-    }
-
-    fn poll_flush(self: Pin<&mut Self>, cx: &mut Context<'_>) -> Poll<io::Result<()>> {
-        match self.project() {
-            EitherOutputProj::First(a) => AsyncWrite::poll_flush(a, cx),
-            EitherOutputProj::Second(b) => AsyncWrite::poll_flush(b, cx),
-        }
-    }
-
-    fn poll_close(self: Pin<&mut Self>, cx: &mut Context<'_>) -> Poll<io::Result<()>> {
-        match self.project() {
-            EitherOutputProj::First(a) => AsyncWrite::poll_close(a, cx),
-            EitherOutputProj::Second(b) => AsyncWrite::poll_close(b, cx),
-        }
-    }
-}
-
-impl<A, B, I> Stream for EitherOutput<A, B>
-where
-    A: TryStream<Ok = I>,
-    B: TryStream<Ok = I>,
-{
-    type Item = Result<I, Either<A::Error, B::Error>>;
-
-    fn poll_next(self: Pin<&mut Self>, cx: &mut Context<'_>) -> Poll<Option<Self::Item>> {
-        match self.project() {
-            EitherOutputProj::First(a) => {
-                TryStream::try_poll_next(a, cx).map(|v| v.map(|r| r.map_err(Either::Left)))
-            }
-            EitherOutputProj::Second(b) => {
-                TryStream::try_poll_next(b, cx).map(|v| v.map(|r| r.map_err(Either::Right)))
-            }
-        }
-    }
-}
-
-impl<A, B, I> Sink<I> for EitherOutput<A, B>
-where
-    A: Sink<I>,
-    B: Sink<I>,
-{
-    type Error = Either<A::Error, B::Error>;
-
-    fn poll_ready(self: Pin<&mut Self>, cx: &mut Context<'_>) -> Poll<Result<(), Self::Error>> {
-        match self.project() {
-            EitherOutputProj::First(a) => Sink::poll_ready(a, cx).map_err(Either::Left),
-            EitherOutputProj::Second(b) => Sink::poll_ready(b, cx).map_err(Either::Right),
-        }
-    }
-
-    fn start_send(self: Pin<&mut Self>, item: I) -> Result<(), Self::Error> {
-        match self.project() {
-            EitherOutputProj::First(a) => Sink::start_send(a, item).map_err(Either::Left),
-            EitherOutputProj::Second(b) => Sink::start_send(b, item).map_err(Either::Right),
-        }
-    }
-
-    fn poll_flush(self: Pin<&mut Self>, cx: &mut Context<'_>) -> Poll<Result<(), Self::Error>> {
-        match self.project() {
-            EitherOutputProj::First(a) => Sink::poll_flush(a, cx).map_err(Either::Left),
-            EitherOutputProj::Second(b) => Sink::poll_flush(b, cx).map_err(Either::Right),
-        }
-    }
-
-    fn poll_close(self: Pin<&mut Self>, cx: &mut Context<'_>) -> Poll<Result<(), Self::Error>> {
-        match self.project() {
-            EitherOutputProj::First(a) => Sink::poll_close(a, cx).map_err(Either::Left),
-            EitherOutputProj::Second(b) => Sink::poll_close(b, cx).map_err(Either::Right),
-        }
-    }
-}
-
-impl<A, B> StreamMuxer for EitherOutput<A, B>
->>>>>>> 73cbbe29
 where
     A: StreamMuxer,
     B: StreamMuxer,
 {
-<<<<<<< HEAD
     type Substream = future::Either<A::Substream, B::Substream>;
-=======
-    type Substream = EitherOutput<A::Substream, B::Substream>;
->>>>>>> 73cbbe29
     type Error = Either<A::Error, B::Error>;
 
     fn poll_inbound(
@@ -190,19 +44,11 @@
         match as_pin_mut(self) {
             future::Either::Left(inner) => inner
                 .poll_inbound(cx)
-<<<<<<< HEAD
                 .map_ok(future::Either::Left)
                 .map_err(Either::Left),
             future::Either::Right(inner) => inner
                 .poll_inbound(cx)
                 .map_ok(future::Either::Right)
-=======
-                .map_ok(EitherOutput::First)
-                .map_err(Either::Left),
-            EitherOutputProj::Second(inner) => inner
-                .poll_inbound(cx)
-                .map_ok(EitherOutput::Second)
->>>>>>> 73cbbe29
                 .map_err(Either::Right),
         }
     }
@@ -214,33 +60,19 @@
         match as_pin_mut(self) {
             future::Either::Left(inner) => inner
                 .poll_outbound(cx)
-<<<<<<< HEAD
                 .map_ok(future::Either::Left)
                 .map_err(Either::Left),
             future::Either::Right(inner) => inner
                 .poll_outbound(cx)
                 .map_ok(future::Either::Right)
-=======
-                .map_ok(EitherOutput::First)
-                .map_err(Either::Left),
-            EitherOutputProj::Second(inner) => inner
-                .poll_outbound(cx)
-                .map_ok(EitherOutput::Second)
->>>>>>> 73cbbe29
                 .map_err(Either::Right),
         }
     }
 
     fn poll_close(self: Pin<&mut Self>, cx: &mut Context<'_>) -> Poll<Result<(), Self::Error>> {
-<<<<<<< HEAD
         match as_pin_mut(self) {
             future::Either::Left(inner) => inner.poll_close(cx).map_err(Either::Left),
             future::Either::Right(inner) => inner.poll_close(cx).map_err(Either::Right),
-=======
-        match self.project() {
-            EitherOutputProj::First(inner) => inner.poll_close(cx).map_err(Either::Left),
-            EitherOutputProj::Second(inner) => inner.poll_close(cx).map_err(Either::Right),
->>>>>>> 73cbbe29
         }
     }
 
@@ -248,7 +80,6 @@
         self: Pin<&mut Self>,
         cx: &mut Context<'_>,
     ) -> Poll<Result<StreamMuxerEvent, Self::Error>> {
-<<<<<<< HEAD
         match as_pin_mut(self) {
             future::Either::Left(inner) => inner.poll(cx).map_err(Either::Left),
             future::Either::Right(inner) => inner.poll(cx).map_err(Either::Right),
@@ -260,7 +91,9 @@
 /// pinned projections of the inner variants.
 ///
 /// Local function until https://github.com/rust-lang/futures-rs/pull/2691 is merged.
-fn as_pin_mut<A, B>(either: Pin<&mut future::Either<A, B>>) -> future::Either<Pin<&mut A>, Pin<&mut B>> {
+fn as_pin_mut<A, B>(
+    either: Pin<&mut future::Either<A, B>>,
+) -> future::Either<Pin<&mut A>, Pin<&mut B>> {
     // SAFETY: `get_unchecked_mut` is fine because we don't move anything.
     // We can use `new_unchecked` because the `inner` parts are guaranteed
     // to be pinned, as they come from `self` which is pinned, and we never
@@ -269,12 +102,9 @@
     unsafe {
         match *Pin::get_unchecked_mut(either) {
             future::Either::Left(ref mut inner) => future::Either::Left(Pin::new_unchecked(inner)),
-            future::Either::Right(ref mut inner) => future::Either::Right(Pin::new_unchecked(inner)),
-=======
-        match self.project() {
-            EitherOutputProj::First(inner) => inner.poll(cx).map_err(Either::Left),
-            EitherOutputProj::Second(inner) => inner.poll(cx).map_err(Either::Right),
->>>>>>> 73cbbe29
+            future::Either::Right(ref mut inner) => {
+                future::Either::Right(Pin::new_unchecked(inner))
+            }
         }
     }
 }
@@ -293,26 +123,15 @@
     AFuture: TryFuture<Ok = AInner>,
     BFuture: TryFuture<Ok = BInner>,
 {
-<<<<<<< HEAD
-    type Output = Result<future::Either<AInner, BInner>, Either<AFuture::Error, BFuture::Error>>;
-=======
-    type Output = Result<EitherOutput<AInner, BInner>, Either<AFuture::Error, BFuture::Error>>;
->>>>>>> 73cbbe29
+    type Output = Result<Either<AInner, BInner>, Either<AFuture::Error, BFuture::Error>>;
 
     fn poll(self: Pin<&mut Self>, cx: &mut Context<'_>) -> Poll<Self::Output> {
         match self.project() {
             EitherFutureProj::First(a) => TryFuture::try_poll(a, cx)
-<<<<<<< HEAD
-                .map_ok(future::Either::Left)
+                .map_ok(Either::Left)
                 .map_err(Either::Left),
             EitherFutureProj::Second(a) => TryFuture::try_poll(a, cx)
-                .map_ok(future::Either::Right)
-=======
-                .map_ok(EitherOutput::First)
-                .map_err(Either::Left),
-            EitherFutureProj::Second(a) => TryFuture::try_poll(a, cx)
-                .map_ok(EitherOutput::Second)
->>>>>>> 73cbbe29
+                .map_ok(Either::Right)
                 .map_err(Either::Right),
         }
     }
@@ -338,11 +157,7 @@
     B: Transport,
     A: Transport,
 {
-<<<<<<< HEAD
     type Output = future::Either<A::Output, B::Output>;
-=======
-    type Output = EitherOutput<A::Output, B::Output>;
->>>>>>> 73cbbe29
     type Error = Either<A::Error, B::Error>;
     type ListenerUpgrade = EitherFuture<A::ListenerUpgrade, B::ListenerUpgrade>;
     type Dial = EitherFuture<A::Dial, B::Dial>;
