// Copyright 2017 Parity Technologies (UK) Ltd.
//
// Permission is hereby granted, free of charge, to any person obtaining a
// copy of this software and associated documentation files (the "Software"),
// to deal in the Software without restriction, including without limitation
// the rights to use, copy, modify, merge, publish, distribute, sublicense,
// and/or sell copies of the Software, and to permit persons to whom the
// Software is furnished to do so, subject to the following conditions:
//
// The above copyright notice and this permission notice shall be included in
// all copies or substantial portions of the Software.
//
// THE SOFTWARE IS PROVIDED "AS IS", WITHOUT WARRANTY OF ANY KIND, EXPRESS
// OR IMPLIED, INCLUDING BUT NOT LIMITED TO THE WARRANTIES OF MERCHANTABILITY,
// FITNESS FOR A PARTICULAR PURPOSE AND NONINFRINGEMENT. IN NO EVENT SHALL THE
// AUTHORS OR COPYRIGHT HOLDERS BE LIABLE FOR ANY CLAIM, DAMAGES OR OTHER
// LIABILITY, WHETHER IN AN ACTION OF CONTRACT, TORT OR OTHERWISE, ARISING
// FROM, OUT OF OR IN CONNECTION WITH THE SOFTWARE OR THE USE OR OTHER
// DEALINGS IN THE SOFTWARE.

use crate::{muxing::StreamMuxer, ProtocolName, transport::ListenerEvent};
use futures::{prelude::*, io::{IoSlice, IoSliceMut}};
use pin_project::{pin_project, project};
use std::{fmt, io::{Error as IoError, IoSlice, IoSliceMut}, pin::Pin, task::Context, task::Poll};

#[derive(Debug, Copy, Clone)]
pub enum EitherError<A, B> {
    A(A),
    B(B)
}

impl<A, B> fmt::Display for EitherError<A, B>
where
    A: fmt::Display,
    B: fmt::Display
{
    fn fmt(&self, f: &mut fmt::Formatter<'_>) -> fmt::Result {
        match self {
            EitherError::A(a) => a.fmt(f),
            EitherError::B(b) => b.fmt(f)
        }
    }
}

impl<A, B> std::error::Error for EitherError<A, B>
where
    A: std::error::Error,
    B: std::error::Error
{
    fn source(&self) -> Option<&(dyn std::error::Error + 'static)> {
        match self {
            EitherError::A(a) => a.source(),
            EitherError::B(b) => b.source()
        }
    }
}

/// Implements `AsyncRead` and `AsyncWrite` and dispatches all method calls to
/// either `First` or `Second`.
#[pin_project]
#[derive(Debug, Copy, Clone)]
pub enum EitherOutput<A, B> {
    First(#[pin] A),
    Second(#[pin] B),
}

impl<A, B> AsyncRead for EitherOutput<A, B>
where
    A: AsyncRead,
    B: AsyncRead,
{
    #[project]
    fn poll_read(self: Pin<&mut Self>, cx: &mut Context, buf: &mut [u8]) -> Poll<Result<usize, IoError>> {
        #[project]
        match self.project() {
            EitherOutput::First(a) => AsyncRead::poll_read(a, cx, buf),
            EitherOutput::Second(b) => AsyncRead::poll_read(b, cx, buf),
        }
    }

    #[project]
<<<<<<< HEAD
    fn poll_read_vectored(self: Pin<&mut Self>, cx: &mut Context, bufs: &mut [IoSliceMut]) -> Poll<Result<usize, IoError>> {
        #[project]
            match self.project() {
=======
    fn poll_read_vectored(self: Pin<&mut Self>, cx: &mut Context, bufs: &mut [IoSliceMut])
        -> Poll<Result<usize, IoError>>
    {
        #[project]
        match self.project() {
>>>>>>> 84b6a7d0
            EitherOutput::First(a) => AsyncRead::poll_read_vectored(a, cx, bufs),
            EitherOutput::Second(b) => AsyncRead::poll_read_vectored(b, cx, bufs),
        }
    }
}

impl<A, B> AsyncWrite for EitherOutput<A, B>
where
    A: AsyncWrite,
    B: AsyncWrite,
{
    #[project]
    fn poll_write(self: Pin<&mut Self>, cx: &mut Context, buf: &[u8]) -> Poll<Result<usize, IoError>> {
        #[project]
        match self.project() {
            EitherOutput::First(a) => AsyncWrite::poll_write(a, cx, buf),
            EitherOutput::Second(b) => AsyncWrite::poll_write(b, cx, buf),
        }
    }

    #[project]
<<<<<<< HEAD
    fn poll_write_vectored(self: Pin<&mut Self>, cx: &mut Context, bufs: &[IoSlice]) -> Poll<Result<usize, IoError>> {
        #[project]
            match self.project() {
=======
    fn poll_write_vectored(self: Pin<&mut Self>, cx: &mut Context, bufs: &[IoSlice])
        -> Poll<Result<usize, IoError>>
    {
        #[project]
        match self.project() {
>>>>>>> 84b6a7d0
            EitherOutput::First(a) => AsyncWrite::poll_write_vectored(a, cx, bufs),
            EitherOutput::Second(b) => AsyncWrite::poll_write_vectored(b, cx, bufs),
        }
    }

    #[project]
    fn poll_flush(self: Pin<&mut Self>, cx: &mut Context) -> Poll<Result<(), IoError>> {
        #[project]
        match self.project() {
            EitherOutput::First(a) => AsyncWrite::poll_flush(a, cx),
            EitherOutput::Second(b) => AsyncWrite::poll_flush(b, cx),
        }
    }

    #[project]
    fn poll_close(self: Pin<&mut Self>, cx: &mut Context) -> Poll<Result<(), IoError>> {
        #[project]
        match self.project() {
            EitherOutput::First(a) => AsyncWrite::poll_close(a, cx),
            EitherOutput::Second(b) => AsyncWrite::poll_close(b, cx),
        }
    }
}

impl<A, B, I> Stream for EitherOutput<A, B>
where
    A: TryStream<Ok = I>,
    B: TryStream<Ok = I>,
{
    type Item = Result<I, EitherError<A::Error, B::Error>>;

    #[project]
    fn poll_next(self: Pin<&mut Self>, cx: &mut Context) -> Poll<Option<Self::Item>> {
        #[project]
        match self.project() {
            EitherOutput::First(a) => TryStream::try_poll_next(a, cx)
                .map(|v| v.map(|r| r.map_err(EitherError::A))),
            EitherOutput::Second(b) => TryStream::try_poll_next(b, cx)
                .map(|v| v.map(|r| r.map_err(EitherError::B))),
        }
    }
}

impl<A, B, I> Sink<I> for EitherOutput<A, B>
where
    A: Sink<I> + Unpin,
    B: Sink<I> + Unpin,
{
    type Error = EitherError<A::Error, B::Error>;

    #[project]
    fn poll_ready(self: Pin<&mut Self>, cx: &mut Context) -> Poll<Result<(), Self::Error>> {
        #[project]
        match self.project() {
            EitherOutput::First(a) => Sink::poll_ready(a, cx).map_err(EitherError::A),
            EitherOutput::Second(b) => Sink::poll_ready(b, cx).map_err(EitherError::B),
        }
    }

    #[project]
    fn start_send(self: Pin<&mut Self>, item: I) -> Result<(), Self::Error> {
        #[project]
        match self.project() {
            EitherOutput::First(a) => Sink::start_send(a, item).map_err(EitherError::A),
            EitherOutput::Second(b) => Sink::start_send(b, item).map_err(EitherError::B),
        }
    }

    #[project]
    fn poll_flush(self: Pin<&mut Self>, cx: &mut Context) -> Poll<Result<(), Self::Error>> {
        #[project]
        match self.project() {
            EitherOutput::First(a) => Sink::poll_flush(a, cx).map_err(EitherError::A),
            EitherOutput::Second(b) => Sink::poll_flush(b, cx).map_err(EitherError::B),
        }
    }

    #[project]
    fn poll_close(self: Pin<&mut Self>, cx: &mut Context) -> Poll<Result<(), Self::Error>> {
        #[project]
        match self.project() {
            EitherOutput::First(a) => Sink::poll_close(a, cx).map_err(EitherError::A),
            EitherOutput::Second(b) => Sink::poll_close(b, cx).map_err(EitherError::B),
        }
    }
}

impl<A, B> StreamMuxer for EitherOutput<A, B>
where
    A: StreamMuxer,
    B: StreamMuxer,
{
    type Substream = EitherOutput<A::Substream, B::Substream>;
    type OutboundSubstream = EitherOutbound<A, B>;
    type Error = IoError;

    fn poll_inbound(&self, cx: &mut Context) -> Poll<Result<Self::Substream, Self::Error>> {
        match self {
            EitherOutput::First(inner) => inner.poll_inbound(cx).map(|p| p.map(EitherOutput::First)).map_err(|e| e.into()),
            EitherOutput::Second(inner) => inner.poll_inbound(cx).map(|p| p.map(EitherOutput::Second)).map_err(|e| e.into()),
        }
    }

    fn open_outbound(&self) -> Self::OutboundSubstream {
        match self {
            EitherOutput::First(inner) => EitherOutbound::A(inner.open_outbound()),
            EitherOutput::Second(inner) => EitherOutbound::B(inner.open_outbound()),
        }
    }

    fn poll_outbound(&self, cx: &mut Context, substream: &mut Self::OutboundSubstream) -> Poll<Result<Self::Substream, Self::Error>> {
        match (self, substream) {
            (EitherOutput::First(ref inner), EitherOutbound::A(ref mut substream)) => {
                inner.poll_outbound(cx, substream).map(|p| p.map(EitherOutput::First)).map_err(|e| e.into())
            },
            (EitherOutput::Second(ref inner), EitherOutbound::B(ref mut substream)) => {
                inner.poll_outbound(cx, substream).map(|p| p.map(EitherOutput::Second)).map_err(|e| e.into())
            },
            _ => panic!("Wrong API usage")
        }
    }

    fn destroy_outbound(&self, substream: Self::OutboundSubstream) {
        match self {
            EitherOutput::First(inner) => {
                match substream {
                    EitherOutbound::A(substream) => inner.destroy_outbound(substream),
                    _ => panic!("Wrong API usage")
                }
            },
            EitherOutput::Second(inner) => {
                match substream {
                    EitherOutbound::B(substream) => inner.destroy_outbound(substream),
                    _ => panic!("Wrong API usage")
                }
            },
        }
    }

    fn read_substream(&self, cx: &mut Context, sub: &mut Self::Substream, buf: &mut [u8]) -> Poll<Result<usize, Self::Error>> {
        match (self, sub) {
            (EitherOutput::First(ref inner), EitherOutput::First(ref mut sub)) => {
                inner.read_substream(cx, sub, buf).map_err(|e| e.into())
            },
            (EitherOutput::Second(ref inner), EitherOutput::Second(ref mut sub)) => {
                inner.read_substream(cx, sub, buf).map_err(|e| e.into())
            },
            _ => panic!("Wrong API usage")
        }
    }

    fn write_substream(&self, cx: &mut Context, sub: &mut Self::Substream, buf: &[u8]) -> Poll<Result<usize, Self::Error>> {
        match (self, sub) {
            (EitherOutput::First(ref inner), EitherOutput::First(ref mut sub)) => {
                inner.write_substream(cx, sub, buf).map_err(|e| e.into())
            },
            (EitherOutput::Second(ref inner), EitherOutput::Second(ref mut sub)) => {
                inner.write_substream(cx, sub, buf).map_err(|e| e.into())
            },
            _ => panic!("Wrong API usage")
        }
    }

    fn flush_substream(&self, cx: &mut Context, sub: &mut Self::Substream) -> Poll<Result<(), Self::Error>> {
        match (self, sub) {
            (EitherOutput::First(ref inner), EitherOutput::First(ref mut sub)) => {
                inner.flush_substream(cx, sub).map_err(|e| e.into())
            },
            (EitherOutput::Second(ref inner), EitherOutput::Second(ref mut sub)) => {
                inner.flush_substream(cx, sub).map_err(|e| e.into())
            },
            _ => panic!("Wrong API usage")
        }
    }

    fn shutdown_substream(&self, cx: &mut Context, sub: &mut Self::Substream) -> Poll<Result<(), Self::Error>> {
        match (self, sub) {
            (EitherOutput::First(ref inner), EitherOutput::First(ref mut sub)) => {
                inner.shutdown_substream(cx, sub).map_err(|e| e.into())
            },
            (EitherOutput::Second(ref inner), EitherOutput::Second(ref mut sub)) => {
                inner.shutdown_substream(cx, sub).map_err(|e| e.into())
            },
            _ => panic!("Wrong API usage")
        }
    }

    fn destroy_substream(&self, substream: Self::Substream) {
        match self {
            EitherOutput::First(inner) => {
                match substream {
                    EitherOutput::First(substream) => inner.destroy_substream(substream),
                    _ => panic!("Wrong API usage")
                }
            },
            EitherOutput::Second(inner) => {
                match substream {
                    EitherOutput::Second(substream) => inner.destroy_substream(substream),
                    _ => panic!("Wrong API usage")
                }
            },
        }
    }

    fn is_remote_acknowledged(&self) -> bool {
        match self {
            EitherOutput::First(inner) => inner.is_remote_acknowledged(),
            EitherOutput::Second(inner) => inner.is_remote_acknowledged()
        }
    }

    fn close(&self, cx: &mut Context) -> Poll<Result<(), Self::Error>> {
        match self {
            EitherOutput::First(inner) => inner.close(cx).map_err(|e| e.into()),
            EitherOutput::Second(inner) => inner.close(cx).map_err(|e| e.into()),
        }
    }

    fn flush_all(&self, cx: &mut Context) -> Poll<Result<(), Self::Error>> {
        match self {
            EitherOutput::First(inner) => inner.flush_all(cx).map_err(|e| e.into()),
            EitherOutput::Second(inner) => inner.flush_all(cx).map_err(|e| e.into()),
        }
    }
}

#[derive(Debug, Copy, Clone)]
#[must_use = "futures do nothing unless polled"]
pub enum EitherOutbound<A: StreamMuxer, B: StreamMuxer> {
    A(A::OutboundSubstream),
    B(B::OutboundSubstream),
}

/// Implements `Stream` and dispatches all method calls to either `First` or `Second`.
#[pin_project]
#[derive(Debug, Copy, Clone)]
#[must_use = "futures do nothing unless polled"]
pub enum EitherListenStream<A, B> {
    First(#[pin] A),
    Second(#[pin] B),
}

impl<AStream, BStream, AInner, BInner> Stream for EitherListenStream<AStream, BStream>
where
    AStream: TryStream<Ok = ListenerEvent<AInner>>,
    BStream: TryStream<Ok = ListenerEvent<BInner>>,
{
    type Item = Result<ListenerEvent<EitherFuture<AInner, BInner>>, EitherError<AStream::Error, BStream::Error>>;

    #[project]
    fn poll_next(self: Pin<&mut Self>, cx: &mut Context) -> Poll<Option<Self::Item>> {
        #[project]
        match self.project() {
            EitherListenStream::First(a) => match TryStream::try_poll_next(a, cx) {
                Poll::Pending => Poll::Pending,
                Poll::Ready(None) => Poll::Ready(None),
                Poll::Ready(Some(Ok(le))) => Poll::Ready(Some(Ok(le.map(EitherFuture::First)))),
                Poll::Ready(Some(Err(err))) => Poll::Ready(Some(Err(EitherError::A(err)))),
            },
            EitherListenStream::Second(a) => match TryStream::try_poll_next(a, cx) {
                Poll::Pending => Poll::Pending,
                Poll::Ready(None) => Poll::Ready(None),
                Poll::Ready(Some(Ok(le))) => Poll::Ready(Some(Ok(le.map(EitherFuture::Second)))),
                Poll::Ready(Some(Err(err))) => Poll::Ready(Some(Err(EitherError::B(err)))),
            },
        }
    }
}

/// Implements `Future` and dispatches all method calls to either `First` or `Second`.
#[pin_project]
#[derive(Debug, Copy, Clone)]
#[must_use = "futures do nothing unless polled"]
pub enum EitherFuture<A, B> {
    First(#[pin] A),
    Second(#[pin] B),
}

impl<AFuture, BFuture, AInner, BInner> Future for EitherFuture<AFuture, BFuture>
where
    AFuture: TryFuture<Ok = AInner>,
    BFuture: TryFuture<Ok = BInner>,
{
    type Output = Result<EitherOutput<AInner, BInner>, EitherError<AFuture::Error, BFuture::Error>>;

    #[project]
    fn poll(self: Pin<&mut Self>, cx: &mut Context) -> Poll<Self::Output> {
        #[project]
        match self.project() {
            EitherFuture::First(a) => TryFuture::try_poll(a, cx)
                .map_ok(EitherOutput::First).map_err(EitherError::A),
            EitherFuture::Second(a) => TryFuture::try_poll(a, cx)
                .map_ok(EitherOutput::Second).map_err(EitherError::B),
        }
    }
}

#[pin_project]
#[derive(Debug, Copy, Clone)]
#[must_use = "futures do nothing unless polled"]
pub enum EitherFuture2<A, B> { A(#[pin] A), B(#[pin] B) }

impl<AFut, BFut, AItem, BItem, AError, BError> Future for EitherFuture2<AFut, BFut>
where
    AFut: TryFuture<Ok = AItem, Error = AError> + Unpin,
    BFut: TryFuture<Ok = BItem, Error = BError> + Unpin,
{
    type Output = Result<EitherOutput<AItem, BItem>, EitherError<AError, BError>>;

    #[project]
    fn poll(self: Pin<&mut Self>, cx: &mut Context) -> Poll<Self::Output> {
        #[project]
        match self.project() {
            EitherFuture2::A(a) => TryFuture::try_poll(a, cx)
                .map_ok(EitherOutput::First).map_err(EitherError::A),
            EitherFuture2::B(a) => TryFuture::try_poll(a, cx)
                .map_ok(EitherOutput::Second).map_err(EitherError::B),
        }
    }
}

#[derive(Debug, Clone)]
pub enum EitherName<A, B> { A(A), B(B) }

impl<A: ProtocolName, B: ProtocolName> ProtocolName for EitherName<A, B> {
    fn protocol_name(&self) -> &[u8] {
        match self {
            EitherName::A(a) => a.protocol_name(),
            EitherName::B(b) => b.protocol_name()
        }
    }
}<|MERGE_RESOLUTION|>--- conflicted
+++ resolved
@@ -79,17 +79,11 @@
     }
 
     #[project]
-<<<<<<< HEAD
-    fn poll_read_vectored(self: Pin<&mut Self>, cx: &mut Context, bufs: &mut [IoSliceMut]) -> Poll<Result<usize, IoError>> {
-        #[project]
-            match self.project() {
-=======
     fn poll_read_vectored(self: Pin<&mut Self>, cx: &mut Context, bufs: &mut [IoSliceMut])
         -> Poll<Result<usize, IoError>>
     {
         #[project]
         match self.project() {
->>>>>>> 84b6a7d0
             EitherOutput::First(a) => AsyncRead::poll_read_vectored(a, cx, bufs),
             EitherOutput::Second(b) => AsyncRead::poll_read_vectored(b, cx, bufs),
         }
@@ -111,17 +105,11 @@
     }
 
     #[project]
-<<<<<<< HEAD
-    fn poll_write_vectored(self: Pin<&mut Self>, cx: &mut Context, bufs: &[IoSlice]) -> Poll<Result<usize, IoError>> {
-        #[project]
-            match self.project() {
-=======
     fn poll_write_vectored(self: Pin<&mut Self>, cx: &mut Context, bufs: &[IoSlice])
         -> Poll<Result<usize, IoError>>
     {
         #[project]
         match self.project() {
->>>>>>> 84b6a7d0
             EitherOutput::First(a) => AsyncWrite::poll_write_vectored(a, cx, bufs),
             EitherOutput::Second(b) => AsyncWrite::poll_write_vectored(b, cx, bufs),
         }
