--- conflicted
+++ resolved
@@ -77,11 +77,6 @@
     apply::{apply, apply_inbound, apply_outbound, InboundUpgradeApply, OutboundUpgradeApply},
     denied::DeniedUpgrade,
     error::UpgradeError,
-<<<<<<< HEAD
-    from_fn::{from_fn, FromFnUpgrade},
-=======
-    map::{MapInboundUpgrade, MapInboundUpgradeErr, MapOutboundUpgrade, MapOutboundUpgradeErr},
->>>>>>> 0fe97918
     optional::OptionalUpgrade,
     pending::PendingUpgrade,
     ready::ReadyUpgrade,
@@ -174,6 +169,7 @@
 #[deprecated(
     note = "Will be removed without replacement because it is not used within rust-libp2p."
 )]
+#[allow(deprecated)]
 pub trait InboundUpgradeExt<C>: InboundUpgrade<C> {
     /// Returns a new object that wraps around `Self` and applies a closure to the `Output`.
     fn map_inbound<F, T>(self, f: F) -> MapInboundUpgrade<Self, F>
@@ -218,6 +214,7 @@
 #[deprecated(
     note = "Will be removed without replacement because it is not used within rust-libp2p."
 )]
+#[allow(deprecated)]
 pub trait OutboundUpgradeExt<C>: OutboundUpgrade<C> {
     /// Returns a new object that wraps around `Self` and applies a closure to the `Output`.
     fn map_outbound<F, T>(self, f: F) -> MapOutboundUpgrade<Self, F>
