--- conflicted
+++ resolved
@@ -77,23 +77,17 @@
     apply::{apply, apply_inbound, apply_outbound, InboundUpgradeApply, OutboundUpgradeApply},
     denied::DeniedUpgrade,
     error::UpgradeError,
-<<<<<<< HEAD
-    map::{MapInboundUpgrade, MapInboundUpgradeErr, MapOutboundUpgrade, MapOutboundUpgradeErr},
-=======
-    optional::OptionalUpgrade,
->>>>>>> 585a84e1
     pending::PendingUpgrade,
     ready::ReadyUpgrade,
     select::SelectUpgrade,
     transfer::{read_length_prefixed, read_varint, write_length_prefixed, write_varint},
 };
 pub use crate::Negotiated;
+#[allow(deprecated)]
+pub use map::{MapInboundUpgrade, MapInboundUpgradeErr, MapOutboundUpgrade, MapOutboundUpgradeErr};
 pub use multistream_select::{NegotiatedComplete, NegotiationError, ProtocolError, Version};
 #[allow(deprecated)]
 pub use optional::OptionalUpgrade;
-
-#[allow(deprecated)]
-pub use map::{MapInboundUpgrade, MapInboundUpgradeErr, MapOutboundUpgrade, MapOutboundUpgradeErr};
 
 /// Types serving as protocol names.
 ///
