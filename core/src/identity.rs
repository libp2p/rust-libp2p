// Copyright 2019 Parity Technologies (UK) Ltd.
//
// Permission is hereby granted, free of charge, to any person obtaining a
// copy of this software and associated documentation files (the "Software"),
// to deal in the Software without restriction, including without limitation
// the rights to use, copy, modify, merge, publish, distribute, sublicense,
// and/or sell copies of the Software, and to permit persons to whom the
// Software is furnished to do so, subject to the following conditions:
//
// The above copyright notice and this permission notice shall be included in
// all copies or substantial portions of the Software.
//
// THE SOFTWARE IS PROVIDED "AS IS", WITHOUT WARRANTY OF ANY KIND, EXPRESS
// OR IMPLIED, INCLUDING BUT NOT LIMITED TO THE WARRANTIES OF MERCHANTABILITY,
// FITNESS FOR A PARTICULAR PURPOSE AND NONINFRINGEMENT. IN NO EVENT SHALL THE
// AUTHORS OR COPYRIGHT HOLDERS BE LIABLE FOR ANY CLAIM, DAMAGES OR OTHER
// LIABILITY, WHETHER IN AN ACTION OF CONTRACT, TORT OR OTHERWISE, ARISING
// FROM, OUT OF OR IN CONNECTION WITH THE SOFTWARE OR THE USE OR OTHER
// DEALINGS IN THE SOFTWARE.

//! A node's network identity keys.

pub mod ed25519;
#[cfg(not(target_arch = "wasm32"))]
pub mod rsa;
#[cfg(feature = "secp256k1")]
pub mod secp256k1;

pub mod error;

use self::error::*;
use crate::{PeerId, keys_proto};
use std::convert::{TryFrom, TryInto};

/// Identity keypair of a node.
///
/// # Example: Generating RSA keys with OpenSSL
///
/// ```text
/// openssl genrsa -out private.pem 2048
/// openssl pkcs8 -in private.pem -inform PEM -topk8 -out private.pk8 -outform DER -nocrypt
/// rm private.pem      # optional
/// ```
///
/// Loading the keys:
///
/// ```text
/// let mut bytes = std::fs::read("private.pk8").unwrap();
/// let keypair = Keypair::rsa_from_pkcs8(&mut bytes);
/// ```
///
#[derive(Clone)]
pub enum Keypair {
    /// An Ed25519 keypair.
    Ed25519(ed25519::Keypair),
    #[cfg(not(target_arch = "wasm32"))]
    /// An RSA keypair.
    Rsa(rsa::Keypair),
    /// A Secp256k1 keypair.
    #[cfg(feature = "secp256k1")]
    Secp256k1(secp256k1::Keypair)
}

impl Keypair {
    /// Generate a new Ed25519 keypair.
    pub fn generate_ed25519() -> Keypair {
        Keypair::Ed25519(ed25519::Keypair::generate())
    }

    /// Generate a new Secp256k1 keypair.
    #[cfg(feature = "secp256k1")]
    pub fn generate_secp256k1() -> Keypair {
        Keypair::Secp256k1(secp256k1::Keypair::generate())
    }

    /// Decode an keypair from a DER-encoded secret key in PKCS#8 PrivateKeyInfo
    /// format (i.e. unencrypted) as defined in [RFC5208].
    ///
    /// [RFC5208]: https://tools.ietf.org/html/rfc5208#section-5
    #[cfg(not(target_arch = "wasm32"))]
    pub fn rsa_from_pkcs8(pkcs8_der: &mut [u8]) -> Result<Keypair, DecodingError> {
        rsa::Keypair::from_pkcs8(pkcs8_der).map(Keypair::Rsa)
    }

    /// Decode a keypair from a DER-encoded Secp256k1 secret key in an ECPrivateKey
    /// structure as defined in [RFC5915].
    ///
    /// [RFC5915]: https://tools.ietf.org/html/rfc5915
    #[cfg(feature = "secp256k1")]
    pub fn secp256k1_from_der(der: &mut [u8]) -> Result<Keypair, DecodingError> {
        secp256k1::SecretKey::from_der(der)
            .map(|sk| Keypair::Secp256k1(secp256k1::Keypair::from(sk)))
    }

    /// Sign a message using the private key of this keypair, producing
    /// a signature that can be verified using the corresponding public key.
    pub fn sign(&self, msg: &[u8]) -> Result<Vec<u8>, SigningError> {
        use Keypair::*;
        match self {
            Ed25519(ref pair) => Ok(pair.sign(msg)),
            #[cfg(not(target_arch = "wasm32"))]
            Rsa(ref pair) => pair.sign(msg),
            #[cfg(feature = "secp256k1")]
            Secp256k1(ref pair) => pair.secret().sign(msg)
        }
    }

    /// Get the public key of this keypair.
    pub fn public(&self) -> PublicKey {
        use Keypair::*;
        match self {
            Ed25519(pair) => PublicKey::Ed25519(pair.public()),
            #[cfg(not(target_arch = "wasm32"))]
            Rsa(pair) => PublicKey::Rsa(pair.public()),
            #[cfg(feature = "secp256k1")]
            Secp256k1(pair) => PublicKey::Secp256k1(pair.public().clone()),
        }
    }

    /// Decode a private key from a protobuf structure and parse it as a [`Keypair`].
    pub fn from_protobuf_encoding(bytes: &[u8]) -> Result<Keypair, DecodingError> {
        use prost::Message;

        let mut private_key = keys_proto::PrivateKey::decode(bytes)
            .map_err(|e| DecodingError::new("Protobuf").source(e))
            .map(zeroize::Zeroizing::new)?;

        let key_type = keys_proto::KeyType::from_i32(private_key.r#type)
            .ok_or_else(|| DecodingError::new(format!("unknown key type: {}", private_key.r#type)))?;

        match key_type {
            keys_proto::KeyType::Ed25519 => {
                ed25519::Keypair::decode(&mut private_key.data).map(Keypair::Ed25519)
            },
            keys_proto::KeyType::Rsa => {
                Err(DecodingError::new("Decoding RSA key from Protobuf is unsupported."))
            },
            keys_proto::KeyType::Secp256k1 => {
                Err(DecodingError::new("Decoding Secp256k1 key from Protobuf is unsupported."))
            },
        }
    }
}

impl zeroize::Zeroize for keys_proto::PrivateKey {
    fn zeroize(&mut self) {
        self.r#type.zeroize();
        self.data.zeroize();
    }
}

/// The public key of a node's identity keypair.
#[derive(Clone, Debug, PartialEq, Eq)]
pub enum PublicKey {
    /// A public Ed25519 key.
    Ed25519(ed25519::PublicKey),
    #[cfg(not(target_arch = "wasm32"))]
    /// A public RSA key.
    Rsa(rsa::PublicKey),
    #[cfg(feature = "secp256k1")]
    /// A public Secp256k1 key.
    Secp256k1(secp256k1::PublicKey)
}

impl PublicKey {
    /// Verify a signature for a message using this public key, i.e. check
    /// that the signature has been produced by the corresponding
    /// private key (authenticity), and that the message has not been
    /// tampered with (integrity).
    #[must_use]
    pub fn verify(&self, msg: &[u8], sig: &[u8]) -> bool {
        use PublicKey::*;
        match self {
            Ed25519(pk) => pk.verify(msg, sig),
            #[cfg(not(target_arch = "wasm32"))]
            Rsa(pk) => pk.verify(msg, sig),
            #[cfg(feature = "secp256k1")]
            Secp256k1(pk) => pk.verify(msg, sig)
        }
    }

    /// Encode the public key into a protobuf structure for storage or
    /// exchange with other nodes.
    pub fn into_protobuf_encoding(self) -> Vec<u8> {
        use prost::Message;

        let public_key = keys_proto::PublicKey::from(self);

        let mut buf = Vec::with_capacity(public_key.encoded_len());
        public_key.encode(&mut buf).expect("Vec<u8> provides capacity as needed");
        buf
    }

    /// Decode a public key from a protobuf structure, e.g. read from storage
    /// or received from another node.
    pub fn from_protobuf_encoding(bytes: &[u8]) -> Result<PublicKey, DecodingError> {
        use prost::Message;

        let pubkey = keys_proto::PublicKey::decode(bytes)
            .map_err(|e| DecodingError::new("Protobuf").source(e))?;

        pubkey.try_into()
    }

    /// Convert the `PublicKey` into the corresponding `PeerId`.
    pub fn into_peer_id(self) -> PeerId {
        self.into()
    }
}

impl From<PublicKey> for keys_proto::PublicKey {
    fn from(key: PublicKey) -> Self {
        match key {
            PublicKey::Ed25519(key) =>
                keys_proto::PublicKey {
                    r#type: keys_proto::KeyType::Ed25519 as i32,
                    data: key.encode().to_vec()
                },
            #[cfg(not(target_arch = "wasm32"))]
            PublicKey::Rsa(key) =>
                keys_proto::PublicKey {
                    r#type: keys_proto::KeyType::Rsa as i32,
                    data: key.encode_x509()
                },
            #[cfg(feature = "secp256k1")]
            PublicKey::Secp256k1(key) =>
                keys_proto::PublicKey {
                    r#type: keys_proto::KeyType::Secp256k1 as i32,
                    data: key.encode().to_vec()
                }
        }
    }
}

impl TryFrom<keys_proto::PublicKey> for PublicKey {
    type Error = DecodingError;

    fn try_from(pubkey: keys_proto::PublicKey) -> Result<Self, Self::Error> {
        let key_type = keys_proto::KeyType::from_i32(pubkey.r#type)
            .ok_or_else(|| DecodingError::new(format!("unknown key type: {}", pubkey.r#type)))?;

        match key_type {
            keys_proto::KeyType::Ed25519 => {
                ed25519::PublicKey::decode(&pubkey.data).map(PublicKey::Ed25519)
            },
            #[cfg(not(target_arch = "wasm32"))]
            keys_proto::KeyType::Rsa => {
                rsa::PublicKey::decode_x509(&pubkey.data).map(PublicKey::Rsa)
            }
            #[cfg(target_arch = "wasm32")]
            keys_proto::KeyType::Rsa => {
                log::debug!("support for RSA was disabled at compile-time");
                Err(DecodingError::new("Unsupported"))
            },
            #[cfg(feature = "secp256k1")]
            keys_proto::KeyType::Secp256k1 => {
                secp256k1::PublicKey::decode(&pubkey.data).map(PublicKey::Secp256k1)
            }
            #[cfg(not(feature = "secp256k1"))]
            keys_proto::KeyType::Secp256k1 => {
                log::debug!("support for secp256k1 was disabled at compile-time");
                Err(DecodingError::new("Unsupported"))
            }
        }
    }
<<<<<<< HEAD
=======
}

#[cfg(test)]
mod tests {
    use super::*;
    use std::str::FromStr;

    #[test]
    fn keypair_from_protobuf_encoding() {
        // E.g. retrieved from an IPFS config file.
        let base_64_encoded = "CAESQL6vdKQuznQosTrW7FWI9At+XX7EBf0BnZLhb6w+N+XSQSdfInl6c7U4NuxXJlhKcRBlBw9d0tj2dfBIVf6mcPA=";
        let expected_peer_id = PeerId::from_str("12D3KooWEChVMMMzV8acJ53mJHrw1pQ27UAGkCxWXLJutbeUMvVu").unwrap();

        let encoded = base64::decode(base_64_encoded).unwrap();

        let keypair = Keypair::from_protobuf_encoding(&encoded).unwrap();
        let peer_id = keypair.public().into_peer_id();

        assert_eq!(expected_peer_id, peer_id);
    }
>>>>>>> 65d0ba65
}<|MERGE_RESOLUTION|>--- conflicted
+++ resolved
@@ -263,8 +263,6 @@
             }
         }
     }
-<<<<<<< HEAD
-=======
 }
 
 #[cfg(test)]
@@ -285,5 +283,4 @@
 
         assert_eq!(expected_peer_id, peer_id);
     }
->>>>>>> 65d0ba65
 }