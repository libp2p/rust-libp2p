--- conflicted
+++ resolved
@@ -19,9 +19,13 @@
 // DEALINGS IN THE SOFTWARE.
 
 fn main() {
-<<<<<<< HEAD
-	prost_build::compile_protos(&["src/keys.proto", "src/envelope.proto", "src/peer_record.proto"], &["src"]).unwrap();
-=======
-    prost_build::compile_protos(&["src/keys.proto"], &["src"]).unwrap();
->>>>>>> 25004c46
+    prost_build::compile_protos(
+        &[
+            "src/keys.proto",
+            "src/envelope.proto",
+            "src/peer_record.proto",
+        ],
+        &["src"],
+    )
+    .unwrap();
 }