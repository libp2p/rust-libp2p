[package]
name = "libp2p-core"
edition = "2018"
description = "Core traits and structs of libp2p"
<<<<<<< HEAD
version = "0.24.0"
=======
version = "0.25.0"
>>>>>>> 3f38c1c8
authors = ["Parity Technologies <admin@parity.io>"]
license = "MIT"
repository = "https://github.com/libp2p/rust-libp2p"
keywords = ["peer-to-peer", "libp2p", "networking"]
categories = ["network-programming", "asynchronous"]

[dependencies]
asn1_der = "0.6.1"
bs58 = "0.4.0"
bytes = "0.5"
ed25519-dalek = "1.0.1"
either = "1.5"
fnv = "1.0"
futures = { version = "0.3.1", features = ["executor", "thread-pool"] }
futures-timer = "3"
lazy_static = "1.2"
libsecp256k1 = { version = "0.3.1", optional = true }
log = "0.4"
<<<<<<< HEAD
multiaddr = { package = "parity-multiaddr", version = "0.9.2", path = "../misc/multiaddr" }
multihash = "0.11.0"
multistream-select = { version = "0.9.0", path = "../misc/multistream-select" }
=======
multiaddr = { package = "parity-multiaddr", version = "0.9.4", path = "../misc/multiaddr" }
multihash = { version = "0.13", default-features = false, features = ["std", "multihash-impl", "identity", "sha2"] }
multistream-select = { version = "0.8.5", path = "../misc/multistream-select" }
>>>>>>> 3f38c1c8
parking_lot = "0.11.0"
pin-project = "1.0.0"
prost = "0.6.1"
rand = "0.7"
rw-stream-sink = "0.2.0"
sha2 = "0.9.1"
smallvec = "1.0"
thiserror = "1.0"
unsigned-varint = "0.5"
void = "1"
zeroize = "1"

[target.'cfg(not(target_arch = "wasm32"))'.dependencies]
ring = { version = "0.16.9", features = ["alloc", "std"], default-features = false }

[dev-dependencies]
async-std = "1.6.2"
libp2p-mplex = { path = "../muxers/mplex" }
libp2p-noise = { path = "../protocols/noise" }
libp2p-tcp = { path = "../transports/tcp", features = ["async-std"] }
multihash = { version = "0.13", default-features = false, features = ["arb"] }
quickcheck = "0.9.0"
wasm-timer = "0.2"

[build-dependencies]
prost-build = "0.6"

[features]
default = ["secp256k1"]
secp256k1 = ["libsecp256k1"]<|MERGE_RESOLUTION|>--- conflicted
+++ resolved
@@ -2,11 +2,7 @@
 name = "libp2p-core"
 edition = "2018"
 description = "Core traits and structs of libp2p"
-<<<<<<< HEAD
-version = "0.24.0"
-=======
 version = "0.25.0"
->>>>>>> 3f38c1c8
 authors = ["Parity Technologies <admin@parity.io>"]
 license = "MIT"
 repository = "https://github.com/libp2p/rust-libp2p"
@@ -25,15 +21,9 @@
 lazy_static = "1.2"
 libsecp256k1 = { version = "0.3.1", optional = true }
 log = "0.4"
-<<<<<<< HEAD
-multiaddr = { package = "parity-multiaddr", version = "0.9.2", path = "../misc/multiaddr" }
-multihash = "0.11.0"
-multistream-select = { version = "0.9.0", path = "../misc/multistream-select" }
-=======
 multiaddr = { package = "parity-multiaddr", version = "0.9.4", path = "../misc/multiaddr" }
 multihash = { version = "0.13", default-features = false, features = ["std", "multihash-impl", "identity", "sha2"] }
-multistream-select = { version = "0.8.5", path = "../misc/multistream-select" }
->>>>>>> 3f38c1c8
+multistream-select = { version = "0.9.0", path = "../misc/multistream-select" }
 parking_lot = "0.11.0"
 pin-project = "1.0.0"
 prost = "0.6.1"
