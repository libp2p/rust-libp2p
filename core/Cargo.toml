[package]
name = "libp2p-core"
edition = "2018"
description = "Core traits and structs of libp2p"
version = "0.15.0"
authors = ["Parity Technologies <admin@parity.io>"]
license = "MIT"
repository = "https://github.com/libp2p/rust-libp2p"
keywords = ["peer-to-peer", "libp2p", "networking"]
categories = ["network-programming", "asynchronous"]

[dependencies]
asn1_der = "0.6.1"
bs58 = "0.3.0"
ed25519-dalek = "1.0.0-pre.3"
fnv = "1.0"
futures = { version = "0.3.1", features = ["compat", "io-compat", "executor", "thread-pool"] }
futures-timer = "2"
lazy_static = "1.2"
libsecp256k1 = { version = "0.3.1", optional = true }
log = "0.4"
multiaddr = { package = "parity-multiaddr", version = "0.7.0", path = "../misc/multiaddr" }
multihash = { package = "parity-multihash", version = "0.2.1", path = "../misc/multihash" }
multistream-select = { version = "0.7.0", path = "../misc/multistream-select" }
parking_lot = "0.10.0"
pin-project = "0.4.6"
prost = "0.6.1"
rand = "0.7"
rw-stream-sink = { version = "0.2.0", path = "../misc/rw-stream-sink" }
sha2 = "0.8.0"
smallvec = "1.0"
thiserror = "1.0"
unsigned-varint = "0.3"
void = "1"
zeroize = "1"

[target.'cfg(not(any(target_os = "emscripten", target_os = "unknown")))'.dependencies]
ring = { version = "0.16.9", features = ["alloc", "std"], default-features = false }
untrusted = "0.7.0"

[dev-dependencies]
assert_matches = "1.3"
<<<<<<< HEAD
async-std = "1.4.0"
libp2p-mplex = { version = "0.14.0-alpha.1", path = "../muxers/mplex" }
libp2p-secio = { version = "0.14.0-alpha.1", path = "../protocols/secio" }
libp2p-swarm = { version = "0.4.0-alpha.1", path = "../swarm" }
libp2p-tcp = { version = "0.14.0-alpha.1", path = "../transports/tcp" }
=======
async-std = "1.0"
libp2p-mplex = { version = "0.15.0", path = "../muxers/mplex" }
libp2p-secio = { version = "0.15.0", path = "../protocols/secio" }
libp2p-swarm = { version = "0.5.0", path = "../swarm" }
libp2p-tcp = { version = "0.15.0", path = "../transports/tcp" }
>>>>>>> f1f40956
quickcheck = "0.9.0"
wasm-timer = "0.2"

[build-dependencies]
prost-build = "0.6"

[features]
default = ["secp256k1"]
secp256k1 = ["libsecp256k1"]<|MERGE_RESOLUTION|>--- conflicted
+++ resolved
@@ -40,19 +40,11 @@
 
 [dev-dependencies]
 assert_matches = "1.3"
-<<<<<<< HEAD
-async-std = "1.4.0"
-libp2p-mplex = { version = "0.14.0-alpha.1", path = "../muxers/mplex" }
-libp2p-secio = { version = "0.14.0-alpha.1", path = "../protocols/secio" }
-libp2p-swarm = { version = "0.4.0-alpha.1", path = "../swarm" }
-libp2p-tcp = { version = "0.14.0-alpha.1", path = "../transports/tcp" }
-=======
 async-std = "1.0"
 libp2p-mplex = { version = "0.15.0", path = "../muxers/mplex" }
 libp2p-secio = { version = "0.15.0", path = "../protocols/secio" }
 libp2p-swarm = { version = "0.5.0", path = "../swarm" }
 libp2p-tcp = { version = "0.15.0", path = "../transports/tcp" }
->>>>>>> f1f40956
 quickcheck = "0.9.0"
 wasm-timer = "0.2"
 
