[package]
name = "libp2p-core"
edition = "2021"
rust-version = "1.60.0"
description = "Core traits and structs of libp2p"
version = "0.38.0"
authors = ["Parity Technologies <admin@parity.io>"]
license = "MIT"
repository = "https://github.com/libp2p/rust-libp2p"
keywords = ["peer-to-peer", "libp2p", "networking"]
categories = ["network-programming", "asynchronous"]

[dependencies]
asn1_der = "0.7.4"
bs58 = "0.4.0"
ed25519-dalek = "1.0.1"
either = "1.5"
fnv = "1.0"
futures = { version = "0.3.1", features = ["executor", "thread-pool"] }
futures-timer = "3"
instant = "0.1.11"
libsecp256k1 = { version = "0.7.0", optional = true }
log = "0.4"
multiaddr = { version = "0.16.0" }
multihash = { version = "0.16", default-features = false, features = ["std", "multihash-impl", "identity", "sha2"] }
<<<<<<< HEAD
multistream-select = { version = "0.12", path = "../misc/multistream-select" }
p256 = { version = "0.11.1", default-features = false, features = ["ecdsa", "std"], optional = true }
=======
multistream-select = { version = "0.12.1", path = "../misc/multistream-select" }
p256 = { version = "0.11.1", default-features = false, features = ["ecdsa"], optional = true }
>>>>>>> 9b182778
parking_lot = "0.12.0"
pin-project = "1.0.0"
prost = "0.11"
once_cell = "1.16.0"
rand = "0.8"
rw-stream-sink = { version = "0.3.0", path = "../misc/rw-stream-sink" }
sec1 = { version = "0.3.0", features = ["std"] } # Activate `std` feature until https://github.com/RustCrypto/traits/pull/1131 is released.
serde = { version = "1", optional = true, features = ["derive"] }
sha2 = "0.10.0"
smallvec = "1.6.1"
thiserror = "1.0"
unsigned-varint = "0.7"
void = "1"
zeroize = "1"

[target.'cfg(not(target_arch = "wasm32"))'.dependencies]
ring = { version = "0.16.9", features = ["alloc", "std"], default-features = false, optional = true}

[dev-dependencies]
async-std = { version = "1.6.2", features = ["attributes"] }
base64 = "0.13.0"
criterion = "0.4"
libp2p = { path = "..", features = ["full"] }
multihash = { version = "0.16", default-features = false, features = ["arb"] }
quickcheck = { package = "quickcheck-ext", path = "../misc/quickcheck-ext" }
rmp-serde = "1.0"
serde_json = "1.0"

[build-dependencies]
prost-build = "0.11"

[features]
secp256k1 = [ "libsecp256k1" ]
ecdsa = [ "p256" ]
rsa = [ "dep:ring" ]
serde = ["multihash/serde-codec", "dep:serde"]

[[bench]]
name = "peer_id"
harness = false

# Passing arguments to the docsrs builder in order to properly document cfg's. 
# More information: https://docs.rs/about/builds#cross-compiling
[package.metadata.docs.rs]
all-features = true
rustdoc-args = ["--cfg", "docsrs"]
rustc-args = ["--cfg", "docsrs"]<|MERGE_RESOLUTION|>--- conflicted
+++ resolved
@@ -23,13 +23,8 @@
 log = "0.4"
 multiaddr = { version = "0.16.0" }
 multihash = { version = "0.16", default-features = false, features = ["std", "multihash-impl", "identity", "sha2"] }
-<<<<<<< HEAD
-multistream-select = { version = "0.12", path = "../misc/multistream-select" }
+multistream-select = { version = "0.12.1", path = "../misc/multistream-select" }
 p256 = { version = "0.11.1", default-features = false, features = ["ecdsa", "std"], optional = true }
-=======
-multistream-select = { version = "0.12.1", path = "../misc/multistream-select" }
-p256 = { version = "0.11.1", default-features = false, features = ["ecdsa"], optional = true }
->>>>>>> 9b182778
 parking_lot = "0.12.0"
 pin-project = "1.0.0"
 prost = "0.11"
