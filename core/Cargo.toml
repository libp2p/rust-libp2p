--- conflicted
+++ resolved
@@ -27,11 +27,7 @@
 quick-error = "1.2"
 rand = "0.6"
 rw-stream-sink = { version = "0.1.1", path = "../misc/rw-stream-sink" }
-<<<<<<< HEAD
 libsecp256k1 = { version = "0.3.1", optional = true }
-=======
-libsecp256k1 = { version = "0.3.0", optional = true }
->>>>>>> 11bed9cb
 sha2 = "0.8.0"
 smallvec = "0.6"
 tokio-executor = "0.1.4"
