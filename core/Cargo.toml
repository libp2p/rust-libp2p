--- conflicted
+++ resolved
@@ -23,19 +23,11 @@
 lazy_static = "1.2"
 libsecp256k1 = { version = "0.3.1", optional = true }
 log = "0.4"
-<<<<<<< HEAD
-multiaddr = { package = "fluence-fork-parity-multiaddr", version = "0.9.1", path = "../misc/multiaddr" }
-multihash = "0.11.0"
-multistream-select = { version = "0.8.2", path = "../misc/multistream-select", package = "fluence-fork-multistream-select" }
-parking_lot = "0.10.0"
-pin-project = "0.4.17"
-=======
-multiaddr = { package = "parity-multiaddr", version = "0.10.0", path = "../misc/multiaddr" }
+multiaddr = { package = "fluence-fork-parity-multiaddr", version = "0.10.0", path = "../misc/multiaddr" }
 multihash = { version = "0.13", default-features = false, features = ["std", "multihash-impl", "identity", "sha2"] }
-multistream-select = { version = "0.9.1", path = "../misc/multistream-select" }
+multistream-select = { version = "0.9.1", path = "../misc/multistream-select", package = "fluence-fork-multistream-select" }
 parking_lot = "0.11.0"
 pin-project = "1.0.0"
->>>>>>> df7e73ec
 prost = "0.6.1"
 rand = "0.7"
 rw-stream-sink = "0.2.0"
@@ -52,17 +44,11 @@
 
 [dev-dependencies]
 async-std = "1.6.2"
-<<<<<<< HEAD
+criterion = "0.3"
 libp2p-mplex = { path = "../muxers/mplex", package = "fluence-fork-libp2p-mplex" }
-libp2p-secio = { path = "../protocols/secio", package = "fluence-fork-libp2p-secio" }
+libp2p-noise = { path = "../protocols/noise", package = "fluence-fork-libp2p-secio" }
 libp2p-tcp = { path = "../transports/tcp", features = ["async-std"], package = "fluence-fork-libp2p-tcp" }
-=======
-criterion = "0.3"
-libp2p-mplex = { path = "../muxers/mplex" }
-libp2p-noise = { path = "../protocols/noise" }
-libp2p-tcp = { path = "../transports/tcp", features = ["async-std"] }
 multihash = { version = "0.13", default-features = false, features = ["arb"] }
->>>>>>> df7e73ec
 quickcheck = "0.9.0"
 wasm-timer = "0.2"
 
@@ -73,11 +59,9 @@
 default = ["secp256k1"]
 secp256k1 = ["libsecp256k1"]
 
-<<<<<<< HEAD
-[package.metadata.workspaces]
-independent = true
-=======
 [[bench]]
 name = "peer_id"
 harness = false
->>>>>>> df7e73ec
+
+[package.metadata.workspaces]
+independent = true