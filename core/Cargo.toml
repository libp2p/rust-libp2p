--- conflicted
+++ resolved
@@ -24,12 +24,8 @@
 log = "0.4"
 multiaddr = { version = "0.13.0" }
 multihash = { version = "0.14", default-features = false, features = ["std", "multihash-impl", "identity", "sha2"] }
-<<<<<<< HEAD
-multistream-select = { version = "0.10", path = "../misc/multistream-select" }
+multistream-select = { version = "0.11", path = "../misc/multistream-select" }
 p256 = { version = "0.9.0", default-features = false, features = ["ecdsa"], optional = true }
-=======
-multistream-select = { version = "0.11", path = "../misc/multistream-select" }
->>>>>>> 2370b5ef
 parking_lot = "0.11.0"
 pin-project = "1.0.0"
 prost = "0.9"
