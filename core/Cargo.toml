--- conflicted
+++ resolved
@@ -28,11 +28,7 @@
 quick-error = "1.2"
 rand = "0.6"
 rw-stream-sink = { version = "0.1.1", path = "../misc/rw-stream-sink" }
-<<<<<<< HEAD
-libsecp256k1 = { version = "0.3.0", optional = true }
-=======
 libsecp256k1 = { version = "0.3.1", optional = true }
->>>>>>> 732becd4
 sha2 = "0.8.0"
 smallvec = "0.6"
 wasm-timer = "0.1"
