--- conflicted
+++ resolved
@@ -16,11 +16,7 @@
 futures = { version = "0.3.28", features = ["executor", "thread-pool"] }
 futures-timer = "3"
 instant = "0.1.11"
-<<<<<<< HEAD
-libp2p-identity = { version = "0.2", path = "../identity", features = ["peerid", "ed25519"] }
-=======
 libp2p-identity = { workspace = true, features = ["peerid", "ed25519"] }
->>>>>>> f858ec62
 log = "0.4"
 multiaddr = { version = "0.17.1" }
 multihash = { version = "0.17.0", default-features = false, features = ["std"] }
