[package]
name = "libp2p-core"
edition = "2021"
rust-version = "1.56.1"
description = "Core traits and structs of libp2p"
version = "0.36.0"
authors = ["Parity Technologies <admin@parity.io>"]
license = "MIT"
repository = "https://github.com/libp2p/rust-libp2p"
keywords = ["peer-to-peer", "libp2p", "networking"]
categories = ["network-programming", "asynchronous"]

[dependencies]
asn1_der = "0.7.4"
bs58 = "0.4.0"
ed25519-dalek = "1.0.1"
either = "1.5"
fnv = "1.0"
futures = { version = "0.3.1", features = ["executor", "thread-pool"] }
futures-timer = "3"
instant = "0.1.11"
lazy_static = "1.2"
libsecp256k1 = { version = "0.7.0", optional = true }
log = "0.4"
multiaddr = { version = "0.14.0" }
multihash = { version = "0.16", default-features = false, features = ["std", "multihash-impl", "identity", "sha2"] }
multistream-select = { version = "0.11", path = "../misc/multistream-select" }
p256 = { version = "0.11.1", default-features = false, features = ["ecdsa"], optional = true }
parking_lot = "0.12.0"
pin-project = "1.0.0"
prost = "0.11"
rand = "0.8"
rw-stream-sink = { version = "0.3.0", path = "../misc/rw-stream-sink" }
sha2 = "0.10.0"
smallvec = "1.6.1"
thiserror = "1.0"
unsigned-varint = "0.7"
void = "1"
zeroize = "1"
serde = { version = "1", optional = true, features = ["derive"] }

[target.'cfg(not(target_arch = "wasm32"))'.dependencies]
ring = { version = "0.16.9", features = ["alloc", "std"], default-features = false, optional = true}

[dev-dependencies]
async-std = { version = "1.6.2", features = ["attributes"] }
base64 = "0.13.0"
<<<<<<< HEAD
criterion = "0.3"
libp2p = { path = "../", default-features = false, features = ["mplex", "noise"] }
=======
criterion = "0.4"
libp2p-mplex = { path = "../muxers/mplex" }
libp2p-noise = { path = "../transports/noise" }
libp2p-tcp = { path = "../transports/tcp" }
>>>>>>> 5906140d
multihash = { version = "0.16", default-features = false, features = ["arb"] }
quickcheck = "0.9.0"
rand07 = { package = "rand", version = "0.7" }
rmp-serde = "1.0"
serde_json = "1.0"

[build-dependencies]
prost-build = "0.11"

[features]
default = [ "secp256k1", "ecdsa" ]
secp256k1 = [ "libsecp256k1" ]
ecdsa = [ "p256" ]
rsa = [ "dep:ring" ]
serde = ["multihash/serde-codec", "dep:serde"]

[[bench]]
name = "peer_id"
harness = false<|MERGE_RESOLUTION|>--- conflicted
+++ resolved
@@ -45,15 +45,8 @@
 [dev-dependencies]
 async-std = { version = "1.6.2", features = ["attributes"] }
 base64 = "0.13.0"
-<<<<<<< HEAD
-criterion = "0.3"
+criterion = "0.4"
 libp2p = { path = "../", default-features = false, features = ["mplex", "noise"] }
-=======
-criterion = "0.4"
-libp2p-mplex = { path = "../muxers/mplex" }
-libp2p-noise = { path = "../transports/noise" }
-libp2p-tcp = { path = "../transports/tcp" }
->>>>>>> 5906140d
 multihash = { version = "0.16", default-features = false, features = ["arb"] }
 quickcheck = "0.9.0"
 rand07 = { package = "rand", version = "0.7" }
