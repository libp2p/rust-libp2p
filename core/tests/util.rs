#![allow(dead_code)]

use futures::prelude::*;
use libp2p_core::{
    connection::{ConnectionHandler, ConnectionHandlerEvent, Substream, SubstreamEndpoint},
    identity,
    muxing::{StreamMuxer, StreamMuxerBox},
    network::{Network, NetworkConfig},
<<<<<<< HEAD
    transport, Multiaddr, PeerId, Transport,
=======
    transport::{self, memory::MemoryTransport},
    upgrade, Multiaddr, PeerId, Transport,
>>>>>>> 17d6b4ba
};
use libp2p_mplex as mplex;
use libp2p_noise as noise;
use std::{io, pin::Pin, task::Context, task::Poll};

type TestNetwork = Network<TestTransport, TestHandler>;
type TestTransport = transport::Boxed<(PeerId, StreamMuxerBox)>;

/// Creates a new `TestNetwork` with a TCP transport.
pub fn test_network(cfg: NetworkConfig) -> TestNetwork {
    let local_key = identity::Keypair::generate_ed25519();
    let local_public_key = local_key.public();
    let noise_keys = noise::Keypair::<noise::X25519Spec>::new()
        .into_authentic(&local_key)
        .unwrap();
<<<<<<< HEAD
    let transport: TestTransport = tcp::TcpConfig::new()
        .upgrade()
=======
    let transport: TestTransport = MemoryTransport::default()
        .upgrade(upgrade::Version::V1)
>>>>>>> 17d6b4ba
        .authenticate(noise::NoiseConfig::xx(noise_keys).into_authenticated())
        .multiplex(mplex::MplexConfig::new())
        .boxed();

    TestNetwork::new(transport, local_public_key.into(), cfg)
}

#[derive(Debug)]
pub struct TestHandler();

impl ConnectionHandler for TestHandler {
    type InEvent = ();
    type OutEvent = ();
    type Error = io::Error;
    type Substream = Substream<StreamMuxerBox>;
    type OutboundOpenInfo = ();

    fn inject_substream(
        &mut self,
        _: Self::Substream,
        _: SubstreamEndpoint<Self::OutboundOpenInfo>,
    ) {
    }

    fn inject_event(&mut self, _: Self::InEvent) {}

    fn inject_address_change(&mut self, _: &Multiaddr) {}

    fn poll(
        &mut self,
        _: &mut Context<'_>,
    ) -> Poll<Result<ConnectionHandlerEvent<Self::OutboundOpenInfo, Self::OutEvent>, Self::Error>>
    {
        Poll::Pending
    }
}

pub struct CloseMuxer<M> {
    state: CloseMuxerState<M>,
}

impl<M> CloseMuxer<M> {
    pub fn new(m: M) -> CloseMuxer<M> {
        CloseMuxer {
            state: CloseMuxerState::Close(m),
        }
    }
}

pub enum CloseMuxerState<M> {
    Close(M),
    Done,
}

impl<M> Future for CloseMuxer<M>
where
    M: StreamMuxer,
    M::Error: From<std::io::Error>,
{
    type Output = Result<M, M::Error>;

    fn poll(mut self: Pin<&mut Self>, cx: &mut Context<'_>) -> Poll<Self::Output> {
        loop {
            match std::mem::replace(&mut self.state, CloseMuxerState::Done) {
                CloseMuxerState::Close(muxer) => {
                    if !muxer.close(cx)?.is_ready() {
                        self.state = CloseMuxerState::Close(muxer);
                        return Poll::Pending;
                    }
                    return Poll::Ready(Ok(muxer));
                }
                CloseMuxerState::Done => panic!(),
            }
        }
    }
}

impl<M> Unpin for CloseMuxer<M> {}<|MERGE_RESOLUTION|>--- conflicted
+++ resolved
@@ -6,12 +6,8 @@
     identity,
     muxing::{StreamMuxer, StreamMuxerBox},
     network::{Network, NetworkConfig},
-<<<<<<< HEAD
-    transport, Multiaddr, PeerId, Transport,
-=======
     transport::{self, memory::MemoryTransport},
-    upgrade, Multiaddr, PeerId, Transport,
->>>>>>> 17d6b4ba
+    Multiaddr, PeerId, Transport,
 };
 use libp2p_mplex as mplex;
 use libp2p_noise as noise;
@@ -27,13 +23,8 @@
     let noise_keys = noise::Keypair::<noise::X25519Spec>::new()
         .into_authentic(&local_key)
         .unwrap();
-<<<<<<< HEAD
-    let transport: TestTransport = tcp::TcpConfig::new()
+    let transport: TestTransport = MemoryTransport::default()
         .upgrade()
-=======
-    let transport: TestTransport = MemoryTransport::default()
-        .upgrade(upgrade::Version::V1)
->>>>>>> 17d6b4ba
         .authenticate(noise::NoiseConfig::xx(noise_keys).into_authenticated())
         .multiplex(mplex::MplexConfig::new())
         .boxed();
