// Copyright 2021 Protocol Labs.
//
// Permission is hereby granted, free of charge, to any person obtaining a
// copy of this software and associated documentation files (the "Software"),
// to deal in the Software without restriction, including without limitation
// the rights to use, copy, modify, merge, publish, distribute, sublicense,
// and/or sell copies of the Software, and to permit persons to whom the
// Software is furnished to do so, subject to the following conditions:
//
// The above copyright notice and this permission notice shall be included in
// all copies or substantial portions of the Software.
//
// THE SOFTWARE IS PROVIDED "AS IS", WITHOUT WARRANTY OF ANY KIND, EXPRESS
// OR IMPLIED, INCLUDING BUT NOT LIMITED TO THE WARRANTIES OF MERCHANTABILITY,
// FITNESS FOR A PARTICULAR PURPOSE AND NONINFRINGEMENT. IN NO EVENT SHALL THE
// AUTHORS OR COPYRIGHT HOLDERS BE LIABLE FOR ANY CLAIM, DAMAGES OR OTHER
// LIABILITY, WHETHER IN AN ACTION OF CONTRACT, TORT OR OTHERWISE, ARISING
// FROM, OUT OF OR IN CONNECTION WITH THE SOFTWARE OR THE USE OR OTHER
// DEALINGS IN THE SOFTWARE.

mod util;

use futures::executor::block_on;
use futures::future::poll_fn;
use futures::ready;
use libp2p_core::{
    multiaddr::Protocol,
    network::{NetworkConfig, NetworkEvent},
<<<<<<< HEAD
    ConnectedPoint, Endpoint,
=======
    ConnectedPoint, DialOpts,
>>>>>>> 74f31f12
};
use quickcheck::*;
use rand07::Rng;
use std::num::NonZeroU8;
use std::task::Poll;
use util::{test_network, TestHandler};

#[test]
fn concurrent_dialing() {
    #[derive(Clone, Debug)]
    struct DialConcurrencyFactor(NonZeroU8);

    impl Arbitrary for DialConcurrencyFactor {
        fn arbitrary<G: Gen>(g: &mut G) -> Self {
            Self(NonZeroU8::new(g.gen_range(1, 11)).unwrap())
        }
    }

    fn prop(concurrency_factor: DialConcurrencyFactor) {
        block_on(async {
            let mut network_1 = test_network(NetworkConfig::default());
            let mut network_2 = test_network(
                NetworkConfig::default().with_dial_concurrency_factor(concurrency_factor.0),
            );

            // Listen on `concurrency_factor + 1` addresses.
            //
            // `+ 1` to ensure a subset of addresses is dialed by network_2.
            let num_listen_addrs = concurrency_factor.0.get() + 2;
            let mut network_1_listen_addresses = Vec::new();
            for _ in 0..num_listen_addrs {
                network_1.listen_on("/memory/0".parse().unwrap()).unwrap();

                poll_fn(|cx| match ready!(network_1.poll(cx)) {
                    NetworkEvent::NewListenerAddress { listen_addr, .. } => {
                        network_1_listen_addresses.push(listen_addr);
                        return Poll::Ready(());
                    }
                    _ => panic!("Expected `NewListenerAddress` event."),
                })
                .await;
            }

            // Have network 2 dial network 1 and wait for network 1 to receive the incoming
            // connections.
            network_2
<<<<<<< HEAD
                .peer(*network_1.local_peer_id())
                .dial(
                    network_1_listen_addresses.clone(),
                    TestHandler(),
                    Endpoint::Dialer,
=======
                .dial(
                    TestHandler(),
                    DialOpts::peer_id(*network_1.local_peer_id())
                        .addresses(network_1_listen_addresses.clone().into())
                        .build(),
>>>>>>> 74f31f12
                )
                .unwrap();
            let mut network_1_incoming_connections = Vec::new();
            for i in 0..concurrency_factor.0.get() {
                poll_fn(|cx| {
                    match network_2.poll(cx) {
                        Poll::Ready(e) => panic!("Unexpected event: {:?}", e),
                        Poll::Pending => {}
                    }

                    match ready!(network_1.poll(cx)) {
                        NetworkEvent::IncomingConnection { connection, .. } => {
                            assert_eq!(
                                connection.local_addr, network_1_listen_addresses[i as usize],
                                "Expect network 2 to prioritize by address order."
                            );

                            network_1_incoming_connections.push(connection);
                            return Poll::Ready(());
                        }
                        _ => panic!("Expected `NewListenerAddress` event."),
                    }
                })
                .await;
            }

            // Have network 1 accept the incoming connection and wait for network 1 and network 2 to
            // report a shared established connection.
            let accepted_addr = network_1_incoming_connections[0].local_addr.clone();
            network_1
                .accept(network_1_incoming_connections.remove(0), TestHandler())
                .unwrap();
            let mut network_1_connection_established = false;
            let mut network_2_connection_established = false;
            poll_fn(|cx| {
                match network_2.poll(cx) {
                    Poll::Ready(NetworkEvent::ConnectionEstablished {
                        connection,
                        concurrent_dial_errors,
                        ..
                    }) => {
                        match connection.endpoint() {
                            ConnectedPoint::Dialer { address, .. } => {
                                assert_eq!(
                                    *address,
                                    accepted_addr
                                        .clone()
                                        .with(Protocol::P2p((*network_1.local_peer_id()).into()))
                                )
                            }
                            ConnectedPoint::Listener { .. } => panic!("Expected dialer."),
                        }
                        assert!(concurrent_dial_errors.unwrap().is_empty());
                        network_2_connection_established = true;
                        if network_1_connection_established {
                            return Poll::Ready(());
                        }
                    }
                    Poll::Ready(e) => panic!("Expected `ConnectionEstablished` event: {:?}.", e),
                    Poll::Pending => {}
                }

                match ready!(network_1.poll(cx)) {
                    NetworkEvent::ConnectionEstablished {
                        connection,
                        concurrent_dial_errors,
                        ..
                    } => {
                        match connection.endpoint() {
                            ConnectedPoint::Listener { local_addr, .. } => {
                                assert_eq!(*local_addr, accepted_addr)
                            }
                            ConnectedPoint::Dialer { .. } => panic!("Expected listener."),
                        }
                        assert!(concurrent_dial_errors.is_none());
                        network_1_connection_established = true;
                        if network_2_connection_established {
                            return Poll::Ready(());
                        }
                    }
                    e => panic!("Expected `ConnectionEstablished` event: {:?}.", e),
                }

                Poll::Pending
            })
            .await;
        })
    }

    QuickCheck::new().quickcheck(prop as fn(_) -> _);
}<|MERGE_RESOLUTION|>--- conflicted
+++ resolved
@@ -26,11 +26,7 @@
 use libp2p_core::{
     multiaddr::Protocol,
     network::{NetworkConfig, NetworkEvent},
-<<<<<<< HEAD
-    ConnectedPoint, Endpoint,
-=======
     ConnectedPoint, DialOpts,
->>>>>>> 74f31f12
 };
 use quickcheck::*;
 use rand07::Rng;
@@ -77,19 +73,11 @@
             // Have network 2 dial network 1 and wait for network 1 to receive the incoming
             // connections.
             network_2
-<<<<<<< HEAD
-                .peer(*network_1.local_peer_id())
-                .dial(
-                    network_1_listen_addresses.clone(),
-                    TestHandler(),
-                    Endpoint::Dialer,
-=======
                 .dial(
                     TestHandler(),
                     DialOpts::peer_id(*network_1.local_peer_id())
                         .addresses(network_1_listen_addresses.clone().into())
                         .build(),
->>>>>>> 74f31f12
                 )
                 .unwrap();
             let mut network_1_incoming_connections = Vec::new();
