--- conflicted
+++ resolved
@@ -24,7 +24,7 @@
 use futures::StreamExt;
 use libp2p::core::{multiaddr::Protocol, Multiaddr};
 use libp2p::swarm::{NetworkBehaviour, SwarmEvent};
-use libp2p::{autonat, identify, identity};
+use libp2p::{autonat, identify, identity, noise, tcp, yamux};
 use std::error::Error;
 use std::net::Ipv4Addr;
 
@@ -41,17 +41,15 @@
 
     let opt = Opt::parse();
 
-<<<<<<< HEAD
     let mut swarm = libp2p::SwarmBuilder::with_new_identity()
         .with_async_std()
-        .with_tcp()
-        .with_noise()?
+        .with_tcp(
+            tcp::Config::default(),
+            noise::Config::new,
+            yamux::Config::default,
+        )?
         .with_behaviour(|key| Behaviour::new(key.public()))?
         .build();
-=======
-    let local_key = identity::Keypair::generate_ed25519();
-    let local_peer_id = PeerId::from(local_key.public());
->>>>>>> 38ea7ad4
 
     println!("Local peer id: {:?}", swarm.local_peer_id());
 
