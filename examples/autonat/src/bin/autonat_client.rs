// Copyright 2021 Protocol Labs.
//
// Permission is hereby granted, free of charge, to any person obtaining a
// copy of this software and associated documentation files (the "Software"),
// to deal in the Software without restriction, including without limitation
// the rights to use, copy, modify, merge, publish, distribute, sublicense,
// and/or sell copies of the Software, and to permit persons to whom the
// Software is furnished to do so, subject to the following conditions:
//
// The above copyright notice and this permission notice shall be included in
// all copies or substantial portions of the Software.
//
// THE SOFTWARE IS PROVIDED "AS IS", WITHOUT WARRANTY OF ANY KIND, EXPRESS
// OR IMPLIED, INCLUDING BUT NOT LIMITED TO THE WARRANTIES OF MERCHANTABILITY,
// FITNESS FOR A PARTICULAR PURPOSE AND NONINFRINGEMENT. IN NO EVENT SHALL THE
// AUTHORS OR COPYRIGHT HOLDERS BE LIABLE FOR ANY CLAIM, DAMAGES OR OTHER
// LIABILITY, WHETHER IN AN ACTION OF CONTRACT, TORT OR OTHERWISE, ARISING
// FROM, OUT OF OR IN CONNECTION WITH THE SOFTWARE OR THE USE OR OTHER
// DEALINGS IN THE SOFTWARE.

#![doc = include_str!("../../README.md")]

use clap::Parser;
use futures::StreamExt;
use libp2p::core::multiaddr::Protocol;
use libp2p::core::Multiaddr;
use libp2p::swarm::{NetworkBehaviour, SwarmEvent};
use libp2p::{autonat, identify, identity, noise, tcp, yamux, PeerId};
use std::error::Error;
use std::net::Ipv4Addr;
use std::time::Duration;

#[derive(Debug, Parser)]
#[clap(name = "libp2p autonat")]
struct Opt {
    #[clap(long)]
    listen_port: Option<u16>,

    #[clap(long)]
    server_address: Multiaddr,

    #[clap(long)]
    server_peer_id: PeerId,
}

#[tokio::main]
async fn main() -> Result<(), Box<dyn Error>> {
    env_logger::init();

    let opt = Opt::parse();

    let mut swarm = libp2p::SwarmBuilder::with_new_identity()
        .with_async_std()
        .with_tcp(
            tcp::Config::default(),
            noise::Config::new,
            yamux::Config::default,
        )?
        .with_behaviour(|key| Behaviour::new(key.public()))?
        .build();

<<<<<<< HEAD
    println!("Local peer id: {:?}", swarm.local_peer_id());

=======
    let transport = tcp::tokio::Transport::default()
        .upgrade(Version::V1Lazy)
        .authenticate(noise::Config::new(&local_key)?)
        .multiplex(yamux::Config::default())
        .boxed();

    let behaviour = Behaviour::new(local_key.public());

    let mut swarm = SwarmBuilder::with_tokio_executor(transport, behaviour, local_peer_id).build();
>>>>>>> 7f92cb07
    swarm.listen_on(
        Multiaddr::empty()
            .with(Protocol::Ip4(Ipv4Addr::UNSPECIFIED))
            .with(Protocol::Tcp(opt.listen_port.unwrap_or(0))),
    )?;

    swarm
        .behaviour_mut()
        .auto_nat
        .add_server(opt.server_peer_id, Some(opt.server_address));

    loop {
        match swarm.select_next_some().await {
            SwarmEvent::NewListenAddr { address, .. } => println!("Listening on {address:?}"),
            SwarmEvent::Behaviour(event) => println!("{event:?}"),
            e => println!("{e:?}"),
        }
    }
}

#[derive(NetworkBehaviour)]
struct Behaviour {
    identify: identify::Behaviour,
    auto_nat: autonat::Behaviour,
}

impl Behaviour {
    fn new(local_public_key: identity::PublicKey) -> Self {
        Self {
            identify: identify::Behaviour::new(identify::Config::new(
                "/ipfs/0.1.0".into(),
                local_public_key.clone(),
            )),
            auto_nat: autonat::Behaviour::new(
                local_public_key.to_peer_id(),
                autonat::Config {
                    retry_interval: Duration::from_secs(10),
                    refresh_interval: Duration::from_secs(30),
                    boot_delay: Duration::from_secs(5),
                    throttle_server_period: Duration::ZERO,
                    only_global_ips: false,
                    ..Default::default()
                },
            ),
        }
    }
}

#[derive(Debug)]
#[allow(clippy::large_enum_variant)]
enum Event {
    AutoNat(autonat::Event),
    Identify(identify::Event),
}

impl From<identify::Event> for Event {
    fn from(v: identify::Event) -> Self {
        Self::Identify(v)
    }
}

impl From<autonat::Event> for Event {
    fn from(v: autonat::Event) -> Self {
        Self::AutoNat(v)
    }
}<|MERGE_RESOLUTION|>--- conflicted
+++ resolved
@@ -50,7 +50,7 @@
     let opt = Opt::parse();
 
     let mut swarm = libp2p::SwarmBuilder::with_new_identity()
-        .with_async_std()
+        .with_tokio()
         .with_tcp(
             tcp::Config::default(),
             noise::Config::new,
@@ -59,20 +59,6 @@
         .with_behaviour(|key| Behaviour::new(key.public()))?
         .build();
 
-<<<<<<< HEAD
-    println!("Local peer id: {:?}", swarm.local_peer_id());
-
-=======
-    let transport = tcp::tokio::Transport::default()
-        .upgrade(Version::V1Lazy)
-        .authenticate(noise::Config::new(&local_key)?)
-        .multiplex(yamux::Config::default())
-        .boxed();
-
-    let behaviour = Behaviour::new(local_key.public());
-
-    let mut swarm = SwarmBuilder::with_tokio_executor(transport, behaviour, local_peer_id).build();
->>>>>>> 7f92cb07
     swarm.listen_on(
         Multiaddr::empty()
             .with(Protocol::Ip4(Ipv4Addr::UNSPECIFIED))
