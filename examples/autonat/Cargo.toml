[package]
name = "autonat-example"
version = "0.1.0"
edition = "2021"
publish = false
license = "MIT"

[package.metadata.release]
release = false

[dependencies]
<<<<<<< HEAD
tokio = { workspace = true, features = ["full"] }
clap = { version = "4.4.16", features = ["derive"] }
=======
tokio = { version = "1.37", features = ["full"] }
clap = { version = "4.5.4", features = ["derive"] }
>>>>>>> c92966d7
futures = "0.3.30"
libp2p = { path = "../../libp2p", features = ["tokio", "tcp", "noise", "yamux", "autonat", "identify", "macros"] }
tracing = { workspace = true }
tracing-subscriber = { version = "0.3", features = ["env-filter"] }

[lints]
workspace = true<|MERGE_RESOLUTION|>--- conflicted
+++ resolved
@@ -9,13 +9,8 @@
 release = false
 
 [dependencies]
-<<<<<<< HEAD
 tokio = { workspace = true, features = ["full"] }
-clap = { version = "4.4.16", features = ["derive"] }
-=======
-tokio = { version = "1.37", features = ["full"] }
 clap = { version = "4.5.4", features = ["derive"] }
->>>>>>> c92966d7
 futures = "0.3.30"
 libp2p = { path = "../../libp2p", features = ["tokio", "tcp", "noise", "yamux", "autonat", "identify", "macros"] }
 tracing = { workspace = true }
