[package]
name = "autonat-example"
version = "0.1.0"
edition = "2021"
publish = false
license = "MIT"

[package.metadata.release]
release = false

[dependencies]
tokio = { version = "1.33", features = ["full"] }
<<<<<<< HEAD
clap = { version = "4.4.6", features = ["derive"] }
futures = "0.3.28"
=======
clap = { version = "4.4.7", features = ["derive"] }
env_logger = "0.10.0"
futures = "0.3.29"
>>>>>>> 1ce9fe0f
libp2p = { path = "../../libp2p", features = ["tokio", "tcp", "noise", "yamux", "autonat", "identify", "macros"] }
tracing = "0.1.37"
tracing-subscriber = { version = "0.3", features = ["env-filter"] }

[lints]
workspace = true<|MERGE_RESOLUTION|>--- conflicted
+++ resolved
@@ -10,14 +10,10 @@
 
 [dependencies]
 tokio = { version = "1.33", features = ["full"] }
-<<<<<<< HEAD
 clap = { version = "4.4.6", features = ["derive"] }
 futures = "0.3.28"
-=======
 clap = { version = "4.4.7", features = ["derive"] }
-env_logger = "0.10.0"
 futures = "0.3.29"
->>>>>>> 1ce9fe0f
 libp2p = { path = "../../libp2p", features = ["tokio", "tcp", "noise", "yamux", "autonat", "identify", "macros"] }
 tracing = "0.1.37"
 tracing-subscriber = { version = "0.3", features = ["env-filter"] }
