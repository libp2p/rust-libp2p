// Copyright 2018 Parity Technologies (UK) Ltd.
//
// Permission is hereby granted, free of charge, to any person obtaining a
// copy of this software and associated documentation files (the "Software"),
// to deal in the Software without restriction, including without limitation
// the rights to use, copy, modify, merge, publish, distribute, sublicense,
// and/or sell copies of the Software, and to permit persons to whom the
// Software is furnished to do so, subject to the following conditions:
//
// The above copyright notice and this permission notice shall be included in
// all copies or substantial portions of the Software.
//
// THE SOFTWARE IS PROVIDED "AS IS", WITHOUT WARRANTY OF ANY KIND, EXPRESS
// OR IMPLIED, INCLUDING BUT NOT LIMITED TO THE WARRANTIES OF MERCHANTABILITY,
// FITNESS FOR A PARTICULAR PURPOSE AND NONINFRINGEMENT. IN NO EVENT SHALL THE
// AUTHORS OR COPYRIGHT HOLDERS BE LIABLE FOR ANY CLAIM, DAMAGES OR OTHER
// LIABILITY, WHETHER IN AN ACTION OF CONTRACT, TORT OR OTHERWISE, ARISING
// FROM, OUT OF OR IN CONNECTION WITH THE SOFTWARE OR THE USE OR OTHER
// DEALINGS IN THE SOFTWARE.

use async_std::task;
use libp2p::mdns::service::{MdnsPacket, MdnsService};
use std::error::Error;

fn main() -> Result<(), Box<dyn Error>> {
    // This example provides passive discovery of the libp2p nodes on the
    // network that send mDNS queries and answers.
    task::block_on(async move {
<<<<<<< HEAD
        let mut service = MdnsService::new().await?;
=======
        let mut service = MdnsService::new()?;
>>>>>>> 3405fc8b
        loop {
            let (srv, packet) = service.next().await;
            match packet {
                MdnsPacket::Query(query) => {
                    // We detected a libp2p mDNS query on the network. In a real application, you
                    // probably want to answer this query by doing `query.respond(...)`.
                    println!("Detected query from {:?}", query.remote_addr());
                }
                MdnsPacket::Response(response) => {
                    // We detected a libp2p mDNS response on the network. Responses are for
                    // everyone and not just for the requester, which makes it possible to
                    // passively listen.
                    for peer in response.discovered_peers() {
                        println!("Discovered peer {:?}", peer.id());
                        // These are the self-reported addresses of the peer we just discovered.
                        for addr in peer.addresses() {
                            println!(" Address = {:?}", addr);
                        }
                    }
                }
                MdnsPacket::ServiceDiscovery(query) => {
                    // The last possibility is a service detection query from DNS-SD.
                    // Just like `Query`, in a real application you probably want to call
                    // `query.respond`.
                    println!("Detected service query from {:?}", query.remote_addr());
                }
            }
            service = srv
        }
    })
}<|MERGE_RESOLUTION|>--- conflicted
+++ resolved
@@ -26,11 +26,7 @@
     // This example provides passive discovery of the libp2p nodes on the
     // network that send mDNS queries and answers.
     task::block_on(async move {
-<<<<<<< HEAD
-        let mut service = MdnsService::new().await?;
-=======
         let mut service = MdnsService::new()?;
->>>>>>> 3405fc8b
         loop {
             let (srv, packet) = service.next().await;
             match packet {
