--- conflicted
+++ resolved
@@ -20,14 +20,8 @@
 
 use futures::StreamExt;
 use libp2p::{
-<<<<<<< HEAD
     core::{upgrade::Version, Transport},
-    identity,
-    mdns::{Mdns, MdnsConfig, MdnsEvent},
-    noise,
-=======
-    identity, mdns,
->>>>>>> 08510dd5
+    identity, mdns, noise,
     swarm::{Swarm, SwarmEvent},
     tcp, yamux, PeerId,
 };
