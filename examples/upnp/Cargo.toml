[package]
name = "upnp-example"
version = "0.1.0"
edition = "2021"
publish = false
license = "MIT"

[package.metadata.release]
release = false

[dependencies]
<<<<<<< HEAD
tokio = { version = "1", features = ["rt-multi-thread", "macros"] }
futures = { workspace = true }
=======
tokio = { workspace = true, features = ["rt-multi-thread", "macros"] }
futures = "0.3.30"
>>>>>>> 44bc941c
libp2p = { path = "../../libp2p", features = ["tokio", "dns", "macros", "noise", "ping", "tcp", "yamux", "upnp"] }
tracing-subscriber = { version = "0.3", features = ["env-filter"] }

[lints]
workspace = true<|MERGE_RESOLUTION|>--- conflicted
+++ resolved
@@ -9,13 +9,8 @@
 release = false
 
 [dependencies]
-<<<<<<< HEAD
-tokio = { version = "1", features = ["rt-multi-thread", "macros"] }
+tokio = { workspace = true, features = ["rt-multi-thread", "macros"] }
 futures = { workspace = true }
-=======
-tokio = { workspace = true, features = ["rt-multi-thread", "macros"] }
-futures = "0.3.30"
->>>>>>> 44bc941c
 libp2p = { path = "../../libp2p", features = ["tokio", "dns", "macros", "noise", "ping", "tcp", "yamux", "upnp"] }
 tracing-subscriber = { version = "0.3", features = ["env-filter"] }
 
