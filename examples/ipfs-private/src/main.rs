--- conflicted
+++ resolved
@@ -31,35 +31,8 @@
     swarm::{NetworkBehaviour, SwarmEvent},
     tcp, yamux, Multiaddr, Transport,
 };
-<<<<<<< HEAD
 use std::{env, error::Error, fs, path::Path, str::FromStr};
-=======
-use std::{env, error::Error, fs, path::Path, str::FromStr, time::Duration};
 use tokio::{io, io::AsyncBufReadExt, select};
-
-/// Builds the transport that serves as a common ground for all connections.
-pub fn build_transport(
-    key_pair: identity::Keypair,
-    psk: Option<PreSharedKey>,
-) -> transport::Boxed<(PeerId, StreamMuxerBox)> {
-    let noise_config = noise::Config::new(&key_pair).unwrap();
-    let yamux_config = yamux::Config::default();
-
-    let base_transport = tcp::tokio::Transport::new(tcp::Config::default().nodelay(true));
-    let maybe_encrypted = match psk {
-        Some(psk) => Either::Left(
-            base_transport.and_then(move |socket, _| PnetConfig::new(psk).handshake(socket)),
-        ),
-        None => Either::Right(base_transport),
-    };
-    maybe_encrypted
-        .upgrade(Version::V1Lazy)
-        .authenticate(noise_config)
-        .multiplex(yamux_config)
-        .timeout(Duration::from_secs(20))
-        .boxed()
-}
->>>>>>> 7d1d67ca
 
 /// Get the current ipfs repo path, either from the IPFS_PATH environment variable or
 /// from the default $HOME/.ipfs
@@ -137,15 +110,13 @@
         ping: ping::Behaviour,
     }
 
-<<<<<<< HEAD
     let mut swarm = libp2p::SwarmBuilder::with_new_identity()
-        .with_async_std()
+        .with_tokio()
         .with_other_transport(|key| {
             let noise_config = noise::Config::new(key).unwrap();
             let yamux_config = yamux::Config::default();
 
-            let base_transport =
-                tcp::async_io::Transport::new(tcp::Config::default().nodelay(true));
+            let base_transport = tcp::tokio::Transport::new(tcp::Config::default().nodelay(true));
             let maybe_encrypted = match psk {
                 Some(psk) => Either::Left(
                     base_transport
@@ -158,8 +129,7 @@
                 .authenticate(noise_config)
                 .multiplex(yamux_config)
         })?
-        .with_dns()
-        .await?
+        .with_dns()?
         .with_behaviour(|key| {
             let gossipsub_config = gossipsub::ConfigBuilder::default()
                 .max_transmit_size(262144)
@@ -188,55 +158,6 @@
         .gossipsub
         .subscribe(&gossipsub_topic)
         .unwrap();
-=======
-    enum MyBehaviourEvent {
-        Gossipsub(gossipsub::Event),
-        Identify(identify::Event),
-        Ping(ping::Event),
-    }
-
-    impl From<gossipsub::Event> for MyBehaviourEvent {
-        fn from(event: gossipsub::Event) -> Self {
-            MyBehaviourEvent::Gossipsub(event)
-        }
-    }
-
-    impl From<identify::Event> for MyBehaviourEvent {
-        fn from(event: identify::Event) -> Self {
-            MyBehaviourEvent::Identify(event)
-        }
-    }
-
-    impl From<ping::Event> for MyBehaviourEvent {
-        fn from(event: ping::Event) -> Self {
-            MyBehaviourEvent::Ping(event)
-        }
-    }
-
-    // Create a Swarm to manage peers and events
-    let mut swarm = {
-        let gossipsub_config = gossipsub::ConfigBuilder::default()
-            .max_transmit_size(262144)
-            .build()
-            .expect("valid config");
-        let mut behaviour = MyBehaviour {
-            gossipsub: gossipsub::Behaviour::new(
-                gossipsub::MessageAuthenticity::Signed(local_key.clone()),
-                gossipsub_config,
-            )
-            .expect("Valid configuration"),
-            identify: identify::Behaviour::new(identify::Config::new(
-                "/ipfs/0.1.0".into(),
-                local_key.public(),
-            )),
-            ping: ping::Behaviour::new(ping::Config::new()),
-        };
-
-        println!("Subscribing to {gossipsub_topic:?}");
-        behaviour.gossipsub.subscribe(&gossipsub_topic).unwrap();
-        SwarmBuilder::with_tokio_executor(transport, behaviour, local_peer_id).build()
-    };
->>>>>>> 7d1d67ca
 
     // Reach out to other nodes if specified
     for to_dial in std::env::args().skip(1) {
