[package]
name = "ipfs-private-example"
version = "0.1.0"
edition = "2021"
publish = false
license = "MIT"

[package.metadata.release]
release = false

[dependencies]
<<<<<<< HEAD
tokio = { workspace = true, features = ["rt-multi-thread", "macros", "io-std"] }
=======
tokio = { version = "1.37", features = ["rt-multi-thread", "macros", "io-std"] }
>>>>>>> c92966d7
async-trait = "0.1"
either = "1.9"
futures = "0.3.30"
libp2p = { path = "../../libp2p", features = [ "tokio", "gossipsub", "dns", "identify", "kad", "macros", "noise", "ping", "pnet", "tcp", "websocket", "yamux"] }
tracing = { workspace = true }
tracing-subscriber = { version = "0.3", features = ["env-filter"] }

[lints]
workspace = true<|MERGE_RESOLUTION|>--- conflicted
+++ resolved
@@ -9,11 +9,7 @@
 release = false
 
 [dependencies]
-<<<<<<< HEAD
 tokio = { workspace = true, features = ["rt-multi-thread", "macros", "io-std"] }
-=======
-tokio = { version = "1.37", features = ["rt-multi-thread", "macros", "io-std"] }
->>>>>>> c92966d7
 async-trait = "0.1"
 either = "1.9"
 futures = "0.3.30"
