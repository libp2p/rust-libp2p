[package]
name = "ipfs-private"
version = "0.1.0"
edition = "2021"
publish = false
license = "MIT"

[dependencies]
async-std = { version = "1.12", features = ["attributes"] }
async-trait = "0.1"
either = "1.8"
env_logger = "0.10"
<<<<<<< HEAD
futures = "0.3.27"
libp2p = { path = "../../libp2p", features = ["async-std", "gossipsub", "dns", "identify", "kad", "macros", "mplex", "noise", "ping", "pnet", "tcp", "websocket", "yamux"] }
multiaddr = { version = "0.17.1" }
=======
futures = "0.3.28"
libp2p = { path = "../../libp2p", features = ["async-std", "gossipsub", "dns", "identify", "kad", "macros", "noise", "ping", "pnet", "tcp", "websocket", "yamux"] }
multiaddr = { version = "0.17.0" }
>>>>>>> f2a7457f
<|MERGE_RESOLUTION|>--- conflicted
+++ resolved
@@ -10,12 +10,6 @@
 async-trait = "0.1"
 either = "1.8"
 env_logger = "0.10"
-<<<<<<< HEAD
-futures = "0.3.27"
-libp2p = { path = "../../libp2p", features = ["async-std", "gossipsub", "dns", "identify", "kad", "macros", "mplex", "noise", "ping", "pnet", "tcp", "websocket", "yamux"] }
-multiaddr = { version = "0.17.1" }
-=======
 futures = "0.3.28"
 libp2p = { path = "../../libp2p", features = ["async-std", "gossipsub", "dns", "identify", "kad", "macros", "noise", "ping", "pnet", "tcp", "websocket", "yamux"] }
-multiaddr = { version = "0.17.0" }
->>>>>>> f2a7457f
+multiaddr = { version = "0.17.1" }