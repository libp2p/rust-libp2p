// Copyright 2018 Parity Technologies (UK) Ltd.
//
// Permission is hereby granted, free of charge, to any person obtaining a
// copy of this software and associated documentation files (the "Software"),
// to deal in the Software without restriction, including without limitation
// the rights to use, copy, modify, merge, publish, distribute, sublicense,
// and/or sell copies of the Software, and to permit persons to whom the
// Software is furnished to do so, subject to the following conditions:
//
// The above copyright notice and this permission notice shall be included in
// all copies or substantial portions of the Software.
//
// THE SOFTWARE IS PROVIDED "AS IS", WITHOUT WARRANTY OF ANY KIND, EXPRESS
// OR IMPLIED, INCLUDING BUT NOT LIMITED TO THE WARRANTIES OF MERCHANTABILITY,
// FITNESS FOR A PARTICULAR PURPOSE AND NONINFRINGEMENT. IN NO EVENT SHALL THE
// AUTHORS OR COPYRIGHT HOLDERS BE LIABLE FOR ANY CLAIM, DAMAGES OR OTHER
// LIABILITY, WHETHER IN AN ACTION OF CONTRACT, TORT OR OTHERWISE, ARISING
// FROM, OUT OF OR IN CONNECTION WITH THE SOFTWARE OR THE USE OR OTHER
// DEALINGS IN THE SOFTWARE.

//! Ping example
//!
//! See ../src/tutorial.rs for a step-by-step guide building the example below.
//!
//! In the first terminal window, run:
//!
//! ```sh
//! cargo run --example ping --features=full
//! ```
//!
//! It will print the PeerId and the listening addresses, e.g. `Listening on
//! "/ip4/0.0.0.0/tcp/24915"`
//!
//! In the second terminal window, start a new instance of the example with:
//!
//! ```sh
//! cargo run --example ping --features=full -- /ip4/127.0.0.1/tcp/24915
//! ```
//!
//! The two nodes establish a connection, negotiate the ping protocol
//! and begin pinging each other.

use futures::prelude::*;
<<<<<<< HEAD
use libp2p::swarm::{Swarm, SwarmEvent};
use libp2p::{
    core::{upgrade::Version, Transport},
    identity, noise, ping, tcp, yamux, Multiaddr, NetworkBehaviour, PeerId,
};
=======
use libp2p::swarm::{NetworkBehaviour, Swarm, SwarmEvent};
use libp2p::{identity, ping, Multiaddr, PeerId};
>>>>>>> afb777e9
use libp2p_swarm::keep_alive;
use std::error::Error;

#[async_std::main]
async fn main() -> Result<(), Box<dyn Error>> {
    let local_key = identity::Keypair::generate_ed25519();
    let local_peer_id = PeerId::from(local_key.public());
    println!("Local peer id: {local_peer_id:?}");

    let transport = tcp::async_io::Transport::default()
        .upgrade(Version::V1)
        .authenticate(noise::NoiseAuthenticated::xx(&local_key)?)
        .multiplex(yamux::YamuxConfig::default())
        .boxed();

    let mut swarm = Swarm::new(transport, Behaviour::default(), local_peer_id);

    // Tell the swarm to listen on all interfaces and a random, OS-assigned
    // port.
    swarm.listen_on("/ip4/0.0.0.0/tcp/0".parse()?)?;

    // Dial the peer identified by the multi-address given as the second
    // command-line argument, if any.
    if let Some(addr) = std::env::args().nth(1) {
        let remote: Multiaddr = addr.parse()?;
        swarm.dial(remote)?;
        println!("Dialed {addr}")
    }

    loop {
        match swarm.select_next_some().await {
            SwarmEvent::NewListenAddr { address, .. } => println!("Listening on {address:?}"),
            SwarmEvent::Behaviour(event) => println!("{event:?}"),
            _ => {}
        }
    }
}

/// Our network behaviour.
///
/// For illustrative purposes, this includes the [`KeepAlive`](behaviour::KeepAlive) behaviour so a continuous sequence of
/// pings can be observed.
#[derive(NetworkBehaviour, Default)]
struct Behaviour {
    keep_alive: keep_alive::Behaviour,
    ping: ping::Behaviour,
}<|MERGE_RESOLUTION|>--- conflicted
+++ resolved
@@ -41,16 +41,11 @@
 //! and begin pinging each other.
 
 use futures::prelude::*;
-<<<<<<< HEAD
-use libp2p::swarm::{Swarm, SwarmEvent};
+use libp2p::swarm::{NetworkBehaviour, Swarm, SwarmEvent};
 use libp2p::{
     core::{upgrade::Version, Transport},
-    identity, noise, ping, tcp, yamux, Multiaddr, NetworkBehaviour, PeerId,
+    identity, noise, ping, tcp, yamux, Multiaddr, PeerId,
 };
-=======
-use libp2p::swarm::{NetworkBehaviour, Swarm, SwarmEvent};
-use libp2p::{identity, ping, Multiaddr, PeerId};
->>>>>>> afb777e9
 use libp2p_swarm::keep_alive;
 use std::error::Error;
 
