// Copyright 2018 Parity Technologies (UK) Ltd.
//
// Permission is hereby granted, free of charge, to any person obtaining a
// copy of this software and associated documentation files (the "Software"),
// to deal in the Software without restriction, including without limitation
// the rights to use, copy, modify, merge, publish, distribute, sublicense,
// and/or sell copies of the Software, and to permit persons to whom the
// Software is furnished to do so, subject to the following conditions:
//
// The above copyright notice and this permission notice shall be included in
// all copies or substantial portions of the Software.
//
// THE SOFTWARE IS PROVIDED "AS IS", WITHOUT WARRANTY OF ANY KIND, EXPRESS
// OR IMPLIED, INCLUDING BUT NOT LIMITED TO THE WARRANTIES OF MERCHANTABILITY,
// FITNESS FOR A PARTICULAR PURPOSE AND NONINFRINGEMENT. IN NO EVENT SHALL THE
// AUTHORS OR COPYRIGHT HOLDERS BE LIABLE FOR ANY CLAIM, DAMAGES OR OTHER
// LIABILITY, WHETHER IN AN ACTION OF CONTRACT, TORT OR OTHERWISE, ARISING
// FROM, OUT OF OR IN CONNECTION WITH THE SOFTWARE OR THE USE OR OTHER
// DEALINGS IN THE SOFTWARE.

//! A basic chat application with logs demonstrating libp2p and the gossipsub protocol
//! combined with mDNS for the discovery of peers to gossip with.
//!
//! Using two terminal windows, start two instances, typing the following in each:
//!
//! ```sh
//! cargo run --example gossipsub-chat --features=full
//! ```
//!
//! Mutual mDNS discovery may take a few seconds. When each peer does discover the other
//! it will print a message like:
//!
//! ```sh
//! mDNS discovered a new peer: {peerId}
//! ```
//!
//! Type a message and hit return: the message is sent and printed in the other terminal.
//! Close with Ctrl-c.
//!
//! You can open more terminal windows and add more peers using the same line above.
//!
//! Once an additional peer is mDNS discovered it can participate in the conversation
//! and all peers will receive messages sent from it.
//!
//! If a participant exits (Control-C or otherwise) the other peers will receive an mDNS expired
//! event and remove the expired peer from the list of known peers.

use async_std::io;
use futures::{prelude::*, select};
use libp2p::gossipsub::MessageId;
use libp2p::gossipsub::{
    Gossipsub, GossipsubEvent, GossipsubMessage, IdentTopic as Topic, MessageAuthenticity,
    ValidationMode,
};
use libp2p::{
<<<<<<< HEAD
    core::{upgrade::Version, Transport},
    gossipsub, identity,
    mdns::{Mdns, MdnsConfig, MdnsEvent},
    noise,
    swarm::NetworkBehaviour,
    swarm::SwarmEvent,
    tcp, yamux, PeerId, Swarm,
=======
    gossipsub, identity, mdns, swarm::NetworkBehaviour, swarm::SwarmEvent, PeerId, Swarm,
>>>>>>> 08510dd5
};
use std::collections::hash_map::DefaultHasher;
use std::error::Error;
use std::hash::{Hash, Hasher};
use std::time::Duration;

#[async_std::main]
async fn main() -> Result<(), Box<dyn Error>> {
    // Create a random PeerId
    let local_key = identity::Keypair::generate_ed25519();
    let local_peer_id = PeerId::from(local_key.public());
    println!("Local peer id: {local_peer_id}");

    let transport = tcp::async_io::Transport::default()
        .upgrade(Version::V1)
        .authenticate(noise::NoiseAuthenticated::xx(&local_key).unwrap())
        .multiplex(yamux::YamuxConfig::default())
        .boxed();

    // We create a custom network behaviour that combines Gossipsub and Mdns.
    #[derive(NetworkBehaviour)]
    struct MyBehaviour {
        gossipsub: Gossipsub,
        mdns: mdns::async_io::Behaviour,
    }

    // To content-address message, we can take the hash of message and use it as an ID.
    let message_id_fn = |message: &GossipsubMessage| {
        let mut s = DefaultHasher::new();
        message.data.hash(&mut s);
        MessageId::from(s.finish().to_string())
    };

    // Set a custom gossipsub configuration
    let gossipsub_config = gossipsub::GossipsubConfigBuilder::default()
        .heartbeat_interval(Duration::from_secs(10)) // This is set to aid debugging by not cluttering the log space
        .validation_mode(ValidationMode::Strict) // This sets the kind of message validation. The default is Strict (enforce message signing)
        .message_id_fn(message_id_fn) // content-address messages. No two messages of the same content will be propagated.
        .build()
        .expect("Valid config");

    // build a gossipsub network behaviour
    let mut gossipsub = Gossipsub::new(MessageAuthenticity::Signed(local_key), gossipsub_config)
        .expect("Correct configuration");

    // Create a Gossipsub topic
    let topic = Topic::new("test-net");

    // subscribes to our topic
    gossipsub.subscribe(&topic)?;

    // Create a Swarm to manage peers and events
    let mut swarm = {
        let mdns = mdns::async_io::Behaviour::new(mdns::Config::default())?;
        let behaviour = MyBehaviour { gossipsub, mdns };
        Swarm::with_async_std_executor(transport, behaviour, local_peer_id)
    };

    // Read full lines from stdin
    let mut stdin = io::BufReader::new(io::stdin()).lines().fuse();

    // Listen on all interfaces and whatever port the OS assigns
    swarm.listen_on("/ip4/0.0.0.0/tcp/0".parse()?)?;

    println!("Enter messages via STDIN and they will be sent to connected peers using Gossipsub");

    // Kick it off
    loop {
        select! {
            line = stdin.select_next_some() => {
                if let Err(e) = swarm
                    .behaviour_mut().gossipsub
                    .publish(topic.clone(), line.expect("Stdin not to close").as_bytes()) {
                    println!("Publish error: {e:?}");
                }
            },
            event = swarm.select_next_some() => match event {
                SwarmEvent::Behaviour(MyBehaviourEvent::Mdns(mdns::Event::Discovered(list))) => {
                    for (peer_id, _multiaddr) in list {
                        println!("mDNS discovered a new peer: {peer_id}");
                        swarm.behaviour_mut().gossipsub.add_explicit_peer(&peer_id);
                    }
                },
                SwarmEvent::Behaviour(MyBehaviourEvent::Mdns(mdns::Event::Expired(list))) => {
                    for (peer_id, _multiaddr) in list {
                        println!("mDNS discover peer has expired: {peer_id}");
                        swarm.behaviour_mut().gossipsub.remove_explicit_peer(&peer_id);
                    }
                },
                SwarmEvent::Behaviour(MyBehaviourEvent::Gossipsub(GossipsubEvent::Message {
                    propagation_source: peer_id,
                    message_id: id,
                    message,
                })) => println!(
                        "Got message: '{}' with id: {id} from peer: {peer_id}",
                        String::from_utf8_lossy(&message.data),
                    ),
                _ => {}
            }
        }
    }
}<|MERGE_RESOLUTION|>--- conflicted
+++ resolved
@@ -53,17 +53,11 @@
     ValidationMode,
 };
 use libp2p::{
-<<<<<<< HEAD
     core::{upgrade::Version, Transport},
-    gossipsub, identity,
-    mdns::{Mdns, MdnsConfig, MdnsEvent},
-    noise,
+    gossipsub, identity, mdns, noise,
     swarm::NetworkBehaviour,
     swarm::SwarmEvent,
     tcp, yamux, PeerId, Swarm,
-=======
-    gossipsub, identity, mdns, swarm::NetworkBehaviour, swarm::SwarmEvent, PeerId, Swarm,
->>>>>>> 08510dd5
 };
 use std::collections::hash_map::DefaultHasher;
 use std::error::Error;
