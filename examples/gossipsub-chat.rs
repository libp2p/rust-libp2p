// Copyright 2018 Parity Technologies (UK) Ltd.
//
// Permission is hereby granted, free of charge, to any person obtaining a
// copy of this software and associated documentation files (the "Software"),
// to deal in the Software without restriction, including without limitation
// the rights to use, copy, modify, merge, publish, distribute, sublicense,
// and/or sell copies of the Software, and to permit persons to whom the
// Software is furnished to do so, subject to the following conditions:
//
// The above copyright notice and this permission notice shall be included in
// all copies or substantial portions of the Software.
//
// THE SOFTWARE IS PROVIDED "AS IS", WITHOUT WARRANTY OF ANY KIND, EXPRESS
// OR IMPLIED, INCLUDING BUT NOT LIMITED TO THE WARRANTIES OF MERCHANTABILITY,
// FITNESS FOR A PARTICULAR PURPOSE AND NONINFRINGEMENT. IN NO EVENT SHALL THE
// AUTHORS OR COPYRIGHT HOLDERS BE LIABLE FOR ANY CLAIM, DAMAGES OR OTHER
// LIABILITY, WHETHER IN AN ACTION OF CONTRACT, TORT OR OTHERWISE, ARISING
// FROM, OUT OF OR IN CONNECTION WITH THE SOFTWARE OR THE USE OR OTHER
// DEALINGS IN THE SOFTWARE.

//! A basic chat application with logs demonstrating libp2p and the gossipsub protocol
//! combined with mDNS for the discovery of peers to gossip with.
//!
//! Using two terminal windows, start two instances, typing the following in each:
//!
//! ```sh
//! cargo run --example gossipsub-chat --features=full
//! ```
//!
//! Mutual mDNS discovery may take a few seconds. When each peer does discover the other
//! it will print a message like:
//!
//! ```sh
//! mDNS discovered a new peer: {peerId}
//! ```
//!
//! Type a message and hit return: the message is sent and printed in the other terminal.
//! Close with Ctrl-c.
//!
//! You can open more terminal windows and add more peers using the same line above.
//!
//! Once an additional peer is mDNS discovered it can participate in the conversation
//! and all peers will receive messages sent from it.
//!
//! If a participant exits (Control-C or otherwise) the other peers will receive an mDNS expired
//! event and remove the expired peer from the list of known peers.

use async_std::io;
use futures::{prelude::*, select};
use libp2p::gossipsub::MessageId;
use libp2p::gossipsub::{
    Gossipsub, GossipsubEvent, GossipsubMessage, IdentTopic as Topic, MessageAuthenticity,
    ValidationMode,
};
use libp2p::{
    gossipsub, identity,
<<<<<<< HEAD
    mdns::{async_io::Mdns, MdnsConfig, MdnsEvent},
=======
    mdns::{Mdns, MdnsConfig, MdnsEvent},
    swarm::NetworkBehaviour,
>>>>>>> 0f5c491d
    swarm::SwarmEvent,
    PeerId, Swarm,
};
use std::collections::hash_map::DefaultHasher;
use std::error::Error;
use std::hash::{Hash, Hasher};
use std::time::Duration;

#[async_std::main]
async fn main() -> Result<(), Box<dyn Error>> {
    // Create a random PeerId
    let local_key = identity::Keypair::generate_ed25519();
    let local_peer_id = PeerId::from(local_key.public());
    println!("Local peer id: {local_peer_id}");

    // Set up an encrypted DNS-enabled TCP Transport over the Mplex protocol.
    let transport = libp2p::development_transport(local_key.clone()).await?;

    // We create a custom network behaviour that combines Gossipsub and Mdns.
    #[derive(NetworkBehaviour)]
    struct MyBehaviour {
        gossipsub: Gossipsub,
        mdns: Mdns,
    }

    // To content-address message, we can take the hash of message and use it as an ID.
    let message_id_fn = |message: &GossipsubMessage| {
        let mut s = DefaultHasher::new();
        message.data.hash(&mut s);
        MessageId::from(s.finish().to_string())
    };

    // Set a custom gossipsub configuration
    let gossipsub_config = gossipsub::GossipsubConfigBuilder::default()
        .heartbeat_interval(Duration::from_secs(10)) // This is set to aid debugging by not cluttering the log space
        .validation_mode(ValidationMode::Strict) // This sets the kind of message validation. The default is Strict (enforce message signing)
        .message_id_fn(message_id_fn) // content-address messages. No two messages of the same content will be propagated.
        .build()
        .expect("Valid config");

    // build a gossipsub network behaviour
    let mut gossipsub = Gossipsub::new(MessageAuthenticity::Signed(local_key), gossipsub_config)
        .expect("Correct configuration");

    // Create a Gossipsub topic
    let topic = Topic::new("test-net");

    // subscribes to our topic
    gossipsub.subscribe(&topic)?;

    // Create a Swarm to manage peers and events
    let mut swarm = {
        let mdns = Mdns::new(MdnsConfig::default())?;
        let behaviour = MyBehaviour { gossipsub, mdns };
        Swarm::new(transport, behaviour, local_peer_id)
    };

    // Read full lines from stdin
    let mut stdin = io::BufReader::new(io::stdin()).lines().fuse();

    // Listen on all interfaces and whatever port the OS assigns
    swarm.listen_on("/ip4/0.0.0.0/tcp/0".parse()?)?;

    println!("Enter messages via STDIN and they will be sent to connected peers using Gossipsub");

    // Kick it off
    loop {
        select! {
            line = stdin.select_next_some() => {
                if let Err(e) = swarm
                    .behaviour_mut().gossipsub
                    .publish(topic.clone(), line.expect("Stdin not to close").as_bytes()) {
                    println!("Publish error: {e:?}");
                }
            },
            event = swarm.select_next_some() => match event {
                SwarmEvent::Behaviour(MyBehaviourEvent::Mdns(MdnsEvent::Discovered(list))) => {
                    for (peer_id, _multiaddr) in list {
                        println!("mDNS discovered a new peer: {peer_id}");
                        swarm.behaviour_mut().gossipsub.add_explicit_peer(&peer_id);
                    }
                },
                SwarmEvent::Behaviour(MyBehaviourEvent::Mdns(MdnsEvent::Expired(list))) => {
                    for (peer_id, _multiaddr) in list {
                        println!("mDNS discover peer has expired: {peer_id}");
                        swarm.behaviour_mut().gossipsub.remove_explicit_peer(&peer_id);
                    }
                },
                SwarmEvent::Behaviour(MyBehaviourEvent::Gossipsub(GossipsubEvent::Message {
                    propagation_source: peer_id,
                    message_id: id,
                    message,
                })) => println!(
                        "Got message: '{}' with id: {id} from peer: {peer_id}",
                        String::from_utf8_lossy(&message.data),
                    ),
                _ => {}
            }
        }
    }
}<|MERGE_RESOLUTION|>--- conflicted
+++ resolved
@@ -54,12 +54,8 @@
 };
 use libp2p::{
     gossipsub, identity,
-<<<<<<< HEAD
     mdns::{async_io::Mdns, MdnsConfig, MdnsEvent},
-=======
-    mdns::{Mdns, MdnsConfig, MdnsEvent},
     swarm::NetworkBehaviour,
->>>>>>> 0f5c491d
     swarm::SwarmEvent,
     PeerId, Swarm,
 };
