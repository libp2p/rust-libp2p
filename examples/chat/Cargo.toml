--- conflicted
+++ resolved
@@ -9,11 +9,7 @@
 release = false
 
 [dependencies]
-<<<<<<< HEAD
 tokio = { workspace = true, features = ["full"] }
-=======
-tokio = { version = "1.37", features = ["full"] }
->>>>>>> c92966d7
 async-trait = "0.1"
 futures = "0.3.30"
 libp2p = { path = "../../libp2p", features = [ "tokio", "gossipsub", "mdns", "noise", "macros", "tcp", "yamux", "quic"] }
