--- conflicted
+++ resolved
@@ -8,11 +8,6 @@
 [dependencies]
 async-std = { version = "1.12", features = ["attributes"] }
 async-trait = "0.1"
-<<<<<<< HEAD
-futures = "0.3.27"
+futures = "0.3.28"
 libp2p = { path = "../../libp2p", features = ["async-std", "dns", "macros", "noise", "ping", "tcp", "websocket", "yamux"] }
-=======
-futures = "0.3.28"
-libp2p = { path = "../../libp2p", features = ["async-std", "dns", "macros", "mplex", "noise", "ping", "tcp", "websocket", "yamux"] }
->>>>>>> 0ff0ef7a
 multiaddr = { version = "0.17.0" }