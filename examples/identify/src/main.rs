--- conflicted
+++ resolved
@@ -27,16 +27,9 @@
 
 #[async_std::main]
 async fn main() -> Result<(), Box<dyn Error>> {
-<<<<<<< HEAD
     let _ = tracing_subscriber::fmt()
         .with_env_filter(EnvFilter::from_default_env())
         .try_init();
-
-    let local_key = identity::Keypair::generate_ed25519();
-    let local_peer_id = PeerId::from(local_key.public());
-=======
-    env_logger::init();
->>>>>>> 09f8cb4d
 
     let mut swarm = libp2p::SwarmBuilder::with_new_identity()
         .with_async_std()
