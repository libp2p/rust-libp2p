// Copyright 2018 Parity Technologies (UK) Ltd.
//
// Permission is hereby granted, free of charge, to any person obtaining a
// copy of this software and associated documentation files (the "Software"),
// to deal in the Software without restriction, including without limitation
// the rights to use, copy, modify, merge, publish, distribute, sublicense,
// and/or sell copies of the Software, and to permit persons to whom the
// Software is furnished to do so, subject to the following conditions:
//
// The above copyright notice and this permission notice shall be included in
// all copies or substantial portions of the Software.
//
// THE SOFTWARE IS PROVIDED "AS IS", WITHOUT WARRANTY OF ANY KIND, EXPRESS
// OR IMPLIED, INCLUDING BUT NOT LIMITED TO THE WARRANTIES OF MERCHANTABILITY,
// FITNESS FOR A PARTICULAR PURPOSE AND NONINFRINGEMENT. IN NO EVENT SHALL THE
// AUTHORS OR COPYRIGHT HOLDERS BE LIABLE FOR ANY CLAIM, DAMAGES OR OTHER
// LIABILITY, WHETHER IN AN ACTION OF CONTRACT, TORT OR OTHERWISE, ARISING
// FROM, OUT OF OR IN CONNECTION WITH THE SOFTWARE OR THE USE OR OTHER
// DEALINGS IN THE SOFTWARE.

//! A basic chat application with logs demonstrating libp2p and the gossipsub protocol
//! combined with mDNS for the discovery of peers to gossip with.
//!
//! Using two terminal windows, start two instances, typing the following in each:
//!
//! ```sh
//! cargo run
//! ```
//!
//! Mutual mDNS discovery may take a few seconds. When each peer does discover the other
//! it will print a message like:
//!
//! ```sh
//! mDNS discovered a new peer: {peerId}
//! ```
//!
//! Type a message and hit return: the message is sent and printed in the other terminal.
//! Close with Ctrl-c.
//!
//! You can open more terminal windows and add more peers using the same line above.
//!
//! Once an additional peer is mDNS discovered it can participate in the conversation
//! and all peers will receive messages sent from it.
//!
//! If a participant exits (Control-C or otherwise) the other peers will receive an mDNS expired
//! event and remove the expired peer from the list of known peers.

use async_std::io;
use futures::{future::Either, prelude::*, select};
use libp2p::{
    core::{muxing::StreamMuxerBox, transport::OrTransport, upgrade},
    gossipsub, identity, mdns, noise,
    swarm::NetworkBehaviour,
    swarm::{SwarmBuilder, SwarmEvent},
    tcp, yamux, PeerId, Transport,
};
use libp2p_quic as quic;
use std::collections::hash_map::DefaultHasher;
use std::error::Error;
use std::hash::{Hash, Hasher};
use std::time::Duration;

// We create a custom network behaviour that combines Gossipsub and Mdns.
#[derive(NetworkBehaviour)]
struct MyBehaviour {
    gossipsub: gossipsub::Behaviour,
    mdns: mdns::async_io::Behaviour,
}

#[async_std::main]
async fn main() -> Result<(), Box<dyn Error>> {
    // Create a random PeerId
    let id_keys = identity::Keypair::generate_ed25519();
    let local_peer_id = PeerId::from(id_keys.public());
    println!("Local peer id: {local_peer_id}");

    // Set up an encrypted DNS-enabled TCP Transport over the Mplex protocol.
    let tcp_transport = tcp::async_io::Transport::new(tcp::Config::default().nodelay(true))
<<<<<<< HEAD
        .upgrade(upgrade::Version::V1)
        .authenticate(noise::Config::new(&id_keys).expect("signing libp2p-noise static keypair"))
=======
        .upgrade(upgrade::Version::V1Lazy)
        .authenticate(
            noise::NoiseAuthenticated::xx(&id_keys).expect("signing libp2p-noise static keypair"),
        )
>>>>>>> 1f508095
        .multiplex(yamux::YamuxConfig::default())
        .timeout(std::time::Duration::from_secs(20))
        .boxed();
    let quic_transport = quic::async_std::Transport::new(quic::Config::new(&id_keys));
    let transport = OrTransport::new(quic_transport, tcp_transport)
        .map(|either_output, _| match either_output {
            Either::Left((peer_id, muxer)) => (peer_id, StreamMuxerBox::new(muxer)),
            Either::Right((peer_id, muxer)) => (peer_id, StreamMuxerBox::new(muxer)),
        })
        .boxed();

    // To content-address message, we can take the hash of message and use it as an ID.
    let message_id_fn = |message: &gossipsub::Message| {
        let mut s = DefaultHasher::new();
        message.data.hash(&mut s);
        gossipsub::MessageId::from(s.finish().to_string())
    };

    // Set a custom gossipsub configuration
    let gossipsub_config = gossipsub::ConfigBuilder::default()
        .heartbeat_interval(Duration::from_secs(10)) // This is set to aid debugging by not cluttering the log space
        .validation_mode(gossipsub::ValidationMode::Strict) // This sets the kind of message validation. The default is Strict (enforce message signing)
        .message_id_fn(message_id_fn) // content-address messages. No two messages of the same content will be propagated.
        .build()
        .expect("Valid config");

    // build a gossipsub network behaviour
    let mut gossipsub = gossipsub::Behaviour::new(
        gossipsub::MessageAuthenticity::Signed(id_keys),
        gossipsub_config,
    )
    .expect("Correct configuration");
    // Create a Gossipsub topic
    let topic = gossipsub::IdentTopic::new("test-net");
    // subscribes to our topic
    gossipsub.subscribe(&topic)?;

    // Create a Swarm to manage peers and events
    let mut swarm = {
        let mdns = mdns::async_io::Behaviour::new(mdns::Config::default(), local_peer_id)?;
        let behaviour = MyBehaviour { gossipsub, mdns };
        SwarmBuilder::with_async_std_executor(transport, behaviour, local_peer_id).build()
    };

    // Read full lines from stdin
    let mut stdin = io::BufReader::new(io::stdin()).lines().fuse();

    // Listen on all interfaces and whatever port the OS assigns
    swarm.listen_on("/ip4/0.0.0.0/udp/0/quic-v1".parse()?)?;
    swarm.listen_on("/ip4/0.0.0.0/tcp/0".parse()?)?;

    println!("Enter messages via STDIN and they will be sent to connected peers using Gossipsub");

    // Kick it off
    loop {
        select! {
            line = stdin.select_next_some() => {
                if let Err(e) = swarm
                    .behaviour_mut().gossipsub
                    .publish(topic.clone(), line.expect("Stdin not to close").as_bytes()) {
                    println!("Publish error: {e:?}");
                }
            },
            event = swarm.select_next_some() => match event {
                SwarmEvent::Behaviour(MyBehaviourEvent::Mdns(mdns::Event::Discovered(list))) => {
                    for (peer_id, _multiaddr) in list {
                        println!("mDNS discovered a new peer: {peer_id}");
                        swarm.behaviour_mut().gossipsub.add_explicit_peer(&peer_id);
                    }
                },
                SwarmEvent::Behaviour(MyBehaviourEvent::Mdns(mdns::Event::Expired(list))) => {
                    for (peer_id, _multiaddr) in list {
                        println!("mDNS discover peer has expired: {peer_id}");
                        swarm.behaviour_mut().gossipsub.remove_explicit_peer(&peer_id);
                    }
                },
                SwarmEvent::Behaviour(MyBehaviourEvent::Gossipsub(gossipsub::Event::Message {
                    propagation_source: peer_id,
                    message_id: id,
                    message,
                })) => println!(
                        "Got message: '{}' with id: {id} from peer: {peer_id}",
                        String::from_utf8_lossy(&message.data),
                    ),
                SwarmEvent::NewListenAddr { address, .. } => {
                    println!("Local node is listening on {address}");
                }
                _ => {}
            }
        }
    }
}<|MERGE_RESOLUTION|>--- conflicted
+++ resolved
@@ -76,15 +76,8 @@
 
     // Set up an encrypted DNS-enabled TCP Transport over the Mplex protocol.
     let tcp_transport = tcp::async_io::Transport::new(tcp::Config::default().nodelay(true))
-<<<<<<< HEAD
-        .upgrade(upgrade::Version::V1)
+        .upgrade(upgrade::Version::V1Lazy)
         .authenticate(noise::Config::new(&id_keys).expect("signing libp2p-noise static keypair"))
-=======
-        .upgrade(upgrade::Version::V1Lazy)
-        .authenticate(
-            noise::NoiseAuthenticated::xx(&id_keys).expect("signing libp2p-noise static keypair"),
-        )
->>>>>>> 1f508095
         .multiplex(yamux::YamuxConfig::default())
         .timeout(std::time::Duration::from_secs(20))
         .boxed();
