// Copyright 2018 Parity Technologies (UK) Ltd.
//
// Permission is hereby granted, free of charge, to any person obtaining a
// copy of this software and associated documentation files (the "Software"),
// to deal in the Software without restriction, including without limitation
// the rights to use, copy, modify, merge, publish, distribute, sublicense,
// and/or sell copies of the Software, and to permit persons to whom the
// Software is furnished to do so, subject to the following conditions:
//
// The above copyright notice and this permission notice shall be included in
// all copies or substantial portions of the Software.
//
// THE SOFTWARE IS PROVIDED "AS IS", WITHOUT WARRANTY OF ANY KIND, EXPRESS
// OR IMPLIED, INCLUDING BUT NOT LIMITED TO THE WARRANTIES OF MERCHANTABILITY,
// FITNESS FOR A PARTICULAR PURPOSE AND NONINFRINGEMENT. IN NO EVENT SHALL THE
// AUTHORS OR COPYRIGHT HOLDERS BE LIABLE FOR ANY CLAIM, DAMAGES OR OTHER
// LIABILITY, WHETHER IN AN ACTION OF CONTRACT, TORT OR OTHERWISE, ARISING
// FROM, OUT OF OR IN CONNECTION WITH THE SOFTWARE OR THE USE OR OTHER
// DEALINGS IN THE SOFTWARE.

#![doc = include_str!("../README.md")]

use async_std::io;
use futures::{prelude::*, select};
use libp2p::{
<<<<<<< HEAD
    core::muxing::StreamMuxerBox, gossipsub, mdns, swarm::NetworkBehaviour, swarm::SwarmEvent,
    Transport,
=======
    core::{muxing::StreamMuxerBox, transport::OrTransport, upgrade},
    gossipsub, identity, mdns, noise, quic,
    swarm::NetworkBehaviour,
    swarm::{SwarmBuilder, SwarmEvent},
    tcp, yamux, PeerId, Transport,
>>>>>>> 16b2f156
};
use std::collections::hash_map::DefaultHasher;
use std::error::Error;
use std::hash::{Hash, Hasher};
use std::time::Duration;

// We create a custom network behaviour that combines Gossipsub and Mdns.
#[derive(NetworkBehaviour)]
struct MyBehaviour {
    gossipsub: gossipsub::Behaviour,
    mdns: mdns::async_io::Behaviour,
}

#[async_std::main]
async fn main() -> Result<(), Box<dyn Error>> {
    let mut swarm = libp2p::SwarmBuilder::new()
        .with_new_identity()
        .with_async_std()
        .with_tcp()
        .with_noise()?
        .with_other_transport(|key| {
            quic::async_std::Transport::new(quic::Config::new(&key))
                .map(|(peer_id, muxer), _| (peer_id, StreamMuxerBox::new(muxer)))
        })
        .with_behaviour(|key| {
            // To content-address message, we can take the hash of message and use it as an ID.
            let message_id_fn = |message: &gossipsub::Message| {
                let mut s = DefaultHasher::new();
                message.data.hash(&mut s);
                gossipsub::MessageId::from(s.finish().to_string())
            };

            // Set a custom gossipsub configuration
            let gossipsub_config = gossipsub::ConfigBuilder::default()
                .heartbeat_interval(Duration::from_secs(10)) // This is set to aid debugging by not cluttering the log space
                .validation_mode(gossipsub::ValidationMode::Strict) // This sets the kind of message validation. The default is Strict (enforce message signing)
                .message_id_fn(message_id_fn) // content-address messages. No two messages of the same content will be propagated.
                .build()?;

            // build a gossipsub network behaviour
            let gossipsub = gossipsub::Behaviour::new(
                gossipsub::MessageAuthenticity::Signed(key.clone()),
                gossipsub_config,
            )?;

            let mdns =
                mdns::async_io::Behaviour::new(mdns::Config::default(), key.public().to_peer_id())?;
            Ok(MyBehaviour { gossipsub, mdns })
        })?
        .build();

    // Create a Gossipsub topic
    let topic = gossipsub::IdentTopic::new("test-net");
    // subscribes to our topic
    swarm.behaviour_mut().gossipsub.subscribe(&topic)?;

    println!("Local peer id: {:?}", swarm.local_peer_id());

    // Read full lines from stdin
    let mut stdin = io::BufReader::new(io::stdin()).lines().fuse();

    // Listen on all interfaces and whatever port the OS assigns
    swarm.listen_on("/ip4/0.0.0.0/udp/0/quic-v1".parse()?)?;
    swarm.listen_on("/ip4/0.0.0.0/tcp/0".parse()?)?;

    println!("Enter messages via STDIN and they will be sent to connected peers using Gossipsub");

    // Kick it off
    loop {
        select! {
            line = stdin.select_next_some() => {
                if let Err(e) = swarm
                    .behaviour_mut().gossipsub
                    .publish(topic.clone(), line.expect("Stdin not to close").as_bytes()) {
                    println!("Publish error: {e:?}");
                }
            },
            event = swarm.select_next_some() => match event {
                SwarmEvent::Behaviour(MyBehaviourEvent::Mdns(mdns::Event::Discovered(list))) => {
                    for (peer_id, _multiaddr) in list {
                        println!("mDNS discovered a new peer: {peer_id}");
                        swarm.behaviour_mut().gossipsub.add_explicit_peer(&peer_id);
                    }
                },
                SwarmEvent::Behaviour(MyBehaviourEvent::Mdns(mdns::Event::Expired(list))) => {
                    for (peer_id, _multiaddr) in list {
                        println!("mDNS discover peer has expired: {peer_id}");
                        swarm.behaviour_mut().gossipsub.remove_explicit_peer(&peer_id);
                    }
                },
                SwarmEvent::Behaviour(MyBehaviourEvent::Gossipsub(gossipsub::Event::Message {
                    propagation_source: peer_id,
                    message_id: id,
                    message,
                })) => println!(
                        "Got message: '{}' with id: {id} from peer: {peer_id}",
                        String::from_utf8_lossy(&message.data),
                    ),
                SwarmEvent::NewListenAddr { address, .. } => {
                    println!("Local node is listening on {address}");
                }
                _ => {}
            }
        }
    }
}<|MERGE_RESOLUTION|>--- conflicted
+++ resolved
@@ -23,16 +23,8 @@
 use async_std::io;
 use futures::{prelude::*, select};
 use libp2p::{
-<<<<<<< HEAD
     core::muxing::StreamMuxerBox, gossipsub, mdns, swarm::NetworkBehaviour, swarm::SwarmEvent,
     Transport,
-=======
-    core::{muxing::StreamMuxerBox, transport::OrTransport, upgrade},
-    gossipsub, identity, mdns, noise, quic,
-    swarm::NetworkBehaviour,
-    swarm::{SwarmBuilder, SwarmEvent},
-    tcp, yamux, PeerId, Transport,
->>>>>>> 16b2f156
 };
 use std::collections::hash_map::DefaultHasher;
 use std::error::Error;
