--- conflicted
+++ resolved
@@ -9,11 +9,6 @@
 async-std = { version = "1.12", features = ["attributes"] }
 async-trait = "0.1"
 env_logger = "0.10.0"
-<<<<<<< HEAD
-futures = "0.3.27"
+futures = "0.3.28"
 libp2p = { path = "../../libp2p", features = ["async-std", "gossipsub", "mdns", "noise", "macros", "tcp", "yamux"] }
-=======
-futures = "0.3.28"
-libp2p = { path = "../../libp2p", features = ["async-std", "gossipsub", "mdns", "mplex", "noise", "macros", "tcp", "yamux"] }
->>>>>>> 0ff0ef7a
 libp2p-quic = { path = "../../transports/quic", features = ["async-std"] }