// Copyright 2021 Protocol Labs.
//
// Permission is hereby granted, free of charge, to any person obtaining a
// copy of this software and associated documentation files (the "Software"),
// to deal in the Software without restriction, including without limitation
// the rights to use, copy, modify, merge, publish, distribute, sublicense,
// and/or sell copies of the Software, and to permit persons to whom the
// Software is furnished to do so, subject to the following conditions:
//
// The above copyright notice and this permission notice shall be included in
// all copies or substantial portions of the Software.
//
// THE SOFTWARE IS PROVIDED "AS IS", WITHOUT WARRANTY OF ANY KIND, EXPRESS
// OR IMPLIED, INCLUDING BUT NOT LIMITED TO THE WARRANTIES OF MERCHANTABILITY,
// FITNESS FOR A PARTICULAR PURPOSE AND NONINFRINGEMENT. IN NO EVENT SHALL THE
// AUTHORS OR COPYRIGHT HOLDERS BE LIABLE FOR ANY CLAIM, DAMAGES OR OTHER
// LIABILITY, WHETHER IN AN ACTION OF CONTRACT, TORT OR OTHERWISE, ARISING
// FROM, OUT OF OR IN CONNECTION WITH THE SOFTWARE OR THE USE OR OTHER
// DEALINGS IN THE SOFTWARE.

//! Example demonstrating `libp2p-metrics`.
//!
//! In one terminal run:
//!
//! ```
//! cargo run
//! ```
//!
//! In a second terminal run:
//!
//! ```
//! cargo run -- <listen-addr-of-first-node>
//! ```
//!
//! Where `<listen-addr-of-first-node>` is replaced by the listen address of the
//! first node reported in the first terminal. Look for `NewListenAddr`.
//!
//! In a third terminal run:
//!
//! ```
//! curl localhost:<metrics-port-of-first-or-second-node>/metrics
//! ```
//!
//! Where `<metrics-port-of-first-or-second-node>` is replaced by the listen
//! port of the metrics server of the first or the second node. Look for
//! `tide::server Server listening on`.
//!
//! You should see a long list of metrics printed to the terminal. Check the
//! `libp2p_ping` metrics, they should be `>0`.

use env_logger::Env;
use futures::executor::block_on;
use futures::stream::StreamExt;
use libp2p::core::{upgrade::Version, Multiaddr, Transport};
use libp2p::identity::PeerId;
use libp2p::metrics::{Metrics, Recorder};
use libp2p::swarm::{keep_alive, NetworkBehaviour, SwarmBuilder, SwarmEvent};
use libp2p::{identify, identity, noise, ping, tcp, yamux};
use log::info;
use prometheus_client::registry::Registry;
use std::error::Error;
use std::thread;

mod http_service;

fn main() -> Result<(), Box<dyn Error>> {
    env_logger::Builder::from_env(Env::default().default_filter_or("info")).init();

    let local_key = identity::Keypair::generate_ed25519();
    let local_peer_id = PeerId::from(local_key.public());
    let local_pub_key = local_key.public();
    info!("Local peer id: {local_peer_id:?}");

    let mut swarm = SwarmBuilder::without_executor(
        tcp::async_io::Transport::default()
<<<<<<< HEAD
            .upgrade(Version::V1)
=======
            .upgrade(Version::V1Lazy)
>>>>>>> 2f5270ba
            .authenticate(noise::Config::new(&local_key)?)
            .multiplex(yamux::YamuxConfig::default())
            .boxed(),
        Behaviour::new(local_pub_key),
        local_peer_id,
    )
    .build();

    swarm.listen_on("/ip4/0.0.0.0/tcp/0".parse()?)?;

    if let Some(addr) = std::env::args().nth(1) {
        let remote: Multiaddr = addr.parse()?;
        swarm.dial(remote)?;
        info!("Dialed {}", addr)
    }

    let mut metric_registry = Registry::default();
    let metrics = Metrics::new(&mut metric_registry);
    thread::spawn(move || block_on(http_service::metrics_server(metric_registry)));

    block_on(async {
        loop {
            match swarm.select_next_some().await {
                SwarmEvent::Behaviour(BehaviourEvent::Ping(ping_event)) => {
                    info!("{:?}", ping_event);
                    metrics.record(&ping_event);
                }
                SwarmEvent::Behaviour(BehaviourEvent::Identify(identify_event)) => {
                    info!("{:?}", identify_event);
                    metrics.record(&identify_event);
                }
                swarm_event => {
                    info!("{:?}", swarm_event);
                    metrics.record(&swarm_event);
                }
            }
        }
    });
    Ok(())
}

/// Our network behaviour.
///
/// For illustrative purposes, this includes the [`keep_alive::Behaviour`]) behaviour so the ping actually happen
/// and can be observed via the metrics.
#[derive(NetworkBehaviour)]
struct Behaviour {
    identify: identify::Behaviour,
    keep_alive: keep_alive::Behaviour,
    ping: ping::Behaviour,
}

impl Behaviour {
    fn new(local_pub_key: identity::PublicKey) -> Self {
        Self {
            ping: ping::Behaviour::default(),
            identify: identify::Behaviour::new(identify::Config::new(
                "/ipfs/0.1.0".into(),
                local_pub_key,
            )),
            keep_alive: keep_alive::Behaviour::default(),
        }
    }
}<|MERGE_RESOLUTION|>--- conflicted
+++ resolved
@@ -73,11 +73,7 @@
 
     let mut swarm = SwarmBuilder::without_executor(
         tcp::async_io::Transport::default()
-<<<<<<< HEAD
-            .upgrade(Version::V1)
-=======
             .upgrade(Version::V1Lazy)
->>>>>>> 2f5270ba
             .authenticate(noise::Config::new(&local_key)?)
             .multiplex(yamux::YamuxConfig::default())
             .boxed(),
