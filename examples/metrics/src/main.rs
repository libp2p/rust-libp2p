// Copyright 2021 Protocol Labs.
//
// Permission is hereby granted, free of charge, to any person obtaining a
// copy of this software and associated documentation files (the "Software"),
// to deal in the Software without restriction, including without limitation
// the rights to use, copy, modify, merge, publish, distribute, sublicense,
// and/or sell copies of the Software, and to permit persons to whom the
// Software is furnished to do so, subject to the following conditions:
//
// The above copyright notice and this permission notice shall be included in
// all copies or substantial portions of the Software.
//
// THE SOFTWARE IS PROVIDED "AS IS", WITHOUT WARRANTY OF ANY KIND, EXPRESS
// OR IMPLIED, INCLUDING BUT NOT LIMITED TO THE WARRANTIES OF MERCHANTABILITY,
// FITNESS FOR A PARTICULAR PURPOSE AND NONINFRINGEMENT. IN NO EVENT SHALL THE
// AUTHORS OR COPYRIGHT HOLDERS BE LIABLE FOR ANY CLAIM, DAMAGES OR OTHER
// LIABILITY, WHETHER IN AN ACTION OF CONTRACT, TORT OR OTHERWISE, ARISING
// FROM, OUT OF OR IN CONNECTION WITH THE SOFTWARE OR THE USE OR OTHER
// DEALINGS IN THE SOFTWARE.

//! Example demonstrating `libp2p-metrics`.
//!
//! In one terminal run:
//!
//! ```
//! cargo run
//! ```
//!
//! In a second terminal run:
//!
//! ```
//! cargo run -- <listen-addr-of-first-node>
//! ```
//!
//! Where `<listen-addr-of-first-node>` is replaced by the listen address of the
//! first node reported in the first terminal. Look for `NewListenAddr`.
//!
//! In a third terminal run:
//!
//! ```
//! curl localhost:<metrics-port-of-first-or-second-node>/metrics
//! ```
//!
//! Where `<metrics-port-of-first-or-second-node>` is replaced by the listen
//! port of the metrics server of the first or the second node. Look for
//! `tide::server Server listening on`.
//!
//! You should see a long list of metrics printed to the terminal. Check the
//! `libp2p_ping` metrics, they should be `>0`.

use env_logger::Env;
use futures::executor::block_on;
use futures::stream::StreamExt;
use libp2p::core::{upgrade::Version, Multiaddr, Transport};
use libp2p::identity::PeerId;
use libp2p::metrics::{Metrics, Recorder};
use libp2p::swarm::{keep_alive, NetworkBehaviour, SwarmBuilder, SwarmEvent};
use libp2p::{identify, identity, noise, ping, tcp, yamux};
use log::info;
use prometheus_client::registry::Registry;
use std::error::Error;
use std::thread;

mod http_service;

fn main() -> Result<(), Box<dyn Error>> {
    env_logger::Builder::from_env(Env::default().default_filter_or("info")).init();

    let local_key = identity::Keypair::generate_ed25519();
    let local_peer_id = PeerId::from(local_key.public());
    let local_pub_key = local_key.public();
    info!("Local peer id: {local_peer_id:?}");

    let mut swarm = SwarmBuilder::without_executor(
        tcp::async_io::Transport::default()
<<<<<<< HEAD
            .upgrade(Version::V1)
            .authenticate(noise::Config::new(&local_key)?)
=======
            .upgrade(Version::V1Lazy)
            .authenticate(noise::NoiseAuthenticated::xx(&local_key)?)
>>>>>>> 1f508095
            .multiplex(yamux::YamuxConfig::default())
            .boxed(),
        Behaviour::new(local_pub_key),
        local_peer_id,
    )
    .build();

    swarm.listen_on("/ip4/0.0.0.0/tcp/0".parse()?)?;

    if let Some(addr) = std::env::args().nth(1) {
        let remote: Multiaddr = addr.parse()?;
        swarm.dial(remote)?;
        info!("Dialed {}", addr)
    }

    let mut metric_registry = Registry::default();
    let metrics = Metrics::new(&mut metric_registry);
    thread::spawn(move || block_on(http_service::metrics_server(metric_registry)));

    block_on(async {
        loop {
            match swarm.select_next_some().await {
                SwarmEvent::Behaviour(BehaviourEvent::Ping(ping_event)) => {
                    info!("{:?}", ping_event);
                    metrics.record(&ping_event);
                }
                SwarmEvent::Behaviour(BehaviourEvent::Identify(identify_event)) => {
                    info!("{:?}", identify_event);
                    metrics.record(&identify_event);
                }
                swarm_event => {
                    info!("{:?}", swarm_event);
                    metrics.record(&swarm_event);
                }
            }
        }
    });
    Ok(())
}

/// Our network behaviour.
///
/// For illustrative purposes, this includes the [`keep_alive::Behaviour`]) behaviour so the ping actually happen
/// and can be observed via the metrics.
#[derive(NetworkBehaviour)]
struct Behaviour {
    identify: identify::Behaviour,
    keep_alive: keep_alive::Behaviour,
    ping: ping::Behaviour,
}

impl Behaviour {
    fn new(local_pub_key: identity::PublicKey) -> Self {
        Self {
            ping: ping::Behaviour::default(),
            identify: identify::Behaviour::new(identify::Config::new(
                "/ipfs/0.1.0".into(),
                local_pub_key,
            )),
            keep_alive: keep_alive::Behaviour::default(),
        }
    }
}<|MERGE_RESOLUTION|>--- conflicted
+++ resolved
@@ -73,13 +73,8 @@
 
     let mut swarm = SwarmBuilder::without_executor(
         tcp::async_io::Transport::default()
-<<<<<<< HEAD
-            .upgrade(Version::V1)
+            .upgrade(Version::V1Lazy)
             .authenticate(noise::Config::new(&local_key)?)
-=======
-            .upgrade(Version::V1Lazy)
-            .authenticate(noise::NoiseAuthenticated::xx(&local_key)?)
->>>>>>> 1f508095
             .multiplex(yamux::YamuxConfig::default())
             .boxed(),
         Behaviour::new(local_pub_key),
