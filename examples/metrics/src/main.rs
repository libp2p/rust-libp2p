--- conflicted
+++ resolved
@@ -24,50 +24,29 @@
 use futures::{executor::block_on, StreamExt};
 use libp2p::core::Multiaddr;
 use libp2p::metrics::{Metrics, Recorder};
-<<<<<<< HEAD
-use libp2p::swarm::{keep_alive, NetworkBehaviour, SwarmEvent};
-use libp2p::{identify, identity, ping};
-=======
-use libp2p::swarm::{NetworkBehaviour, SwarmBuilder, SwarmEvent};
+use libp2p::swarm::{NetworkBehaviour, SwarmEvent};
 use libp2p::{identify, identity, noise, ping, tcp, yamux};
->>>>>>> 38ea7ad4
 use log::info;
 use prometheus_client::registry::Registry;
 use std::error::Error;
 use std::thread;
-use std::time::Duration;
 
 mod http_service;
 
 fn main() -> Result<(), Box<dyn Error>> {
     env_logger::Builder::from_env(Env::default().default_filter_or("info")).init();
 
-<<<<<<< HEAD
     let mut swarm = libp2p::SwarmBuilder::with_new_identity()
         .with_async_std()
-        .with_tcp()
-        .with_noise()?
+        .with_tcp(
+            tcp::Config::default(),
+            noise::Config::new,
+            yamux::Config::default,
+        )?
         .with_behaviour(|key| Behaviour::new(key.public()))?
         .build();
 
     info!("Local peer id: {:?}", swarm.local_peer_id());
-=======
-    let local_key = identity::Keypair::generate_ed25519();
-    let local_peer_id = PeerId::from(local_key.public());
-    let local_pub_key = local_key.public();
-
-    let mut swarm = SwarmBuilder::without_executor(
-        tcp::async_io::Transport::default()
-            .upgrade(Version::V1Lazy)
-            .authenticate(noise::Config::new(&local_key)?)
-            .multiplex(yamux::Config::default())
-            .boxed(),
-        Behaviour::new(local_pub_key),
-        local_peer_id,
-    )
-    .idle_connection_timeout(Duration::from_secs(60))
-    .build();
->>>>>>> 38ea7ad4
 
     swarm.listen_on("/ip4/0.0.0.0/tcp/0".parse()?)?;
 
@@ -103,6 +82,9 @@
 }
 
 /// Our network behaviour.
+///
+/// For illustrative purposes, this includes the [`keep_alive::Behaviour`]) behaviour so the ping actually happen
+/// and can be observed via the metrics.
 #[derive(NetworkBehaviour)]
 struct Behaviour {
     identify: identify::Behaviour,
