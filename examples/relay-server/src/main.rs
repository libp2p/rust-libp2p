// Copyright 2020 Parity Technologies (UK) Ltd.
// Copyright 2021 Protocol Labs.
//
// Permission is hereby granted, free of charge, to any person obtaining a
// copy of this software and associated documentation files (the "Software"),
// to deal in the Software without restriction, including without limitation
// the rights to use, copy, modify, merge, publish, distribute, sublicense,
// and/or sell copies of the Software, and to permit persons to whom the
// Software is furnished to do so, subject to the following conditions:
//
// The above copyright notice and this permission notice shall be included in
// all copies or substantial portions of the Software.
//
// THE SOFTWARE IS PROVIDED "AS IS", WITHOUT WARRANTY OF ANY KIND, EXPRESS
// OR IMPLIED, INCLUDING BUT NOT LIMITED TO THE WARRANTIES OF MERCHANTABILITY,
// FITNESS FOR A PARTICULAR PURPOSE AND NONINFRINGEMENT. IN NO EVENT SHALL THE
// AUTHORS OR COPYRIGHT HOLDERS BE LIABLE FOR ANY CLAIM, DAMAGES OR OTHER
// LIABILITY, WHETHER IN AN ACTION OF CONTRACT, TORT OR OTHERWISE, ARISING
// FROM, OUT OF OR IN CONNECTION WITH THE SOFTWARE OR THE USE OR OTHER
// DEALINGS IN THE SOFTWARE.

#![doc = include_str!("../README.md")]

use clap::Parser;
use futures::executor::block_on;
use futures::stream::StreamExt;
use libp2p::{
    core::multiaddr::Protocol,
    core::muxing::StreamMuxerBox,
    core::{Multiaddr, Transport},
    identify, identity,
    identity::PeerId,
<<<<<<< HEAD
    ping, relay,
    swarm::{NetworkBehaviour, SwarmEvent},
=======
    noise, ping, quic, relay,
    swarm::{NetworkBehaviour, SwarmBuilder, SwarmEvent},
    tcp,
>>>>>>> 16b2f156
};
use std::error::Error;
use std::net::{Ipv4Addr, Ipv6Addr};

fn main() -> Result<(), Box<dyn Error>> {
    env_logger::init();

    let opt = Opt::parse();

    // Create a static known PeerId based on given secret
    let local_key: identity::Keypair = generate_ed25519(opt.secret_key_seed);
    let local_peer_id = PeerId::from(local_key.public());
    println!("Local peer id: {local_peer_id:?}");

    let mut swarm = libp2p::SwarmBuilder::new()
        .with_existing_identity(local_key)
        .with_async_std()
        .with_tcp()
        .with_noise()?
        .with_other_transport(|keypair| {
            quic::async_std::Transport::new(quic::Config::new(&keypair))
                .map(|(peer_id, muxer), _| (peer_id, StreamMuxerBox::new(muxer)))
        })
        .with_behaviour(|key| Ok(Behaviour {
            relay: relay::Behaviour::new(key.public().to_peer_id(), Default::default()),
            ping: ping::Behaviour::new(ping::Config::new()),
            identify: identify::Behaviour::new(identify::Config::new(
                "/TODO/0.0.1".to_string(),
                key.public(),
            )),
        }))?
        .build();

    // Listen on all interfaces
    let listen_addr_tcp = Multiaddr::empty()
        .with(match opt.use_ipv6 {
            Some(true) => Protocol::from(Ipv6Addr::UNSPECIFIED),
            _ => Protocol::from(Ipv4Addr::UNSPECIFIED),
        })
        .with(Protocol::Tcp(opt.port));
    swarm.listen_on(listen_addr_tcp)?;

    let listen_addr_quic = Multiaddr::empty()
        .with(match opt.use_ipv6 {
            Some(true) => Protocol::from(Ipv6Addr::UNSPECIFIED),
            _ => Protocol::from(Ipv4Addr::UNSPECIFIED),
        })
        .with(Protocol::Udp(opt.port))
        .with(Protocol::QuicV1);
    swarm.listen_on(listen_addr_quic)?;

    block_on(async {
        loop {
            match swarm.next().await.expect("Infinite Stream.") {
                SwarmEvent::Behaviour(event) => {
                    if let BehaviourEvent::Identify(identify::Event::Received {
                        info: identify::Info { observed_addr, .. },
                        ..
                    }) = &event
                    {
                        swarm.add_external_address(observed_addr.clone());
                    }

                    println!("{event:?}")
                }
                SwarmEvent::NewListenAddr { address, .. } => {
                    println!("Listening on {address:?}");
                }
                _ => {}
            }
        }
    })
}

#[derive(NetworkBehaviour)]
struct Behaviour {
    relay: relay::Behaviour,
    ping: ping::Behaviour,
    identify: identify::Behaviour,
}

fn generate_ed25519(secret_key_seed: u8) -> identity::Keypair {
    let mut bytes = [0u8; 32];
    bytes[0] = secret_key_seed;

    identity::Keypair::ed25519_from_bytes(bytes).expect("only errors on wrong length")
}

#[derive(Debug, Parser)]
#[clap(name = "libp2p relay")]
struct Opt {
    /// Determine if the relay listen on ipv6 or ipv4 loopback address. the default is ipv4
    #[clap(long)]
    use_ipv6: Option<bool>,

    /// Fixed value to generate deterministic peer id
    #[clap(long)]
    secret_key_seed: u8,

    /// The port used to listen on all interfaces
    #[clap(long)]
    port: u16,
}<|MERGE_RESOLUTION|>--- conflicted
+++ resolved
@@ -30,14 +30,8 @@
     core::{Multiaddr, Transport},
     identify, identity,
     identity::PeerId,
-<<<<<<< HEAD
     ping, relay,
     swarm::{NetworkBehaviour, SwarmEvent},
-=======
-    noise, ping, quic, relay,
-    swarm::{NetworkBehaviour, SwarmBuilder, SwarmEvent},
-    tcp,
->>>>>>> 16b2f156
 };
 use std::error::Error;
 use std::net::{Ipv4Addr, Ipv6Addr};
