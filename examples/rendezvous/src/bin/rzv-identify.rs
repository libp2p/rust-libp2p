--- conflicted
+++ resolved
@@ -39,13 +39,8 @@
 
     let mut swarm = SwarmBuilder::with_tokio_executor(
         tcp::tokio::Transport::default()
-<<<<<<< HEAD
-            .upgrade(Version::V1)
+            .upgrade(Version::V1Lazy)
             .authenticate(noise::Config::new(&key_pair).unwrap())
-=======
-            .upgrade(Version::V1Lazy)
-            .authenticate(noise::NoiseAuthenticated::xx(&key_pair).unwrap())
->>>>>>> 1f508095
             .multiplex(yamux::YamuxConfig::default())
             .boxed(),
         MyBehaviour {
