--- conflicted
+++ resolved
@@ -26,7 +26,7 @@
     tcp, yamux, Multiaddr, PeerId, Transport,
 };
 use std::time::Duration;
-use tracing_subscriber::{EnvFilter, filter::LevelFilter};
+use tracing_subscriber::{filter::LevelFilter, EnvFilter};
 
 #[tokio::main]
 async fn main() {
@@ -62,11 +62,6 @@
     let external_address = "/ip4/127.0.0.1/tcp/0".parse::<Multiaddr>().unwrap();
     swarm.add_external_address(external_address);
 
-<<<<<<< HEAD
-    tracing::info!("Local peer id: {}", swarm.local_peer_id());
-
-=======
->>>>>>> 484fc569
     swarm.dial(rendezvous_point_address.clone()).unwrap();
 
     while let Some(event) = swarm.next().await {
