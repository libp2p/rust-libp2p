--- conflicted
+++ resolved
@@ -88,13 +88,13 @@
     #[derive(NetworkBehaviour)]
     struct MyBehaviour<TSubstream: libp2p::tokio_io::AsyncRead + libp2p::tokio_io::AsyncWrite> {
         #[behaviour(handler = "on_floodsub")]
-        floodsub: libp2p::floodsub::FloodsubBehaviour<TSubstream>,
+        floodsub: libp2p::floodsub::Floodsub<TSubstream>,
         mdns: libp2p::mdns::Mdns<TSubstream>,
     }
 
     impl<TSubstream: libp2p::tokio_io::AsyncRead + libp2p::tokio_io::AsyncWrite> MyBehaviour<TSubstream> {
         // Called when `floodsub` produces an event.
-        fn on_floodsub<TTopology>(&mut self, message: <libp2p::floodsub::FloodsubBehaviour<TSubstream> as libp2p::core::swarm::NetworkBehaviour<TTopology>>::OutEvent)
+        fn on_floodsub<TTopology>(&mut self, message: <libp2p::floodsub::Floodsub<TSubstream> as libp2p::core::swarm::NetworkBehaviour<TTopology>>::OutEvent)
         where TSubstream: libp2p::tokio_io::AsyncRead + libp2p::tokio_io::AsyncWrite
         {
             println!("Received: '{:?}' from {:?}", String::from_utf8_lossy(&message.data), message.source);
@@ -103,17 +103,12 @@
 
     // Create a Swarm to manage peers and events
     let mut swarm = {
-<<<<<<< HEAD
         let mut behaviour = MyBehaviour {
-            floodsub: libp2p::floodsub::FloodsubBehaviour::new(local_pub_key.clone().into_peer_id()),
+            floodsub: libp2p::floodsub::Floodsub::new(local_pub_key.clone().into_peer_id()),
             mdns: libp2p::mdns::Mdns::new().expect("Failed to create mDNS service"),
         };
 
         behaviour.floodsub.subscribe(floodsub_topic.clone());
-=======
-        let mut behaviour = libp2p::floodsub::Floodsub::new(local_pub_key.clone().into_peer_id());
-        behaviour.subscribe(floodsub_topic.clone());
->>>>>>> 9102266d
         libp2p::Swarm::new(transport, behaviour, libp2p::core::topology::MemoryTopology::empty(), local_pub_key)
     };
 
