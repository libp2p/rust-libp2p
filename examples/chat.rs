// Copyright 2018 Parity Technologies (UK) Ltd.
//
// Permission is hereby granted, free of charge, to any person obtaining a
// copy of this software and associated documentation files (the "Software"),
// to deal in the Software without restriction, including without limitation
// the rights to use, copy, modify, merge, publish, distribute, sublicense,
// and/or sell copies of the Software, and to permit persons to whom the
// Software is furnished to do so, subject to the following conditions:
//
// The above copyright notice and this permission notice shall be included in
// all copies or substantial portions of the Software.
//
// THE SOFTWARE IS PROVIDED "AS IS", WITHOUT WARRANTY OF ANY KIND, EXPRESS
// OR IMPLIED, INCLUDING BUT NOT LIMITED TO THE WARRANTIES OF MERCHANTABILITY,
// FITNESS FOR A PARTICULAR PURPOSE AND NONINFRINGEMENT. IN NO EVENT SHALL THE
// AUTHORS OR COPYRIGHT HOLDERS BE LIABLE FOR ANY CLAIM, DAMAGES OR OTHER
// LIABILITY, WHETHER IN AN ACTION OF CONTRACT, TORT OR OTHERWISE, ARISING
// FROM, OUT OF OR IN CONNECTION WITH THE SOFTWARE OR THE USE OR OTHER
// DEALINGS IN THE SOFTWARE.

//! A basic chat application demonstrating libp2p and the mDNS and floodsub protocols.
//!
//! Using two terminal windows, start two instances. If you local network allows mDNS,
//! they will automatically connect. Type a message in either terminal and hit return: the
//! message is sent and printed in the other terminal. Close with Ctrl-c.
//!
//! You can of course open more terminal windows and add more participants.
//! Dialing any of the other peers will propagate the new participant to all
//! chat members and everyone will receive all messages.
//!
//! # If they don't automatically connect
//!
//! If the nodes don't automatically connect, take note of the listening addresses of the first
//! instance and start the second with one of the addresses as the first argument. In the first
//! terminal window, run:
//!
//! ```sh
//! cargo run --example chat --features=full
//! ```
//!
//! It will print the PeerId and the listening addresses, e.g. `Listening on
//! "/ip4/0.0.0.0/tcp/24915"`
//!
//! In the second terminal window, start a new instance of the example with:
//!
//! ```sh
//! cargo run --example chat --features=full -- /ip4/127.0.0.1/tcp/24915
//! ```
//!
//! The two nodes then connect.

use async_std::io;
use futures::{
    prelude::{stream::StreamExt, *},
    select,
};
use libp2p::{
    core::{upgrade::Version, Transport},
    floodsub::{self, Floodsub, FloodsubEvent},
    identity,
    mdns::{Mdns, MdnsConfig, MdnsEvent},
<<<<<<< HEAD
    noise,
    swarm::SwarmEvent,
    tcp, yamux, Multiaddr, NetworkBehaviour, PeerId, Swarm,
=======
    swarm::{NetworkBehaviour, SwarmEvent},
    Multiaddr, PeerId, Swarm,
>>>>>>> afb777e9
};
use std::error::Error;

#[async_std::main]
async fn main() -> Result<(), Box<dyn Error>> {
    env_logger::init();

    // Create a random PeerId
    let local_key = identity::Keypair::generate_ed25519();
    let local_peer_id = PeerId::from(local_key.public());
    println!("Local peer id: {local_peer_id:?}");

    let transport = tcp::async_io::Transport::default()
        .upgrade(Version::V1)
        .authenticate(noise::NoiseAuthenticated::xx(&local_key)?)
        .multiplex(yamux::YamuxConfig::default())
        .boxed();

    // Create a Floodsub topic
    let floodsub_topic = floodsub::Topic::new("chat");

    // We create a custom network behaviour that combines floodsub and mDNS.
    // Use the derive to generate delegating NetworkBehaviour impl.
    #[derive(NetworkBehaviour)]
    #[behaviour(out_event = "OutEvent")]
    struct MyBehaviour {
        floodsub: Floodsub,
        mdns: Mdns,
    }

    #[allow(clippy::large_enum_variant)]
    #[derive(Debug)]
    enum OutEvent {
        Floodsub(FloodsubEvent),
        Mdns(MdnsEvent),
    }

    impl From<MdnsEvent> for OutEvent {
        fn from(v: MdnsEvent) -> Self {
            Self::Mdns(v)
        }
    }

    impl From<FloodsubEvent> for OutEvent {
        fn from(v: FloodsubEvent) -> Self {
            Self::Floodsub(v)
        }
    }

    // Create a Swarm to manage peers and events
    let mut swarm = {
        let mdns = Mdns::new(MdnsConfig::default())?;
        let mut behaviour = MyBehaviour {
            floodsub: Floodsub::new(local_peer_id),
            mdns,
        };

        behaviour.floodsub.subscribe(floodsub_topic.clone());
        Swarm::new(transport, behaviour, local_peer_id)
    };

    // Reach out to another node if specified
    if let Some(to_dial) = std::env::args().nth(1) {
        let addr: Multiaddr = to_dial.parse()?;
        swarm.dial(addr)?;
        println!("Dialed {to_dial:?}")
    }

    // Read full lines from stdin
    let mut stdin = io::BufReader::new(io::stdin()).lines().fuse();

    // Listen on all interfaces and whatever port the OS assigns
    swarm.listen_on("/ip4/0.0.0.0/tcp/0".parse()?)?;

    // Kick it off
    loop {
        select! {
            line = stdin.select_next_some() => swarm
                .behaviour_mut()
                .floodsub
                .publish(floodsub_topic.clone(), line.expect("Stdin not to close").as_bytes()),
            event = swarm.select_next_some() => match event {
                SwarmEvent::NewListenAddr { address, .. } => {
                    println!("Listening on {address:?}");
                }
                SwarmEvent::Behaviour(OutEvent::Floodsub(
                    FloodsubEvent::Message(message)
                )) => {
                    println!(
                        "Received: '{:?}' from {:?}",
                        String::from_utf8_lossy(&message.data),
                        message.source
                    );
                }
                SwarmEvent::Behaviour(OutEvent::Mdns(
                    MdnsEvent::Discovered(list)
                )) => {
                    for (peer, _) in list {
                        swarm
                            .behaviour_mut()
                            .floodsub
                            .add_node_to_partial_view(peer);
                    }
                }
                SwarmEvent::Behaviour(OutEvent::Mdns(MdnsEvent::Expired(
                    list
                ))) => {
                    for (peer, _) in list {
                        if !swarm.behaviour_mut().mdns.has_node(&peer) {
                            swarm
                                .behaviour_mut()
                                .floodsub
                                .remove_node_from_partial_view(&peer);
                        }
                    }
                },
                _ => {}
            }
        }
    }
}<|MERGE_RESOLUTION|>--- conflicted
+++ resolved
@@ -59,14 +59,9 @@
     floodsub::{self, Floodsub, FloodsubEvent},
     identity,
     mdns::{Mdns, MdnsConfig, MdnsEvent},
-<<<<<<< HEAD
     noise,
-    swarm::SwarmEvent,
-    tcp, yamux, Multiaddr, NetworkBehaviour, PeerId, Swarm,
-=======
     swarm::{NetworkBehaviour, SwarmEvent},
-    Multiaddr, PeerId, Swarm,
->>>>>>> afb777e9
+    tcp, yamux, Multiaddr, PeerId, Swarm,
 };
 use std::error::Error;
 
