--- conflicted
+++ resolved
@@ -9,11 +9,7 @@
 release = false
 
 [dependencies]
-<<<<<<< HEAD
 tokio = { workspace = true, features = ["rt-multi-thread", "macros"] }
-=======
-tokio = { version = "1.37", features = ["rt-multi-thread", "macros"] }
->>>>>>> c92966d7
 async-trait = "0.1"
 clap = { version = "4.5.4", features = ["derive"] }
 env_logger = "0.10"
