--- conflicted
+++ resolved
@@ -11,12 +11,8 @@
 clap = { version = "4.3.23", features = ["derive"] }
 env_logger = "0.10"
 futures = "0.3.28"
-<<<<<<< HEAD
+anyhow = "1.0.75"
 libp2p = { path = "../../libp2p", features = [ "tokio", "dns", "kad", "noise", "tcp", "yamux", "rsa"] }
-=======
-anyhow = "1.0.75"
-libp2p = { path = "../../libp2p", features = [ "tokio", "dns", "kad", "noise", "tcp", "websocket", "yamux", "rsa"] }
->>>>>>> 2f22dd2b
 
 [lints]
 workspace = true