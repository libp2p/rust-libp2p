--- conflicted
+++ resolved
@@ -9,10 +9,5 @@
 async-std = { version = "1.12", features = ["attributes"] }
 async-trait = "0.1"
 env_logger = "0.10"
-<<<<<<< HEAD
-futures = "0.3.27"
-libp2p = { path = "../../libp2p", features = ["async-std", "dns", "kad", "noise", "tcp", "websocket", "yamux"] }
-=======
 futures = "0.3.28"
-libp2p = { path = "../../libp2p", features = ["async-std", "dns", "kad",  "mplex", "noise", "tcp", "websocket", "yamux"] }
->>>>>>> 0ff0ef7a
+libp2p = { path = "../../libp2p", features = ["async-std", "dns", "kad", "noise", "tcp", "websocket", "yamux"] }