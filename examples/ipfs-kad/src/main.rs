--- conflicted
+++ resolved
@@ -42,26 +42,6 @@
 
     // Create a random key for ourselves.
     let local_key = identity::Keypair::generate_ed25519();
-<<<<<<< HEAD
-    let local_peer_id = PeerId::from(local_key.public());
-
-    // Set up a an encrypted DNS-enabled TCP Transport over the yamux protocol
-    let transport = development_transport(local_key).await?;
-
-    // Create a swarm to manage peers and events.
-    let mut swarm = {
-        // Create a Kademlia behaviour.
-        let mut cfg = KademliaConfig::default();
-        cfg.set_query_timeout(Duration::from_secs(5 * 60));
-        let store = MemoryStore::new(local_peer_id);
-        let mut behaviour = Kademlia::with_config(local_peer_id, store, cfg);
-
-        // Add the bootnodes to the local routing table. `libp2p-dns` built
-        // into the `transport` resolves the `dnsaddr` when Kademlia tries
-        // to dial these nodes.
-        for peer in &BOOTNODES {
-            behaviour.add_address(&peer.parse()?, "/dnsaddr/bootstrap.libp2p.io".parse()?)?;
-=======
 
     let mut swarm = libp2p::SwarmBuilder::with_existing_identity(local_key.clone())
         .with_tokio()
@@ -86,7 +66,7 @@
     for peer in &BOOTNODES {
         swarm
             .behaviour_mut()
-            .add_address(&peer.parse()?, "/dnsaddr/bootstrap.libp2p.io".parse()?);
+            .add_address(&peer.parse()?, "/dnsaddr/bootstrap.libp2p.io".parse()?)?;
     }
 
     let cli_opt = Opt::parse();
@@ -96,7 +76,6 @@
             let peer_id = peer_id.unwrap_or(PeerId::random());
             println!("Searching for the closest peers to {peer_id}");
             swarm.behaviour_mut().get_closest_peers(peer_id);
->>>>>>> 2a7291ac
         }
         CliArgument::PutPkRecord {} => {
             println!("Putting PK record into the DHT");
