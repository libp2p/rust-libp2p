// Copyright 2018 Parity Technologies (UK) Ltd.
//
// Permission is hereby granted, free of charge, to any person obtaining a
// copy of this software and associated documentation files (the "Software"),
// to deal in the Software without restriction, including without limitation
// the rights to use, copy, modify, merge, publish, distribute, sublicense,
// and/or sell copies of the Software, and to permit persons to whom the
// Software is furnished to do so, subject to the following conditions:
//
// The above copyright notice and this permission notice shall be included in
// all copies or substantial portions of the Software.
//
// THE SOFTWARE IS PROVIDED "AS IS", WITHOUT WARRANTY OF ANY KIND, EXPRESS
// OR IMPLIED, INCLUDING BUT NOT LIMITED TO THE WARRANTIES OF MERCHANTABILITY,
// FITNESS FOR A PARTICULAR PURPOSE AND NONINFRINGEMENT. IN NO EVENT SHALL THE
// AUTHORS OR COPYRIGHT HOLDERS BE LIABLE FOR ANY CLAIM, DAMAGES OR OTHER
// LIABILITY, WHETHER IN AN ACTION OF CONTRACT, TORT OR OTHERWISE, ARISING
// FROM, OUT OF OR IN CONNECTION WITH THE SOFTWARE OR THE USE OR OTHER
// DEALINGS IN THE SOFTWARE.

#![doc = include_str!("../README.md")]

use std::num::NonZeroUsize;
use std::ops::Add;
use std::time::{Duration, Instant};

use anyhow::{bail, Result};
use clap::Parser;
use futures::StreamExt;
<<<<<<< HEAD
use libp2p::kad;
use libp2p::kad::record::store::MemoryStore;
use libp2p::{
    development_transport, identity,
    swarm::{SwarmBuilder, SwarmEvent},
    PeerId,
};
use std::{env, error::Error, time::Duration};
use tracing_subscriber::{filter::LevelFilter, EnvFilter};
=======
use libp2p::{bytes::BufMut, identity, kad, noise, swarm::SwarmEvent, tcp, yamux, PeerId};
>>>>>>> 09f8cb4d

const BOOTNODES: [&str; 4] = [
    "QmNnooDu7bfjPFoTZYxMNLWUQJyrVwtbZg5gBMjTezGAJN",
    "QmQCU2EcMqAqQPR2i9bChDtGNJchTbq5TbXJJ16u19uLTa",
    "QmbLHAnMoJPWSCR5Zhtx6BHJX9KiKNN6tpvbUcqanj75Nb",
    "QmcZf59bWwK5XFi76CZX8cbJ4BhTzzA3gU1ZjYZcYW3dwt",
];

<<<<<<< HEAD
#[async_std::main]
async fn main() -> Result<(), Box<dyn Error>> {
    let env_filter = EnvFilter::builder()
        .with_default_directive(LevelFilter::DEBUG.into())
        .from_env_lossy();

    let _ = tracing_subscriber::fmt()
        .with_env_filter(env_filter)
        .try_init();
=======
#[tokio::main]
async fn main() -> Result<()> {
    env_logger::init();
>>>>>>> 09f8cb4d

    // Create a random key for ourselves.
    let local_key = identity::Keypair::generate_ed25519();

    let mut swarm = libp2p::SwarmBuilder::with_existing_identity(local_key.clone())
        .with_tokio()
        .with_tcp(
            tcp::Config::default(),
            noise::Config::new,
            yamux::Config::default,
        )?
        .with_dns()?
        .with_behaviour(|key| {
            // Create a Kademlia behaviour.
            let mut cfg = kad::Config::default();
            cfg.set_query_timeout(Duration::from_secs(5 * 60));
            let store = kad::store::MemoryStore::new(key.public().to_peer_id());
            kad::Behaviour::with_config(key.public().to_peer_id(), store, cfg)
        })?
        .build();

    // Add the bootnodes to the local routing table. `libp2p-dns` built
    // into the `transport` resolves the `dnsaddr` when Kademlia tries
    // to dial these nodes.
    for peer in &BOOTNODES {
        swarm
            .behaviour_mut()
            .add_address(&peer.parse()?, "/dnsaddr/bootstrap.libp2p.io".parse()?);
    }

    let cli_opt = Opt::parse();

    match cli_opt.argument {
        CliArgument::GetPeers { peer_id } => {
            let peer_id = peer_id.unwrap_or(PeerId::random());
            println!("Searching for the closest peers to {peer_id}");
            swarm.behaviour_mut().get_closest_peers(peer_id);
        }
        CliArgument::PutPkRecord {} => {
            println!("Putting PK record into the DHT");

            let mut pk_record_key = vec![];
            pk_record_key.put_slice("/pk/".as_bytes());
            pk_record_key.put_slice(swarm.local_peer_id().to_bytes().as_slice());

            let mut pk_record =
                kad::Record::new(pk_record_key, local_key.public().encode_protobuf());
            pk_record.publisher = Some(*swarm.local_peer_id());
            pk_record.expires = Some(Instant::now().add(Duration::from_secs(60)));

            swarm
                .behaviour_mut()
                .put_record(pk_record, kad::Quorum::N(NonZeroUsize::new(3).unwrap()))?;
        }
    }

    loop {
        let event = swarm.select_next_some().await;

        match event {
            SwarmEvent::Behaviour(kad::Event::OutboundQueryProgressed {
                result: kad::QueryResult::GetClosestPeers(Ok(ok)),
                ..
            }) => {
                // The example is considered failed as there
                // should always be at least 1 reachable peer.
                if ok.peers.is_empty() {
                    bail!("Query finished with no closest peers.")
                }

                println!("Query finished with closest peers: {:#?}", ok.peers);

                return Ok(());
            }
            SwarmEvent::Behaviour(kad::Event::OutboundQueryProgressed {
                result:
                    kad::QueryResult::GetClosestPeers(Err(kad::GetClosestPeersError::Timeout {
                        ..
                    })),
                ..
            }) => {
                bail!("Query for closest peers timed out")
            }
            SwarmEvent::Behaviour(kad::Event::OutboundQueryProgressed {
                result: kad::QueryResult::PutRecord(Ok(_)),
                ..
            }) => {
                println!("Successfully inserted the PK record");

                return Ok(());
            }
            SwarmEvent::Behaviour(kad::Event::OutboundQueryProgressed {
                result: kad::QueryResult::PutRecord(Err(err)),
                ..
            }) => {
                bail!(anyhow::Error::new(err).context("Failed to insert the PK record"));
            }
            _ => {}
        }
    }
}

#[derive(Parser, Debug)]
#[clap(name = "libp2p Kademlia DHT example")]
struct Opt {
    #[clap(subcommand)]
    argument: CliArgument,
}

#[derive(Debug, Parser)]
enum CliArgument {
    GetPeers {
        #[clap(long)]
        peer_id: Option<PeerId>,
    },
    PutPkRecord {},
}<|MERGE_RESOLUTION|>--- conflicted
+++ resolved
@@ -27,19 +27,8 @@
 use anyhow::{bail, Result};
 use clap::Parser;
 use futures::StreamExt;
-<<<<<<< HEAD
-use libp2p::kad;
-use libp2p::kad::record::store::MemoryStore;
-use libp2p::{
-    development_transport, identity,
-    swarm::{SwarmBuilder, SwarmEvent},
-    PeerId,
-};
-use std::{env, error::Error, time::Duration};
+use libp2p::{bytes::BufMut, identity, kad, noise, swarm::SwarmEvent, tcp, yamux, PeerId};
 use tracing_subscriber::{filter::LevelFilter, EnvFilter};
-=======
-use libp2p::{bytes::BufMut, identity, kad, noise, swarm::SwarmEvent, tcp, yamux, PeerId};
->>>>>>> 09f8cb4d
 
 const BOOTNODES: [&str; 4] = [
     "QmNnooDu7bfjPFoTZYxMNLWUQJyrVwtbZg5gBMjTezGAJN",
@@ -48,9 +37,8 @@
     "QmcZf59bWwK5XFi76CZX8cbJ4BhTzzA3gU1ZjYZcYW3dwt",
 ];
 
-<<<<<<< HEAD
-#[async_std::main]
-async fn main() -> Result<(), Box<dyn Error>> {
+#[tokio::main]
+async fn main() -> Result<()> {
     let env_filter = EnvFilter::builder()
         .with_default_directive(LevelFilter::DEBUG.into())
         .from_env_lossy();
@@ -58,11 +46,6 @@
     let _ = tracing_subscriber::fmt()
         .with_env_filter(env_filter)
         .try_init();
-=======
-#[tokio::main]
-async fn main() -> Result<()> {
-    env_logger::init();
->>>>>>> 09f8cb4d
 
     // Create a random key for ourselves.
     let local_key = identity::Keypair::generate_ed25519();
