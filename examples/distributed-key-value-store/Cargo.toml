[package]
name = "distributed-key-value-store-example"
version = "0.1.0"
<<<<<<< HEAD
edition = "2024"
=======
edition.workspace = true
>>>>>>> aa9841de
publish = false
license = "MIT"

[package.metadata.release]
release = false

[dependencies]
tokio = { workspace = true, features = ["full"] }
futures = { workspace = true }
libp2p = { path = "../../libp2p", features = [ "tokio", "dns", "kad", "mdns", "noise", "macros", "tcp", "yamux"] }
tracing-subscriber = { workspace = true, features = ["env-filter"] }

[lints]
workspace = true<|MERGE_RESOLUTION|>--- conflicted
+++ resolved
@@ -1,11 +1,7 @@
 [package]
 name = "distributed-key-value-store-example"
 version = "0.1.0"
-<<<<<<< HEAD
-edition = "2024"
-=======
 edition.workspace = true
->>>>>>> aa9841de
 publish = false
 license = "MIT"
 
