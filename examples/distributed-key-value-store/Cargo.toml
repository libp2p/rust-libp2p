[package]
name = "distributed-key-value-store"
version = "0.1.0"
edition = "2021"
publish = false
license = "MIT"

[dependencies]
async-std = { version = "1.12", features = ["attributes"] }
async-trait = "0.1"
env_logger = "0.10"
<<<<<<< HEAD
futures = "0.3.27"
libp2p = { path = "../../libp2p", features = ["async-std", "dns", "kad", "mdns", "noise", "macros", "tcp", "websocket", "yamux"] }
=======
futures = "0.3.28"
libp2p = { path = "../../libp2p", features = ["async-std", "dns", "kad", "mdns", "mplex", "noise", "macros", "tcp", "websocket", "yamux"] }
>>>>>>> 0ff0ef7a
multiaddr = { version = "0.17.0" }<|MERGE_RESOLUTION|>--- conflicted
+++ resolved
@@ -9,11 +9,6 @@
 async-std = { version = "1.12", features = ["attributes"] }
 async-trait = "0.1"
 env_logger = "0.10"
-<<<<<<< HEAD
-futures = "0.3.27"
+futures = "0.3.28"
 libp2p = { path = "../../libp2p", features = ["async-std", "dns", "kad", "mdns", "noise", "macros", "tcp", "websocket", "yamux"] }
-=======
-futures = "0.3.28"
-libp2p = { path = "../../libp2p", features = ["async-std", "dns", "kad", "mdns", "mplex", "noise", "macros", "tcp", "websocket", "yamux"] }
->>>>>>> 0ff0ef7a
 multiaddr = { version = "0.17.0" }