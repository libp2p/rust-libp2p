--- conflicted
+++ resolved
@@ -9,15 +9,11 @@
 clap = { version = "4.3.23", features = ["derive"] }
 futures = "0.3.28"
 futures-timer = "3.0"
-<<<<<<< HEAD
-libp2p = { path = "../../libp2p", features = ["async-std", "dns", "dcutr", "identify", "macros", "noise", "ping", "quic", "relay", "rendezvous", "tcp", "tokio", "yamux"] }
-tracing = "0.1.37"
-tracing-subscriber = { version = "0.3", features = ["env-filter"] }
-=======
 libp2p = { path = "../../libp2p", features = [ "dns", "dcutr", "identify", "macros", "noise", "ping", "quic", "relay", "rendezvous", "tcp", "tokio", "yamux"] }
 log = "0.4"
 tokio = { version = "1.29", features = ["macros", "net", "rt", "signal"] }
+tracing = "0.1.37"
+tracing-subscriber = { version = "0.3", features = ["env-filter"] }
 
 [lints]
-workspace = true
->>>>>>> 09f8cb4d
+workspace = true