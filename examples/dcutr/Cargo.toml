[package]
name = "dcutr"
version = "0.1.0"
edition = "2021"
publish = false
license = "MIT"

[dependencies]
<<<<<<< HEAD
async-std = { version = "1.12.0", features = ["attributes"] }
clap = { version = "4.3.21", features = ["derive"] }
=======
clap = { version = "4.3.23", features = ["derive"] }
>>>>>>> 72472d07
env_logger = "0.10.0"
futures = "0.3.28"
futures-timer = "3.0"
libp2p = { path = "../../libp2p", features = ["async-std", "dns", "dcutr", "identify", "macros", "noise", "ping", "quic", "relay", "rendezvous", "tcp", "tokio", "yamux"] }
log = "0.4"<|MERGE_RESOLUTION|>--- conflicted
+++ resolved
@@ -6,12 +6,8 @@
 license = "MIT"
 
 [dependencies]
-<<<<<<< HEAD
 async-std = { version = "1.12.0", features = ["attributes"] }
-clap = { version = "4.3.21", features = ["derive"] }
-=======
 clap = { version = "4.3.23", features = ["derive"] }
->>>>>>> 72472d07
 env_logger = "0.10.0"
 futures = "0.3.28"
 futures-timer = "3.0"
