#![cfg(target_arch = "wasm32")]

use futures::StreamExt;
use js_sys::Date;
use libp2p::core::Multiaddr;
use libp2p::ping;
use libp2p::swarm::SwarmEvent;
use libp2p_webrtc_websys as webrtc_websys;
use std::io;
use std::time::Duration;
use wasm_bindgen::prelude::*;
use web_sys::{Document, HtmlElement};

#[wasm_bindgen]
pub async fn run(libp2p_endpoint: String) -> Result<(), JsError> {
    wasm_logger::init(wasm_logger::Config::default());

    let body = Body::from_current_window()?;
    body.append_p("Let's ping the WebRTC Server!")?;

    let mut swarm = libp2p::SwarmBuilder::with_new_identity()
        .with_wasm_bindgen()
        .with_other_transport(|key| {
            webrtc_websys::Transport::new(webrtc_websys::Config::new(&key))
        })?
        .with_behaviour(|_| ping::Behaviour::new(ping::Config::new()))?
        .with_swarm_config(|c| c.with_idle_connection_timeout(Duration::from_secs(5)))
        .build();

    let addr = libp2p_endpoint.parse::<Multiaddr>()?;
    tracing::info!("Dialing {addr}");
    swarm.dial(addr)?;

    loop {
        match swarm.next().await.unwrap() {
<<<<<<< HEAD
            SwarmEvent::Behaviour(BehaviourEvent::Ping(ping::Event { result: Err(e), .. })) => {
                tracing::error!("Ping failed: {:?}", e);
=======
            SwarmEvent::Behaviour(ping::Event { result: Err(e), .. }) => {
                log::error!("Ping failed: {:?}", e);
>>>>>>> e0674609

                break;
            }
            SwarmEvent::Behaviour(ping::Event {
                peer,
                result: Ok(rtt),
                ..
<<<<<<< HEAD
            })) => {
                tracing::info!("Ping successful: RTT: {rtt:?}, from {peer}");
=======
            }) => {
                log::info!("Ping successful: RTT: {rtt:?}, from {peer}");
>>>>>>> e0674609
                body.append_p(&format!("RTT: {rtt:?} at {}", Date::new_0().to_string()))?;
            }
            evt => tracing::info!("Swarm event: {:?}", evt),
        }
    }

    Ok(())
}

/// Convenience wrapper around the current document body
struct Body {
    body: HtmlElement,
    document: Document,
}

impl Body {
    fn from_current_window() -> Result<Self, JsError> {
        // Use `web_sys`'s global `window` function to get a handle on the global
        // window object.
        let document = web_sys::window()
            .ok_or(js_error("no global `window` exists"))?
            .document()
            .ok_or(js_error("should have a document on window"))?;
        let body = document
            .body()
            .ok_or(js_error("document should have a body"))?;

        Ok(Self { body, document })
    }

    fn append_p(&self, msg: &str) -> Result<(), JsError> {
        let val = self
            .document
            .create_element("p")
            .map_err(|_| js_error("failed to create <p>"))?;
        val.set_text_content(Some(msg));
        self.body
            .append_child(&val)
            .map_err(|_| js_error("failed to append <p>"))?;

        Ok(())
    }
}

fn js_error(msg: &str) -> JsError {
    io::Error::new(io::ErrorKind::Other, msg).into()
}<|MERGE_RESOLUTION|>--- conflicted
+++ resolved
@@ -33,13 +33,8 @@
 
     loop {
         match swarm.next().await.unwrap() {
-<<<<<<< HEAD
-            SwarmEvent::Behaviour(BehaviourEvent::Ping(ping::Event { result: Err(e), .. })) => {
+            SwarmEvent::Behaviour(ping::Event { result: Err(e), .. }) => {
                 tracing::error!("Ping failed: {:?}", e);
-=======
-            SwarmEvent::Behaviour(ping::Event { result: Err(e), .. }) => {
-                log::error!("Ping failed: {:?}", e);
->>>>>>> e0674609
 
                 break;
             }
@@ -47,13 +42,8 @@
                 peer,
                 result: Ok(rtt),
                 ..
-<<<<<<< HEAD
-            })) => {
+            }) => {
                 tracing::info!("Ping successful: RTT: {rtt:?}, from {peer}");
-=======
-            }) => {
-                log::info!("Ping successful: RTT: {rtt:?}, from {peer}");
->>>>>>> e0674609
                 body.append_p(&format!("RTT: {rtt:?} at {}", Date::new_0().to_string()))?;
             }
             evt => tracing::info!("Swarm event: {:?}", evt),
