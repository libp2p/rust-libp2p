--- conflicted
+++ resolved
@@ -37,14 +37,6 @@
             .map(|(peer_id, conn), _| (peer_id, StreamMuxerBox::new(conn))))
         })?
         .with_behaviour(|_| ping::Behaviour::default())?
-<<<<<<< HEAD
-=======
-        .with_swarm_config(|cfg| {
-            cfg.with_idle_connection_timeout(
-                Duration::from_secs(u64::MAX), // Allows us to observe the pings.
-            )
-        })
->>>>>>> 83877490
         .build();
 
     let address_webrtc = Multiaddr::from(Ipv4Addr::UNSPECIFIED)
