[package]
authors = ["Doug Anderson <douganderson444@peerpiper.io>"]
description = "Example use of the WebRTC transport in a browser wasm environment"
edition = "2021"
license = "MIT"
name = "browser-webrtc-example"
publish = false
repository = "https://github.com/libp2p/rust-libp2p"
rust-version = { workspace = true }
version = "0.1.0"

[package.metadata.release]
release = false

[lib]
crate-type = ["cdylib"]

[dependencies]
<<<<<<< HEAD
anyhow = "1.0.81"
futures = { workspace = true }
=======
anyhow = "1.0.82"
futures = "0.3.30"
>>>>>>> 66e56fa7
rand = "0.8"
tracing = { workspace = true }
tracing-subscriber = { version = "0.3", features = ["env-filter"] }

[target.'cfg(not(target_arch = "wasm32"))'.dependencies]
axum = "0.7.5"
libp2p = { path = "../../libp2p", features = [ "ed25519", "macros", "ping", "tokio"] }
libp2p-webrtc = { workspace = true, features = ["tokio"] }
rust-embed = { version = "8.3.0", features = ["include-exclude", "interpolate-folder-path"] }
tokio = { workspace = true, features = ["macros", "net", "rt", "signal"] }
tokio-util = { version = "0.7", features = ["compat"] }
tower = "0.4"
tower-http = { version = "0.5.2", features = ["cors"] }
mime_guess = "2.0.4"

[target.'cfg(target_arch = "wasm32")'.dependencies]
js-sys = "0.3.69"
libp2p = { path = "../../libp2p", features = [ "ed25519", "macros", "ping", "wasm-bindgen"] }
libp2p-webrtc-websys = { workspace = true }
tracing-wasm = "0.2.1"
wasm-bindgen = "0.2.90"
wasm-bindgen-futures = "0.4.42"
web-sys = { version = "0.3", features = ['Document', 'Element', 'HtmlElement', 'Node', 'Response', 'Window'] }

[lints]
workspace = true<|MERGE_RESOLUTION|>--- conflicted
+++ resolved
@@ -16,13 +16,8 @@
 crate-type = ["cdylib"]
 
 [dependencies]
-<<<<<<< HEAD
-anyhow = "1.0.81"
+anyhow = "1.0.82"
 futures = { workspace = true }
-=======
-anyhow = "1.0.82"
-futures = "0.3.30"
->>>>>>> 66e56fa7
 rand = "0.8"
 tracing = { workspace = true }
 tracing-subscriber = { version = "0.3", features = ["env-filter"] }
