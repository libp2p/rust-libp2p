--- conflicted
+++ resolved
@@ -1,11 +1,7 @@
 [package]
 authors = ["Doug Anderson <douganderson444@peerpiper.io>"]
 description = "Example use of the WebRTC transport in a browser wasm environment"
-<<<<<<< HEAD
-edition = "2024"
-=======
 edition.workspace = true
->>>>>>> aa9841de
 license = "MIT"
 name = "browser-webrtc-example"
 publish = false
