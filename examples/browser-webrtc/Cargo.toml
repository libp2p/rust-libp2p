[package]
authors = ["Doug Anderson <douganderson444@peerpiper.io>"]
description = "Example use of the WebRTC transport in a browser wasm environment"
edition = "2021"
license = "MIT"
name = "browser-webrtc-example"
publish = false
repository = "https://github.com/libp2p/rust-libp2p"
rust-version = { workspace = true }
version = "0.1.0"

[package.metadata.release]
release = false

[lib]
crate-type = ["cdylib"]

[dependencies]
anyhow = "1.0.81"
futures = "0.3.30"
rand = "0.8"
tracing = { workspace = true }
tracing-subscriber = { version = "0.3", features = ["env-filter"] }

[target.'cfg(not(target_arch = "wasm32"))'.dependencies]
axum = "0.7.5"
libp2p = { path = "../../libp2p", features = [ "ed25519", "macros", "ping", "tokio"] }
libp2p-webrtc = { workspace = true, features = ["tokio"] }
rust-embed = { version = "8.3.0", features = ["include-exclude", "interpolate-folder-path"] }
<<<<<<< HEAD
tokio = { workspace = true, features = ["macros", "net", "rt", "signal"] }
=======
tokio = { version = "1.37", features = ["macros", "net", "rt", "signal"] }
>>>>>>> c92966d7
tokio-util = { version = "0.7", features = ["compat"] }
tower = "0.4"
tower-http = { version = "0.5.2", features = ["cors"] }
mime_guess = "2.0.4"

[target.'cfg(target_arch = "wasm32")'.dependencies]
js-sys = "0.3.69"
libp2p = { path = "../../libp2p", features = [ "ed25519", "macros", "ping", "wasm-bindgen"] }
libp2p-webrtc-websys = { workspace = true }
tracing-wasm = "0.2.1"
wasm-bindgen = "0.2.90"
wasm-bindgen-futures = "0.4.42"
web-sys = { version = "0.3", features = ['Document', 'Element', 'HtmlElement', 'Node', 'Response', 'Window'] }

[lints]
workspace = true<|MERGE_RESOLUTION|>--- conflicted
+++ resolved
@@ -27,11 +27,7 @@
 libp2p = { path = "../../libp2p", features = [ "ed25519", "macros", "ping", "tokio"] }
 libp2p-webrtc = { workspace = true, features = ["tokio"] }
 rust-embed = { version = "8.3.0", features = ["include-exclude", "interpolate-folder-path"] }
-<<<<<<< HEAD
 tokio = { workspace = true, features = ["macros", "net", "rt", "signal"] }
-=======
-tokio = { version = "1.37", features = ["macros", "net", "rt", "signal"] }
->>>>>>> c92966d7
 tokio-util = { version = "0.7", features = ["compat"] }
 tower = "0.4"
 tower-http = { version = "0.5.2", features = ["cors"] }
