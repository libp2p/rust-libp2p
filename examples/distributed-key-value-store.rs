--- conflicted
+++ resolved
@@ -51,14 +51,9 @@
     core::{upgrade::Version, Transport},
     identity,
     mdns::{Mdns, MdnsConfig, MdnsEvent},
-<<<<<<< HEAD
     noise,
-    swarm::SwarmEvent,
-    tcp, yamux, NetworkBehaviour, PeerId, Swarm,
-=======
     swarm::{NetworkBehaviour, SwarmEvent},
-    PeerId, Swarm,
->>>>>>> afb777e9
+    tcp, yamux, PeerId, Swarm,
 };
 use std::error::Error;
 
