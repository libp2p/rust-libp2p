--- conflicted
+++ resolved
@@ -49,15 +49,9 @@
 };
 use libp2p::{
     development_transport, identity,
-<<<<<<< HEAD
     mdns::{async_io::Mdns, MdnsConfig, MdnsEvent},
-    swarm::SwarmEvent,
-    NetworkBehaviour, PeerId, Swarm,
-=======
-    mdns::{Mdns, MdnsConfig, MdnsEvent},
     swarm::{NetworkBehaviour, SwarmEvent},
     PeerId, Swarm,
->>>>>>> 0f5c491d
 };
 use std::error::Error;
 
