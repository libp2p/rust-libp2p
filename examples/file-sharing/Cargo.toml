[package]
name = "file-sharing"
version = "0.1.0"
edition = "2021"
publish = false
license = "MIT"

[dependencies]
serde = { version = "1.0", features = ["derive"] }
async-std = { version = "1.12", features = ["attributes"] }
clap = { version = "4.3.1", features = ["derive"] }
either = "1.8"
env_logger = "0.10"
futures = "0.3.28"
<<<<<<< HEAD
libp2p = { path = "../../libp2p", features = ["async-std", "dns", "kad", "noise", "macros", "request-response", "tcp", "websocket", "yamux"] }
multiaddr = { workspace = true }
=======
libp2p = { path = "../../libp2p", features = ["async-std", "cbor", "dns", "kad", "noise", "macros", "request-response", "tcp", "websocket", "yamux"] }
multiaddr = { version = "0.17.1" }
>>>>>>> 90d6a77e
void = "1.0.2"<|MERGE_RESOLUTION|>--- conflicted
+++ resolved
@@ -12,11 +12,6 @@
 either = "1.8"
 env_logger = "0.10"
 futures = "0.3.28"
-<<<<<<< HEAD
-libp2p = { path = "../../libp2p", features = ["async-std", "dns", "kad", "noise", "macros", "request-response", "tcp", "websocket", "yamux"] }
+libp2p = { path = "../../libp2p", features = ["async-std", "cbor", "dns", "kad", "noise", "macros", "request-response", "tcp", "websocket", "yamux"] }
 multiaddr = { workspace = true }
-=======
-libp2p = { path = "../../libp2p", features = ["async-std", "cbor", "dns", "kad", "noise", "macros", "request-response", "tcp", "websocket", "yamux"] }
-multiaddr = { version = "0.17.1" }
->>>>>>> 90d6a77e
 void = "1.0.2"