[package]
name = "ping-example"
version = "0.1.0"
edition = "2021"
publish = false
license = "MIT"

[dependencies]
<<<<<<< HEAD
async-std = { version = "1.12", features = ["attributes"] }
async-trait = "0.1"
futures = "0.3.28"
libp2p = { path = "../../libp2p", features = ["async-std", "dns", "macros", "noise", "ping", "tcp", "websocket", "yamux"] }
tracing = "0.1.37"
tracing-subscriber = { version = "0.3", features = ["env-filter"] }
=======
env_logger = "0.10.0"
futures = "0.3.28"
libp2p = { path = "../../libp2p", features = ["noise", "ping", "tcp", "tokio", "yamux"] }
tokio = { version = "1.33.0", features = ["full"] }

[lints]
workspace = true
>>>>>>> 09f8cb4d
<|MERGE_RESOLUTION|>--- conflicted
+++ resolved
@@ -6,19 +6,11 @@
 license = "MIT"
 
 [dependencies]
-<<<<<<< HEAD
-async-std = { version = "1.12", features = ["attributes"] }
-async-trait = "0.1"
-futures = "0.3.28"
-libp2p = { path = "../../libp2p", features = ["async-std", "dns", "macros", "noise", "ping", "tcp", "websocket", "yamux"] }
-tracing = "0.1.37"
-tracing-subscriber = { version = "0.3", features = ["env-filter"] }
-=======
-env_logger = "0.10.0"
 futures = "0.3.28"
 libp2p = { path = "../../libp2p", features = ["noise", "ping", "tcp", "tokio", "yamux"] }
 tokio = { version = "1.33.0", features = ["full"] }
+tracing = "0.1.37"
+tracing-subscriber = { version = "0.3", features = ["env-filter"] }
 
 [lints]
-workspace = true
->>>>>>> 09f8cb4d
+workspace = true