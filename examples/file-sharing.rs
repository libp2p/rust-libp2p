// Copyright 2021 Protocol Labs.
//
// Permission is hereby granted, free of charge, to any person obtaining a
// copy of this software and associated documentation files (the "Software"),
// to deal in the Software without restriction, including without limitation
// the rights to use, copy, modify, merge, publish, distribute, sublicense,
// and/or sell copies of the Software, and to permit persons to whom the
// Software is furnished to do so, subject to the following conditions:
//
// The above copyright notice and this permission notice shall be included in
// all copies or substantial portions of the Software.
//
// THE SOFTWARE IS PROVIDED "AS IS", WITHOUT WARRANTY OF ANY KIND, EXPRESS
// OR IMPLIED, INCLUDING BUT NOT LIMITED TO THE WARRANTIES OF MERCHANTABILITY,
// FITNESS FOR A PARTICULAR PURPOSE AND NONINFRINGEMENT. IN NO EVENT SHALL THE
// AUTHORS OR COPYRIGHT HOLDERS BE LIABLE FOR ANY CLAIM, DAMAGES OR OTHER
// LIABILITY, WHETHER IN AN ACTION OF CONTRACT, TORT OR OTHERWISE, ARISING
// FROM, OUT OF OR IN CONNECTION WITH THE SOFTWARE OR THE USE OR OTHER
// DEALINGS IN THE SOFTWARE.

//! # File sharing example
//!
//! Basic file sharing application with peers either providing or locating and
//! getting files by name.
//!
//! While obviously showcasing how to build a basic file sharing application,
//! the actual goal of this example is **to show how to integrate rust-libp2p
//! into a larger application**.
//!
//! ## Sample plot
//!
//! Assuming there are 3 nodes, A, B and C. A and B each provide a file while C
//! retrieves a file.
//!
//! Provider nodes A and B each provide a file, file FA and FB respectively.
//! They do so by advertising themselves as a provider for their file on a DHT
//! via [`libp2p-kad`]. The two, among other nodes of the network, are
//! interconnected via the DHT.
//!
//! Node C can locate the providers for file FA or FB on the DHT via
//! [`libp2p-kad`] without being connected to the specific node providing the
//! file, but any node of the DHT. Node C then connects to the corresponding
//! node and requests the file content of the file via
//! [`libp2p-request-response`].
//!
//! ## Architectural properties
//!
//! - Clean clonable async/await interface ([`Client`]) to interact with the
//!   network layer.
//!
//! - Single task driving the network layer, no locks required.
//!
//! ## Usage
//!
//! A two node setup with one node providing the file and one node requesting the file.
//!
//! 1. Run command below in one terminal.
//!
//!    ```
//!    cargo run --example file-sharing --features=full -- \
//!              --listen-address /ip4/127.0.0.1/tcp/40837 \
//!              --secret-key-seed 1 \
//!              provide \
//!              --path <path-to-your-file> \
//!              --name <name-for-others-to-find-your-file>
//!    ```
//!
//! 2. Run command below in another terminal.
//!
//!    ```
//!    cargo run --example file-sharing --features=full -- \
//!              --peer /ip4/127.0.0.1/tcp/40837/p2p/12D3KooWPjceQrSwdWXPyLLeABRXmuqt69Rg3sBYbU1Nft9HyQ6X \
//!              get \
//!              --name <name-for-others-to-find-your-file>
//!    ```
//!
//! Note: The client does not need to be directly connected to the providing
//! peer, as long as both are connected to some node on the same DHT.

use async_std::io;
use async_std::task::spawn;
use clap::Parser;
use futures::prelude::*;
use libp2p::core::{upgrade::Version, Multiaddr, PeerId, Transport};
use libp2p::multiaddr::Protocol;
use libp2p::noise;
use libp2p::tcp;
use libp2p::yamux;
use std::error::Error;
use std::io::Write;
use std::path::PathBuf;

#[async_std::main]
async fn main() -> Result<(), Box<dyn Error>> {
    env_logger::init();

    let opt = Opt::parse();

    let (mut network_client, mut network_events, network_event_loop) =
        network::new(opt.secret_key_seed).await?;

    // Spawn the network task for it to run in the background.
    spawn(network_event_loop.run());

    // In case a listen address was provided use it, otherwise listen on any
    // address.
    match opt.listen_address {
        Some(addr) => network_client
            .start_listening(addr)
            .await
            .expect("Listening not to fail."),
        None => network_client
            .start_listening("/ip4/0.0.0.0/tcp/0".parse()?)
            .await
            .expect("Listening not to fail."),
    };

    // In case the user provided an address of a peer on the CLI, dial it.
    if let Some(addr) = opt.peer {
        let peer_id = match addr.iter().last() {
            Some(Protocol::P2p(hash)) => PeerId::from_multihash(hash).expect("Valid hash."),
            _ => return Err("Expect peer multiaddr to contain peer ID.".into()),
        };
        network_client
            .dial(peer_id, addr)
            .await
            .expect("Dial to succeed");
    }

    match opt.argument {
        // Providing a file.
        CliArgument::Provide { path, name } => {
            // Advertise oneself as a provider of the file on the DHT.
            network_client.start_providing(name.clone()).await;

            loop {
                match network_events.next().await {
                    // Reply with the content of the file on incoming requests.
                    Some(network::Event::InboundRequest { request, channel }) => {
                        if request == name {
                            network_client
                                .respond_file(std::fs::read(&path)?, channel)
                                .await;
                        }
                    }
                    e => todo!("{:?}", e),
                }
            }
        }
        // Locating and getting a file.
        CliArgument::Get { name } => {
            // Locate all nodes providing the file.
            let providers = network_client.get_providers(name.clone()).await;
            if providers.is_empty() {
                return Err(format!("Could not find provider for file {name}.").into());
            }

            // Request the content of the file from each node.
            let requests = providers.into_iter().map(|p| {
                let mut network_client = network_client.clone();
                let name = name.clone();
                async move { network_client.request_file(p, name).await }.boxed()
            });

            // Await the requests, ignore the remaining once a single one succeeds.
            let file_content = futures::future::select_ok(requests)
                .await
                .map_err(|_| "None of the providers returned file.")?
                .0;

            std::io::stdout().write_all(&file_content)?;
        }
    }

    Ok(())
}

#[derive(Parser, Debug)]
#[clap(name = "libp2p file sharing example")]
struct Opt {
    /// Fixed value to generate deterministic peer ID.
    #[clap(long)]
    secret_key_seed: Option<u8>,

    #[clap(long)]
    peer: Option<Multiaddr>,

    #[clap(long)]
    listen_address: Option<Multiaddr>,

    #[clap(subcommand)]
    argument: CliArgument,
}

#[derive(Debug, Parser)]
enum CliArgument {
    Provide {
        #[clap(long)]
        path: PathBuf,
        #[clap(long)]
        name: String,
    },
    Get {
        #[clap(long)]
        name: String,
    },
}

/// The network module, encapsulating all network related logic.
mod network {
    use super::*;
    use async_trait::async_trait;
    use futures::channel::{mpsc, oneshot};
    use libp2p::core::either::EitherError;
    use libp2p::core::upgrade::{read_length_prefixed, write_length_prefixed, ProtocolName};
    use libp2p::identity;
    use libp2p::identity::ed25519;
    use libp2p::kad::record::store::MemoryStore;
    use libp2p::kad::{GetProvidersOk, Kademlia, KademliaEvent, QueryId, QueryResult};
    use libp2p::multiaddr::Protocol;
    use libp2p::request_response::{
        ProtocolSupport, RequestId, RequestResponse, RequestResponseCodec, RequestResponseEvent,
        RequestResponseMessage, ResponseChannel,
    };
    use libp2p::swarm::{ConnectionHandlerUpgrErr, NetworkBehaviour, Swarm, SwarmEvent};
    use std::collections::{hash_map, HashMap, HashSet};
    use std::iter;

    /// Creates the network components, namely:
    ///
    /// - The network client to interact with the network layer from anywhere
    ///   within your application.
    ///
    /// - The network event stream, e.g. for incoming requests.
    ///
    /// - The network task driving the network itself.
    pub async fn new(
        secret_key_seed: Option<u8>,
    ) -> Result<(Client, impl Stream<Item = Event>, EventLoop), Box<dyn Error>> {
        // Create a public/private key pair, either random or based on a seed.
        let id_keys = match secret_key_seed {
            Some(seed) => {
                let mut bytes = [0u8; 32];
                bytes[0] = seed;
                let secret_key = ed25519::SecretKey::from_bytes(&mut bytes).expect(
                    "this returns `Err` only if the length is wrong; the length is correct; qed",
                );
                identity::Keypair::Ed25519(secret_key.into())
            }
            None => identity::Keypair::generate_ed25519(),
        };
        let peer_id = id_keys.public().to_peer_id();

        // Build the Swarm, connecting the lower layer transport logic with the
        // higher layer network behaviour logic.
<<<<<<< HEAD
        let swarm = SwarmBuilder::new(
            tcp::async_io::Transport::default()
                .upgrade(Version::V1)
                .authenticate(noise::NoiseAuthenticated::xx(&id_keys)?)
                .multiplex(yamux::YamuxConfig::default())
                .boxed(),
=======
        let swarm = Swarm::with_threadpool_executor(
            libp2p::development_transport(id_keys).await?,
>>>>>>> 43fdfe27
            ComposedBehaviour {
                kademlia: Kademlia::new(peer_id, MemoryStore::new(peer_id)),
                request_response: RequestResponse::new(
                    FileExchangeCodec(),
                    iter::once((FileExchangeProtocol(), ProtocolSupport::Full)),
                    Default::default(),
                ),
            },
            peer_id,
        );

        let (command_sender, command_receiver) = mpsc::channel(0);
        let (event_sender, event_receiver) = mpsc::channel(0);

        Ok((
            Client {
                sender: command_sender,
            },
            event_receiver,
            EventLoop::new(swarm, command_receiver, event_sender),
        ))
    }

    #[derive(Clone)]
    pub struct Client {
        sender: mpsc::Sender<Command>,
    }

    impl Client {
        /// Listen for incoming connections on the given address.
        pub async fn start_listening(
            &mut self,
            addr: Multiaddr,
        ) -> Result<(), Box<dyn Error + Send>> {
            let (sender, receiver) = oneshot::channel();
            self.sender
                .send(Command::StartListening { addr, sender })
                .await
                .expect("Command receiver not to be dropped.");
            receiver.await.expect("Sender not to be dropped.")
        }

        /// Dial the given peer at the given address.
        pub async fn dial(
            &mut self,
            peer_id: PeerId,
            peer_addr: Multiaddr,
        ) -> Result<(), Box<dyn Error + Send>> {
            let (sender, receiver) = oneshot::channel();
            self.sender
                .send(Command::Dial {
                    peer_id,
                    peer_addr,
                    sender,
                })
                .await
                .expect("Command receiver not to be dropped.");
            receiver.await.expect("Sender not to be dropped.")
        }

        /// Advertise the local node as the provider of the given file on the DHT.
        pub async fn start_providing(&mut self, file_name: String) {
            let (sender, receiver) = oneshot::channel();
            self.sender
                .send(Command::StartProviding { file_name, sender })
                .await
                .expect("Command receiver not to be dropped.");
            receiver.await.expect("Sender not to be dropped.");
        }

        /// Find the providers for the given file on the DHT.
        pub async fn get_providers(&mut self, file_name: String) -> HashSet<PeerId> {
            let (sender, receiver) = oneshot::channel();
            self.sender
                .send(Command::GetProviders { file_name, sender })
                .await
                .expect("Command receiver not to be dropped.");
            receiver.await.expect("Sender not to be dropped.")
        }

        /// Request the content of the given file from the given peer.
        pub async fn request_file(
            &mut self,
            peer: PeerId,
            file_name: String,
        ) -> Result<Vec<u8>, Box<dyn Error + Send>> {
            let (sender, receiver) = oneshot::channel();
            self.sender
                .send(Command::RequestFile {
                    file_name,
                    peer,
                    sender,
                })
                .await
                .expect("Command receiver not to be dropped.");
            receiver.await.expect("Sender not be dropped.")
        }

        /// Respond with the provided file content to the given request.
        pub async fn respond_file(
            &mut self,
            file: Vec<u8>,
            channel: ResponseChannel<FileResponse>,
        ) {
            self.sender
                .send(Command::RespondFile { file, channel })
                .await
                .expect("Command receiver not to be dropped.");
        }
    }

    pub struct EventLoop {
        swarm: Swarm<ComposedBehaviour>,
        command_receiver: mpsc::Receiver<Command>,
        event_sender: mpsc::Sender<Event>,
        pending_dial: HashMap<PeerId, oneshot::Sender<Result<(), Box<dyn Error + Send>>>>,
        pending_start_providing: HashMap<QueryId, oneshot::Sender<()>>,
        pending_get_providers: HashMap<QueryId, oneshot::Sender<HashSet<PeerId>>>,
        pending_request_file:
            HashMap<RequestId, oneshot::Sender<Result<Vec<u8>, Box<dyn Error + Send>>>>,
    }

    impl EventLoop {
        fn new(
            swarm: Swarm<ComposedBehaviour>,
            command_receiver: mpsc::Receiver<Command>,
            event_sender: mpsc::Sender<Event>,
        ) -> Self {
            Self {
                swarm,
                command_receiver,
                event_sender,
                pending_dial: Default::default(),
                pending_start_providing: Default::default(),
                pending_get_providers: Default::default(),
                pending_request_file: Default::default(),
            }
        }

        pub async fn run(mut self) {
            loop {
                futures::select! {
                    event = self.swarm.next() => self.handle_event(event.expect("Swarm stream to be infinite.")).await  ,
                    command = self.command_receiver.next() => match command {
                        Some(c) => self.handle_command(c).await,
                        // Command channel closed, thus shutting down the network event loop.
                        None=>  return,
                    },
                }
            }
        }

        async fn handle_event(
            &mut self,
            event: SwarmEvent<
                ComposedEvent,
                EitherError<ConnectionHandlerUpgrErr<io::Error>, io::Error>,
            >,
        ) {
            match event {
                SwarmEvent::Behaviour(ComposedEvent::Kademlia(
                    KademliaEvent::OutboundQueryCompleted {
                        id,
                        result: QueryResult::StartProviding(_),
                        ..
                    },
                )) => {
                    let sender: oneshot::Sender<()> = self
                        .pending_start_providing
                        .remove(&id)
                        .expect("Completed query to be previously pending.");
                    let _ = sender.send(());
                }
                SwarmEvent::Behaviour(ComposedEvent::Kademlia(
                    KademliaEvent::OutboundQueryCompleted {
                        id,
                        result: QueryResult::GetProviders(Ok(GetProvidersOk { providers, .. })),
                        ..
                    },
                )) => {
                    let _ = self
                        .pending_get_providers
                        .remove(&id)
                        .expect("Completed query to be previously pending.")
                        .send(providers);
                }
                SwarmEvent::Behaviour(ComposedEvent::Kademlia(_)) => {}
                SwarmEvent::Behaviour(ComposedEvent::RequestResponse(
                    RequestResponseEvent::Message { message, .. },
                )) => match message {
                    RequestResponseMessage::Request {
                        request, channel, ..
                    } => {
                        self.event_sender
                            .send(Event::InboundRequest {
                                request: request.0,
                                channel,
                            })
                            .await
                            .expect("Event receiver not to be dropped.");
                    }
                    RequestResponseMessage::Response {
                        request_id,
                        response,
                    } => {
                        let _ = self
                            .pending_request_file
                            .remove(&request_id)
                            .expect("Request to still be pending.")
                            .send(Ok(response.0));
                    }
                },
                SwarmEvent::Behaviour(ComposedEvent::RequestResponse(
                    RequestResponseEvent::OutboundFailure {
                        request_id, error, ..
                    },
                )) => {
                    let _ = self
                        .pending_request_file
                        .remove(&request_id)
                        .expect("Request to still be pending.")
                        .send(Err(Box::new(error)));
                }
                SwarmEvent::Behaviour(ComposedEvent::RequestResponse(
                    RequestResponseEvent::ResponseSent { .. },
                )) => {}
                SwarmEvent::NewListenAddr { address, .. } => {
                    let local_peer_id = *self.swarm.local_peer_id();
                    eprintln!(
                        "Local node is listening on {:?}",
                        address.with(Protocol::P2p(local_peer_id.into()))
                    );
                }
                SwarmEvent::IncomingConnection { .. } => {}
                SwarmEvent::ConnectionEstablished {
                    peer_id, endpoint, ..
                } => {
                    if endpoint.is_dialer() {
                        if let Some(sender) = self.pending_dial.remove(&peer_id) {
                            let _ = sender.send(Ok(()));
                        }
                    }
                }
                SwarmEvent::ConnectionClosed { .. } => {}
                SwarmEvent::OutgoingConnectionError { peer_id, error, .. } => {
                    if let Some(peer_id) = peer_id {
                        if let Some(sender) = self.pending_dial.remove(&peer_id) {
                            let _ = sender.send(Err(Box::new(error)));
                        }
                    }
                }
                SwarmEvent::IncomingConnectionError { .. } => {}
                SwarmEvent::Dialing(peer_id) => eprintln!("Dialing {peer_id}"),
                e => panic!("{e:?}"),
            }
        }

        async fn handle_command(&mut self, command: Command) {
            match command {
                Command::StartListening { addr, sender } => {
                    let _ = match self.swarm.listen_on(addr) {
                        Ok(_) => sender.send(Ok(())),
                        Err(e) => sender.send(Err(Box::new(e))),
                    };
                }
                Command::Dial {
                    peer_id,
                    peer_addr,
                    sender,
                } => {
                    if let hash_map::Entry::Vacant(e) = self.pending_dial.entry(peer_id) {
                        self.swarm
                            .behaviour_mut()
                            .kademlia
                            .add_address(&peer_id, peer_addr.clone());
                        match self
                            .swarm
                            .dial(peer_addr.with(Protocol::P2p(peer_id.into())))
                        {
                            Ok(()) => {
                                e.insert(sender);
                            }
                            Err(e) => {
                                let _ = sender.send(Err(Box::new(e)));
                            }
                        }
                    } else {
                        todo!("Already dialing peer.");
                    }
                }
                Command::StartProviding { file_name, sender } => {
                    let query_id = self
                        .swarm
                        .behaviour_mut()
                        .kademlia
                        .start_providing(file_name.into_bytes().into())
                        .expect("No store error.");
                    self.pending_start_providing.insert(query_id, sender);
                }
                Command::GetProviders { file_name, sender } => {
                    let query_id = self
                        .swarm
                        .behaviour_mut()
                        .kademlia
                        .get_providers(file_name.into_bytes().into());
                    self.pending_get_providers.insert(query_id, sender);
                }
                Command::RequestFile {
                    file_name,
                    peer,
                    sender,
                } => {
                    let request_id = self
                        .swarm
                        .behaviour_mut()
                        .request_response
                        .send_request(&peer, FileRequest(file_name));
                    self.pending_request_file.insert(request_id, sender);
                }
                Command::RespondFile { file, channel } => {
                    self.swarm
                        .behaviour_mut()
                        .request_response
                        .send_response(channel, FileResponse(file))
                        .expect("Connection to peer to be still open.");
                }
            }
        }
    }

    #[derive(NetworkBehaviour)]
    #[behaviour(out_event = "ComposedEvent")]
    struct ComposedBehaviour {
        request_response: RequestResponse<FileExchangeCodec>,
        kademlia: Kademlia<MemoryStore>,
    }

    #[derive(Debug)]
    enum ComposedEvent {
        RequestResponse(RequestResponseEvent<FileRequest, FileResponse>),
        Kademlia(KademliaEvent),
    }

    impl From<RequestResponseEvent<FileRequest, FileResponse>> for ComposedEvent {
        fn from(event: RequestResponseEvent<FileRequest, FileResponse>) -> Self {
            ComposedEvent::RequestResponse(event)
        }
    }

    impl From<KademliaEvent> for ComposedEvent {
        fn from(event: KademliaEvent) -> Self {
            ComposedEvent::Kademlia(event)
        }
    }

    #[derive(Debug)]
    enum Command {
        StartListening {
            addr: Multiaddr,
            sender: oneshot::Sender<Result<(), Box<dyn Error + Send>>>,
        },
        Dial {
            peer_id: PeerId,
            peer_addr: Multiaddr,
            sender: oneshot::Sender<Result<(), Box<dyn Error + Send>>>,
        },
        StartProviding {
            file_name: String,
            sender: oneshot::Sender<()>,
        },
        GetProviders {
            file_name: String,
            sender: oneshot::Sender<HashSet<PeerId>>,
        },
        RequestFile {
            file_name: String,
            peer: PeerId,
            sender: oneshot::Sender<Result<Vec<u8>, Box<dyn Error + Send>>>,
        },
        RespondFile {
            file: Vec<u8>,
            channel: ResponseChannel<FileResponse>,
        },
    }

    #[derive(Debug)]
    pub enum Event {
        InboundRequest {
            request: String,
            channel: ResponseChannel<FileResponse>,
        },
    }

    // Simple file exchange protocol

    #[derive(Debug, Clone)]
    struct FileExchangeProtocol();
    #[derive(Clone)]
    struct FileExchangeCodec();
    #[derive(Debug, Clone, PartialEq, Eq)]
    struct FileRequest(String);
    #[derive(Debug, Clone, PartialEq, Eq)]
    pub struct FileResponse(Vec<u8>);

    impl ProtocolName for FileExchangeProtocol {
        fn protocol_name(&self) -> &[u8] {
            "/file-exchange/1".as_bytes()
        }
    }

    #[async_trait]
    impl RequestResponseCodec for FileExchangeCodec {
        type Protocol = FileExchangeProtocol;
        type Request = FileRequest;
        type Response = FileResponse;

        async fn read_request<T>(
            &mut self,
            _: &FileExchangeProtocol,
            io: &mut T,
        ) -> io::Result<Self::Request>
        where
            T: AsyncRead + Unpin + Send,
        {
            let vec = read_length_prefixed(io, 1_000_000).await?;

            if vec.is_empty() {
                return Err(io::ErrorKind::UnexpectedEof.into());
            }

            Ok(FileRequest(String::from_utf8(vec).unwrap()))
        }

        async fn read_response<T>(
            &mut self,
            _: &FileExchangeProtocol,
            io: &mut T,
        ) -> io::Result<Self::Response>
        where
            T: AsyncRead + Unpin + Send,
        {
            let vec = read_length_prefixed(io, 500_000_000).await?; // update transfer maximum

            if vec.is_empty() {
                return Err(io::ErrorKind::UnexpectedEof.into());
            }

            Ok(FileResponse(vec))
        }

        async fn write_request<T>(
            &mut self,
            _: &FileExchangeProtocol,
            io: &mut T,
            FileRequest(data): FileRequest,
        ) -> io::Result<()>
        where
            T: AsyncWrite + Unpin + Send,
        {
            write_length_prefixed(io, data).await?;
            io.close().await?;

            Ok(())
        }

        async fn write_response<T>(
            &mut self,
            _: &FileExchangeProtocol,
            io: &mut T,
            FileResponse(data): FileResponse,
        ) -> io::Result<()>
        where
            T: AsyncWrite + Unpin + Send,
        {
            write_length_prefixed(io, data).await?;
            io.close().await?;

            Ok(())
        }
    }
}<|MERGE_RESOLUTION|>--- conflicted
+++ resolved
@@ -253,17 +253,12 @@
 
         // Build the Swarm, connecting the lower layer transport logic with the
         // higher layer network behaviour logic.
-<<<<<<< HEAD
-        let swarm = SwarmBuilder::new(
+        let swarm = Swarm::with_threadpool_executor(
             tcp::async_io::Transport::default()
                 .upgrade(Version::V1)
                 .authenticate(noise::NoiseAuthenticated::xx(&id_keys)?)
                 .multiplex(yamux::YamuxConfig::default())
                 .boxed(),
-=======
-        let swarm = Swarm::with_threadpool_executor(
-            libp2p::development_transport(id_keys).await?,
->>>>>>> 43fdfe27
             ComposedBehaviour {
                 kademlia: Kademlia::new(peer_id, MemoryStore::new(peer_id)),
                 request_response: RequestResponse::new(
