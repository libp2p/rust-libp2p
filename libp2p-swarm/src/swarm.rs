--- conflicted
+++ resolved
@@ -159,11 +159,7 @@
     upgraded: UpgradedNode<T, C>,
     handler: H,
     new_listeners: mpsc::UnboundedReceiver<Box<Stream<Item = Box<Future<Item = (C::Output, Multiaddr), Error = IoError>>, Error = IoError>>>,
-<<<<<<< HEAD
-    next_incoming: Box<Future<Item = (C::Output, Multiaddr), Error = IoError>>,
-=======
     next_incoming: Box<Future<Item = Box<Future<Item = (C::Output, Multiaddr), Error = IoError>>, Error = IoError>>,
->>>>>>> 22a7159c
     listeners: Vec<Box<Stream<Item = Box<Future<Item = (C::Output, Multiaddr), Error = IoError>>, Error = IoError>>>,
     listeners_upgrade: Vec<Box<Future<Item = (C::Output, Multiaddr), Error = IoError>>>,
     dialers: Vec<Box<Future<Item = (C::Output, Multiaddr), Error = IoError>>>,
