// Copyright 2018 Parity Technologies (UK) Ltd.
//
// Permission is hereby granted, free of charge, to any person obtaining a
// copy of this software and associated documentation files (the "Software"),
// to deal in the Software without restriction, including without limitation
// the rights to use, copy, modify, merge, publish, distribute, sublicense,
// and/or sell copies of the Software, and to permit persons to whom the
// Software is furnished to do so, subject to the following conditions:
//
// The above copyright notice and this permission notice shall be included in
// all copies or substantial portions of the Software.
//
// THE SOFTWARE IS PROVIDED "AS IS", WITHOUT WARRANTY OF ANY KIND, EXPRESS
// OR IMPLIED, INCLUDING BUT NOT LIMITED TO THE WARRANTIES OF MERCHANTABILITY,
// FITNESS FOR A PARTICULAR PURPOSE AND NONINFRINGEMENT. IN NO EVENT SHALL THE
// AUTHORS OR COPYRIGHT HOLDERS BE LIABLE FOR ANY CLAIM, DAMAGES OR OTHER
// LIABILITY, WHETHER IN AN ACTION OF CONTRACT, TORT OR OTHERWISE, ARISING
// FROM, OUT OF OR IN CONNECTION WITH THE SOFTWARE OR THE USE OR OTHER
// DEALINGS IN THE SOFTWARE.

use std::io::Error as IoError;
use futures::{IntoFuture, Future, Stream, Async, Poll, future};
use futures::sync::mpsc;
use {ConnectionUpgrade, Multiaddr, MuxedTransport, UpgradedNode};

/// Creates a swarm.
///
/// Requires an upgraded transport, and a function or closure that will turn the upgrade into a
/// `Future` that produces a `()`.
///
/// Produces a `SwarmController` and an implementation of `Future`. The controller can be used to
/// control, and the `Future` must be driven to completion in order for things to work.
///
pub fn swarm<T, C, H, F>(transport: T, upgrade: C, handler: H)
                         -> (SwarmController<T, C>, SwarmFuture<T, C, H, F::Future>)
    where T: MuxedTransport + Clone + 'static,      // TODO: 'static :-/
          C: ConnectionUpgrade<T::RawConn> + Clone + 'static,      // TODO: 'static :-/
          C::NamesIter: Clone,      // TODO: not elegant
          H: FnMut(C::Output, Multiaddr) -> F,
          F: IntoFuture<Item = (), Error = IoError>,
{
    let (new_dialers_tx, new_dialers_rx) = mpsc::unbounded();
    let (new_listeners_tx, new_listeners_rx) = mpsc::unbounded();
    let (new_toprocess_tx, new_toprocess_rx) = mpsc::unbounded();

    let upgraded = transport.clone().with_upgrade(upgrade);

    let future = SwarmFuture {
        upgraded: upgraded.clone(),
        handler: handler,
        new_listeners: new_listeners_rx,
        next_incoming: upgraded.clone().next_incoming(),
        listeners: Vec::new(),
        listeners_upgrade: Vec::new(),
        dialers: Vec::new(),
        new_dialers: new_dialers_rx,
        to_process: Vec::new(),
        new_toprocess: new_toprocess_rx,
    };

    let controller = SwarmController {
        transport: transport,
        upgraded: upgraded,
        new_listeners: new_listeners_tx,
        new_dialers: new_dialers_tx,
        new_toprocess: new_toprocess_tx,
    };

    (controller, future)
}

/// Allows control of what the swarm is doing.
pub struct SwarmController<T, C>
    where T: MuxedTransport + 'static,      // TODO: 'static :-/
          C: ConnectionUpgrade<T::RawConn> + 'static,      // TODO: 'static :-/
{
    transport: T,
    upgraded: UpgradedNode<T, C>,
    new_listeners: mpsc::UnboundedSender<Box<Stream<Item = Box<Future<Item = (C::Output, Multiaddr), Error = IoError>>, Error = IoError>>>,
    new_dialers: mpsc::UnboundedSender<Box<Future<Item = (C::Output, Multiaddr), Error = IoError>>>,
    new_toprocess: mpsc::UnboundedSender<Box<Future<Item = (), Error = IoError>>>,
}

impl<T, C> SwarmController<T, C>
    where T: MuxedTransport + Clone + 'static,      // TODO: 'static :-/
          C: ConnectionUpgrade<T::RawConn> + Clone + 'static,      // TODO: 'static :-/
		  C::NamesIter: Clone, // TODO: not elegant
{
    /// Asks the swarm to dial the node with the given multiaddress. The connection is then
    /// upgraded using the `upgrade`, and the output is sent to the handler that was passed when
    /// calling `swarm`.
    // TODO: consider returning a future so that errors can be processed?
    pub fn dial_to_handler<Du>(&self, multiaddr: Multiaddr, upgrade: Du) -> Result<(), Multiaddr>
        where Du: ConnectionUpgrade<T::RawConn> + Clone + 'static,      // TODO: 'static :-/
              Du::Output: Into<C::Output>,
    {
        match self.transport.clone().with_upgrade(upgrade).dial(multiaddr.clone()) {
            Ok(dial) => {
                let dial = Box::new(dial.map(|(d, client_addr)| (d.into(), client_addr))) as Box<Future<Item = _, Error = _>>;
                // Ignoring errors if the receiver has been closed, because in that situation
                // nothing is going to be processed anyway.
                let _ = self.new_dialers.unbounded_send(dial);
                Ok(())
            },
            Err((_, multiaddr)) => {
                Err(multiaddr)
            },
        }
    }

    /// Asks the swarm to dial the node with the given multiaddress. The connection is then
    /// upgraded using the `upgrade`, and the output is then passed to `and_then`.
    ///
    /// Contrary to `dial_to_handler`, the output of the upgrade is not given to the handler that
    /// was passed at initialization.
    // TODO: consider returning a future so that errors can be processed?
    pub fn dial_custom_handler<Du, Df, Dfu>(&self, multiaddr: Multiaddr, upgrade: Du, and_then: Df)
                                            -> Result<(), Multiaddr>
        where Du: ConnectionUpgrade<T::RawConn> + 'static,      // TODO: 'static :-/
              Df: FnOnce(Du::Output, Multiaddr) -> Dfu + 'static,          // TODO: 'static :-/
              Dfu: IntoFuture<Item = (), Error = IoError> + 'static,        // TODO: 'static :-/
    {
        match self.transport.clone().with_upgrade(upgrade).dial(multiaddr) {
            Ok(dial) => {
                let dial = Box::new(dial.and_then(|(d, m)| and_then(d, m))) as Box<_>;
                // Ignoring errors if the receiver has been closed, because in that situation
                // nothing is going to be processed anyway.
                let _ = self.new_toprocess.unbounded_send(dial);
                Ok(())
            },
            Err((_, multiaddr)) => {
                Err(multiaddr)
            },
        }
    }

    /// Adds a multiaddr to listen on. All the incoming connections will use the `upgrade` that
    /// was passed to `swarm`.
    pub fn listen_on(&self, multiaddr: Multiaddr) -> Result<Multiaddr, Multiaddr> {
        match self.upgraded.clone().listen_on(multiaddr) {
            Ok((listener, new_addr)) => {
                // Ignoring errors if the receiver has been closed, because in that situation
                // nothing is going to be processed anyway.
                let _ = self.new_listeners.unbounded_send(listener);
                Ok(new_addr)
            },
            Err((_, multiaddr)) => {
                Err(multiaddr)
            },
        }
    }
}

/// Future that must be driven to completion in order for the swarm to work.
pub struct SwarmFuture<T, C, H, F>
    where T: MuxedTransport + 'static,      // TODO: 'static :-/
          C: ConnectionUpgrade<T::RawConn> + 'static,      // TODO: 'static :-/
{
    upgraded: UpgradedNode<T, C>,
    handler: H,
<<<<<<< HEAD
    new_listeners: mpsc::UnboundedReceiver<Box<Stream<Item = (Box<Future<Item = C::Output, Error = IoError>>, Multiaddr), Error = IoError>>>,
    next_incoming: Box<Future<Item = (Box<Future<Item = C::Output, Error = IoError>>, Multiaddr), Error = IoError>>,
    listeners: Vec<Box<Stream<Item = (Box<Future<Item = C::Output, Error = IoError>>, Multiaddr), Error = IoError>>>,
    listeners_upgrade: Vec<(Box<Future<Item = C::Output, Error = IoError>>, Multiaddr)>,
    dialers: Vec<(Box<Future<Item = C::Output, Error = IoError>>, Multiaddr)>,
    new_dialers: mpsc::UnboundedReceiver<(Box<Future<Item = C::Output, Error = IoError>>, Multiaddr)>,
=======
    new_listeners: mpsc::UnboundedReceiver<Box<Stream<Item = Box<Future<Item = (C::Output, Multiaddr), Error = IoError>>, Error = IoError>>>,
    next_incoming: Box<Future<Item = (C::Output, Multiaddr), Error = IoError>>,
    listeners: Vec<Box<Stream<Item = Box<Future<Item = (C::Output, Multiaddr), Error = IoError>>, Error = IoError>>>,
    listeners_upgrade: Vec<Box<Future<Item = (C::Output, Multiaddr), Error = IoError>>>,
    dialers: Vec<Box<Future<Item = (C::Output, Multiaddr), Error = IoError>>>,
    new_dialers: mpsc::UnboundedReceiver<Box<Future<Item = (C::Output, Multiaddr), Error = IoError>>>,
>>>>>>> 39dde305
    to_process: Vec<future::Either<F, Box<Future<Item = (), Error = IoError>>>>,
    new_toprocess: mpsc::UnboundedReceiver<Box<Future<Item = (), Error = IoError>>>,
}

impl<T, C, H, If, F> Future for SwarmFuture<T, C, H, F>
    where T: MuxedTransport + Clone + 'static,      // TODO: 'static :-/,
          C: ConnectionUpgrade<T::RawConn> + Clone + 'static,      // TODO: 'static :-/
          C::NamesIter: Clone,      // TODO: not elegant
          H: FnMut(C::Output, Multiaddr) -> If,
          If: IntoFuture<Future = F, Item = (), Error = IoError>,
          F: Future<Item = (), Error = IoError>,
{
    type Item = ();
    type Error = IoError;

    fn poll(&mut self) -> Poll<Self::Item, Self::Error> {
        let handler = &mut self.handler;

        match self.next_incoming.poll() {
            Ok(Async::Ready((connec, client_addr))) => {
                self.next_incoming = self.upgraded.clone().next_incoming();
                self.listeners_upgrade.push((connec, client_addr));
            },
            Ok(Async::NotReady) => {},
            // TODO: may not be the best idea because we're killing the whole server
            Err(_err) => {
                self.next_incoming = self.upgraded.clone().next_incoming();
            },
        };

        match self.new_listeners.poll() {
            Ok(Async::Ready(Some(new_listener))) => {
                self.listeners.push(new_listener);
            },
            Ok(Async::Ready(None)) | Err(_) => {
                // New listener sender has been closed.
            },
            Ok(Async::NotReady) => {},
        };

        match self.new_dialers.poll() {
            Ok(Async::Ready(Some(new_dialer))) => {
                self.dialers.push(new_dialer);
            },
            Ok(Async::Ready(None)) | Err(_) => {
                // New dialers sender has been closed.
            },
            Ok(Async::NotReady) => {},
        };

        match self.new_toprocess.poll() {
            Ok(Async::Ready(Some(new_toprocess))) => {
                self.to_process.push(future::Either::B(new_toprocess));
            },
            Ok(Async::Ready(None)) | Err(_) => {
                // New to-process sender has been closed.
            },
            Ok(Async::NotReady) => {},
        };

        for n in (0 .. self.listeners.len()).rev() {
            let mut listener = self.listeners.swap_remove(n);
            match listener.poll() {
                Ok(Async::Ready(Some(upgrade))) => {
                    self.listeners.push(listener);
                    self.listeners_upgrade.push(upgrade);
                },
                Ok(Async::NotReady) => {
                    self.listeners.push(listener);
                },
                Ok(Async::Ready(None)) => {},
                Err(_err) => {},        // Ignoring errors
            };
        }

        for n in (0 .. self.listeners_upgrade.len()).rev() {
            let mut upgrade = self.listeners_upgrade.swap_remove(n);
            match upgrade.poll() {
                Ok(Async::Ready((output, client_addr))) => {
                    self.to_process.push(future::Either::A(handler(output, client_addr).into_future()));
                },
                Ok(Async::NotReady) => {
                    self.listeners_upgrade.push(upgrade);
                },
                Err(_err) => {},       // Ignoring errors
            }
        }

        for n in (0 .. self.dialers.len()).rev() {
            let mut dialer = self.dialers.swap_remove(n);
            match dialer.poll() {
                Ok(Async::Ready((output, addr))) => {
                    self.to_process.push(future::Either::A(handler(output, addr).into_future()));
                },
                Ok(Async::NotReady) => {
                    self.dialers.push(dialer);
                },
                Err(_err) => {},       // Ignoring errors
            }
        }

        for n in (0 .. self.to_process.len()).rev() {
            let mut to_process = self.to_process.swap_remove(n);
            match to_process.poll() {
                Ok(Async::Ready(())) => {},
                Ok(Async::NotReady) => self.to_process.push(to_process),
                Err(_err) => {},     // Ignoring errors
            }
        }

        // TODO: we never return `Ok(Ready)` because there's no way to know whether
        //       `next_incoming()` can produce anything more in the future
        Ok(Async::NotReady)
    }
}<|MERGE_RESOLUTION|>--- conflicted
+++ resolved
@@ -158,21 +158,12 @@
 {
     upgraded: UpgradedNode<T, C>,
     handler: H,
-<<<<<<< HEAD
     new_listeners: mpsc::UnboundedReceiver<Box<Stream<Item = (Box<Future<Item = C::Output, Error = IoError>>, Multiaddr), Error = IoError>>>,
     next_incoming: Box<Future<Item = (Box<Future<Item = C::Output, Error = IoError>>, Multiaddr), Error = IoError>>,
     listeners: Vec<Box<Stream<Item = (Box<Future<Item = C::Output, Error = IoError>>, Multiaddr), Error = IoError>>>,
     listeners_upgrade: Vec<(Box<Future<Item = C::Output, Error = IoError>>, Multiaddr)>,
     dialers: Vec<(Box<Future<Item = C::Output, Error = IoError>>, Multiaddr)>,
     new_dialers: mpsc::UnboundedReceiver<(Box<Future<Item = C::Output, Error = IoError>>, Multiaddr)>,
-=======
-    new_listeners: mpsc::UnboundedReceiver<Box<Stream<Item = Box<Future<Item = (C::Output, Multiaddr), Error = IoError>>, Error = IoError>>>,
-    next_incoming: Box<Future<Item = (C::Output, Multiaddr), Error = IoError>>,
-    listeners: Vec<Box<Stream<Item = Box<Future<Item = (C::Output, Multiaddr), Error = IoError>>, Error = IoError>>>,
-    listeners_upgrade: Vec<Box<Future<Item = (C::Output, Multiaddr), Error = IoError>>>,
-    dialers: Vec<Box<Future<Item = (C::Output, Multiaddr), Error = IoError>>>,
-    new_dialers: mpsc::UnboundedReceiver<Box<Future<Item = (C::Output, Multiaddr), Error = IoError>>>,
->>>>>>> 39dde305
     to_process: Vec<future::Either<F, Box<Future<Item = (), Error = IoError>>>>,
     new_toprocess: mpsc::UnboundedReceiver<Box<Future<Item = (), Error = IoError>>>,
 }
