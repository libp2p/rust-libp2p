// Copyright 2017 Parity Technologies (UK) Ltd.
//
// Permission is hereby granted, free of charge, to any person obtaining a
// copy of this software and associated documentation files (the "Software"),
// to deal in the Software without restriction, including without limitation
// the rights to use, copy, modify, merge, publish, distribute, sublicense,
// and/or sell copies of the Software, and to permit persons to whom the
// Software is furnished to do so, subject to the following conditions:
//
// The above copyright notice and this permission notice shall be included in
// all copies or substantial portions of the Software.
//
// THE SOFTWARE IS PROVIDED "AS IS", WITHOUT WARRANTY OF ANY KIND, EXPRESS
// OR IMPLIED, INCLUDING BUT NOT LIMITED TO THE WARRANTIES OF MERCHANTABILITY,
// FITNESS FOR A PARTICULAR PURPOSE AND NONINFRINGEMENT. IN NO EVENT SHALL THE
// AUTHORS OR COPYRIGHT HOLDERS BE LIABLE FOR ANY CLAIM, DAMAGES OR OTHER
// LIABILITY, WHETHER IN AN ACTION OF CONTRACT, TORT OR OTHERWISE, ARISING
// FROM, OUT OF OR IN CONNECTION WITH THE SOFTWARE OR THE USE OR OTHER
// DEALINGS IN THE SOFTWARE.

//! Contains the `ConnectionReuse` struct. Stores open muxed connections to nodes so that dialing
//! a node reuses the same connection instead of opening a new one.
//!
//! A `ConnectionReuse` can only be created from an `UpgradedNode` whose `ConnectionUpgrade`
//! yields as `StreamMuxer`.
//!
//! # Behaviour
//!
//! The API exposed by the `ConnectionReuse` struct consists in the `Transport` trait
//! implementation, with the `dial` and `listen_on` methods.
//!
//! When called on a `ConnectionReuse`, the `listen_on` method will listen on the given
//! multiaddress (by using the underlying `Transport`), then will apply a `flat_map` on the
//! incoming connections so that we actually listen to the incoming substreams of each connection.
//!
//! When called on a `ConnectionReuse`, the `dial` method will try to use a connection that has
//! already been opened earlier, and open an outgoing substream on it. If none is available, it
//! will dial the given multiaddress. Dialed node can also spontaneously open new substreams with
//! us. In order to handle these new substreams you should use the `next_incoming` method of the
//! `MuxedTransport` trait.

use fnv::FnvHashMap;
use futures::future::{self, IntoFuture, FutureResult};
use futures::{Async, Future, Poll, Stream};
use futures::stream::Fuse as StreamFuse;
use futures::sync::mpsc;
use multiaddr::Multiaddr;
use muxing::StreamMuxer;
use parking_lot::Mutex;
use std::io::Error as IoError;
use std::mem;
use std::sync::Arc;
use transport::{ConnectionUpgrade, MuxedTransport, Transport, UpgradedNode};

/// Allows reusing the same muxed connection multiple times.
///
/// Can be created from an `UpgradedNode` through the `From` trait.
///
/// Implements the `Transport` trait.
#[derive(Clone)]
pub struct ConnectionReuse<T, C>
where
	T: Transport,
	C: ConnectionUpgrade<T::RawConn>,
	C::Output: StreamMuxer,
{
	// Underlying transport and connection upgrade for when we need to dial or listen.
	inner: UpgradedNode<T, C>,

<<<<<<< HEAD
	// Struct shared between most of the types that are part of the `ConnectionReuse`
	// infrastructure.
=======
	// Struct shared between most of the `ConnectionReuse` infrastructure.
>>>>>>> ad8e89cc
	shared: Arc<Mutex<Shared<C::Output>>>,
}

struct Shared<M> where M: StreamMuxer {
	// List of active muxers.
	active_connections: FnvHashMap<Multiaddr, M>,

	// List of pending inbound substreams from dialed nodes.
	// Only add to this list elements received through `add_to_next_rx`.
	next_incoming: Vec<(M, M::InboundSubstream, Multiaddr)>,

	// New elements are not directly added to `next_incoming`. Instead they are sent to this
<<<<<<< HEAD
	// channel. This is done so that we can wake up tasks whenever a next inbound stream arrives.
	add_to_next_rx: mpsc::UnboundedReceiver<(M, M::InboundSubstream, Multiaddr)>,

	// Other part of `add_to_next_rx`.
=======
	// channel. This is done so that we can wake up tasks whenever a new element is added.
	add_to_next_rx: mpsc::UnboundedReceiver<(M, M::InboundSubstream, Multiaddr)>,

	// Other side of `add_to_next_rx`.
>>>>>>> ad8e89cc
	add_to_next_tx: mpsc::UnboundedSender<(M, M::InboundSubstream, Multiaddr)>,
}

impl<T, C> From<UpgradedNode<T, C>> for ConnectionReuse<T, C>
where
	T: Transport,
	C: ConnectionUpgrade<T::RawConn>,
	C::Output: StreamMuxer,
{
	#[inline]
	fn from(node: UpgradedNode<T, C>) -> ConnectionReuse<T, C> {
		let (tx, rx) = mpsc::unbounded();

		ConnectionReuse {
			inner: node,
			shared: Arc::new(Mutex::new(Shared {
				active_connections: Default::default(),
				next_incoming: Vec::new(),
				add_to_next_rx: rx,
				add_to_next_tx: tx,
			})),
		}
	}
}

impl<T, C> Transport for ConnectionReuse<T, C>
where
	T: Transport + 'static,                     // TODO: 'static :(
	C: ConnectionUpgrade<T::RawConn> + 'static, // TODO: 'static :(
	C: Clone,
	C::Output: StreamMuxer + Clone,
	C::NamesIter: Clone, // TODO: not elegant
{
	type RawConn = <C::Output as StreamMuxer>::Substream;
	type Listener = Box<Stream<Item = Self::ListenerUpgrade, Error = IoError>>;
	type ListenerUpgrade = FutureResult<(Self::RawConn, Multiaddr), IoError>;
	type Dial = Box<Future<Item = (Self::RawConn, Multiaddr), Error = IoError>>;

	fn listen_on(self, addr: Multiaddr) -> Result<(Self::Listener, Multiaddr), (Self, Multiaddr)> {
		let (listener, new_addr) = match self.inner.listen_on(addr.clone()) {
			Ok((l, a)) => (l, a),
			Err((inner, addr)) => {
				return Err((ConnectionReuse { inner: inner, shared: self.shared }, addr));
			}
		};

		let listener = ConnectionReuseListener {
			shared: self.shared.clone(),
			listener: listener.fuse(),
			current_upgrades: Vec::new(),
			connections: Vec::new(),
		};

		Ok((Box::new(listener) as Box<_>, new_addr))
	}

	fn dial(self, addr: Multiaddr) -> Result<Self::Dial, (Self, Multiaddr)> {
		// If we already have an active connection, use it!
		if let Some(connec) = self.shared.lock().active_connections.get(&addr).map(|c| c.clone()) {
<<<<<<< HEAD
			let future = connec.outbound().map(|s| (s, addr));
=======
			let future = connec.outbound();
>>>>>>> ad8e89cc
			return Ok(Box::new(future) as Box<_>);
		}

		// TODO: handle if we're already in the middle in dialing that same node?
		// TODO: try dialing again if the existing connection has dropped

<<<<<<< HEAD
		let dial = match self.inner.dial(addr) {
=======
		// Dial through `self.inner`.
		let dial = match self.inner.dial(addr.clone()) {
>>>>>>> ad8e89cc
			Ok(l) => l,
			Err((inner, addr)) => {
				return Err((ConnectionReuse { inner: inner, shared: self.shared }, addr));
			}
		};

		let shared = self.shared.clone();
		let dial = dial
			.into_future()
<<<<<<< HEAD
			.and_then(move |(connec, addr)| {
				// Always replace the active connection because we are the most recent.
=======
			.and_then(move |connec| {
				// We successfully dialed the remote through `self.inner`.
				// Replace the active connection in `active_connections` because we are the
				// most recent.
>>>>>>> ad8e89cc
				let mut lock = shared.lock();
				lock.active_connections.insert(addr.clone(), connec.clone());
				// TODO: doesn't need locking ; the sender could be extracted
				let _ = lock.add_to_next_tx
<<<<<<< HEAD
					.unbounded_send((connec.clone(), connec.clone().inbound(), addr.clone()));
				connec.outbound().map(|s| (s, addr))
=======
					.unbounded_send((connec.clone(), connec.clone().inbound(), addr));
				connec.outbound()
>>>>>>> ad8e89cc
			});

		Ok(Box::new(dial) as Box<_>)
	}

	#[inline]
	fn nat_traversal(&self, server: &Multiaddr, observed: &Multiaddr) -> Option<Multiaddr> {
		self.inner.transport().nat_traversal(server, observed)
	}
}

impl<T, C> MuxedTransport for ConnectionReuse<T, C>
where
	T: Transport + 'static,                     // TODO: 'static :(
	C: ConnectionUpgrade<T::RawConn> + 'static, // TODO: 'static :(
	C: Clone,
	C::Output: StreamMuxer + Clone,
	C::NamesIter: Clone, // TODO: not elegant
{
	type Incoming = ConnectionReuseIncoming<C::Output>;
<<<<<<< HEAD
	type IncomingUpgrade = future::FutureResult<(<C::Output as StreamMuxer>::Substream, Multiaddr), IoError>;
=======
	type IncomingUpgrade = future::FutureResult<<C::Output as StreamMuxer>::Substream, IoError>;
>>>>>>> ad8e89cc

	#[inline]
	fn next_incoming(self) -> Self::Incoming {
		ConnectionReuseIncoming { shared: self.shared.clone() }
	}
}

/// Implementation of `Stream` for the connections incoming from listening on a specific address.
pub struct ConnectionReuseListener<S, F, M>
where
	S: Stream<Item = F, Error = IoError>,
	F: Future<Item = (M, Multiaddr), Error = IoError>,
	M: StreamMuxer,
{
	// The main listener. `S` is from the underlying transport.
	listener: StreamFuse<S>,
<<<<<<< HEAD
	current_upgrades: Vec<F>,
	connections: Vec<(M, <M as StreamMuxer>::InboundSubstream, Multiaddr)>,
=======

	// Incoming connections that are in the process of being upgraded to the muxer (eg. secio
	// handshake or protocol negotiation). Also contains the address of the remote.
	current_upgrades: Vec<(F, Multiaddr)>,

	// Active muxers, plus a future to next incoming substream, plus the multiaddr or the remote.
	connections: Vec<(M, <M as StreamMuxer>::InboundSubstream, Multiaddr)>,

	// Shared between the whole connection reuse mechanism.
>>>>>>> ad8e89cc
	shared: Arc<Mutex<Shared<M>>>,
}

impl<S, F, M> Stream for ConnectionReuseListener<S, F, M>
where S: Stream<Item = F, Error = IoError>,
	  F: Future<Item = (M, Multiaddr), Error = IoError>,
	  M: StreamMuxer + Clone + 'static // TODO: 'static :(
{
	type Item = FutureResult<(M::Substream, Multiaddr), IoError>;
	type Error = IoError;

	fn poll(&mut self) -> Poll<Option<Self::Item>, Self::Error> {
<<<<<<< HEAD
		// Check for any incoming connection on the socket.
=======
		// Check for any incoming connection on the listening socket.
		// Note that since `self.listener` is a `Fuse`, it's not a problem to continue polling even
		// after it is finished or after it error'ed.
>>>>>>> ad8e89cc
		match self.listener.poll() {
			Ok(Async::Ready(Some(upgrade))) => {
				self.current_upgrades.push(upgrade);
			}
			Ok(Async::NotReady) => {},
			Ok(Async::Ready(None)) => {
				if self.connections.is_empty() && self.current_upgrades.is_empty() {
					return Ok(Async::Ready(None));
				}
			}
			Err(err) => {
				if self.connections.is_empty() && self.current_upgrades.is_empty() {
					return Err(err);
				}
			}
		};

		// Check whether any upgrade (to a muxer) on an incoming connection is ready.
<<<<<<< HEAD
		// We extract everything at the start, then insert back the elements that we still want at
		// the next iteration.
        for n in (0 .. self.current_upgrades.len()).rev() {
            let mut current_upgrade = self.current_upgrades.swap_remove(n);
			match current_upgrade.poll() {
				Ok(Async::Ready((muxer, client_addr))) => {
=======
		for n in (0 .. self.current_upgrades.len()).rev() {
			let (mut current_upgrade, client_addr) = self.current_upgrades.swap_remove(n);
			match current_upgrade.poll() {
				Ok(Async::Ready(muxer)) => {
					// A new connection has been successfully upgraded to a muxer.
>>>>>>> ad8e89cc
					let next_incoming = muxer.clone().inbound();
					self.connections.push((muxer.clone(), next_incoming, client_addr.clone()));
					// We overwrite any current active connection to that multiaddr because we
					// are the freshest possible connection.
					self.shared.lock().active_connections.insert(client_addr, muxer);
				},
				Ok(Async::NotReady) => {
<<<<<<< HEAD
					self.current_upgrades.push(current_upgrade);
				},
				Err(err) => {
					// Insert the rest of the pending upgrades, but not the current one.
					return Ok(Async::Ready(Some(future::err(err))));
=======
					self.current_upgrades.push((current_upgrade, client_addr));
				},
				Err(err) => {
					// Insert the rest of the pending upgrades, but not the current one.
					return Ok(Async::Ready(Some((future::err(err), client_addr))));
>>>>>>> ad8e89cc
				},
			}
		}

		// Check whether any incoming substream is ready.
<<<<<<< HEAD
		// We extract everything at the start, then insert back the elements that we still want at
		// the next iteration.
        for n in (0 .. self.connections.len()).rev() {
            let (muxer, mut next_incoming, client_addr) = self.connections.swap_remove(n);
=======
		for n in (0 .. self.connections.len()).rev() {
			let (muxer, mut next_incoming, client_addr) = self.connections.swap_remove(n);
>>>>>>> ad8e89cc
			match next_incoming.poll() {
				Ok(Async::Ready(incoming)) => {
					// A new substream is ready.
					let mut new_next = muxer.clone().inbound();
					self.connections.push((muxer, new_next, client_addr.clone()));
<<<<<<< HEAD
					return Ok(Async::Ready(Some(Ok((incoming, client_addr)).into_future())));
=======
					return Ok(Async::Ready(Some((future::ok(incoming), client_addr))));
>>>>>>> ad8e89cc
				}
				Ok(Async::NotReady) => {
					self.connections.push((muxer, next_incoming, client_addr));
				}
				Err(err) => {
					// Insert the rest of the pending connections, but not the current one.
<<<<<<< HEAD
					return Ok(Async::Ready(Some(future::err(err))));
				}
			}
		}

=======
					return Ok(Async::Ready(Some((future::err(err), client_addr))));
				}
			}
		}

		// Nothing is ready, return `NotReady`.
>>>>>>> ad8e89cc
		Ok(Async::NotReady)
	}
}

<<<<<<< HEAD
/// Implementation of `Future<Item = (impl AsyncRead + AsyncWrite, Multiaddr)` for the
/// `ConnectionReuse` struct.
pub struct ConnectionReuseIncoming<M>
	where M: StreamMuxer
{
=======
/// Implementation of `Future` that yields the next incoming substream from a dialed connection.
pub struct ConnectionReuseIncoming<M>
	where M: StreamMuxer
{
	// Shared between the whole connection reuse system.
>>>>>>> ad8e89cc
	shared: Arc<Mutex<Shared<M>>>,
}

impl<M> Future for ConnectionReuseIncoming<M>
	where M: Clone + StreamMuxer,
{
<<<<<<< HEAD
	type Item = future::FutureResult<(M::Substream, Multiaddr), IoError>;
=======
	type Item = (future::FutureResult<M::Substream, IoError>, Multiaddr);
>>>>>>> ad8e89cc
	type Error = IoError;

	fn poll(&mut self) -> Poll<Self::Item, Self::Error> {
		let mut lock = self.shared.lock();

<<<<<<< HEAD
=======
		// Try to get any new muxer from `add_to_next_rx`.
		// We push the new muxers to a channel instead of adding them to `next_incoming`, so that
		// tasks are notified when something is pushed.
>>>>>>> ad8e89cc
		loop {
			match lock.add_to_next_rx.poll() {
				Ok(Async::Ready(Some(elem))) => {
					lock.next_incoming.push(elem);
<<<<<<< HEAD
				},
				Ok(Async::NotReady) => break,
				Ok(Async::Ready(None)) | Err(_) => {
					// The sender and receiver are both in the same struct, therefore the link can
					// never break.
					unreachable!()
				},
			}
		}

		let mut next_incoming = mem::replace(&mut lock.next_incoming, Vec::new());
		while let Some((muxer, mut future, addr)) = next_incoming.pop() {
			match future.poll() {
				Ok(Async::Ready(value)) => {
					let next = muxer.clone().inbound();
					lock.next_incoming.push((muxer, next, addr.clone()));
					lock.next_incoming.extend(next_incoming);
					return Ok(Async::Ready(future::ok((value, addr))));
				},
				Ok(Async::NotReady) => {
					lock.next_incoming.push((muxer, future, addr));
				},
				Err(_) => {},
			}
		}

=======
				},
				Ok(Async::NotReady) => break,
				Ok(Async::Ready(None)) | Err(_) => {
					unreachable!("the sender and receiver are both in the same struct, therefore \
								  the link can never break")
				},
			}
		}

		// Check whether any incoming substream is ready.
		for n in (0 .. lock.next_incoming.len()).rev() {
			let (muxer, mut future, addr) = lock.next_incoming.swap_remove(n);
			match future.poll() {
				Ok(Async::Ready(value)) => {
					// A substream is ready ; push back the muxer for the next time this function
					// is called, then return.
					let next = muxer.clone().inbound();
					lock.next_incoming.push((muxer, next, addr.clone()));
					return Ok(Async::Ready((future::ok(value), addr)));
				},
				Ok(Async::NotReady) => {
					lock.next_incoming.push((muxer, future, addr));
				},
				Err(_) => {
					// In case of error, we just not push back the element, which drops it.
				},
			}
		}

		// Nothing is ready.
>>>>>>> ad8e89cc
		Ok(Async::NotReady)
	}
}<|MERGE_RESOLUTION|>--- conflicted
+++ resolved
@@ -48,7 +48,6 @@
 use muxing::StreamMuxer;
 use parking_lot::Mutex;
 use std::io::Error as IoError;
-use std::mem;
 use std::sync::Arc;
 use transport::{ConnectionUpgrade, MuxedTransport, Transport, UpgradedNode};
 
@@ -67,12 +66,7 @@
 	// Underlying transport and connection upgrade for when we need to dial or listen.
 	inner: UpgradedNode<T, C>,
 
-<<<<<<< HEAD
-	// Struct shared between most of the types that are part of the `ConnectionReuse`
-	// infrastructure.
-=======
 	// Struct shared between most of the `ConnectionReuse` infrastructure.
->>>>>>> ad8e89cc
 	shared: Arc<Mutex<Shared<C::Output>>>,
 }
 
@@ -85,17 +79,10 @@
 	next_incoming: Vec<(M, M::InboundSubstream, Multiaddr)>,
 
 	// New elements are not directly added to `next_incoming`. Instead they are sent to this
-<<<<<<< HEAD
-	// channel. This is done so that we can wake up tasks whenever a next inbound stream arrives.
-	add_to_next_rx: mpsc::UnboundedReceiver<(M, M::InboundSubstream, Multiaddr)>,
-
-	// Other part of `add_to_next_rx`.
-=======
 	// channel. This is done so that we can wake up tasks whenever a new element is added.
 	add_to_next_rx: mpsc::UnboundedReceiver<(M, M::InboundSubstream, Multiaddr)>,
 
 	// Other side of `add_to_next_rx`.
->>>>>>> ad8e89cc
 	add_to_next_tx: mpsc::UnboundedSender<(M, M::InboundSubstream, Multiaddr)>,
 }
 
@@ -155,23 +142,14 @@
 	fn dial(self, addr: Multiaddr) -> Result<Self::Dial, (Self, Multiaddr)> {
 		// If we already have an active connection, use it!
 		if let Some(connec) = self.shared.lock().active_connections.get(&addr).map(|c| c.clone()) {
-<<<<<<< HEAD
 			let future = connec.outbound().map(|s| (s, addr));
-=======
-			let future = connec.outbound();
->>>>>>> ad8e89cc
 			return Ok(Box::new(future) as Box<_>);
 		}
 
 		// TODO: handle if we're already in the middle in dialing that same node?
 		// TODO: try dialing again if the existing connection has dropped
 
-<<<<<<< HEAD
 		let dial = match self.inner.dial(addr) {
-=======
-		// Dial through `self.inner`.
-		let dial = match self.inner.dial(addr.clone()) {
->>>>>>> ad8e89cc
 			Ok(l) => l,
 			Err((inner, addr)) => {
 				return Err((ConnectionReuse { inner: inner, shared: self.shared }, addr));
@@ -181,26 +159,14 @@
 		let shared = self.shared.clone();
 		let dial = dial
 			.into_future()
-<<<<<<< HEAD
 			.and_then(move |(connec, addr)| {
 				// Always replace the active connection because we are the most recent.
-=======
-			.and_then(move |connec| {
-				// We successfully dialed the remote through `self.inner`.
-				// Replace the active connection in `active_connections` because we are the
-				// most recent.
->>>>>>> ad8e89cc
 				let mut lock = shared.lock();
 				lock.active_connections.insert(addr.clone(), connec.clone());
 				// TODO: doesn't need locking ; the sender could be extracted
 				let _ = lock.add_to_next_tx
-<<<<<<< HEAD
 					.unbounded_send((connec.clone(), connec.clone().inbound(), addr.clone()));
 				connec.outbound().map(|s| (s, addr))
-=======
-					.unbounded_send((connec.clone(), connec.clone().inbound(), addr));
-				connec.outbound()
->>>>>>> ad8e89cc
 			});
 
 		Ok(Box::new(dial) as Box<_>)
@@ -221,11 +187,7 @@
 	C::NamesIter: Clone, // TODO: not elegant
 {
 	type Incoming = ConnectionReuseIncoming<C::Output>;
-<<<<<<< HEAD
 	type IncomingUpgrade = future::FutureResult<(<C::Output as StreamMuxer>::Substream, Multiaddr), IoError>;
-=======
-	type IncomingUpgrade = future::FutureResult<<C::Output as StreamMuxer>::Substream, IoError>;
->>>>>>> ad8e89cc
 
 	#[inline]
 	fn next_incoming(self) -> Self::Incoming {
@@ -242,20 +204,10 @@
 {
 	// The main listener. `S` is from the underlying transport.
 	listener: StreamFuse<S>,
-<<<<<<< HEAD
 	current_upgrades: Vec<F>,
 	connections: Vec<(M, <M as StreamMuxer>::InboundSubstream, Multiaddr)>,
-=======
-
-	// Incoming connections that are in the process of being upgraded to the muxer (eg. secio
-	// handshake or protocol negotiation). Also contains the address of the remote.
-	current_upgrades: Vec<(F, Multiaddr)>,
-
-	// Active muxers, plus a future to next incoming substream, plus the multiaddr or the remote.
-	connections: Vec<(M, <M as StreamMuxer>::InboundSubstream, Multiaddr)>,
 
 	// Shared between the whole connection reuse mechanism.
->>>>>>> ad8e89cc
 	shared: Arc<Mutex<Shared<M>>>,
 }
 
@@ -268,13 +220,9 @@
 	type Error = IoError;
 
 	fn poll(&mut self) -> Poll<Option<Self::Item>, Self::Error> {
-<<<<<<< HEAD
-		// Check for any incoming connection on the socket.
-=======
 		// Check for any incoming connection on the listening socket.
 		// Note that since `self.listener` is a `Fuse`, it's not a problem to continue polling even
 		// after it is finished or after it error'ed.
->>>>>>> ad8e89cc
 		match self.listener.poll() {
 			Ok(Async::Ready(Some(upgrade))) => {
 				self.current_upgrades.push(upgrade);
@@ -293,20 +241,12 @@
 		};
 
 		// Check whether any upgrade (to a muxer) on an incoming connection is ready.
-<<<<<<< HEAD
 		// We extract everything at the start, then insert back the elements that we still want at
 		// the next iteration.
         for n in (0 .. self.current_upgrades.len()).rev() {
             let mut current_upgrade = self.current_upgrades.swap_remove(n);
 			match current_upgrade.poll() {
 				Ok(Async::Ready((muxer, client_addr))) => {
-=======
-		for n in (0 .. self.current_upgrades.len()).rev() {
-			let (mut current_upgrade, client_addr) = self.current_upgrades.swap_remove(n);
-			match current_upgrade.poll() {
-				Ok(Async::Ready(muxer)) => {
-					// A new connection has been successfully upgraded to a muxer.
->>>>>>> ad8e89cc
 					let next_incoming = muxer.clone().inbound();
 					self.connections.push((muxer.clone(), next_incoming, client_addr.clone()));
 					// We overwrite any current active connection to that multiaddr because we
@@ -314,134 +254,64 @@
 					self.shared.lock().active_connections.insert(client_addr, muxer);
 				},
 				Ok(Async::NotReady) => {
-<<<<<<< HEAD
 					self.current_upgrades.push(current_upgrade);
 				},
 				Err(err) => {
 					// Insert the rest of the pending upgrades, but not the current one.
 					return Ok(Async::Ready(Some(future::err(err))));
-=======
-					self.current_upgrades.push((current_upgrade, client_addr));
-				},
-				Err(err) => {
-					// Insert the rest of the pending upgrades, but not the current one.
-					return Ok(Async::Ready(Some((future::err(err), client_addr))));
->>>>>>> ad8e89cc
 				},
 			}
 		}
 
 		// Check whether any incoming substream is ready.
-<<<<<<< HEAD
-		// We extract everything at the start, then insert back the elements that we still want at
-		// the next iteration.
-        for n in (0 .. self.connections.len()).rev() {
-            let (muxer, mut next_incoming, client_addr) = self.connections.swap_remove(n);
-=======
 		for n in (0 .. self.connections.len()).rev() {
 			let (muxer, mut next_incoming, client_addr) = self.connections.swap_remove(n);
->>>>>>> ad8e89cc
 			match next_incoming.poll() {
 				Ok(Async::Ready(incoming)) => {
 					// A new substream is ready.
 					let mut new_next = muxer.clone().inbound();
 					self.connections.push((muxer, new_next, client_addr.clone()));
-<<<<<<< HEAD
 					return Ok(Async::Ready(Some(Ok((incoming, client_addr)).into_future())));
-=======
-					return Ok(Async::Ready(Some((future::ok(incoming), client_addr))));
->>>>>>> ad8e89cc
 				}
 				Ok(Async::NotReady) => {
 					self.connections.push((muxer, next_incoming, client_addr));
 				}
 				Err(err) => {
 					// Insert the rest of the pending connections, but not the current one.
-<<<<<<< HEAD
 					return Ok(Async::Ready(Some(future::err(err))));
 				}
 			}
 		}
 
-=======
-					return Ok(Async::Ready(Some((future::err(err), client_addr))));
-				}
-			}
-		}
-
 		// Nothing is ready, return `NotReady`.
->>>>>>> ad8e89cc
 		Ok(Async::NotReady)
 	}
 }
 
-<<<<<<< HEAD
-/// Implementation of `Future<Item = (impl AsyncRead + AsyncWrite, Multiaddr)` for the
-/// `ConnectionReuse` struct.
-pub struct ConnectionReuseIncoming<M>
-	where M: StreamMuxer
-{
-=======
 /// Implementation of `Future` that yields the next incoming substream from a dialed connection.
 pub struct ConnectionReuseIncoming<M>
 	where M: StreamMuxer
 {
 	// Shared between the whole connection reuse system.
->>>>>>> ad8e89cc
 	shared: Arc<Mutex<Shared<M>>>,
 }
 
 impl<M> Future for ConnectionReuseIncoming<M>
 	where M: Clone + StreamMuxer,
 {
-<<<<<<< HEAD
 	type Item = future::FutureResult<(M::Substream, Multiaddr), IoError>;
-=======
-	type Item = (future::FutureResult<M::Substream, IoError>, Multiaddr);
->>>>>>> ad8e89cc
 	type Error = IoError;
 
 	fn poll(&mut self) -> Poll<Self::Item, Self::Error> {
 		let mut lock = self.shared.lock();
 
-<<<<<<< HEAD
-=======
 		// Try to get any new muxer from `add_to_next_rx`.
 		// We push the new muxers to a channel instead of adding them to `next_incoming`, so that
 		// tasks are notified when something is pushed.
->>>>>>> ad8e89cc
 		loop {
 			match lock.add_to_next_rx.poll() {
 				Ok(Async::Ready(Some(elem))) => {
 					lock.next_incoming.push(elem);
-<<<<<<< HEAD
-				},
-				Ok(Async::NotReady) => break,
-				Ok(Async::Ready(None)) | Err(_) => {
-					// The sender and receiver are both in the same struct, therefore the link can
-					// never break.
-					unreachable!()
-				},
-			}
-		}
-
-		let mut next_incoming = mem::replace(&mut lock.next_incoming, Vec::new());
-		while let Some((muxer, mut future, addr)) = next_incoming.pop() {
-			match future.poll() {
-				Ok(Async::Ready(value)) => {
-					let next = muxer.clone().inbound();
-					lock.next_incoming.push((muxer, next, addr.clone()));
-					lock.next_incoming.extend(next_incoming);
-					return Ok(Async::Ready(future::ok((value, addr))));
-				},
-				Ok(Async::NotReady) => {
-					lock.next_incoming.push((muxer, future, addr));
-				},
-				Err(_) => {},
-			}
-		}
-
-=======
 				},
 				Ok(Async::NotReady) => break,
 				Ok(Async::Ready(None)) | Err(_) => {
@@ -460,7 +330,7 @@
 					// is called, then return.
 					let next = muxer.clone().inbound();
 					lock.next_incoming.push((muxer, next, addr.clone()));
-					return Ok(Async::Ready((future::ok(value), addr)));
+					return Ok(Async::Ready(future::ok((value, addr))));
 				},
 				Ok(Async::NotReady) => {
 					lock.next_incoming.push((muxer, future, addr));
@@ -472,7 +342,6 @@
 		}
 
 		// Nothing is ready.
->>>>>>> ad8e89cc
 		Ok(Async::NotReady)
 	}
 }