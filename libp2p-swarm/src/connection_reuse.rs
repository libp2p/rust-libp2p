// Copyright 2017 Parity Technologies (UK) Ltd.
//
// Permission is hereby granted, free of charge, to any person obtaining a
// copy of this software and associated documentation files (the "Software"),
// to deal in the Software without restriction, including without limitation
// the rights to use, copy, modify, merge, publish, distribute, sublicense,
// and/or sell copies of the Software, and to permit persons to whom the
// Software is furnished to do so, subject to the following conditions:
//
// The above copyright notice and this permission notice shall be included in
// all copies or substantial portions of the Software.
//
// THE SOFTWARE IS PROVIDED "AS IS", WITHOUT WARRANTY OF ANY KIND, EXPRESS
// OR IMPLIED, INCLUDING BUT NOT LIMITED TO THE WARRANTIES OF MERCHANTABILITY,
// FITNESS FOR A PARTICULAR PURPOSE AND NONINFRINGEMENT. IN NO EVENT SHALL THE
// AUTHORS OR COPYRIGHT HOLDERS BE LIABLE FOR ANY CLAIM, DAMAGES OR OTHER
// LIABILITY, WHETHER IN AN ACTION OF CONTRACT, TORT OR OTHERWISE, ARISING
// FROM, OUT OF OR IN CONNECTION WITH THE SOFTWARE OR THE USE OR OTHER
// DEALINGS IN THE SOFTWARE.

//! Contains the `ConnectionReuse` struct. Stores open muxed connections to nodes so that dialing
//! a node reuses the same connection instead of opening a new one.
//!
//! A `ConnectionReuse` can only be created from an `UpgradedNode` whose `ConnectionUpgrade`
//! yields as `StreamMuxer`.
//!
//! # Behaviour
//!
//! The API exposed by the `ConnectionReuse` struct consists in the `Transport` trait
//! implementation, with the `dial` and `listen_on` methods.
//!
//! When called on a `ConnectionReuse`, the `listen_on` method will listen on the given
//! multiaddress (by using the underlying `Transport`), then will apply a `flat_map` on the
//! incoming connections so that we actually listen to the incoming substreams of each connection.
//!
//! When called on a `ConnectionReuse`, the `dial` method will try to use a connection that has
//! already been opened earlier, and open an outgoing substream on it. If none is available, it
//! will dial the given multiaddress. Dialed node can also spontaneously open new substreams with
//! us. In order to handle these new substreams you should use the `next_incoming` method of the
//! `MuxedTransport` trait.

use fnv::FnvHashMap;
use futures::future::{self, IntoFuture, FutureResult};
use futures::{Async, Future, Poll, Stream};
use futures::stream::Fuse as StreamFuse;
use futures::sync::mpsc;
use multiaddr::Multiaddr;
use muxing::StreamMuxer;
use parking_lot::Mutex;
use std::io::Error as IoError;
use std::sync::Arc;
use transport::{ConnectionUpgrade, MuxedTransport, Transport, UpgradedNode};

/// Allows reusing the same muxed connection multiple times.
///
/// Can be created from an `UpgradedNode` through the `From` trait.
///
/// Implements the `Transport` trait.
#[derive(Clone)]
pub struct ConnectionReuse<T, C>
where
	T: Transport,
	C: ConnectionUpgrade<T::RawConn>,
	C::Output: StreamMuxer,
{
	// Underlying transport and connection upgrade for when we need to dial or listen.
	inner: UpgradedNode<T, C>,

	// Struct shared between most of the `ConnectionReuse` infrastructure.
	shared: Arc<Mutex<Shared<C::Output>>>,
}

struct Shared<M> where M: StreamMuxer {
	// List of active muxers.
	active_connections: FnvHashMap<Multiaddr, M>,

	// List of pending inbound substreams from dialed nodes.
	// Only add to this list elements received through `add_to_next_rx`.
	next_incoming: Vec<(M, M::InboundSubstream, Multiaddr)>,

	// New elements are not directly added to `next_incoming`. Instead they are sent to this
	// channel. This is done so that we can wake up tasks whenever a new element is added.
	add_to_next_rx: mpsc::UnboundedReceiver<(M, M::InboundSubstream, Multiaddr)>,

	// Other side of `add_to_next_rx`.
	add_to_next_tx: mpsc::UnboundedSender<(M, M::InboundSubstream, Multiaddr)>,
}

impl<T, C> From<UpgradedNode<T, C>> for ConnectionReuse<T, C>
where
	T: Transport,
	C: ConnectionUpgrade<T::RawConn>,
	C::Output: StreamMuxer,
{
	#[inline]
	fn from(node: UpgradedNode<T, C>) -> ConnectionReuse<T, C> {
		let (tx, rx) = mpsc::unbounded();

		ConnectionReuse {
			inner: node,
			shared: Arc::new(Mutex::new(Shared {
				active_connections: Default::default(),
				next_incoming: Vec::new(),
				add_to_next_rx: rx,
				add_to_next_tx: tx,
			})),
		}
	}
}

impl<T, C> Transport for ConnectionReuse<T, C>
where
	T: Transport + 'static,                     // TODO: 'static :(
	C: ConnectionUpgrade<T::RawConn> + 'static, // TODO: 'static :(
	C: Clone,
	C::Output: StreamMuxer + Clone,
	C::NamesIter: Clone, // TODO: not elegant
{
	type RawConn = <C::Output as StreamMuxer>::Substream;
	type Listener = Box<Stream<Item = Self::ListenerUpgrade, Error = IoError>>;
	type ListenerUpgrade = FutureResult<(Self::RawConn, Multiaddr), IoError>;
	type Dial = Box<Future<Item = (Self::RawConn, Multiaddr), Error = IoError>>;

	fn listen_on(self, addr: Multiaddr) -> Result<(Self::Listener, Multiaddr), (Self, Multiaddr)> {
		let (listener, new_addr) = match self.inner.listen_on(addr.clone()) {
			Ok((l, a)) => (l, a),
			Err((inner, addr)) => {
				return Err((ConnectionReuse { inner: inner, shared: self.shared }, addr));
			}
		};

		let listener = ConnectionReuseListener {
			shared: self.shared.clone(),
			listener: listener.fuse(),
			current_upgrades: Vec::new(),
			connections: Vec::new(),
		};

		Ok((Box::new(listener) as Box<_>, new_addr))
	}

	fn dial(self, addr: Multiaddr) -> Result<Self::Dial, (Self, Multiaddr)> {
		// If we already have an active connection, use it!
		if let Some(connec) = self.shared.lock().active_connections.get(&addr).map(|c| c.clone()) {
			let future = connec.outbound();
			return Ok(Box::new(future) as Box<_>);
		}

		// TODO: handle if we're already in the middle in dialing that same node?
		// TODO: try dialing again if the existing connection has dropped

		// Dial through `self.inner`.
		let dial = match self.inner.dial(addr.clone()) {
			Ok(l) => l,
			Err((inner, addr)) => {
				return Err((ConnectionReuse { inner: inner, shared: self.shared }, addr));
			}
		};

		let shared = self.shared.clone();
		let dial = dial
<<<<<<< HEAD
			.into_future()
			.and_then(move |connec| {
				// We successfully dialed the remote through `self.inner`.
				// Replace the active connection in `active_connections` because we are the
				// most recent.
				let mut lock = shared.lock();
				lock.active_connections.insert(addr.clone(), connec.clone());
				// TODO: doesn't need locking ; the sender could be extracted
				let _ = lock.add_to_next_tx
					.unbounded_send((connec.clone(), connec.clone().inbound(), addr));
				connec.outbound()
			});

		Ok(Box::new(dial) as Box<_>)
=======
			.map_err::<fn(IoError) -> Mutex<Option<IoError>>, _>(|err| Mutex::new(Some(err)))
			.shared();

		let ingoing = dial.clone()
			.map(|muxer| stream::repeat(muxer))
			.flatten_stream()
			.map(move |muxer| (&*muxer).clone());

		let mut lock = self.shared.lock();
		lock.incoming.push(Box::new(ingoing) as Box<_>);
		for task in lock.to_signal.drain(..) { task.notify(); }
		drop(lock);

		let future = dial
			.map_err(|err| err.lock().take().expect("error can only be extracted once"))
			.and_then(|dial| {
				let (dial, client_addr) = (&*dial).clone();
				dial.outbound().map(|s| (s, client_addr))
			});
		Ok(Box::new(future) as Box<_>)
>>>>>>> 39dde305
	}

	#[inline]
	fn nat_traversal(&self, server: &Multiaddr, observed: &Multiaddr) -> Option<Multiaddr> {
		self.inner.transport().nat_traversal(server, observed)
	}
}

impl<T, C> MuxedTransport for ConnectionReuse<T, C>
where
	T: Transport + 'static,                     // TODO: 'static :(
	C: ConnectionUpgrade<T::RawConn> + 'static, // TODO: 'static :(
	C: Clone,
	C::Output: StreamMuxer + Clone,
	C::NamesIter: Clone, // TODO: not elegant
{
	type Incoming = ConnectionReuseIncoming<C::Output>;
	type IncomingUpgrade = future::FutureResult<<C::Output as StreamMuxer>::Substream, IoError>;

	#[inline]
	fn next_incoming(self) -> Self::Incoming {
		ConnectionReuseIncoming { shared: self.shared.clone() }
	}
}

/// Implementation of `Stream` for the connections incoming from listening on a specific address.
pub struct ConnectionReuseListener<S, F, M>
where
	S: Stream<Item = F, Error = IoError>,
	F: Future<Item = (M, Multiaddr), Error = IoError>,
	M: StreamMuxer,
{
	// The main listener. `S` is from the underlying transport.
	listener: StreamFuse<S>,
<<<<<<< HEAD

	// Incoming connections that are in the process of being upgraded to the muxer (eg. secio
	// handshake or protocol negotiation). Also contains the address of the remote.
	current_upgrades: Vec<(F, Multiaddr)>,

	// Active muxers, plus a future to next incoming substream, plus the multiaddr or the remote.
=======
	current_upgrades: Vec<F>,
>>>>>>> 39dde305
	connections: Vec<(M, <M as StreamMuxer>::InboundSubstream, Multiaddr)>,

	// Shared between the whole connection reuse mechanism.
	shared: Arc<Mutex<Shared<M>>>,
}

impl<S, F, M> Stream for ConnectionReuseListener<S, F, M>
where S: Stream<Item = F, Error = IoError>,
	  F: Future<Item = (M, Multiaddr), Error = IoError>,
	  M: StreamMuxer + Clone + 'static // TODO: 'static :(
{
	type Item = FutureResult<(M::Substream, Multiaddr), IoError>;
	type Error = IoError;

	fn poll(&mut self) -> Poll<Option<Self::Item>, Self::Error> {
		// Check for any incoming connection on the listening socket.
		// Note that since `self.listener` is a `Fuse`, it's not a problem to continue polling even
		// after it is finished or after it error'ed.
		match self.listener.poll() {
			Ok(Async::Ready(Some(upgrade))) => {
				self.current_upgrades.push(upgrade);
			}
			Ok(Async::NotReady) => {},
			Ok(Async::Ready(None)) => {
				if self.connections.is_empty() && self.current_upgrades.is_empty() {
					return Ok(Async::Ready(None));
				}
			}
			Err(err) => {
				if self.connections.is_empty() && self.current_upgrades.is_empty() {
					return Err(err);
				}
			}
		};
<<<<<<< HEAD

		// Check whether any upgrade (to a muxer) on an incoming connection is ready.
		for n in (0 .. self.current_upgrades.len()).rev() {
			let (mut current_upgrade, client_addr) = self.current_upgrades.swap_remove(n);
			match current_upgrade.poll() {
				Ok(Async::Ready(muxer)) => {
					// A new connection has been successfully upgraded to a muxer.
=======
		
		// Most of the time, this array will contain 0 or 1 elements, but sometimes it may contain
		// more and we don't want to panic if that happens. With 8 elements, we can be pretty
		// confident that this is never going to spill into a `Vec`.
		let mut upgrades_to_drop: SmallVec<[_; 8]> = SmallVec::new();
		let mut early_ret = None;

		for (index, current_upgrade) in
			self.current_upgrades.iter_mut().enumerate()
		{
			match current_upgrade.poll() {
				Ok(Async::Ready((muxer, client_addr))) => {
>>>>>>> 39dde305
					let next_incoming = muxer.clone().inbound();
					self.connections.push((muxer.clone(), next_incoming, client_addr.clone()));
					// We overwrite any current active connection to that multiaddr because we
					// are the freshest possible connection.
					self.shared.lock().active_connections.insert(client_addr, muxer);
				},
				Ok(Async::NotReady) => {
					self.current_upgrades.push((current_upgrade, client_addr));
				},
				Err(err) => {
<<<<<<< HEAD
					// Insert the rest of the pending upgrades, but not the current one.
					return Ok(Async::Ready(Some((future::err(err), client_addr))));
=======
					upgrades_to_drop.push(index);
					early_ret = Some(Async::Ready(Some(Err(err).into_future())));
>>>>>>> 39dde305
				},
			}
		}

		// Check whether any incoming substream is ready.
		for n in (0 .. self.connections.len()).rev() {
			let (muxer, mut next_incoming, client_addr) = self.connections.swap_remove(n);
			match next_incoming.poll() {
				Ok(Async::Ready(incoming)) => {
					// A new substream is ready.
					let mut new_next = muxer.clone().inbound();
<<<<<<< HEAD
					self.connections.push((muxer, new_next, client_addr.clone()));
					return Ok(Async::Ready(Some((future::ok(incoming), client_addr))));
=======
					*next_incoming = new_next;
					return Ok(Async::Ready(Some(Ok((incoming, client_addr.clone())).into_future())));
>>>>>>> 39dde305
				}
				Ok(Async::NotReady) => {
					self.connections.push((muxer, next_incoming, client_addr));
				}
				Err(err) => {
					// Insert the rest of the pending connections, but not the current one.
					return Ok(Async::Ready(Some((future::err(err), client_addr))));
				}
			}
		}

		// Nothing is ready, return `NotReady`.
		Ok(Async::NotReady)
	}
}

/// Implementation of `Future` that yields the next incoming substream from a dialed connection.
pub struct ConnectionReuseIncoming<M>
	where M: StreamMuxer
{
	// Shared between the whole connection reuse system.
	shared: Arc<Mutex<Shared<M>>>,
}

impl<M> Future for ConnectionReuseIncoming<M>
	where M: Clone + StreamMuxer,
{
	type Item = (future::FutureResult<M::Substream, IoError>, Multiaddr);
	type Error = IoError;

	fn poll(&mut self) -> Poll<Self::Item, Self::Error> {
		let mut lock = self.shared.lock();

		// Try to get any new muxer from `add_to_next_rx`.
		// We push the new muxers to a channel instead of adding them to `next_incoming`, so that
		// tasks are notified when something is pushed.
		loop {
			match lock.add_to_next_rx.poll() {
				Ok(Async::Ready(Some(elem))) => {
					lock.next_incoming.push(elem);
				},
				Ok(Async::NotReady) => break,
				Ok(Async::Ready(None)) | Err(_) => {
					unreachable!("the sender and receiver are both in the same struct, therefore \
								  the link can never break")
				},
			}
		}

		// Check whether any incoming substream is ready.
		for n in (0 .. lock.next_incoming.len()).rev() {
			let (muxer, mut future, addr) = lock.next_incoming.swap_remove(n);
			match future.poll() {
				Ok(Async::Ready(value)) => {
					// A substream is ready ; push back the muxer for the next time this function
					// is called, then return.
					let next = muxer.clone().inbound();
					lock.next_incoming.push((muxer, next, addr.clone()));
					return Ok(Async::Ready((future::ok(value), addr)));
				},
				Ok(Async::NotReady) => {
					lock.next_incoming.push((muxer, future, addr));
				},
				Err(_) => {
					// In case of error, we just not push back the element, which drops it.
				},
			}
		}

		// Nothing is ready.
		Ok(Async::NotReady)
	}
}<|MERGE_RESOLUTION|>--- conflicted
+++ resolved
@@ -159,7 +159,6 @@
 
 		let shared = self.shared.clone();
 		let dial = dial
-<<<<<<< HEAD
 			.into_future()
 			.and_then(move |connec| {
 				// We successfully dialed the remote through `self.inner`.
@@ -174,28 +173,6 @@
 			});
 
 		Ok(Box::new(dial) as Box<_>)
-=======
-			.map_err::<fn(IoError) -> Mutex<Option<IoError>>, _>(|err| Mutex::new(Some(err)))
-			.shared();
-
-		let ingoing = dial.clone()
-			.map(|muxer| stream::repeat(muxer))
-			.flatten_stream()
-			.map(move |muxer| (&*muxer).clone());
-
-		let mut lock = self.shared.lock();
-		lock.incoming.push(Box::new(ingoing) as Box<_>);
-		for task in lock.to_signal.drain(..) { task.notify(); }
-		drop(lock);
-
-		let future = dial
-			.map_err(|err| err.lock().take().expect("error can only be extracted once"))
-			.and_then(|dial| {
-				let (dial, client_addr) = (&*dial).clone();
-				dial.outbound().map(|s| (s, client_addr))
-			});
-		Ok(Box::new(future) as Box<_>)
->>>>>>> 39dde305
 	}
 
 	#[inline]
@@ -230,16 +207,12 @@
 {
 	// The main listener. `S` is from the underlying transport.
 	listener: StreamFuse<S>,
-<<<<<<< HEAD
 
 	// Incoming connections that are in the process of being upgraded to the muxer (eg. secio
 	// handshake or protocol negotiation). Also contains the address of the remote.
 	current_upgrades: Vec<(F, Multiaddr)>,
 
 	// Active muxers, plus a future to next incoming substream, plus the multiaddr or the remote.
-=======
-	current_upgrades: Vec<F>,
->>>>>>> 39dde305
 	connections: Vec<(M, <M as StreamMuxer>::InboundSubstream, Multiaddr)>,
 
 	// Shared between the whole connection reuse mechanism.
@@ -274,7 +247,6 @@
 				}
 			}
 		};
-<<<<<<< HEAD
 
 		// Check whether any upgrade (to a muxer) on an incoming connection is ready.
 		for n in (0 .. self.current_upgrades.len()).rev() {
@@ -282,20 +254,6 @@
 			match current_upgrade.poll() {
 				Ok(Async::Ready(muxer)) => {
 					// A new connection has been successfully upgraded to a muxer.
-=======
-		
-		// Most of the time, this array will contain 0 or 1 elements, but sometimes it may contain
-		// more and we don't want to panic if that happens. With 8 elements, we can be pretty
-		// confident that this is never going to spill into a `Vec`.
-		let mut upgrades_to_drop: SmallVec<[_; 8]> = SmallVec::new();
-		let mut early_ret = None;
-
-		for (index, current_upgrade) in
-			self.current_upgrades.iter_mut().enumerate()
-		{
-			match current_upgrade.poll() {
-				Ok(Async::Ready((muxer, client_addr))) => {
->>>>>>> 39dde305
 					let next_incoming = muxer.clone().inbound();
 					self.connections.push((muxer.clone(), next_incoming, client_addr.clone()));
 					// We overwrite any current active connection to that multiaddr because we
@@ -306,13 +264,8 @@
 					self.current_upgrades.push((current_upgrade, client_addr));
 				},
 				Err(err) => {
-<<<<<<< HEAD
 					// Insert the rest of the pending upgrades, but not the current one.
 					return Ok(Async::Ready(Some((future::err(err), client_addr))));
-=======
-					upgrades_to_drop.push(index);
-					early_ret = Some(Async::Ready(Some(Err(err).into_future())));
->>>>>>> 39dde305
 				},
 			}
 		}
@@ -324,13 +277,8 @@
 				Ok(Async::Ready(incoming)) => {
 					// A new substream is ready.
 					let mut new_next = muxer.clone().inbound();
-<<<<<<< HEAD
 					self.connections.push((muxer, new_next, client_addr.clone()));
 					return Ok(Async::Ready(Some((future::ok(incoming), client_addr))));
-=======
-					*next_incoming = new_next;
-					return Ok(Async::Ready(Some(Ok((incoming, client_addr.clone())).into_future())));
->>>>>>> 39dde305
 				}
 				Ok(Async::NotReady) => {
 					self.connections.push((muxer, next_incoming, client_addr));
