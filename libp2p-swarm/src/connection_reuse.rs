--- conflicted
+++ resolved
@@ -158,28 +158,6 @@
 
 		let shared = self.shared.clone();
 		let dial = dial
-<<<<<<< HEAD
-			.map_err::<fn(IoError) -> Mutex<Option<IoError>>, _>(|err| Mutex::new(Some(err)))
-			.shared();
-
-		let ingoing = dial.clone()
-			.map(|muxer| stream::repeat(muxer))
-			.flatten_stream()
-			.map(move |muxer| (&*muxer).clone());
-
-		let mut lock = self.shared.lock();
-		lock.incoming.push(Box::new(ingoing) as Box<_>);
-		for task in lock.to_signal.drain(..) { task.notify(); }
-		drop(lock);
-
-		let future = dial
-			.map_err(|err| err.lock().take().expect("error can only be extracted once"))
-			.and_then(|dial| {
-				let (dial, client_addr) = (&*dial).clone();
-				dial.outbound().map(|s| (s, client_addr))
-			});
-		Ok(Box::new(future) as Box<_>)
-=======
 			.into_future()
 			.and_then(move |(connec, addr)| {
 				// Always replace the active connection because we are the most recent.
@@ -192,7 +170,6 @@
 			});
 
 		Ok(Box::new(dial) as Box<_>)
->>>>>>> 22a7159c
 	}
 
 	#[inline]
@@ -262,25 +239,12 @@
 				}
 			}
 		};
-<<<<<<< HEAD
-		
-		// Most of the time, this array will contain 0 or 1 elements, but sometimes it may contain
-		// more and we don't want to panic if that happens. With 8 elements, we can be pretty
-		// confident that this is never going to spill into a `Vec`.
-		let mut upgrades_to_drop: SmallVec<[_; 8]> = SmallVec::new();
-		let mut early_ret = None;
-
-		for (index, current_upgrade) in
-			self.current_upgrades.iter_mut().enumerate()
-		{
-=======
 
 		// Check whether any upgrade (to a muxer) on an incoming connection is ready.
 		// We extract everything at the start, then insert back the elements that we still want at
 		// the next iteration.
         for n in (0 .. self.current_upgrades.len()).rev() {
             let mut current_upgrade = self.current_upgrades.swap_remove(n);
->>>>>>> 22a7159c
 			match current_upgrade.poll() {
 				Ok(Async::Ready((muxer, client_addr))) => {
 					let next_incoming = muxer.clone().inbound();
@@ -293,13 +257,8 @@
 					self.current_upgrades.push(current_upgrade);
 				},
 				Err(err) => {
-<<<<<<< HEAD
-					upgrades_to_drop.push(index);
-					early_ret = Some(Async::Ready(Some(Err(err).into_future())));
-=======
 					// Insert the rest of the pending upgrades, but not the current one.
 					return Ok(Async::Ready(Some(future::err(err))));
->>>>>>> 22a7159c
 				},
 			}
 		}
@@ -311,13 +270,8 @@
 				Ok(Async::Ready(incoming)) => {
 					// A new substream is ready.
 					let mut new_next = muxer.clone().inbound();
-<<<<<<< HEAD
-					*next_incoming = new_next;
-					return Ok(Async::Ready(Some(Ok((incoming, client_addr.clone())).into_future())));
-=======
 					self.connections.push((muxer, new_next, client_addr.clone()));
 					return Ok(Async::Ready(Some(Ok((incoming, client_addr)).into_future())));
->>>>>>> 22a7159c
 				}
 				Ok(Async::NotReady) => {
 					self.connections.push((muxer, next_incoming, client_addr));
