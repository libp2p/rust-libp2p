// Copyright 2017 Parity Technologies (UK) Ltd.
//
// Permission is hereby granted, free of charge, to any person obtaining a
// copy of this software and associated documentation files (the "Software"),
// to deal in the Software without restriction, including without limitation
// the rights to use, copy, modify, merge, publish, distribute, sublicense,
// and/or sell copies of the Software, and to permit persons to whom the
// Software is furnished to do so, subject to the following conditions:
//
// The above copyright notice and this permission notice shall be included in
// all copies or substantial portions of the Software.
//
// THE SOFTWARE IS PROVIDED "AS IS", WITHOUT WARRANTY OF ANY KIND, EXPRESS
// OR IMPLIED, INCLUDING BUT NOT LIMITED TO THE WARRANTIES OF MERCHANTABILITY,
// FITNESS FOR A PARTICULAR PURPOSE AND NONINFRINGEMENT. IN NO EVENT SHALL THE
// AUTHORS OR COPYRIGHT HOLDERS BE LIABLE FOR ANY CLAIM, DAMAGES OR OTHER
// LIABILITY, WHETHER IN AN ACTION OF CONTRACT, TORT OR OTHERWISE, ARISING
// FROM, OUT OF OR IN CONNECTION WITH THE SOFTWARE OR THE USE OR OTHER
// DEALINGS IN THE SOFTWARE.

//! Contains the `ConnectionReuse` struct. Stores open muxed connections to nodes so that dialing
//! a node reuses the same connection instead of opening a new one.
//!
//! A `ConnectionReuse` can only be created from an `UpgradedNode` whose `ConnectionUpgrade`
//! yields as `StreamMuxer`.
//!
//! # Behaviour
//!
//! The API exposed by the `ConnectionReuse` struct consists in the `Transport` trait
//! implementation, with the `dial` and `listen_on` methods.
//!
//! When called on a `ConnectionReuse`, the `listen_on` method will listen on the given
//! multiaddress (by using the underlying `Transport`), then will apply a `flat_map` on the
//! incoming connections so that we actually listen to the incoming substreams of each connection.
//!
//! When called on a `ConnectionReuse`, the `dial` method will try to use a connection that has
//! already been opened earlier, and open an outgoing substream on it. If none is available, it
//! will dial the given multiaddress. Dialed node can also spontaneously open new substreams with
//! us. In order to handle these new substreams you should use the `next_incoming` method of the
//! `MuxedTransport` trait.

use fnv::FnvHashMap;
use futures::future::{self, IntoFuture, FutureResult};
use futures::{Async, Future, Poll, Stream};
use futures::stream::Fuse as StreamFuse;
use futures::sync::mpsc;
use multiaddr::Multiaddr;
use muxing::StreamMuxer;
use parking_lot::Mutex;
use std::io::Error as IoError;
use std::mem;
use std::sync::Arc;
use transport::{ConnectionUpgrade, MuxedTransport, Transport, UpgradedNode};

/// Allows reusing the same muxed connection multiple times.
///
/// Can be created from an `UpgradedNode` through the `From` trait.
///
/// Implements the `Transport` trait.
#[derive(Clone)]
pub struct ConnectionReuse<T, C>
where
	T: Transport,
	C: ConnectionUpgrade<T::RawConn>,
	C::Output: StreamMuxer,
{
	// Underlying transport and connection upgrade for when we need to dial or listen.
	inner: UpgradedNode<T, C>,

	// Struct shared between most of the types that are part of the `ConnectionReuse`
	// infrastructure.
	shared: Arc<Mutex<Shared<C::Output>>>,
}

struct Shared<M> where M: StreamMuxer {
	// List of active muxers.
	active_connections: FnvHashMap<Multiaddr, M>,

	// List of pending inbound substreams from dialed nodes.
	// Only add to this list elements received through `add_to_next_rx`.
	next_incoming: Vec<(M, M::InboundSubstream, Multiaddr)>,

	// New elements are not directly added to `next_incoming`. Instead they are sent to this
	// channel. This is done so that we can wake up tasks whenever a next inbound stream arrives.
	add_to_next_rx: mpsc::UnboundedReceiver<(M, M::InboundSubstream, Multiaddr)>,

	// Other part of `add_to_next_rx`.
	add_to_next_tx: mpsc::UnboundedSender<(M, M::InboundSubstream, Multiaddr)>,
}

impl<T, C> From<UpgradedNode<T, C>> for ConnectionReuse<T, C>
where
	T: Transport,
	C: ConnectionUpgrade<T::RawConn>,
	C::Output: StreamMuxer,
{
	#[inline]
	fn from(node: UpgradedNode<T, C>) -> ConnectionReuse<T, C> {
		let (tx, rx) = mpsc::unbounded();

		ConnectionReuse {
			inner: node,
			shared: Arc::new(Mutex::new(Shared {
				active_connections: Default::default(),
				next_incoming: Vec::new(),
				add_to_next_rx: rx,
				add_to_next_tx: tx,
			})),
		}
	}
}

impl<T, C> Transport for ConnectionReuse<T, C>
where
	T: Transport + 'static,                     // TODO: 'static :(
	C: ConnectionUpgrade<T::RawConn> + 'static, // TODO: 'static :(
	C: Clone,
	C::Output: StreamMuxer + Clone,
	C::NamesIter: Clone, // TODO: not elegant
{
	type RawConn = <C::Output as StreamMuxer>::Substream;
	type Listener = Box<Stream<Item = Self::ListenerUpgrade, Error = IoError>>;
	type ListenerUpgrade = FutureResult<(Self::RawConn, Multiaddr), IoError>;
	type Dial = Box<Future<Item = (Self::RawConn, Multiaddr), Error = IoError>>;

	fn listen_on(self, addr: Multiaddr) -> Result<(Self::Listener, Multiaddr), (Self, Multiaddr)> {
		let (listener, new_addr) = match self.inner.listen_on(addr.clone()) {
			Ok((l, a)) => (l, a),
			Err((inner, addr)) => {
				return Err((ConnectionReuse { inner: inner, shared: self.shared }, addr));
			}
		};

		let listener = ConnectionReuseListener {
			shared: self.shared.clone(),
			listener: listener.fuse(),
			current_upgrades: Vec::new(),
			connections: Vec::new(),
		};

		Ok((Box::new(listener) as Box<_>, new_addr))
	}

	fn dial(self, addr: Multiaddr) -> Result<Self::Dial, (Self, Multiaddr)> {
		// If we already have an active connection, use it!
		if let Some(connec) = self.shared.lock().active_connections.get(&addr).map(|c| c.clone()) {
			let future = connec.outbound();
			return Ok(Box::new(future) as Box<_>);
		}

		// TODO: handle if we're already in the middle in dialing that same node?
		// TODO: try dialing again if the existing connection has dropped

		let dial = match self.inner.dial(addr.clone()) {
			Ok(l) => l,
			Err((inner, addr)) => {
				return Err((ConnectionReuse { inner: inner, shared: self.shared }, addr));
			}
		};

		let shared = self.shared.clone();
		let dial = dial
<<<<<<< HEAD
			.map_err::<fn(IoError) -> Mutex<Option<IoError>>, _>(|err| Mutex::new(Some(err)))
			.shared();

		let ingoing = dial.clone()
			.map(|muxer| stream::repeat(muxer))
			.flatten_stream()
			.map(move |muxer| (&*muxer).clone());

		let mut lock = self.shared.lock();
		lock.incoming.push(Box::new(ingoing) as Box<_>);
		for task in lock.to_signal.drain(..) { task.notify(); }
		drop(lock);

		let future = dial
			.map_err(|err| err.lock().take().expect("error can only be extracted once"))
			.and_then(|dial| {
				let (dial, client_addr) = (&*dial).clone();
				dial.outbound().map(|s| (s, client_addr))
			});
		Ok(Box::new(future) as Box<_>)
=======
			.into_future()
			.and_then(move |connec| {
				// Always replace the active connection because we are the most recent.
				let mut lock = shared.lock();
				lock.active_connections.insert(addr.clone(), connec.clone());
				// TODO: doesn't need locking ; the sender could be extracted
				let _ = lock.add_to_next_tx
					.unbounded_send((connec.clone(), connec.clone().inbound(), addr));
				connec.outbound()
			});

		Ok(Box::new(dial) as Box<_>)
>>>>>>> c374bc5e
	}
}

impl<T, C> MuxedTransport for ConnectionReuse<T, C>
where
	T: Transport + 'static,                     // TODO: 'static :(
	C: ConnectionUpgrade<T::RawConn> + 'static, // TODO: 'static :(
	C: Clone,
	C::Output: StreamMuxer + Clone,
	C::NamesIter: Clone, // TODO: not elegant
{
	type Incoming = ConnectionReuseIncoming<C::Output>;
	type IncomingUpgrade = future::FutureResult<<C::Output as StreamMuxer>::Substream, IoError>;

	#[inline]
	fn next_incoming(self) -> Self::Incoming {
		ConnectionReuseIncoming { shared: self.shared.clone() }
	}
}

/// Implementation of `Stream<Item = (impl AsyncRead + AsyncWrite, Multiaddr)` for the
/// `ConnectionReuse` struct.
pub struct ConnectionReuseListener<S, F, M>
where
	S: Stream<Item = F, Error = IoError>,
	F: Future<Item = (M, Multiaddr), Error = IoError>,
	M: StreamMuxer,
{
	listener: StreamFuse<S>,
	current_upgrades: Vec<F>,
	connections: Vec<(M, <M as StreamMuxer>::InboundSubstream, Multiaddr)>,
	shared: Arc<Mutex<Shared<M>>>,
}

impl<S, F, M> Stream for ConnectionReuseListener<S, F, M>
where S: Stream<Item = F, Error = IoError>,
	  F: Future<Item = (M, Multiaddr), Error = IoError>,
	  M: StreamMuxer + Clone + 'static // TODO: 'static :(
{
	type Item = FutureResult<(M::Substream, Multiaddr), IoError>;
	type Error = IoError;

	fn poll(&mut self) -> Poll<Option<Self::Item>, Self::Error> {
		// Check for any incoming connection on the socket.
		match self.listener.poll() {
			Ok(Async::Ready(Some(upgrade))) => {
				self.current_upgrades.push(upgrade);
			}
			Ok(Async::NotReady) => {},
			Ok(Async::Ready(None)) => {
				if self.connections.is_empty() && self.current_upgrades.is_empty() {
					return Ok(Async::Ready(None));
				}
			}
			Err(err) => {
				if self.connections.is_empty() && self.current_upgrades.is_empty() {
					return Err(err);
				}
			}
		};
<<<<<<< HEAD
		
		// Most of the time, this array will contain 0 or 1 elements, but sometimes it may contain
		// more and we don't want to panic if that happens. With 8 elements, we can be pretty
		// confident that this is never going to spill into a `Vec`.
		let mut upgrades_to_drop: SmallVec<[_; 8]> = SmallVec::new();
		let mut early_ret = None;

		for (index, current_upgrade) in
			self.current_upgrades.iter_mut().enumerate()
		{
=======

		// Check whether any upgrade (to a muxer) on an incoming connection is ready.
		// We extract everything at the start, then insert back the elements that we still want at
		// the next iteration.
        for n in (0 .. self.current_upgrades.len()).rev() {
            let (mut current_upgrade, client_addr) = self.current_upgrades.swap_remove(n);
>>>>>>> c374bc5e
			match current_upgrade.poll() {
				Ok(Async::Ready((muxer, client_addr))) => {
					let next_incoming = muxer.clone().inbound();
					self.connections.push((muxer.clone(), next_incoming, client_addr.clone()));
					// We overwrite any current active connection to that multiaddr because we
					// are the freshest possible connection.
					self.shared.lock().active_connections.insert(client_addr, muxer);
				},
				Ok(Async::NotReady) => {
					self.current_upgrades.push((current_upgrade, client_addr));
				},
				Err(err) => {
<<<<<<< HEAD
					upgrades_to_drop.push(index);
					early_ret = Some(Async::Ready(Some(Err(err).into_future())));
=======
					// Insert the rest of the pending upgrades, but not the current one.
					return Ok(Async::Ready(Some((future::err(err), client_addr))));
>>>>>>> c374bc5e
				},
			}
		}

		// Check whether any incoming substream is ready.
		// We extract everything at the start, then insert back the elements that we still want at
		// the next iteration.
        for n in (0 .. self.connections.len()).rev() {
            let (muxer, mut next_incoming, client_addr) = self.connections.swap_remove(n);
			match next_incoming.poll() {
				Ok(Async::Ready(incoming)) => {
					let mut new_next = muxer.clone().inbound();
<<<<<<< HEAD
					*next_incoming = new_next;
					return Ok(Async::Ready(Some(Ok((incoming, client_addr.clone())).into_future())));
=======
					self.connections.push((muxer, new_next, client_addr.clone()));
					return Ok(Async::Ready(Some((Ok(incoming).into_future(), client_addr))));
>>>>>>> c374bc5e
				}
				Ok(Async::NotReady) => {
					self.connections.push((muxer, next_incoming, client_addr));
				}
				Err(err) => {
					// Insert the rest of the pending connections, but not the current one.
					return Ok(Async::Ready(Some((future::err(err), client_addr))));
				}
			}
		}

		Ok(Async::NotReady)
	}
}

/// Implementation of `Future<Item = (impl AsyncRead + AsyncWrite, Multiaddr)` for the
/// `ConnectionReuse` struct.
pub struct ConnectionReuseIncoming<M>
	where M: StreamMuxer
{
	shared: Arc<Mutex<Shared<M>>>,
}

impl<M> Future for ConnectionReuseIncoming<M>
	where M: Clone + StreamMuxer,
{
	type Item = (future::FutureResult<M::Substream, IoError>, Multiaddr);
	type Error = IoError;

	fn poll(&mut self) -> Poll<Self::Item, Self::Error> {
		let mut lock = self.shared.lock();

		loop {
			match lock.add_to_next_rx.poll() {
				Ok(Async::Ready(Some(elem))) => {
					lock.next_incoming.push(elem);
				},
				Ok(Async::NotReady) => break,
				Ok(Async::Ready(None)) | Err(_) => {
					// The sender and receiver are both in the same struct, therefore the link can
					// never break.
					unreachable!()
				},
			}
		}

		let mut next_incoming = mem::replace(&mut lock.next_incoming, Vec::new());
		while let Some((muxer, mut future, addr)) = next_incoming.pop() {
			match future.poll() {
				Ok(Async::Ready(value)) => {
					let next = muxer.clone().inbound();
					lock.next_incoming.push((muxer, next, addr.clone()));
					lock.next_incoming.extend(next_incoming);
					return Ok(Async::Ready((future::ok(value), addr)));
				},
				Ok(Async::NotReady) => {
					lock.next_incoming.push((muxer, future, addr));
				},
				Err(_) => {},
			}
		}

		Ok(Async::NotReady)
	}
}<|MERGE_RESOLUTION|>--- conflicted
+++ resolved
@@ -144,14 +144,14 @@
 	fn dial(self, addr: Multiaddr) -> Result<Self::Dial, (Self, Multiaddr)> {
 		// If we already have an active connection, use it!
 		if let Some(connec) = self.shared.lock().active_connections.get(&addr).map(|c| c.clone()) {
-			let future = connec.outbound();
+			let future = connec.outbound().map(|s| (s, addr));
 			return Ok(Box::new(future) as Box<_>);
 		}
 
 		// TODO: handle if we're already in the middle in dialing that same node?
 		// TODO: try dialing again if the existing connection has dropped
 
-		let dial = match self.inner.dial(addr.clone()) {
+		let dial = match self.inner.dial(addr) {
 			Ok(l) => l,
 			Err((inner, addr)) => {
 				return Err((ConnectionReuse { inner: inner, shared: self.shared }, addr));
@@ -160,41 +160,18 @@
 
 		let shared = self.shared.clone();
 		let dial = dial
-<<<<<<< HEAD
-			.map_err::<fn(IoError) -> Mutex<Option<IoError>>, _>(|err| Mutex::new(Some(err)))
-			.shared();
-
-		let ingoing = dial.clone()
-			.map(|muxer| stream::repeat(muxer))
-			.flatten_stream()
-			.map(move |muxer| (&*muxer).clone());
-
-		let mut lock = self.shared.lock();
-		lock.incoming.push(Box::new(ingoing) as Box<_>);
-		for task in lock.to_signal.drain(..) { task.notify(); }
-		drop(lock);
-
-		let future = dial
-			.map_err(|err| err.lock().take().expect("error can only be extracted once"))
-			.and_then(|dial| {
-				let (dial, client_addr) = (&*dial).clone();
-				dial.outbound().map(|s| (s, client_addr))
-			});
-		Ok(Box::new(future) as Box<_>)
-=======
 			.into_future()
-			.and_then(move |connec| {
+			.and_then(move |(connec, addr)| {
 				// Always replace the active connection because we are the most recent.
 				let mut lock = shared.lock();
 				lock.active_connections.insert(addr.clone(), connec.clone());
 				// TODO: doesn't need locking ; the sender could be extracted
 				let _ = lock.add_to_next_tx
-					.unbounded_send((connec.clone(), connec.clone().inbound(), addr));
-				connec.outbound()
+					.unbounded_send((connec.clone(), connec.clone().inbound(), addr.clone()));
+				connec.outbound().map(|s| (s, addr))
 			});
 
 		Ok(Box::new(dial) as Box<_>)
->>>>>>> c374bc5e
 	}
 }
 
@@ -207,7 +184,7 @@
 	C::NamesIter: Clone, // TODO: not elegant
 {
 	type Incoming = ConnectionReuseIncoming<C::Output>;
-	type IncomingUpgrade = future::FutureResult<<C::Output as StreamMuxer>::Substream, IoError>;
+	type IncomingUpgrade = future::FutureResult<(<C::Output as StreamMuxer>::Substream, Multiaddr), IoError>;
 
 	#[inline]
 	fn next_incoming(self) -> Self::Incoming {
@@ -255,25 +232,12 @@
 				}
 			}
 		};
-<<<<<<< HEAD
-		
-		// Most of the time, this array will contain 0 or 1 elements, but sometimes it may contain
-		// more and we don't want to panic if that happens. With 8 elements, we can be pretty
-		// confident that this is never going to spill into a `Vec`.
-		let mut upgrades_to_drop: SmallVec<[_; 8]> = SmallVec::new();
-		let mut early_ret = None;
-
-		for (index, current_upgrade) in
-			self.current_upgrades.iter_mut().enumerate()
-		{
-=======
 
 		// Check whether any upgrade (to a muxer) on an incoming connection is ready.
 		// We extract everything at the start, then insert back the elements that we still want at
 		// the next iteration.
         for n in (0 .. self.current_upgrades.len()).rev() {
-            let (mut current_upgrade, client_addr) = self.current_upgrades.swap_remove(n);
->>>>>>> c374bc5e
+            let mut current_upgrade = self.current_upgrades.swap_remove(n);
 			match current_upgrade.poll() {
 				Ok(Async::Ready((muxer, client_addr))) => {
 					let next_incoming = muxer.clone().inbound();
@@ -283,16 +247,11 @@
 					self.shared.lock().active_connections.insert(client_addr, muxer);
 				},
 				Ok(Async::NotReady) => {
-					self.current_upgrades.push((current_upgrade, client_addr));
+					self.current_upgrades.push(current_upgrade);
 				},
 				Err(err) => {
-<<<<<<< HEAD
-					upgrades_to_drop.push(index);
-					early_ret = Some(Async::Ready(Some(Err(err).into_future())));
-=======
 					// Insert the rest of the pending upgrades, but not the current one.
-					return Ok(Async::Ready(Some((future::err(err), client_addr))));
->>>>>>> c374bc5e
+					return Ok(Async::Ready(Some(future::err(err))));
 				},
 			}
 		}
@@ -305,20 +264,15 @@
 			match next_incoming.poll() {
 				Ok(Async::Ready(incoming)) => {
 					let mut new_next = muxer.clone().inbound();
-<<<<<<< HEAD
-					*next_incoming = new_next;
-					return Ok(Async::Ready(Some(Ok((incoming, client_addr.clone())).into_future())));
-=======
 					self.connections.push((muxer, new_next, client_addr.clone()));
-					return Ok(Async::Ready(Some((Ok(incoming).into_future(), client_addr))));
->>>>>>> c374bc5e
+					return Ok(Async::Ready(Some(Ok((incoming, client_addr)).into_future())));
 				}
 				Ok(Async::NotReady) => {
 					self.connections.push((muxer, next_incoming, client_addr));
 				}
 				Err(err) => {
 					// Insert the rest of the pending connections, but not the current one.
-					return Ok(Async::Ready(Some((future::err(err), client_addr))));
+					return Ok(Async::Ready(Some(future::err(err))));
 				}
 			}
 		}
@@ -338,7 +292,7 @@
 impl<M> Future for ConnectionReuseIncoming<M>
 	where M: Clone + StreamMuxer,
 {
-	type Item = (future::FutureResult<M::Substream, IoError>, Multiaddr);
+	type Item = future::FutureResult<(M::Substream, Multiaddr), IoError>;
 	type Error = IoError;
 
 	fn poll(&mut self) -> Poll<Self::Item, Self::Error> {
@@ -365,7 +319,7 @@
 					let next = muxer.clone().inbound();
 					lock.next_incoming.push((muxer, next, addr.clone()));
 					lock.next_incoming.extend(next_incoming);
-					return Ok(Async::Ready((future::ok(value), addr)));
+					return Ok(Async::Ready(future::ok((value, addr))));
 				},
 				Ok(Async::NotReady) => {
 					lock.next_incoming.push((muxer, future, addr));
