// Copyright 2021 Protocol Labs.
//
// Permission is hereby granted, free of charge, to any person obtaining a
// copy of this software and associated documentation files (the "Software"),
// to deal in the Software without restriction, including without limitation
// the rights to use, copy, modify, merge, publish, distribute, sublicense,
// and/or sell copies of the Software, and to permit persons to whom the
// Software is furnished to do so, subject to the following conditions:
//
// The above copyright notice and this permission notice shall be included in
// all copies or substantial portions of the Software.
//
// THE SOFTWARE IS PROVIDED "AS IS", WITHOUT WARRANTY OF ANY KIND, EXPRESS
// OR IMPLIED, INCLUDING BUT NOT LIMITED TO THE WARRANTIES OF MERCHANTABILITY,
// FITNESS FOR A PARTICULAR PURPOSE AND NONINFRINGEMENT. IN NO EVENT SHALL THE
// AUTHORS OR COPYRIGHT HOLDERS BE LIABLE FOR ANY CLAIM, DAMAGES OR OTHER
// LIABILITY, WHETHER IN AN ACTION OF CONTRACT, TORT OR OTHERWISE, ARISING
// FROM, OUT OF OR IN CONNECTION WITH THE SOFTWARE OR THE USE OR OTHER
// DEALINGS IN THE SOFTWARE.

use crate::protocol_stack;
use prometheus_client::encoding::{EncodeLabelSet, EncodeLabelValue};
use prometheus_client::metrics::counter::Counter;
use prometheus_client::metrics::family::Family;
use prometheus_client::metrics::histogram::{exponential_buckets, Histogram};
use prometheus_client::registry::Registry;

pub struct Metrics {
    connections_incoming: Family<AddressLabels, Counter>,
    connections_incoming_error: Family<IncomingConnectionErrorLabels, Counter>,

    connections_established: Family<ConnectionEstablishedLabels, Counter>,
    connections_establishment_duration: Family<ConnectionEstablishmentDurationLabels, Histogram>,
    connections_closed: Family<ConnectionClosedLabels, Counter>,

    new_listen_addr: Family<AddressLabels, Counter>,
    expired_listen_addr: Family<AddressLabels, Counter>,

    listener_closed: Family<AddressLabels, Counter>,
    listener_error: Counter,

    dial_attempt: Counter,
    outgoing_connection_error: Family<OutgoingConnectionErrorLabels, Counter>,
    connected_to_banned_peer: Family<AddressLabels, Counter>,
}

impl Metrics {
    pub fn new(registry: &mut Registry) -> Self {
        let sub_registry = registry.sub_registry_with_prefix("swarm");

        let connections_incoming = Family::default();
        sub_registry.register(
            "connections_incoming",
            "Number of incoming connections per address stack",
            connections_incoming.clone(),
        );

        let connections_incoming_error = Family::default();
        sub_registry.register(
            "connections_incoming_error",
            "Number of incoming connection errors",
            connections_incoming_error.clone(),
        );

        let new_listen_addr = Family::default();
        sub_registry.register(
            "new_listen_addr",
            "Number of new listen addresses",
            new_listen_addr.clone(),
        );

        let expired_listen_addr = Family::default();
        sub_registry.register(
            "expired_listen_addr",
            "Number of expired listen addresses",
            expired_listen_addr.clone(),
        );

        let listener_closed = Family::default();
        sub_registry.register(
            "listener_closed",
            "Number of listeners closed",
            listener_closed.clone(),
        );

        let listener_error = Counter::default();
        sub_registry.register(
            "listener_error",
            "Number of listener errors",
            listener_error.clone(),
        );

        let dial_attempt = Counter::default();
        sub_registry.register(
            "dial_attempt",
            "Number of dial attempts",
            dial_attempt.clone(),
        );

        let outgoing_connection_error = Family::default();
        sub_registry.register(
            "outgoing_connection_error",
            "Number outgoing connection errors",
            outgoing_connection_error.clone(),
        );

        let connected_to_banned_peer = Family::default();
        sub_registry.register(
            "connected_to_banned_peer",
            "Number of connection attempts to banned peer",
            connected_to_banned_peer.clone(),
        );

        let connections_established = Family::default();
        sub_registry.register(
            "connections_established",
            "Number of connections established",
            connections_established.clone(),
        );

        let connections_closed = Family::default();
        sub_registry.register(
            "connections_closed",
            "Number of connections closed",
            connections_closed.clone(),
        );

        let connections_establishment_duration = Family::new_with_constructor(
            create_connection_establishment_duration_histogram as fn() -> Histogram,
        );
        sub_registry.register(
            "connections_establishment_duration",
            "Time it took (locally) to establish connections",
            connections_establishment_duration.clone(),
        );

        Self {
            connections_incoming,
            connections_incoming_error,
            connections_established,
            connections_closed,
            new_listen_addr,
            expired_listen_addr,
            listener_closed,
            listener_error,
            dial_attempt,
            outgoing_connection_error,
            connected_to_banned_peer,
            connections_establishment_duration,
        }
    }
}

impl<TBvEv, THandleErr> super::Recorder<libp2p_swarm::SwarmEvent<TBvEv, THandleErr>> for Metrics {
    fn record(&self, event: &libp2p_swarm::SwarmEvent<TBvEv, THandleErr>) {
        match event {
            libp2p_swarm::SwarmEvent::Behaviour(_) => {}
            libp2p_swarm::SwarmEvent::ConnectionEstablished {
                endpoint,
                established_in: time_taken,
                ..
            } => {
                let labels = ConnectionEstablishedLabels {
                    role: endpoint.into(),
                    protocols: protocol_stack::as_string(endpoint.get_remote_address()),
                };
                self.connections_established.get_or_create(&labels).inc();
                self.connections_establishment_duration
                    .get_or_create(&labels)
                    .observe(time_taken.as_secs_f64());
            }
            libp2p_swarm::SwarmEvent::ConnectionClosed { endpoint, .. } => {
                self.connections_closed
                    .get_or_create(&ConnectionClosedLabels {
                        role: endpoint.into(),
                        protocols: protocol_stack::as_string(endpoint.get_remote_address()),
                    })
                    .inc();
            }
            libp2p_swarm::SwarmEvent::IncomingConnection { send_back_addr, .. } => {
                self.connections_incoming
                    .get_or_create(&AddressLabels {
                        protocols: protocol_stack::as_string(send_back_addr),
                    })
                    .inc();
            }
            libp2p_swarm::SwarmEvent::IncomingConnectionError {
                error,
                send_back_addr,
                ..
            } => {
                self.connections_incoming_error
                    .get_or_create(&IncomingConnectionErrorLabels {
                        error: error.into(),
                        protocols: protocol_stack::as_string(send_back_addr),
                    })
                    .inc();
            }
            libp2p_swarm::SwarmEvent::OutgoingConnectionError { error, peer_id } => {
                let peer = match peer_id {
                    Some(_) => PeerStatus::Known,
                    None => PeerStatus::Unknown,
                };

                let record = |error| {
                    self.outgoing_connection_error
                        .get_or_create(&OutgoingConnectionErrorLabels { peer, error })
                        .inc();
                };

                match error {
                    libp2p_swarm::DialError::Transport(errors) => {
                        for (_multiaddr, error) in errors {
                            match error {
                                libp2p_core::transport::TransportError::MultiaddrNotSupported(
                                    _,
                                ) => {
                                    record(OutgoingConnectionError::TransportMultiaddrNotSupported)
                                }
                                libp2p_core::transport::TransportError::Other(_) => {
                                    record(OutgoingConnectionError::TransportOther)
                                }
                            };
                        }
                    }

                    libp2p_swarm::DialError::Banned => record(OutgoingConnectionError::Banned),
                    libp2p_swarm::DialError::ConnectionLimit(_) => {
                        record(OutgoingConnectionError::ConnectionLimit)
                    }
<<<<<<< HEAD
                    libp2p_swarm::DialError::LocalPeerId => {
                        record(OutgoingConnectionError::LocalPeerId)
=======
                    libp2p_swarm::DialError::LocalPeerId { .. } => {
                        record(OutgoingConnectionErrorError::LocalPeerId)
>>>>>>> 1c596af1
                    }
                    libp2p_swarm::DialError::NoAddresses => {
                        record(OutgoingConnectionError::NoAddresses)
                    }
                    libp2p_swarm::DialError::DialPeerConditionFalse(_) => {
                        record(OutgoingConnectionError::DialPeerConditionFalse)
                    }
                    libp2p_swarm::DialError::Aborted => record(OutgoingConnectionError::Aborted),
                    libp2p_swarm::DialError::InvalidPeerId { .. } => {
                        record(OutgoingConnectionError::InvalidPeerId)
                    }
                    libp2p_swarm::DialError::WrongPeerId { .. } => {
<<<<<<< HEAD
                        record(OutgoingConnectionError::WrongPeerId)
=======
                        record(OutgoingConnectionErrorError::WrongPeerId)
>>>>>>> 1c596af1
                    }
                };
            }
            libp2p_swarm::SwarmEvent::BannedPeer { endpoint, .. } => {
                self.connected_to_banned_peer
                    .get_or_create(&AddressLabels {
                        protocols: protocol_stack::as_string(endpoint.get_remote_address()),
                    })
                    .inc();
            }
            libp2p_swarm::SwarmEvent::NewListenAddr { address, .. } => {
                self.new_listen_addr
                    .get_or_create(&AddressLabels {
                        protocols: protocol_stack::as_string(address),
                    })
                    .inc();
            }
            libp2p_swarm::SwarmEvent::ExpiredListenAddr { address, .. } => {
                self.expired_listen_addr
                    .get_or_create(&AddressLabels {
                        protocols: protocol_stack::as_string(address),
                    })
                    .inc();
            }
            libp2p_swarm::SwarmEvent::ListenerClosed { addresses, .. } => {
                for address in addresses {
                    self.listener_closed
                        .get_or_create(&AddressLabels {
                            protocols: protocol_stack::as_string(address),
                        })
                        .inc();
                }
            }
            libp2p_swarm::SwarmEvent::ListenerError { .. } => {
                self.listener_error.inc();
            }
            libp2p_swarm::SwarmEvent::Dialing(_) => {
                self.dial_attempt.inc();
            }
        }
    }
}

#[derive(EncodeLabelSet, Hash, Clone, Eq, PartialEq, Debug)]
struct ConnectionEstablishedLabels {
    role: Role,
    protocols: String,
}

type ConnectionEstablishmentDurationLabels = ConnectionEstablishedLabels;

#[derive(EncodeLabelSet, Hash, Clone, Eq, PartialEq, Debug)]
struct ConnectionClosedLabels {
    role: Role,
    protocols: String,
}

#[derive(EncodeLabelSet, Hash, Clone, Eq, PartialEq, Debug)]
struct AddressLabels {
    protocols: String,
}

#[derive(EncodeLabelValue, Hash, Clone, Eq, PartialEq, Debug)]
enum Role {
    Dialer,
    Listener,
}

impl From<&libp2p_core::ConnectedPoint> for Role {
    fn from(point: &libp2p_core::ConnectedPoint) -> Self {
        match point {
            libp2p_core::ConnectedPoint::Dialer { .. } => Role::Dialer,
            libp2p_core::ConnectedPoint::Listener { .. } => Role::Listener,
        }
    }
}

#[derive(EncodeLabelSet, Hash, Clone, Eq, PartialEq, Debug)]
struct OutgoingConnectionErrorLabels {
    peer: PeerStatus,
    error: OutgoingConnectionError,
}

#[derive(EncodeLabelValue, Hash, Clone, Eq, PartialEq, Copy, Debug)]
enum PeerStatus {
    Known,
    Unknown,
}

#[derive(EncodeLabelValue, Hash, Clone, Eq, PartialEq, Debug)]
enum OutgoingConnectionError {
    Banned,
    ConnectionLimit,
    LocalPeerId,
    NoAddresses,
    DialPeerConditionFalse,
    Aborted,
    InvalidPeerId,
    WrongPeerId,
    TransportMultiaddrNotSupported,
    TransportOther,
}

#[derive(EncodeLabelSet, Hash, Clone, Eq, PartialEq, Debug)]
struct IncomingConnectionErrorLabels {
    error: IncomingConnectionError,
    protocols: String,
}

#[derive(EncodeLabelValue, Hash, Clone, Eq, PartialEq, Debug)]
enum IncomingConnectionError {
    WrongPeerId,
    LocalPeerId,
    TransportErrorMultiaddrNotSupported,
    TransportErrorOther,
    Aborted,
    ConnectionLimit,
}

impl From<&libp2p_swarm::ListenError> for IncomingConnectionError {
    fn from(error: &libp2p_swarm::ListenError) -> Self {
        match error {
            libp2p_swarm::ListenError::WrongPeerId { .. } => IncomingConnectionError::WrongPeerId,
            libp2p_swarm::ListenError::ConnectionLimit(_) => {
                IncomingConnectionError::ConnectionLimit
            }
<<<<<<< HEAD
            libp2p_swarm::ListenError::Transport(
=======
            libp2p_swarm::PendingInboundConnectionError::LocalPeerId { .. } => {
                PendingInboundConnectionError::LocalPeerId
            }
            libp2p_swarm::PendingInboundConnectionError::ConnectionLimit(_) => {
                PendingInboundConnectionError::ConnectionLimit
            }
            libp2p_swarm::PendingInboundConnectionError::Transport(
>>>>>>> 1c596af1
                libp2p_core::transport::TransportError::MultiaddrNotSupported(_),
            ) => IncomingConnectionError::TransportErrorMultiaddrNotSupported,
            libp2p_swarm::ListenError::Transport(
                libp2p_core::transport::TransportError::Other(_),
<<<<<<< HEAD
            ) => IncomingConnectionError::TransportErrorOther,
            libp2p_swarm::ListenError::Aborted => IncomingConnectionError::Aborted,
=======
            ) => PendingInboundConnectionError::TransportErrorOther,
            libp2p_swarm::PendingInboundConnectionError::Aborted => {
                PendingInboundConnectionError::Aborted
            }
>>>>>>> 1c596af1
        }
    }
}

fn create_connection_establishment_duration_histogram() -> Histogram {
    Histogram::new(exponential_buckets(0.01, 1.5, 20))
}<|MERGE_RESOLUTION|>--- conflicted
+++ resolved
@@ -228,13 +228,8 @@
                     libp2p_swarm::DialError::ConnectionLimit(_) => {
                         record(OutgoingConnectionError::ConnectionLimit)
                     }
-<<<<<<< HEAD
-                    libp2p_swarm::DialError::LocalPeerId => {
+                    libp2p_swarm::DialError::LocalPeerId { .. } => {
                         record(OutgoingConnectionError::LocalPeerId)
-=======
-                    libp2p_swarm::DialError::LocalPeerId { .. } => {
-                        record(OutgoingConnectionErrorError::LocalPeerId)
->>>>>>> 1c596af1
                     }
                     libp2p_swarm::DialError::NoAddresses => {
                         record(OutgoingConnectionError::NoAddresses)
@@ -247,11 +242,7 @@
                         record(OutgoingConnectionError::InvalidPeerId)
                     }
                     libp2p_swarm::DialError::WrongPeerId { .. } => {
-<<<<<<< HEAD
                         record(OutgoingConnectionError::WrongPeerId)
-=======
-                        record(OutgoingConnectionErrorError::WrongPeerId)
->>>>>>> 1c596af1
                     }
                 };
             }
@@ -378,30 +369,14 @@
             libp2p_swarm::ListenError::ConnectionLimit(_) => {
                 IncomingConnectionError::ConnectionLimit
             }
-<<<<<<< HEAD
+            libp2p_swarm::ListenError::LocalPeerId { .. } => IncomingConnectionError::LocalPeerId,
             libp2p_swarm::ListenError::Transport(
-=======
-            libp2p_swarm::PendingInboundConnectionError::LocalPeerId { .. } => {
-                PendingInboundConnectionError::LocalPeerId
-            }
-            libp2p_swarm::PendingInboundConnectionError::ConnectionLimit(_) => {
-                PendingInboundConnectionError::ConnectionLimit
-            }
-            libp2p_swarm::PendingInboundConnectionError::Transport(
->>>>>>> 1c596af1
                 libp2p_core::transport::TransportError::MultiaddrNotSupported(_),
             ) => IncomingConnectionError::TransportErrorMultiaddrNotSupported,
             libp2p_swarm::ListenError::Transport(
                 libp2p_core::transport::TransportError::Other(_),
-<<<<<<< HEAD
             ) => IncomingConnectionError::TransportErrorOther,
             libp2p_swarm::ListenError::Aborted => IncomingConnectionError::Aborted,
-=======
-            ) => PendingInboundConnectionError::TransportErrorOther,
-            libp2p_swarm::PendingInboundConnectionError::Aborted => {
-                PendingInboundConnectionError::Aborted
-            }
->>>>>>> 1c596af1
         }
     }
 }
