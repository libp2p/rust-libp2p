// Copyright 2021 Protocol Labs.
//
// Permission is hereby granted, free of charge, to any person obtaining a
// copy of this software and associated documentation files (the "Software"),
// to deal in the Software without restriction, including without limitation
// the rights to use, copy, modify, merge, publish, distribute, sublicense,
// and/or sell copies of the Software, and to permit persons to whom the
// Software is furnished to do so, subject to the following conditions:
//
// The above copyright notice and this permission notice shall be included in
// all copies or substantial portions of the Software.
//
// THE SOFTWARE IS PROVIDED "AS IS", WITHOUT WARRANTY OF ANY KIND, EXPRESS
// OR IMPLIED, INCLUDING BUT NOT LIMITED TO THE WARRANTIES OF MERCHANTABILITY,
// FITNESS FOR A PARTICULAR PURPOSE AND NONINFRINGEMENT. IN NO EVENT SHALL THE
// AUTHORS OR COPYRIGHT HOLDERS BE LIABLE FOR ANY CLAIM, DAMAGES OR OTHER
// LIABILITY, WHETHER IN AN ACTION OF CONTRACT, TORT OR OTHERWISE, ARISING
// FROM, OUT OF OR IN CONNECTION WITH THE SOFTWARE OR THE USE OR OTHER
// DEALINGS IN THE SOFTWARE.

use crate::protocol_stack;
use prometheus_client::encoding::{EncodeLabelSet, EncodeLabelValue};
use prometheus_client::metrics::counter::Counter;
use prometheus_client::metrics::family::Family;
use prometheus_client::metrics::histogram::{exponential_buckets, Histogram};
use prometheus_client::registry::Registry;

pub struct Metrics {
    connections_incoming: Family<AddressLabels, Counter>,
    connections_incoming_error: Family<IncomingConnectionErrorLabels, Counter>,

    connections_established: Family<ConnectionEstablishedLabels, Counter>,
    connections_establishment_duration: Family<ConnectionEstablishmentDurationLabels, Histogram>,
    connections_closed: Family<ConnectionClosedLabels, Counter>,

    new_listen_addr: Family<AddressLabels, Counter>,
    expired_listen_addr: Family<AddressLabels, Counter>,

    listener_closed: Family<AddressLabels, Counter>,
    listener_error: Counter,

    dial_attempt: Counter,
    outgoing_connection_error: Family<OutgoingConnectionErrorLabels, Counter>,
    connected_to_banned_peer: Family<AddressLabels, Counter>,
}

impl Metrics {
    pub fn new(registry: &mut Registry) -> Self {
        let sub_registry = registry.sub_registry_with_prefix("swarm");

        let connections_incoming = Family::default();
        sub_registry.register(
            "connections_incoming",
            "Number of incoming connections per address stack",
            connections_incoming.clone(),
        );

        let connections_incoming_error = Family::default();
        sub_registry.register(
            "connections_incoming_error",
            "Number of incoming connection errors",
            connections_incoming_error.clone(),
        );

        let new_listen_addr = Family::default();
        sub_registry.register(
            "new_listen_addr",
            "Number of new listen addresses",
            new_listen_addr.clone(),
        );

        let expired_listen_addr = Family::default();
        sub_registry.register(
            "expired_listen_addr",
            "Number of expired listen addresses",
            expired_listen_addr.clone(),
        );

        let listener_closed = Family::default();
        sub_registry.register(
            "listener_closed",
            "Number of listeners closed",
            listener_closed.clone(),
        );

        let listener_error = Counter::default();
        sub_registry.register(
            "listener_error",
            "Number of listener errors",
            listener_error.clone(),
        );

        let dial_attempt = Counter::default();
        sub_registry.register(
            "dial_attempt",
            "Number of dial attempts",
            dial_attempt.clone(),
        );

        let outgoing_connection_error = Family::default();
        sub_registry.register(
            "outgoing_connection_error",
            "Number outgoing connection errors",
            outgoing_connection_error.clone(),
        );

        let connected_to_banned_peer = Family::default();
        sub_registry.register(
            "connected_to_banned_peer",
            "Number of connection attempts to banned peer",
            connected_to_banned_peer.clone(),
        );

        let connections_established = Family::default();
        sub_registry.register(
            "connections_established",
            "Number of connections established",
            connections_established.clone(),
        );

        let connections_closed = Family::default();
        sub_registry.register(
            "connections_closed",
            "Number of connections closed",
            connections_closed.clone(),
        );

        let connections_establishment_duration = Family::new_with_constructor(
            create_connection_establishment_duration_histogram as fn() -> Histogram,
        );
        sub_registry.register(
            "connections_establishment_duration",
            "Time it took (locally) to establish connections",
            connections_establishment_duration.clone(),
        );

        Self {
            connections_incoming,
            connections_incoming_error,
            connections_established,
            connections_closed,
            new_listen_addr,
            expired_listen_addr,
            listener_closed,
            listener_error,
            dial_attempt,
            outgoing_connection_error,
            connected_to_banned_peer,
            connections_establishment_duration,
        }
    }
}

impl<TBvEv, THandleErr> super::Recorder<libp2p_swarm::SwarmEvent<TBvEv, THandleErr>> for Metrics {
    fn record(&self, event: &libp2p_swarm::SwarmEvent<TBvEv, THandleErr>) {
        match event {
            libp2p_swarm::SwarmEvent::Behaviour(_) => {}
            libp2p_swarm::SwarmEvent::ConnectionEstablished {
                endpoint,
                established_in: time_taken,
                ..
            } => {
                let labels = ConnectionEstablishedLabels {
                    role: endpoint.into(),
                    protocols: protocol_stack::as_string(endpoint.get_remote_address()),
                };
                self.connections_established.get_or_create(&labels).inc();
                self.connections_establishment_duration
                    .get_or_create(&labels)
                    .observe(time_taken.as_secs_f64());
            }
            libp2p_swarm::SwarmEvent::ConnectionClosed { endpoint, .. } => {
                self.connections_closed
                    .get_or_create(&ConnectionClosedLabels {
                        role: endpoint.into(),
                        protocols: protocol_stack::as_string(endpoint.get_remote_address()),
                    })
                    .inc();
            }
            libp2p_swarm::SwarmEvent::IncomingConnection { send_back_addr, .. } => {
                self.connections_incoming
                    .get_or_create(&AddressLabels {
                        protocols: protocol_stack::as_string(send_back_addr),
                    })
                    .inc();
            }
            libp2p_swarm::SwarmEvent::IncomingConnectionError {
                error,
                send_back_addr,
                ..
            } => {
                self.connections_incoming_error
                    .get_or_create(&IncomingConnectionErrorLabels {
                        error: error.into(),
                        protocols: protocol_stack::as_string(send_back_addr),
                    })
                    .inc();
            }
            libp2p_swarm::SwarmEvent::OutgoingConnectionError { error, peer_id } => {
                let peer = match peer_id {
                    Some(_) => PeerStatus::Known,
                    None => PeerStatus::Unknown,
                };

                let record = |error| {
                    self.outgoing_connection_error
                        .get_or_create(&OutgoingConnectionErrorLabels { peer, error })
                        .inc();
                };

                match error {
                    libp2p_swarm::DialError::Transport(errors) => {
                        for (_multiaddr, error) in errors {
                            match error {
                                libp2p_core::transport::TransportError::MultiaddrNotSupported(
                                    _,
                                ) => {
                                    record(OutgoingConnectionError::TransportMultiaddrNotSupported)
                                }
                                libp2p_core::transport::TransportError::Other(_) => {
                                    record(OutgoingConnectionError::TransportOther)
                                }
                            };
                        }
                    }

                    libp2p_swarm::DialError::Banned => record(OutgoingConnectionError::Banned),
                    libp2p_swarm::DialError::ConnectionLimit(_) => {
                        record(OutgoingConnectionError::ConnectionLimit)
                    }
                    libp2p_swarm::DialError::LocalPeerId => {
                        record(OutgoingConnectionError::LocalPeerId)
                    }
                    libp2p_swarm::DialError::NoAddresses => {
                        record(OutgoingConnectionError::NoAddresses)
                    }
                    libp2p_swarm::DialError::DialPeerConditionFalse(_) => {
                        record(OutgoingConnectionError::DialPeerConditionFalse)
                    }
                    libp2p_swarm::DialError::Aborted => record(OutgoingConnectionError::Aborted),
                    libp2p_swarm::DialError::InvalidPeerId { .. } => {
                        record(OutgoingConnectionError::InvalidPeerId)
                    }
                    libp2p_swarm::DialError::WrongPeerId { .. } => {
                        record(OutgoingConnectionError::WrongPeerId)
                    }
<<<<<<< HEAD
                    libp2p_swarm::DialError::ConnectionIo(_) => {
                        record(OutgoingConnectionError::ConnectionIo)
                    }
=======
>>>>>>> f5c2a0e3
                };
            }
            libp2p_swarm::SwarmEvent::BannedPeer { endpoint, .. } => {
                self.connected_to_banned_peer
                    .get_or_create(&AddressLabels {
                        protocols: protocol_stack::as_string(endpoint.get_remote_address()),
                    })
                    .inc();
            }
            libp2p_swarm::SwarmEvent::NewListenAddr { address, .. } => {
                self.new_listen_addr
                    .get_or_create(&AddressLabels {
                        protocols: protocol_stack::as_string(address),
                    })
                    .inc();
            }
            libp2p_swarm::SwarmEvent::ExpiredListenAddr { address, .. } => {
                self.expired_listen_addr
                    .get_or_create(&AddressLabels {
                        protocols: protocol_stack::as_string(address),
                    })
                    .inc();
            }
            libp2p_swarm::SwarmEvent::ListenerClosed { addresses, .. } => {
                for address in addresses {
                    self.listener_closed
                        .get_or_create(&AddressLabels {
                            protocols: protocol_stack::as_string(address),
                        })
                        .inc();
                }
            }
            libp2p_swarm::SwarmEvent::ListenerError { .. } => {
                self.listener_error.inc();
            }
            libp2p_swarm::SwarmEvent::Dialing(_) => {
                self.dial_attempt.inc();
            }
        }
    }
}

#[derive(EncodeLabelSet, Hash, Clone, Eq, PartialEq, Debug)]
struct ConnectionEstablishedLabels {
    role: Role,
    protocols: String,
}

type ConnectionEstablishmentDurationLabels = ConnectionEstablishedLabels;

#[derive(EncodeLabelSet, Hash, Clone, Eq, PartialEq, Debug)]
struct ConnectionClosedLabels {
    role: Role,
    protocols: String,
}

#[derive(EncodeLabelSet, Hash, Clone, Eq, PartialEq, Debug)]
struct AddressLabels {
    protocols: String,
}

#[derive(EncodeLabelValue, Hash, Clone, Eq, PartialEq, Debug)]
enum Role {
    Dialer,
    Listener,
}

impl From<&libp2p_core::ConnectedPoint> for Role {
    fn from(point: &libp2p_core::ConnectedPoint) -> Self {
        match point {
            libp2p_core::ConnectedPoint::Dialer { .. } => Role::Dialer,
            libp2p_core::ConnectedPoint::Listener { .. } => Role::Listener,
        }
    }
}

#[derive(EncodeLabelSet, Hash, Clone, Eq, PartialEq, Debug)]
struct OutgoingConnectionErrorLabels {
    peer: PeerStatus,
    error: OutgoingConnectionError,
}

#[derive(EncodeLabelValue, Hash, Clone, Eq, PartialEq, Copy, Debug)]
enum PeerStatus {
    Known,
    Unknown,
}

#[derive(EncodeLabelValue, Hash, Clone, Eq, PartialEq, Debug)]
enum OutgoingConnectionError {
    Banned,
    ConnectionLimit,
    LocalPeerId,
    NoAddresses,
    DialPeerConditionFalse,
    Aborted,
    InvalidPeerId,
    WrongPeerId,
    TransportMultiaddrNotSupported,
    TransportOther,
}

#[derive(EncodeLabelSet, Hash, Clone, Eq, PartialEq, Debug)]
struct IncomingConnectionErrorLabels {
    error: IncomingConnectionError,
    protocols: String,
}

#[derive(EncodeLabelValue, Hash, Clone, Eq, PartialEq, Debug)]
enum IncomingConnectionError {
    WrongPeerId,
    TransportErrorMultiaddrNotSupported,
    TransportErrorOther,
    Aborted,
    ConnectionLimit,
    ConnectionIo,
}

impl From<&libp2p_swarm::ListenError> for IncomingConnectionError {
    fn from(error: &libp2p_swarm::ListenError) -> Self {
        match error {
            libp2p_swarm::ListenError::WrongPeerId { .. } => IncomingConnectionError::WrongPeerId,
            libp2p_swarm::ListenError::ConnectionLimit(_) => {
                IncomingConnectionError::ConnectionLimit
            }
            libp2p_swarm::ListenError::Transport(
                libp2p_core::transport::TransportError::MultiaddrNotSupported(_),
            ) => IncomingConnectionError::TransportErrorMultiaddrNotSupported,
            libp2p_swarm::ListenError::Transport(
                libp2p_core::transport::TransportError::Other(_),
            ) => IncomingConnectionError::TransportErrorOther,
            libp2p_swarm::ListenError::Aborted => IncomingConnectionError::Aborted,
            libp2p_swarm::ListenError::ConnectionIo(_) => IncomingConnectionError::ConnectionIo,
        }
    }
}

fn create_connection_establishment_duration_histogram() -> Histogram {
    Histogram::new(exponential_buckets(0.01, 1.5, 20))
}<|MERGE_RESOLUTION|>--- conflicted
+++ resolved
@@ -244,12 +244,6 @@
                     libp2p_swarm::DialError::WrongPeerId { .. } => {
                         record(OutgoingConnectionError::WrongPeerId)
                     }
-<<<<<<< HEAD
-                    libp2p_swarm::DialError::ConnectionIo(_) => {
-                        record(OutgoingConnectionError::ConnectionIo)
-                    }
-=======
->>>>>>> f5c2a0e3
                 };
             }
             libp2p_swarm::SwarmEvent::BannedPeer { endpoint, .. } => {
