// Copyright 2021 Protocol Labs.
//
// Permission is hereby granted, free of charge, to any person obtaining a
// copy of this software and associated documentation files (the "Software"),
// to deal in the Software without restriction, including without limitation
// the rights to use, copy, modify, merge, publish, distribute, sublicense,
// and/or sell copies of the Software, and to permit persons to whom the
// Software is furnished to do so, subject to the following conditions:
//
// The above copyright notice and this permission notice shall be included in
// all copies or substantial portions of the Software.
//
// THE SOFTWARE IS PROVIDED "AS IS", WITHOUT WARRANTY OF ANY KIND, EXPRESS
// OR IMPLIED, INCLUDING BUT NOT LIMITED TO THE WARRANTIES OF MERCHANTABILITY,
// FITNESS FOR A PARTICULAR PURPOSE AND NONINFRINGEMENT. IN NO EVENT SHALL THE
// AUTHORS OR COPYRIGHT HOLDERS BE LIABLE FOR ANY CLAIM, DAMAGES OR OTHER
// LIABILITY, WHETHER IN AN ACTION OF CONTRACT, TORT OR OTHERWISE, ARISING
// FROM, OUT OF OR IN CONNECTION WITH THE SOFTWARE OR THE USE OR OTHER
// DEALINGS IN THE SOFTWARE.

//! Example demonstrating `libp2p-metrics`.
//!
//! In one terminal run:
//!
//! ```
//! cargo run --example metrics
//! ```
//!
//! In a second terminal run:
//!
//! ```
//! cargo run --example metrics -- <listen-addr-of-first-node>
//! ```
//!
//! Where `<listen-addr-of-first-node>` is replaced by the listen address of the
//! first node reported in the first terminal. Look for `NewListenAddr`.
//!
//! In a third terminal run:
//!
//! ```
//! curl localhost:<metrics-port-of-first-or-second-node>/metrics
//! ```
//!
//! Where `<metrics-port-of-first-or-second-node>` is replaced by the listen
//! port of the metrics server of the first or the second node. Look for
//! `tide::server Server listening on`.
//!
//! You should see a long list of metrics printed to the terminal. Check the
//! `libp2p_ping` metrics, they should be `>0`.

use env_logger::Env;
use futures::executor::block_on;
use futures::stream::StreamExt;
use libp2p::core::Multiaddr;
use libp2p::metrics::{Metrics, Recorder};
<<<<<<< HEAD
use libp2p::swarm::SwarmEvent;
use libp2p::{
    core::{upgrade::Version, Transport},
    identity, noise, ping, tcp, yamux, NetworkBehaviour, PeerId, Swarm,
};
=======
use libp2p::swarm::{NetworkBehaviour, SwarmEvent};
use libp2p::{identity, ping, PeerId, Swarm};
>>>>>>> afb777e9
use libp2p_swarm::keep_alive;
use log::info;
use prometheus_client::registry::Registry;
use std::error::Error;
use std::thread;

mod http_service;

fn main() -> Result<(), Box<dyn Error>> {
    env_logger::Builder::from_env(Env::default().default_filter_or("info")).init();

    let local_key = identity::Keypair::generate_ed25519();
    let local_peer_id = PeerId::from(local_key.public());
    info!("Local peer id: {:?}", local_peer_id);

    let mut swarm = Swarm::new(
        tcp::async_io::Transport::default()
            .upgrade(Version::V1)
            .authenticate(noise::NoiseAuthenticated::xx(&local_key)?)
            .multiplex(yamux::YamuxConfig::default())
            .boxed(),
        Behaviour::default(),
        local_peer_id,
    );

    swarm.listen_on("/ip4/0.0.0.0/tcp/0".parse()?)?;

    if let Some(addr) = std::env::args().nth(1) {
        let remote: Multiaddr = addr.parse()?;
        swarm.dial(remote)?;
        info!("Dialed {}", addr)
    }

    let mut metric_registry = Registry::default();
    let metrics = Metrics::new(&mut metric_registry);
    thread::spawn(move || block_on(http_service::metrics_server(metric_registry)));

    block_on(async {
        loop {
            match swarm.select_next_some().await {
                SwarmEvent::Behaviour(BehaviourEvent::Ping(ping_event)) => {
                    info!("{:?}", ping_event);
                    metrics.record(&ping_event);
                }
                swarm_event => {
                    info!("{:?}", swarm_event);
                    metrics.record(&swarm_event);
                }
            }
        }
    });
    Ok(())
}

/// Our network behaviour.
///
/// For illustrative purposes, this includes the [`keep_alive::Behaviour`]) behaviour so the ping actually happen
/// and can be observed via the metrics.
#[derive(NetworkBehaviour, Default)]
struct Behaviour {
    keep_alive: keep_alive::Behaviour,
    ping: ping::Behaviour,
}<|MERGE_RESOLUTION|>--- conflicted
+++ resolved
@@ -53,16 +53,11 @@
 use futures::stream::StreamExt;
 use libp2p::core::Multiaddr;
 use libp2p::metrics::{Metrics, Recorder};
-<<<<<<< HEAD
-use libp2p::swarm::SwarmEvent;
+use libp2p::swarm::{NetworkBehaviour, SwarmEvent};
 use libp2p::{
     core::{upgrade::Version, Transport},
-    identity, noise, ping, tcp, yamux, NetworkBehaviour, PeerId, Swarm,
+    identity, noise, ping, tcp, yamux, PeerId, Swarm,
 };
-=======
-use libp2p::swarm::{NetworkBehaviour, SwarmEvent};
-use libp2p::{identity, ping, PeerId, Swarm};
->>>>>>> afb777e9
 use libp2p_swarm::keep_alive;
 use log::info;
 use prometheus_client::registry::Registry;
