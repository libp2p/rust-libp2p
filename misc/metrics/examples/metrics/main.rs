--- conflicted
+++ resolved
@@ -48,19 +48,14 @@
 //! You should see a long list of metrics printed to the terminal. Check the
 //! `libp2p_ping` metrics, they should be `>0`.
 
-use env_logger::Env;
 use futures::executor::block_on;
 use futures::stream::StreamExt;
 use libp2p::core::Multiaddr;
 use libp2p::metrics::{Metrics, Recorder};
 use libp2p::swarm::SwarmEvent;
-<<<<<<< HEAD
-use libp2p::{identify, identity, NetworkBehaviour, PeerId, ping, Swarm};
-=======
 use libp2p::{identity, ping, NetworkBehaviour, PeerId, Swarm};
 use libp2p_swarm::keep_alive;
 use log::info;
->>>>>>> 87ab49e8
 use prometheus_client::registry::Registry;
 use std::error::Error;
 use std::thread;
@@ -75,14 +70,8 @@
     info!("Local peer id: {:?}", local_peer_id);
 
     let mut swarm = Swarm::new(
-<<<<<<< HEAD
         block_on(libp2p::development_transport(local_key.clone()))?,
-        // ping::Behaviour::new(ping::Config::new().with_keep_alive(true)),
         MyBehaviour::new(local_key),
-=======
-        block_on(libp2p::development_transport(local_key))?,
-        Behaviour::default(),
->>>>>>> 87ab49e8
         local_peer_id,
     );
 
@@ -101,11 +90,7 @@
     block_on(async {
         loop {
             match swarm.select_next_some().await {
-<<<<<<< HEAD
                 SwarmEvent::Behaviour(Event::Ping(ping_event)) => {
-=======
-                SwarmEvent::Behaviour(BehaviourEvent::Ping(ping_event)) => {
->>>>>>> 87ab49e8
                     info!("{:?}", ping_event);
                     metrics.record(&ping_event);
                 }
@@ -123,11 +108,15 @@
     Ok(())
 }
 
-<<<<<<< HEAD
-#[derive(NetworkBehaviour)]
+/// Our network behaviour.
+///
+/// For illustrative purposes, this includes the [`keep_alive::Behaviour`]) behaviour so the ping actually happen
+/// and can be observed via the metrics.
+#[derive(NetworkBehaviour, Default)]
 #[behaviour(out_event = "Event")]
-struct MyBehaviour {
+struct Behaviour {
     identify: identify::Identify,
+    keep_alive: keep_alive::Behaviour,
     ping: ping::Behaviour,
 }
 
@@ -146,7 +135,12 @@
         Self::Ping(event)
     }
 }
-impl MyBehaviour{
+impl From<keep_alive::Event> for Event {
+    fn from(event: keep_alive::Event) -> Self {
+        Self::KeepAlive(event)
+    }
+}
+impl Behaviour{
     fn new(local_key: libp2p::identity::Keypair) -> Self {
         Self{
             ping: ping::Behaviour::new(ping::Config::new().with_keep_alive(true)),
@@ -156,14 +150,4 @@
             )),
         }
     }
-=======
-/// Our network behaviour.
-///
-/// For illustrative purposes, this includes the [`keep_alive::Behaviour`]) behaviour so the ping actually happen
-/// and can be observed via the metrics.
-#[derive(NetworkBehaviour, Default)]
-struct Behaviour {
-    keep_alive: keep_alive::Behaviour,
-    ping: ping::Behaviour,
->>>>>>> 87ab49e8
 }