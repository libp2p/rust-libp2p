<<<<<<< HEAD
# 0.1.1 [unreleased]

- Include gossipsub metrics (see [PR 2316]).

[PR 2316]: https://github.com/libp2p/rust-libp2p/pull/2316

# 0.1.0 [2021-11-01]
=======
## Version 0.2.0 [unreleased]

- Update dependencies.

## Version 0.1.0 [2021-11-01]
>>>>>>> 220f84a9

- Add initial version.<|MERGE_RESOLUTION|>--- conflicted
+++ resolved
@@ -1,17 +1,11 @@
-<<<<<<< HEAD
-# 0.1.1 [unreleased]
+# 0.2.0 [unreleased]
 
 - Include gossipsub metrics (see [PR 2316]).
+
+- Update dependencies.
 
 [PR 2316]: https://github.com/libp2p/rust-libp2p/pull/2316
 
 # 0.1.0 [2021-11-01]
-=======
-## Version 0.2.0 [unreleased]
-
-- Update dependencies.
-
-## Version 0.1.0 [2021-11-01]
->>>>>>> 220f84a9
 
 - Add initial version.