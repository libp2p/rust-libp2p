--- conflicted
+++ resolved
@@ -22,14 +22,12 @@
 - Raise MSRV to 1.65.
   See [PR 3715].
 
-<<<<<<< HEAD
-- Remove the `pong_received` counter because it is no longer exposed by `libp2p-ping`.
-  See [PR 3947].
-=======
 - Replace `libp2p_swarm_connections_closed` `Counter` with `libp2p_swarm_connections_duration` `Histogram` which additionally tracks the duration of a connection.
   Note that you can use the `_count` metric of the `Histogram` as a replacement for the `Counter`.
   See [PR 3927].
->>>>>>> cc5b346a
+
+- Remove the `pong_received` counter because it is no longer exposed by `libp2p-ping`.
+  See [PR 3947].
 
 [PR 3715]: https://github.com/libp2p/rust-libp2p/pull/3715
 [PR 3927]: https://github.com/libp2p/rust-libp2p/pull/3927
