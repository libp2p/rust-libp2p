--- conflicted
+++ resolved
@@ -19,18 +19,8 @@
 dcutr = ["libp2p-dcutr"]
 
 [dependencies]
-<<<<<<< HEAD
+libp2p-core = { version = "0.32.0", path = "../../core", default-features = false }
 libp2p-dcutr =  { version = "0.1.0", path = "../../protocols/dcutr", optional = true }
-libp2p-core = { version = "0.31.0", path = "../../core", default-features = false }
-libp2p-gossipsub =  { version = "0.35.0", path = "../../protocols/gossipsub", optional = true }
-libp2p-identify = { version = "0.33.0", path = "../../protocols/identify", optional = true }
-libp2p-kad = { version = "0.34.0", path = "../../protocols/kad", optional = true }
-libp2p-ping = { version = "0.33.0", path = "../../protocols/ping", optional = true }
-libp2p-relay =  { version = "0.6.0", path = "../../protocols/relay", optional = true }
-libp2p-swarm = { version = "0.33.0", path = "../../swarm" }
-open-metrics-client = "0.14.0"
-=======
-libp2p-core = { version = "0.32.0", path = "../../core", default-features = false }
 libp2p-gossipsub =  { version = "0.36.0", path = "../../protocols/gossipsub", optional = true }
 libp2p-identify = { version = "0.34.0", path = "../../protocols/identify", optional = true }
 libp2p-kad = { version = "0.35.0", path = "../../protocols/kad", optional = true }
@@ -38,7 +28,6 @@
 libp2p-relay =  { version = "0.7.0", path = "../../protocols/relay", optional = true }
 libp2p-swarm = { version = "0.34.0", path = "../../swarm" }
 prometheus-client = "0.15.0"
->>>>>>> a2c93fc7
 
 [dev-dependencies]
 env_logger = "0.8.1"
