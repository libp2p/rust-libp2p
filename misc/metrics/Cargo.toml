[package]
name = "libp2p-metrics"
edition = "2021"
rust-version = "1.56.1"
description = "Metrics for libp2p"
version = "0.10.0"
authors = ["Max Inden <mail@max-inden.de>"]
license = "MIT"
repository = "https://github.com/libp2p/rust-libp2p"
keywords = ["peer-to-peer", "libp2p", "networking"]
categories = ["network-programming", "asynchronous"]

[features]
gossipsub = ["libp2p-gossipsub"]
identify = ["libp2p-identify"]
kad = ["libp2p-kad"]
ping = ["libp2p-ping"]
relay = ["libp2p-relay"]
dcutr = ["libp2p-dcutr"]

[dependencies]
libp2p-core = { version = "0.37.0", path = "../../core" }
libp2p-dcutr =  { version = "0.7.0", path = "../../protocols/dcutr", optional = true }
libp2p-identify = { version = "0.40.0", path = "../../protocols/identify", optional = true }
libp2p-kad = { version = "0.41.0", path = "../../protocols/kad", optional = true }
libp2p-ping = { version = "0.40.0", path = "../../protocols/ping", optional = true }
libp2p-relay =  { version = "0.13.0", path = "../../protocols/relay", optional = true }
libp2p-swarm = { version = "0.40.0", path = "../../swarm" }
prometheus-client = "0.18.0"

[target.'cfg(not(target_os = "unknown"))'.dependencies]
libp2p-gossipsub =  { version = "0.42.0", path = "../../protocols/gossipsub", optional = true }

[dev-dependencies]
env_logger = "0.9.0"
futures = "0.3.1"
hyper = { version="0.14", features = ["server", "tcp", "http1"] }
<<<<<<< HEAD
libp2p-noise = { path = "../../transports/noise" }
libp2p-tcp = { path = "../../transports/tcp" }
libp2p-yamux = { path = "../../muxers/yamux" }
log = "0.4.0"
tokio = { version = "1", features = ["rt-multi-thread"] }
=======
tokio = { version = "1", features = ["rt-multi-thread"] }

# Passing arguments to the docsrs builder in order to properly document cfg's. 
# More information: https://docs.rs/about/builds#cross-compiling
[package.metadata.docs.rs]
all-features = true
rustdoc-args = ["--cfg", "docsrs"]
rustc-args = ["--cfg", "docsrs"]
>>>>>>> 7b0943bd
<|MERGE_RESOLUTION|>--- conflicted
+++ resolved
@@ -35,13 +35,10 @@
 env_logger = "0.9.0"
 futures = "0.3.1"
 hyper = { version="0.14", features = ["server", "tcp", "http1"] }
-<<<<<<< HEAD
 libp2p-noise = { path = "../../transports/noise" }
 libp2p-tcp = { path = "../../transports/tcp" }
 libp2p-yamux = { path = "../../muxers/yamux" }
 log = "0.4.0"
-tokio = { version = "1", features = ["rt-multi-thread"] }
-=======
 tokio = { version = "1", features = ["rt-multi-thread"] }
 
 # Passing arguments to the docsrs builder in order to properly document cfg's. 
@@ -49,5 +46,4 @@
 [package.metadata.docs.rs]
 all-features = true
 rustdoc-args = ["--cfg", "docsrs"]
-rustc-args = ["--cfg", "docsrs"]
->>>>>>> 7b0943bd
+rustc-args = ["--cfg", "docsrs"]