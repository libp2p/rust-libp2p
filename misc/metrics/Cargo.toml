--- conflicted
+++ resolved
@@ -20,13 +20,8 @@
 
 [dependencies]
 libp2p-core = { version = "0.36.0", path = "../../core", default-features = false }
-<<<<<<< HEAD
 libp2p-dcutr =  { version = "0.7.0", path = "../../protocols/dcutr", optional = true }
-libp2p-identify = { version = "0.40.0", path = "../../protocols/identify", optional = true }
-=======
-libp2p-dcutr =  { version = "0.6.0", path = "../../protocols/dcutr", optional = true }
-libp2p-identify = { version = "0.39.1", path = "../../protocols/identify", optional = true }
->>>>>>> b28ab2c6
+libp2p-identify = { version = "0.40.1", path = "../../protocols/identify", optional = true }
 libp2p-kad = { version = "0.41.0", path = "../../protocols/kad", optional = true }
 libp2p-ping = { version = "0.40.0", path = "../../protocols/ping", optional = true }
 libp2p-relay =  { version = "0.13.0", path = "../../protocols/relay", optional = true }
