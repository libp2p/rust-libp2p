[package]
name = "libp2p-metrics"
<<<<<<< HEAD
edition = "2024"
=======
edition.workspace = true
>>>>>>> aa9841de
rust-version = { workspace = true }
description = "Metrics for libp2p"
version = "0.16.1"
authors = ["Max Inden <mail@max-inden.de>"]
license = "MIT"
repository = "https://github.com/libp2p/rust-libp2p"
keywords = ["peer-to-peer", "libp2p", "networking"]
categories = ["network-programming", "asynchronous"]

[features]
dcutr = ["libp2p-dcutr"]
gossipsub = ["libp2p-gossipsub"]
identify = ["libp2p-identify"]
kad = ["libp2p-kad"]
ping = ["libp2p-ping"]
relay = ["libp2p-relay"]

[dependencies]
futures = { workspace = true }
web-time = { workspace = true }
libp2p-core = { workspace = true }
libp2p-dcutr =  { workspace = true, optional = true }
libp2p-gossipsub =  { workspace = true, optional = true }
libp2p-identify = { workspace = true, optional = true }
libp2p-identity = { workspace = true }
libp2p-kad = { workspace = true, optional = true }
libp2p-ping = { workspace = true, optional = true }
libp2p-relay =  { workspace = true, optional = true }
libp2p-swarm = { workspace = true }
pin-project = "1.1.5"
prometheus-client = { workspace = true }

[dev-dependencies]
libp2p-identity = { workspace = true, features = ["rand"] }

# Passing arguments to the docsrs builder in order to properly document cfg's.
# More information: https://docs.rs/about/builds#cross-compiling
[package.metadata.docs.rs]
all-features = true

[lints]
workspace = true<|MERGE_RESOLUTION|>--- conflicted
+++ resolved
@@ -1,10 +1,6 @@
 [package]
 name = "libp2p-metrics"
-<<<<<<< HEAD
-edition = "2024"
-=======
 edition.workspace = true
->>>>>>> aa9841de
 rust-version = { workspace = true }
 description = "Metrics for libp2p"
 version = "0.16.1"
