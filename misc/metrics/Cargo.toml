--- conflicted
+++ resolved
@@ -19,15 +19,6 @@
 dcutr = ["libp2p-dcutr"]
 
 [dependencies]
-<<<<<<< HEAD
-libp2p-core = { version = "0.37.1", path = "../../core" }
-libp2p-dcutr =  { version = "0.7.0", path = "../../protocols/dcutr", optional = true }
-libp2p-identify = { version = "0.40.0", path = "../../protocols/identify", optional = true }
-libp2p-kad = { version = "0.41.0", path = "../../protocols/kad", optional = true }
-libp2p-ping = { version = "0.40.0", path = "../../protocols/ping", optional = true }
-libp2p-relay =  { version = "0.13.0", path = "../../protocols/relay", optional = true }
-libp2p-swarm = { version = "0.40.0", path = "../../swarm" }
-=======
 libp2p-core = { version = "0.38.0", path = "../../core" }
 libp2p-dcutr =  { version = "0.8.0", path = "../../protocols/dcutr", optional = true }
 libp2p-identify = { version = "0.41.0", path = "../../protocols/identify", optional = true }
@@ -35,7 +26,6 @@
 libp2p-ping = { version = "0.41.0", path = "../../protocols/ping", optional = true }
 libp2p-relay =  { version = "0.14.0", path = "../../protocols/relay", optional = true }
 libp2p-swarm = { version = "0.41.0", path = "../../swarm" }
->>>>>>> f9b4af3d
 prometheus-client = "0.18.0"
 
 [target.'cfg(not(target_os = "unknown"))'.dependencies]
