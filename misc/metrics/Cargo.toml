[package]
name = "libp2p-metrics"
edition = "2021"
rust-version = { workspace = true }
description = "Metrics for libp2p"
version = "0.14.0"
authors = ["Max Inden <mail@max-inden.de>"]
license = "MIT"
repository = "https://github.com/libp2p/rust-libp2p"
keywords = ["peer-to-peer", "libp2p", "networking"]
categories = ["network-programming", "asynchronous"]

[features]
dcutr = ["libp2p-dcutr"]
gossipsub = ["libp2p-gossipsub"]
identify = ["libp2p-identify"]
kad = ["libp2p-kad"]
ping = ["libp2p-ping"]
relay = ["libp2p-relay"]

[dependencies]
instant = "0.1.12"
libp2p-core = { workspace = true }
libp2p-dcutr =  { workspace = true, optional = true }
libp2p-gossipsub =  { workspace = true, optional = true }
libp2p-identify = { workspace = true, optional = true }
libp2p-identity = { workspace = true }
libp2p-kad = { workspace = true, optional = true }
libp2p-ping = { workspace = true, optional = true }
libp2p-relay =  { workspace = true, optional = true }
libp2p-swarm = { workspace = true }
<<<<<<< HEAD
libp2p-identity = { workspace = true }
prometheus-client = { version = "0.21.1"}
=======
once_cell = "1.18.0"
prometheus-client = { version = "0.21.2"}
>>>>>>> 85e61059

[dev-dependencies]
libp2p-identity = { workspace = true, features = ["rand"] }

# Passing arguments to the docsrs builder in order to properly document cfg's.
# More information: https://docs.rs/about/builds#cross-compiling
[package.metadata.docs.rs]
all-features = true
rustc-args = ["--cfg", "docsrs"]
rustdoc-args = ["--cfg", "docsrs"]

[lints]
workspace = true<|MERGE_RESOLUTION|>--- conflicted
+++ resolved
@@ -29,13 +29,8 @@
 libp2p-ping = { workspace = true, optional = true }
 libp2p-relay =  { workspace = true, optional = true }
 libp2p-swarm = { workspace = true }
-<<<<<<< HEAD
 libp2p-identity = { workspace = true }
 prometheus-client = { version = "0.21.1"}
-=======
-once_cell = "1.18.0"
-prometheus-client = { version = "0.21.2"}
->>>>>>> 85e61059
 
 [dev-dependencies]
 libp2p-identity = { workspace = true, features = ["rand"] }
