--- conflicted
+++ resolved
@@ -2,11 +2,7 @@
 name = "libp2p-metrics"
 edition = "2018"
 description = "Metrics for libp2p"
-<<<<<<< HEAD
-version = "0.1.1"
-=======
 version = "0.2.0"
->>>>>>> 220f84a9
 authors = ["Max Inden <mail@max-inden.de>"]
 license = "MIT"
 repository = "https://github.com/libp2p/rust-libp2p"
@@ -20,20 +16,12 @@
 ping = ["libp2p-ping"]
 
 [dependencies]
-<<<<<<< HEAD
-libp2p-core=  { version = "0.30.0", path = "../../core" }
-libp2p-gossipsub =  { version = "0.33.1", path = "../../protocols/gossipsub", optional = true }
-libp2p-identify =  { version = "0.31.0", path = "../../protocols/identify", optional = true }
-libp2p-kad =  { version = "0.33.0", path = "../../protocols/kad", optional = true }
-libp2p-ping =  { version = "0.31.0", path = "../../protocols/ping", optional = true }
-libp2p-swarm =  { version = "0.31.0", path = "../../swarm" }
-=======
 libp2p-core = { version = "0.30.0", path = "../../core" }
+libp2p-gossipsub =  { version = "0.34.0", path = "../../protocols/gossipsub", optional = true }
 libp2p-identify = { version = "0.32.0", path = "../../protocols/identify", optional = true }
 libp2p-kad = { version = "0.33.0", path = "../../protocols/kad", optional = true }
 libp2p-ping = { version = "0.32.0", path = "../../protocols/ping", optional = true }
 libp2p-swarm = { version = "0.32.0", path = "../../swarm" }
->>>>>>> 220f84a9
 open-metrics-client = "0.12.0"
 
 [dev-dependencies]
