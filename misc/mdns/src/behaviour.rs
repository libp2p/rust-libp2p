// Copyright 2018 Parity Technologies (UK) Ltd.
//
// Permission is hereby granted, free of charge, to any person obtaining a
// copy of this software and associated documentation files (the "Software"),
// to deal in the Software without restriction, including without limitation
// the rights to use, copy, modify, merge, publish, distribute, sublicense,
// and/or sell copies of the Software, and to permit persons to whom the
// Software is furnished to do so, subject to the following conditions:
//
// The above copyright notice and this permission notice shall be included in
// all copies or substantial portions of the Software.
//
// THE SOFTWARE IS PROVIDED "AS IS", WITHOUT WARRANTY OF ANY KIND, EXPRESS
// OR IMPLIED, INCLUDING BUT NOT LIMITED TO THE WARRANTIES OF MERCHANTABILITY,
// FITNESS FOR A PARTICULAR PURPOSE AND NONINFRINGEMENT. IN NO EVENT SHALL THE
// AUTHORS OR COPYRIGHT HOLDERS BE LIABLE FOR ANY CLAIM, DAMAGES OR OTHER
// LIABILITY, WHETHER IN AN ACTION OF CONTRACT, TORT OR OTHERWISE, ARISING
// FROM, OUT OF OR IN CONNECTION WITH THE SOFTWARE OR THE USE OR OTHER
// DEALINGS IN THE SOFTWARE.

use crate::service::{MdnsService, MdnsPacket, build_query_response, build_service_discovery_response};
use futures::prelude::*;
use libp2p_core::{address_translation, ConnectedPoint, Multiaddr, PeerId, multiaddr::Protocol};
use libp2p_swarm::{
    NetworkBehaviour,
    NetworkBehaviourAction,
    PollParameters,
    ProtocolsHandler,
    protocols_handler::DummyProtocolsHandler
};
use log::warn;
use smallvec::SmallVec;
use std::{cmp, fmt, io, iter, marker::PhantomData, mem, pin::Pin, time::Duration, task::Context, task::Poll};
use wasm_timer::{Delay, Instant};

const MDNS_RESPONSE_TTL: std::time::Duration = Duration::from_secs(5 * 60);

/// A `NetworkBehaviour` for mDNS. Automatically discovers peers on the local network and adds
/// them to the topology.
pub struct Mdns<TSubstream> {
    /// The inner service.
    service: MaybeBusyMdnsService,

    /// List of nodes that we have discovered, the address, and when their TTL expires.
    ///
    /// Each combination of `PeerId` and `Multiaddr` can only appear once, but the same `PeerId`
    /// can appear multiple times.
    discovered_nodes: SmallVec<[(PeerId, Multiaddr, Instant); 8]>,

    /// Future that fires when the TTL of at least one node in `discovered_nodes` expires.
    ///
    /// `None` if `discovered_nodes` is empty.
    closest_expiration: Option<Delay>,

    /// Marker to pin the generic.
    marker: PhantomData<TSubstream>,
}

/// `MdnsService::next` takes ownership of `self`, returning a future that resolves with both itself
/// and a `MdnsPacket` (similar to the old Tokio socket send style). The two states are thus `Free`
/// with an `MdnsService` or `Busy` with a future returning the original `MdnsService` and an
/// `MdnsPacket`.
enum MaybeBusyMdnsService {
    Free(MdnsService),
    Busy(Pin<Box<dyn Future<Output = (MdnsService, MdnsPacket)> + Send>>),
    Poisoned,
}

impl fmt::Debug for MaybeBusyMdnsService {
    fn fmt(&self, fmt: &mut fmt::Formatter<'_>) -> fmt::Result {
        match self {
            MaybeBusyMdnsService::Free(service) => {
                fmt.debug_struct("MaybeBusyMdnsService::Free")
                    .field("service", service)
                    .finish()
            },
            MaybeBusyMdnsService::Busy(_) => {
                fmt.debug_struct("MaybeBusyMdnsService::Busy")
                    .finish()
            }
            MaybeBusyMdnsService::Poisoned => {
                fmt.debug_struct("MaybeBusyMdnsService::Poisoned")
                    .finish()
            }
        }
    }
}

impl<TSubstream> Mdns<TSubstream> {
    /// Builds a new `Mdns` behaviour.
    pub async fn new() -> io::Result<Mdns<TSubstream>> {
        Ok(Mdns {
<<<<<<< HEAD
            service: MaybeBusyMdnsService::Free(MdnsService::new().await?),
=======
            service: MaybeBusyMdnsService::Free(MdnsService::new()?),
>>>>>>> 3405fc8b
            discovered_nodes: SmallVec::new(),
            closest_expiration: None,
            marker: PhantomData,
        })
    }

    /// Returns true if the given `PeerId` is in the list of nodes discovered through mDNS.
    pub fn has_node(&self, peer_id: &PeerId) -> bool {
        self.discovered_nodes.iter().any(|(p, _, _)| p == peer_id)
    }
}

/// Event that can be produced by the `Mdns` behaviour.
#[derive(Debug)]
pub enum MdnsEvent {
    /// Discovered nodes through mDNS.
    Discovered(DiscoveredAddrsIter),

    /// The given combinations of `PeerId` and `Multiaddr` have expired.
    ///
    /// Each discovered record has a time-to-live. When this TTL expires and the address hasn't
    /// been refreshed, we remove it from the list and emit it as an `Expired` event.
    Expired(ExpiredAddrsIter),
}

/// Iterator that produces the list of addresses that have been discovered.
pub struct DiscoveredAddrsIter {
    inner: smallvec::IntoIter<[(PeerId, Multiaddr); 4]>
}

impl Iterator for DiscoveredAddrsIter {
    type Item = (PeerId, Multiaddr);

    #[inline]
    fn next(&mut self) -> Option<Self::Item> {
        self.inner.next()
    }

    #[inline]
    fn size_hint(&self) -> (usize, Option<usize>) {
        self.inner.size_hint()
    }
}

impl ExactSizeIterator for DiscoveredAddrsIter {
}

impl fmt::Debug for DiscoveredAddrsIter {
    fn fmt(&self, fmt: &mut fmt::Formatter<'_>) -> fmt::Result {
        fmt.debug_struct("DiscoveredAddrsIter")
            .finish()
    }
}

/// Iterator that produces the list of addresses that have expired.
pub struct ExpiredAddrsIter {
    inner: smallvec::IntoIter<[(PeerId, Multiaddr); 4]>
}

impl Iterator for ExpiredAddrsIter {
    type Item = (PeerId, Multiaddr);

    #[inline]
    fn next(&mut self) -> Option<Self::Item> {
        self.inner.next()
    }

    #[inline]
    fn size_hint(&self) -> (usize, Option<usize>) {
        self.inner.size_hint()
    }
}

impl ExactSizeIterator for ExpiredAddrsIter {
}

impl fmt::Debug for ExpiredAddrsIter {
    fn fmt(&self, fmt: &mut fmt::Formatter<'_>) -> fmt::Result {
        fmt.debug_struct("ExpiredAddrsIter")
            .finish()
    }
}

impl<TSubstream> NetworkBehaviour for Mdns<TSubstream>
where
    TSubstream: AsyncRead + AsyncWrite + Unpin,
{
    type ProtocolsHandler = DummyProtocolsHandler<TSubstream>;
    type OutEvent = MdnsEvent;

    fn new_handler(&mut self) -> Self::ProtocolsHandler {
        DummyProtocolsHandler::default()
    }

    fn addresses_of_peer(&mut self, peer_id: &PeerId) -> Vec<Multiaddr> {
        let now = Instant::now();
        self.discovered_nodes
            .iter()
            .filter(move |(p, _, expires)| p == peer_id && *expires > now)
            .map(|(_, addr, _)| addr.clone())
            .collect()
    }

    fn inject_connected(&mut self, _: PeerId, _: ConnectedPoint) {}

    fn inject_disconnected(&mut self, _: &PeerId, _: ConnectedPoint) {}

    fn inject_node_event(
        &mut self,
        _: PeerId,
        _ev: <Self::ProtocolsHandler as ProtocolsHandler>::OutEvent,
    ) {
        void::unreachable(_ev)
    }

    fn poll(
        &mut self,
        cx: &mut Context,
        params: &mut impl PollParameters,
    ) -> Poll<
        NetworkBehaviourAction<
            <Self::ProtocolsHandler as ProtocolsHandler>::InEvent,
            Self::OutEvent,
        >,
    > {
        // Remove expired peers.
        if let Some(ref mut closest_expiration) = self.closest_expiration {
            match Future::poll(Pin::new(closest_expiration), cx) {
                Poll::Ready(Ok(())) => {
                    let now = Instant::now();
                    let mut expired = SmallVec::<[(PeerId, Multiaddr); 4]>::new();
                    while let Some(pos) = self.discovered_nodes.iter().position(|(_, _, exp)| *exp < now) {
                        let (peer_id, addr, _) = self.discovered_nodes.remove(pos);
                        expired.push((peer_id, addr));
                    }

                    if !expired.is_empty() {
                        let event = MdnsEvent::Expired(ExpiredAddrsIter {
                            inner: expired.into_iter(),
                        });

                        return Poll::Ready(NetworkBehaviourAction::GenerateEvent(event));
                    }
                },
                Poll::Pending => (),
                Poll::Ready(Err(err)) => warn!("timer has errored: {:?}", err),
            }
        }

        // Polling the mDNS service, and obtain the list of nodes discovered this round.
        let discovered = loop {
            let service = mem::replace(&mut self.service, MaybeBusyMdnsService::Poisoned);

            let packet = match service {
                MaybeBusyMdnsService::Free(service) => {
                    self.service = MaybeBusyMdnsService::Busy(Box::pin(service.next()));
                    continue;
                },
                MaybeBusyMdnsService::Busy(mut fut) => {
                    match fut.as_mut().poll(cx) {
                        Poll::Ready((service, packet)) => {
                            self.service = MaybeBusyMdnsService::Free(service);
                            packet
                        },
                        Poll::Pending => {
                            self.service = MaybeBusyMdnsService::Busy(fut);
                            return Poll::Pending;
                        }
                    }
                },
                MaybeBusyMdnsService::Poisoned => panic!("Mdns poisoned"),
            };

            match packet {
                MdnsPacket::Query(query) => {
                    // MaybeBusyMdnsService should always be Free.
                    if let MaybeBusyMdnsService::Free(ref mut service) = self.service {
                        let resp = build_query_response(
                            query.query_id(),
                            params.local_peer_id().clone(),
                            params.listened_addresses().into_iter(),
                            MDNS_RESPONSE_TTL,
                        );
                        service.enqueue_response(resp.unwrap());
                    } else { debug_assert!(false); }
                },
                MdnsPacket::Response(response) => {
                    // We replace the IP address with the address we observe the
                    // remote as and the address they listen on.
                    let obs_ip = Protocol::from(response.remote_addr().ip());
                    let obs_port = Protocol::Udp(response.remote_addr().port());
                    let observed: Multiaddr = iter::once(obs_ip)
                        .chain(iter::once(obs_port))
                        .collect();

                    let mut discovered: SmallVec<[_; 4]> = SmallVec::new();
                    for peer in response.discovered_peers() {
                        if peer.id() == params.local_peer_id() {
                            continue;
                        }

                        let new_expiration = Instant::now() + peer.ttl();

                        let mut addrs: Vec<Multiaddr> = Vec::new();
                        for addr in peer.addresses() {
                            if let Some(new_addr) = address_translation(&addr, &observed) {
                                addrs.push(new_addr.clone())
                            }
                            addrs.push(addr.clone())
                        }

                        for addr in addrs {
                            if let Some((_, _, cur_expires)) = self.discovered_nodes.iter_mut()
                                .find(|(p, a, _)| p == peer.id() && *a == addr)
                            {
                                *cur_expires = cmp::max(*cur_expires, new_expiration);
                            } else {
                                self.discovered_nodes.push((peer.id().clone(), addr.clone(), new_expiration));
                            }

                            discovered.push((peer.id().clone(), addr));
                        }
                    }

                    break discovered;
                },
                MdnsPacket::ServiceDiscovery(disc) => {
                    // MaybeBusyMdnsService should always be Free.
                    if let MaybeBusyMdnsService::Free(ref mut service) = self.service {
                        let resp = build_service_discovery_response(
                            disc.query_id(),
                            MDNS_RESPONSE_TTL,
                        );
                        service.enqueue_response(resp);
                    } else { debug_assert!(false); }
                },
            }
        };

        // Getting this far implies that we discovered new nodes. As the final step, we need to
        // refresh `closest_expiration`.
        self.closest_expiration = self.discovered_nodes.iter()
            .fold(None, |exp, &(_, _, elem_exp)| {
                Some(exp.map(|exp| cmp::min(exp, elem_exp)).unwrap_or(elem_exp))
            })
            .map(Delay::new_at);

        Poll::Ready(NetworkBehaviourAction::GenerateEvent(MdnsEvent::Discovered(DiscoveredAddrsIter {
            inner: discovered.into_iter(),
        })))
    }
}

impl<TSubstream> fmt::Debug for Mdns<TSubstream> {
    fn fmt(&self, fmt: &mut fmt::Formatter<'_>) -> fmt::Result {
        fmt.debug_struct("Mdns")
            .field("service", &self.service)
            .finish()
    }
}<|MERGE_RESOLUTION|>--- conflicted
+++ resolved
@@ -88,13 +88,9 @@
 
 impl<TSubstream> Mdns<TSubstream> {
     /// Builds a new `Mdns` behaviour.
-    pub async fn new() -> io::Result<Mdns<TSubstream>> {
+    pub fn new() -> io::Result<Mdns<TSubstream>> {
         Ok(Mdns {
-<<<<<<< HEAD
-            service: MaybeBusyMdnsService::Free(MdnsService::new().await?),
-=======
             service: MaybeBusyMdnsService::Free(MdnsService::new()?),
->>>>>>> 3405fc8b
             discovered_nodes: SmallVec::new(),
             closest_expiration: None,
             marker: PhantomData,
