[package]
name = "quick-protobuf-codec"
<<<<<<< HEAD
edition = "2024"
=======
edition.workspace = true
>>>>>>> aa9841de
rust-version = { workspace = true }
description = "Asynchronous de-/encoding of Protobuf structs using asynchronous-codec, unsigned-varint and quick-protobuf."
version = "0.3.1"
authors = ["Max Inden <mail@max-inden.de>"]
license = "MIT"
repository = "https://github.com/libp2p/rust-libp2p"
keywords = ["networking"]
categories = ["asynchronous"]

[dependencies]
asynchronous-codec = { workspace = true }
bytes = { version = "1" }
thiserror = { workspace = true }
unsigned-varint = { workspace = true, features = ["std"] }
quick-protobuf = "0.8"

[dev-dependencies]
criterion = "0.5.1"
futures = { workspace = true }
quickcheck = { workspace = true }

[[bench]]
name = "codec"
harness = false

# Passing arguments to the docsrs builder in order to properly document cfg's.
# More information: https://docs.rs/about/builds#cross-compiling
[package.metadata.docs.rs]
all-features = true

[lints]
workspace = true<|MERGE_RESOLUTION|>--- conflicted
+++ resolved
@@ -1,10 +1,6 @@
 [package]
 name = "quick-protobuf-codec"
-<<<<<<< HEAD
-edition = "2024"
-=======
 edition.workspace = true
->>>>>>> aa9841de
 rust-version = { workspace = true }
 description = "Asynchronous de-/encoding of Protobuf structs using asynchronous-codec, unsigned-varint and quick-protobuf."
 version = "0.3.1"
