--- conflicted
+++ resolved
@@ -3,11 +3,7 @@
 edition = "2021"
 rust-version = { workspace = true }
 description = "Asynchronous de-/encoding of Protobuf structs using asynchronous-codec, unsigned-varint and quick-protobuf."
-<<<<<<< HEAD
-version = "0.2.1"
-=======
-version = "0.3.0"
->>>>>>> 0ceb6580
+version = "0.3.1"
 authors = ["Max Inden <mail@max-inden.de>"]
 license = "MIT"
 repository = "https://github.com/libp2p/rust-libp2p"
