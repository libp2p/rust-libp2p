[package]
name = "libp2p-allow-block-list"
edition = "2021"
rust-version = "1.62.0"
description = "Allow/block list connection management for libp2p."
version = "0.1.0"
license = "MIT"
repository = "https://github.com/libp2p/rust-libp2p"
keywords = ["peer-to-peer", "libp2p", "networking"]
categories = ["network-programming", "asynchronous"]

[dependencies]
libp2p-core = { version = "0.39.0", path = "../../core" }
<<<<<<< HEAD
libp2p-swarm = { version = "0.42.0", path = "../../swarm" }
libp2p-identity = { version = "0.2.0", path = "../../identity", features = ["peerid"] }
=======
libp2p-swarm = { version = "0.42.1", path = "../../swarm" }
libp2p-identity = { version = "0.1.0", path = "../../identity", features = ["peerid"] }
>>>>>>> ecb55bbd
void = "1"

[dev-dependencies]
async-std = { version = "1.12.0", features = ["attributes"] }
libp2p-swarm-derive = { path = "../../swarm-derive" }
libp2p-swarm-test = { path = "../../swarm-test" }<|MERGE_RESOLUTION|>--- conflicted
+++ resolved
@@ -11,13 +11,8 @@
 
 [dependencies]
 libp2p-core = { version = "0.39.0", path = "../../core" }
-<<<<<<< HEAD
-libp2p-swarm = { version = "0.42.0", path = "../../swarm" }
+libp2p-swarm = { version = "0.42.1", path = "../../swarm" }
 libp2p-identity = { version = "0.2.0", path = "../../identity", features = ["peerid"] }
-=======
-libp2p-swarm = { version = "0.42.1", path = "../../swarm" }
-libp2p-identity = { version = "0.1.0", path = "../../identity", features = ["peerid"] }
->>>>>>> ecb55bbd
 void = "1"
 
 [dev-dependencies]
