[package]
name = "libp2p-allow-block-list"
<<<<<<< HEAD
edition = "2024"
=======
edition.workspace = true
>>>>>>> aa9841de
rust-version = { workspace = true }
description = "Allow/block list connection management for libp2p."
version = "0.5.0"
license = "MIT"
repository = "https://github.com/libp2p/rust-libp2p"
keywords = ["peer-to-peer", "libp2p", "networking"]
categories = ["network-programming", "asynchronous"]

[dependencies]
libp2p-core = { workspace = true }
libp2p-swarm = { workspace = true }
libp2p-identity = { workspace = true, features = ["peerid"] }

[dev-dependencies]
tokio = { workspace = true, features = ["rt", "macros"] }
libp2p-swarm-derive = { path = "../../swarm-derive" }
libp2p-swarm-test = { path = "../../swarm-test" }

[lints]
workspace = true<|MERGE_RESOLUTION|>--- conflicted
+++ resolved
@@ -1,10 +1,6 @@
 [package]
 name = "libp2p-allow-block-list"
-<<<<<<< HEAD
-edition = "2024"
-=======
 edition.workspace = true
->>>>>>> aa9841de
 rust-version = { workspace = true }
 description = "Allow/block list connection management for libp2p."
 version = "0.5.0"
