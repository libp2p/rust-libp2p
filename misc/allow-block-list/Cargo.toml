[package]
name = "libp2p-allow-block-list"
edition = "2021"
rust-version = { workspace = true }
description = "Allow/block list connection management for libp2p."
version = "0.2.0"
license = "MIT"
repository = "https://github.com/libp2p/rust-libp2p"
keywords = ["peer-to-peer", "libp2p", "networking"]
categories = ["network-programming", "asynchronous"]

[dependencies]
<<<<<<< HEAD
libp2p-core = { version = "0.39.0", path = "../../core" }
libp2p-swarm = { version = "0.42.1", path = "../../swarm" }
libp2p-identity = { version = "0.2.0", path = "../../identity", features = ["peerid"] }
=======
libp2p-core = { workspace = true }
libp2p-swarm = { workspace = true }
libp2p-identity = { workspace = true, features = ["peerid"] }
>>>>>>> f858ec62
void = "1"

[dev-dependencies]
async-std = { version = "1.12.0", features = ["attributes"] }
libp2p-swarm-derive = { workspace = true }
libp2p-swarm-test = { workspace = true }<|MERGE_RESOLUTION|>--- conflicted
+++ resolved
@@ -10,15 +10,9 @@
 categories = ["network-programming", "asynchronous"]
 
 [dependencies]
-<<<<<<< HEAD
-libp2p-core = { version = "0.39.0", path = "../../core" }
-libp2p-swarm = { version = "0.42.1", path = "../../swarm" }
-libp2p-identity = { version = "0.2.0", path = "../../identity", features = ["peerid"] }
-=======
 libp2p-core = { workspace = true }
 libp2p-swarm = { workspace = true }
 libp2p-identity = { workspace = true, features = ["peerid"] }
->>>>>>> f858ec62
 void = "1"
 
 [dev-dependencies]
