--- conflicted
+++ resolved
@@ -1,4 +1,3 @@
-<<<<<<< HEAD
 # 0.11.0 [unreleased]
 
 - Add support for [simultaneous open extension] via `Version::V1SimultaneousOpen`.
@@ -9,9 +8,8 @@
   This is one important component of the greater effort to support hole punching in rust-libp2p.
 
   See [PR 2066].
-=======
+
 # 0.10.4 [2021-11-01]
->>>>>>> 17d6b4ba
 
 - Implement `From<io::Error> for ProtocolError` instead of `Into`.
   [PR 2169](https://github.com/libp2p/rust-libp2p/pull/2169)
