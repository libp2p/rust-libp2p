--- conflicted
+++ resolved
@@ -10,20 +10,11 @@
 edition = "2018"
 
 [dependencies]
-<<<<<<< HEAD
-bytes = "0.4"
+bytes = "0.5"
 futures = "0.3"
 log = "0.4"
 smallvec = "1.0"
-unsigned-varint = "0.2.3"
-=======
-bytes = "0.5"
-futures = "0.1"
-log = "0.4"
-smallvec = "1.0"
-tokio-io = "0.1"
 unsigned-varint = "0.3"
->>>>>>> ff780b5b
 
 [dev-dependencies]
 async-std = "1.0"
