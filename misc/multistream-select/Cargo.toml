--- conflicted
+++ resolved
@@ -20,16 +20,11 @@
 
 [dev-dependencies]
 async-std = "1.6.2"
-<<<<<<< HEAD
-env_logger = "0.9"
+env_logger = "0.10"
 libp2p-core = { path = "../../core" }
 libp2p-mplex = { path = "../../muxers/mplex" }
 libp2p-plaintext = { path = "../../transports/plaintext" }
 libp2p-swarm = { path = "../../swarm", features = ["async-std"] }
-=======
-env_logger = "0.10"
-libp2p = { path = "../..", features = ["full"] }
->>>>>>> 5755942d
 quickcheck = { package = "quickcheck-ext", path = "../../misc/quickcheck-ext" }
 rand = "0.8"
 rw-stream-sink = { version = "0.3.0", path = "../../misc/rw-stream-sink" }
