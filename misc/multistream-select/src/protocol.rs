--- conflicted
+++ resolved
@@ -68,16 +68,9 @@
 
 /// A protocol (name) exchanged during protocol negotiation.
 #[derive(Clone, Debug, PartialEq, Eq)]
-<<<<<<< HEAD
-pub struct Protocol(String);
-
+pub(crate) struct Protocol(String);
 impl AsRef<str> for Protocol {
     fn as_ref(&self) -> &str {
-=======
-pub(crate) struct Protocol(Bytes);
-impl AsRef<[u8]> for Protocol {
-    fn as_ref(&self) -> &[u8] {
->>>>>>> 58085418
         self.0.as_ref()
     }
 }
