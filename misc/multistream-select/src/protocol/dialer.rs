--- conflicted
+++ resolved
@@ -26,29 +26,17 @@
 use crate::protocol::ListenerToDialerMessage;
 use crate::protocol::MultistreamSelectError;
 use crate::protocol::MULTISTREAM_PROTOCOL_WITH_LF;
-<<<<<<< HEAD
+use futures::{prelude::*, sink, Async, StartSend, try_ready};
 use std::io::{self, Write};
-=======
-use futures::{prelude::*, sink, Async, StartSend, try_ready};
-use std::io;
 use tokio_codec::Encoder;
->>>>>>> fe4fc8c3
 use tokio_io::{AsyncRead, AsyncWrite};
 use unsigned_varint::{decode, codec::Uvi};
 
-<<<<<<< HEAD
-/// Wraps around a `AsyncRead + AsyncWrite`. Assumes that we're on the dialer's side. Produces and
-/// accepts messages.
-pub struct Dialer<R> {
-    inner: LengthDelimited<Bytes, R>,
-    handshake_finished: bool,
-=======
-/// Wraps around a `AsyncRead+AsyncWrite`.
+/// Wraps around a `AsyncRead + AsyncWrite`.
 /// Assumes that we're on the dialer's side. Produces and accepts messages.
 pub struct Dialer<R, N> {
     inner: LengthDelimited<R, MessageEncoder<N>>,
     handshake_finished: bool
->>>>>>> fe4fc8c3
 }
 
 impl<R, N> Dialer<R, N>
@@ -67,7 +55,7 @@
     /// Turns this `Dialer` into a `DialerReadOnly`. Allows writing raw data while still reading
     /// through the `Stream`.
     #[inline]
-    pub fn into_read_only(self) -> DialerReadOnly<R> {
+    pub fn into_read_only(self) -> DialerReadOnly<R, N> {
         DialerReadOnly {
             inner: self,
         }
@@ -163,6 +151,63 @@
         }
     }
 }
+/// Similar to `Dialer`. Wraps around an `AsyncRead + AsyncWrite`, but allows writing raw data
+/// while reading must be done through the `Stream`.
+pub struct DialerReadOnly<R, N> {
+    inner: Dialer<R, N>,
+}
+
+impl<R, N> DialerReadOnly<R, N>
+where
+    R: AsyncRead + AsyncWrite,
+    N: AsRef<[u8]>,
+{
+    /// Grants back the socket. Typically used after a `ProtocolAck` has been received.
+    #[inline]
+    pub fn into_inner(self) -> R {
+        self.inner.into_inner()
+    }
+}
+
+impl<R, N> Stream for DialerReadOnly<R, N>
+where
+    R: AsyncRead + AsyncWrite,
+    N: AsRef<[u8]>,
+{
+    type Item = ListenerToDialerMessage<Bytes>;
+    type Error = MultistreamSelectError;
+
+    fn poll(&mut self) -> Poll<Option<Self::Item>, Self::Error> {
+        self.inner.poll()
+    }
+}
+
+impl<R, N> Write for DialerReadOnly<R, N>
+where
+    R: AsyncRead + AsyncWrite,
+    N: AsRef<[u8]>,
+{
+    #[inline]
+    fn write(&mut self, buf: &[u8]) -> io::Result<usize> {
+        self.inner.inner.get_mut().write(buf)
+    }
+
+    #[inline]
+    fn flush(&mut self) -> io::Result<()> {
+        self.inner.inner.get_mut().flush()
+    }
+}
+
+impl<R, N> AsyncWrite for DialerReadOnly<R, N>
+where
+    R: AsyncRead + AsyncWrite,
+    N: AsRef<[u8]>,
+{
+    #[inline]
+    fn shutdown(&mut self) -> Poll<(), io::Error> {
+        self.inner.inner.get_mut().shutdown()
+    }
+}
 
 /// Future, returned by `Dialer::new`, which send the handshake and returns the actual `Dialer`.
 pub struct DialerFuture<T: AsyncWrite, N: AsRef<[u8]>> {
@@ -179,58 +224,6 @@
     }
 }
 
-<<<<<<< HEAD
-/// Similar to `Dialer`. Wraps around an `AsyncRead + AsyncWrite`, but allows writing raw data
-/// while reading must be done through the `Stream`.
-pub struct DialerReadOnly<R> {
-    inner: Dialer<R>,
-}
-
-impl<R> DialerReadOnly<R>
-where
-    R: AsyncRead + AsyncWrite,
-{
-    /// Grants back the socket. Typically used after a `ProtocolAck` has been received.
-    #[inline]
-    pub fn into_inner(self) -> R {
-        self.inner.into_inner()
-    }
-}
-
-impl<R> Stream for DialerReadOnly<R>
-where
-    R: AsyncRead + AsyncWrite,
-{
-    type Item = ListenerToDialerMessage;
-    type Error = MultistreamSelectError;
-
-    fn poll(&mut self) -> Poll<Option<Self::Item>, Self::Error> {
-        
-        self.inner.poll()
-    }
-}
-
-impl<R> Write for DialerReadOnly<R>
-where R: AsyncRead + AsyncWrite
-{
-    #[inline]
-    fn write(&mut self, buf: &[u8]) -> io::Result<usize> {
-        self.inner.inner.get_mut().write(buf)
-    }
-
-    #[inline]
-    fn flush(&mut self) -> io::Result<()> {
-        self.inner.inner.get_mut().flush()
-    }
-}
-
-impl<R> AsyncWrite for DialerReadOnly<R>
-where R: AsyncRead + AsyncWrite
-{
-    #[inline]
-    fn shutdown(&mut self) -> Poll<(), io::Error> {
-        self.inner.inner.get_mut().shutdown()
-=======
 /// tokio-codec `Encoder` handling `DialerToListenerMessage` values.
 struct MessageEncoder<N>(std::marker::PhantomData<N>);
 
@@ -272,7 +265,6 @@
                 Ok(())
             }
         }
->>>>>>> fe4fc8c3
     }
 }
 
