--- conflicted
+++ resolved
@@ -143,12 +143,7 @@
     version: Version,
 }
 
-<<<<<<< HEAD
-enum SeqState<R, N>
-where
-    R: AsyncRead + AsyncWrite,
-    N: AsRef<[u8]>
-{
+enum SeqState<R, N> {
     SendHeader { io: MessageIO<R> },
 
     // Simultaneous open protocol extension
@@ -159,10 +154,6 @@
     Responder { responder: crate::ListenerSelectFuture<R, N> },
 
     // Standard multistream-select protocol
-=======
-enum SeqState<R, N> {
-    SendHeader { io: MessageIO<R>, },
->>>>>>> 3b0f5a4f
     SendProtocol { io: MessageIO<R>, protocol: N },
     FlushProtocol { io: MessageIO<R>, protocol: N },
     AwaitProtocol { io: MessageIO<R>, protocol: N },
