--- conflicted
+++ resolved
@@ -2,11 +2,7 @@
 name = "libp2p-server"
 version = "0.12.7"
 authors = ["Max Inden <mail@max-inden.de>"]
-<<<<<<< HEAD
-edition = "2024"
-=======
 edition.workspace = true
->>>>>>> aa9841de
 repository = "https://github.com/libp2p/rust-libp2p"
 rust-version = { workspace = true }
 description = "A rust-libp2p server binary."
