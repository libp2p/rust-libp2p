[package]
name = "libp2p-server"
version = "0.12.7"
authors = ["Max Inden <mail@max-inden.de>"]
edition = "2021"
repository = "https://github.com/libp2p/rust-libp2p"
rust-version = { workspace = true }
description = "A rust-libp2p server binary."
license = "MIT"

# See more keys and their definitions at https://doc.rust-lang.org/cargo/reference/manifest.html

[dependencies]
base64 = "0.22"
clap = { version = "4.5.4", features = ["derive"] }
futures = "0.3"
futures-timer = "3"
hyper = { version = "0.14", features = ["server", "tcp", "http1"] }
libp2p = { workspace = true, features = ["autonat", "dns", "tokio", "noise", "tcp", "yamux", "identify", "kad", "ping", "relay", "metrics", "rsa", "macros", "quic", "websocket"] }
prometheus-client = { workspace = true }
serde = "1.0.197"
serde_derive = "1.0.125"
serde_json = "1.0"
<<<<<<< HEAD
tokio = { workspace = true, features = ["rt-multi-thread", "macros"] }
tracing = "0.1.37"
=======
tokio = { version = "1", features = ["rt-multi-thread", "macros"] }
tracing = { workspace = true }
>>>>>>> c92966d7
tracing-subscriber = { version = "0.3", features = ["env-filter"] }
zeroize = "1"

[lints]
workspace = true<|MERGE_RESOLUTION|>--- conflicted
+++ resolved
@@ -21,13 +21,8 @@
 serde = "1.0.197"
 serde_derive = "1.0.125"
 serde_json = "1.0"
-<<<<<<< HEAD
 tokio = { workspace = true, features = ["rt-multi-thread", "macros"] }
-tracing = "0.1.37"
-=======
-tokio = { version = "1", features = ["rt-multi-thread", "macros"] }
 tracing = { workspace = true }
->>>>>>> c92966d7
 tracing-subscriber = { version = "0.3", features = ["env-filter"] }
 zeroize = "1"
 
