--- conflicted
+++ resolved
@@ -1,16 +1,16 @@
-## 0.12.5
-<<<<<<< HEAD
+## 0.12.6
+
 ### Changed
 
 - Remove `Behaviour::bootstrap` polling.
   See [PR 4838](https://github.com/libp2p/rust-libp2p/pull/4838).
-=======
+
+## 0.12.5
 
 ### Added
 
 - Add `/wss` support.
   See [PR 4937](https://github.com/libp2p/rust-libp2p/pull/4937).
->>>>>>> 4f0013cc
 
 ## 0.12.4
 
