# Changelog
All notable changes to this project will be documented in this file.

The format is based on [Keep a Changelog](https://keepachangelog.com/en/1.0.0/),
and this project adheres to [Semantic Versioning](https://semver.org/spec/v2.0.0.html).

## [0.12.3] - unreleased
<<<<<<< HEAD
### Fixed

- Disable QUIC `draft-29` support.
  Listening on `/quic` and `/quic-v1` addresses with the same port would otherwise result in an "Address already in use" error by the OS.
  See [PR 4467].

[PR 4467]: https://github.com/libp2p/rust-libp2p/pull/4467
=======
### Changed
- Add libp2p-lookup to Dockerfile to enable healthchecks.
>>>>>>> 240019f8

## [0.12.2]
### Fixed
- Adhere to `--metrics-path` flag and listen on `0.0.0.0:8888` (default IPFS metrics port).
  [PR 4392]

[PR 4392]: https://github.com/libp2p/rust-libp2p/pull/4392

## [0.12.1]
### Changed
- Move to tokio and hyper.
  See [PR 4311].
- Move to distroless Docker base image.
  See [PR 4311].

[PR 4311]: https://github.com/libp2p/rust-libp2p/pull/4311

## [0.8.0]
### Changed
- Remove mplex support.

## [0.7.0]
### Changed
- Update to libp2p v0.47.0.

## [0.6.0] - [2022-05-05]
### Changed
- Update to libp2p v0.44.0.

## [0.5.4] - [2022-01-11]
### Changed
- Pull latest autonat changes.

## [0.5.3] - [2021-12-25]
### Changed
- Update dependencies.
- Pull in autonat fixes.

## [0.5.2] - [2021-12-20]
### Added
- Add support for libp2p autonat protocol via `--enable-autonat`.

## [0.5.1] - [2021-12-20]
### Fixed
- Update dependencies.
- Fix typo in command line flag `--enable-kademlia`.

## [0.5.0] - 2021-11-18
### Changed
- Disable Kademlia protocol by default.

## [0.4.0] - 2021-11-18
### Fixed
- Update dependencies.<|MERGE_RESOLUTION|>--- conflicted
+++ resolved
@@ -5,7 +5,9 @@
 and this project adheres to [Semantic Versioning](https://semver.org/spec/v2.0.0.html).
 
 ## [0.12.3] - unreleased
-<<<<<<< HEAD
+### Changed
+- Add libp2p-lookup to Dockerfile to enable healthchecks.
+
 ### Fixed
 
 - Disable QUIC `draft-29` support.
@@ -13,10 +15,6 @@
   See [PR 4467].
 
 [PR 4467]: https://github.com/libp2p/rust-libp2p/pull/4467
-=======
-### Changed
-- Add libp2p-lookup to Dockerfile to enable healthchecks.
->>>>>>> 240019f8
 
 ## [0.12.2]
 ### Fixed
