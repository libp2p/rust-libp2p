// Copyright 2023 Protocol Labs.
//
// Permission is hereby granted, free of charge, to any person obtaining a
// copy of this software and associated documentation files (the "Software"),
// to deal in the Software without restriction, including without limitation
// the rights to use, copy, modify, merge, publish, distribute, sublicense,
// and/or sell copies of the Software, and to permit persons to whom the
// Software is furnished to do so, subject to the following conditions:
//
// The above copyright notice and this permission notice shall be included in
// all copies or substantial portions of the Software.
//
// THE SOFTWARE IS PROVIDED "AS IS", WITHOUT WARRANTY OF ANY KIND, EXPRESS
// OR IMPLIED, INCLUDING BUT NOT LIMITED TO THE WARRANTIES OF MERCHANTABILITY,
// FITNESS FOR A PARTICULAR PURPOSE AND NONINFRINGEMENT. IN NO EVENT SHALL THE
// AUTHORS OR COPYRIGHT HOLDERS BE LIABLE FOR ANY CLAIM, DAMAGES OR OTHER
// LIABILITY, WHETHER IN AN ACTION OF CONTRACT, TORT OR OTHERWISE, ARISING
// FROM, OUT OF OR IN CONNECTION WITH THE SOFTWARE OR THE USE OR OTHER
// DEALINGS IN THE SOFTWARE.

use libp2p_core::{ConnectedPoint, Endpoint, Multiaddr};
use libp2p_identity::PeerId;
use libp2p_swarm::{
    behaviour::{ConnectionEstablished, DialFailure, ListenFailure},
    dummy, ConnectionClosed, ConnectionDenied, ConnectionId, FromSwarm, NetworkBehaviour, THandler,
    THandlerInEvent, THandlerOutEvent, ToSwarm,
};
use std::collections::{HashMap, HashSet};
use std::fmt;
use std::task::{Context, Poll};
use void::Void;

/// A [`NetworkBehaviour`] that enforces a set of [`ConnectionLimits`].
///
/// For these limits to take effect, this needs to be composed into the behaviour tree of your application.
///
/// If a connection is denied due to a limit, either a [`SwarmEvent::IncomingConnectionError`](libp2p_swarm::SwarmEvent::IncomingConnectionError)
/// or [`SwarmEvent::OutgoingConnectionError`](libp2p_swarm::SwarmEvent::OutgoingConnectionError) will be emitted.
/// The [`ListenError::Denied`](libp2p_swarm::ListenError::Denied) and respectively the [`DialError::Denied`](libp2p_swarm::DialError::Denied) variant
/// contain a [`ConnectionDenied`] type that can be downcast to [`Exceeded`] error if (and only if) **this**
/// behaviour denied the connection.
///
/// If you employ multiple [`NetworkBehaviour`]s that manage connections, it may also be a different error.
///
/// # Example
///
/// ```rust
/// # use libp2p_identify as identify;
/// # use libp2p_ping as ping;
/// # use libp2p_swarm_derive::NetworkBehaviour;
/// # use libp2p_connection_limits as connection_limits;
///
/// #[derive(NetworkBehaviour)]
/// # #[behaviour(prelude = "libp2p_swarm::derive_prelude")]
/// struct MyBehaviour {
///   identify: identify::Behaviour,
///   ping: ping::Behaviour,
///   limits: connection_limits::Behaviour
/// }
/// ```
pub struct Behaviour {
    limits: ConnectionLimits,

    pending_inbound_connections: HashSet<ConnectionId>,
    pending_outbound_connections: HashSet<ConnectionId>,
    established_inbound_connections: HashSet<ConnectionId>,
    established_outbound_connections: HashSet<ConnectionId>,
    established_per_peer: HashMap<PeerId, HashSet<ConnectionId>>,
}

impl Behaviour {
    pub fn new(limits: ConnectionLimits) -> Self {
        Self {
            limits,
            pending_inbound_connections: Default::default(),
            pending_outbound_connections: Default::default(),
            established_inbound_connections: Default::default(),
            established_outbound_connections: Default::default(),
            established_per_peer: Default::default(),
        }
    }
}

<<<<<<< HEAD
    /// Returns a mutable reference to [`ConnectionLimits`].
    pub fn limits_mut(&mut self) -> &mut ConnectionLimits {
        &mut self.limits
    }

    fn check_limit(
        &mut self,
        limit: Option<u32>,
        current: usize,
        kind: Kind,
    ) -> Result<(), ConnectionDenied> {
        let limit = limit.unwrap_or(u32::MAX);
        let current = current as u32;
=======
fn check_limit(limit: Option<u32>, current: usize, kind: Kind) -> Result<(), ConnectionDenied> {
    let limit = limit.unwrap_or(u32::MAX);
    let current = current as u32;
>>>>>>> 4f0013cc

    if current >= limit {
        return Err(ConnectionDenied::new(Exceeded { limit, kind }));
    }

    Ok(())
}

/// A connection limit has been exceeded.
#[derive(Debug, Clone, Copy)]
pub struct Exceeded {
    limit: u32,
    kind: Kind,
}

impl Exceeded {
    pub fn limit(&self) -> u32 {
        self.limit
    }
}

impl fmt::Display for Exceeded {
    fn fmt(&self, f: &mut fmt::Formatter<'_>) -> fmt::Result {
        write!(
            f,
            "connection limit exceeded: at most {} {} are allowed",
            self.limit, self.kind
        )
    }
}

#[derive(Debug, Clone, Copy)]
enum Kind {
    PendingIncoming,
    PendingOutgoing,
    EstablishedIncoming,
    EstablishedOutgoing,
    EstablishedPerPeer,
    EstablishedTotal,
}

impl fmt::Display for Kind {
    fn fmt(&self, f: &mut fmt::Formatter<'_>) -> fmt::Result {
        match self {
            Kind::PendingIncoming => write!(f, "pending incoming connections"),
            Kind::PendingOutgoing => write!(f, "pending outgoing connections"),
            Kind::EstablishedIncoming => write!(f, "established incoming connections"),
            Kind::EstablishedOutgoing => write!(f, "established outgoing connections"),
            Kind::EstablishedPerPeer => write!(f, "established connections per peer"),
            Kind::EstablishedTotal => write!(f, "established connections"),
        }
    }
}

impl std::error::Error for Exceeded {}

/// The configurable connection limits.
#[derive(Debug, Clone, Default)]
pub struct ConnectionLimits {
    max_pending_incoming: Option<u32>,
    max_pending_outgoing: Option<u32>,
    max_established_incoming: Option<u32>,
    max_established_outgoing: Option<u32>,
    max_established_per_peer: Option<u32>,
    max_established_total: Option<u32>,
}

impl ConnectionLimits {
    /// Configures the maximum number of concurrently incoming connections being established.
    pub fn with_max_pending_incoming(mut self, limit: Option<u32>) -> Self {
        self.max_pending_incoming = limit;
        self
    }

    /// Configures the maximum number of concurrently outgoing connections being established.
    pub fn with_max_pending_outgoing(mut self, limit: Option<u32>) -> Self {
        self.max_pending_outgoing = limit;
        self
    }

    /// Configures the maximum number of concurrent established inbound connections.
    pub fn with_max_established_incoming(mut self, limit: Option<u32>) -> Self {
        self.max_established_incoming = limit;
        self
    }

    /// Configures the maximum number of concurrent established outbound connections.
    pub fn with_max_established_outgoing(mut self, limit: Option<u32>) -> Self {
        self.max_established_outgoing = limit;
        self
    }

    /// Configures the maximum number of concurrent established connections (both
    /// inbound and outbound).
    ///
    /// Note: This should be used in conjunction with
    /// [`ConnectionLimits::with_max_established_incoming`] to prevent possible
    /// eclipse attacks (all connections being inbound).
    pub fn with_max_established(mut self, limit: Option<u32>) -> Self {
        self.max_established_total = limit;
        self
    }

    /// Configures the maximum number of concurrent established connections per peer,
    /// regardless of direction (incoming or outgoing).
    pub fn with_max_established_per_peer(mut self, limit: Option<u32>) -> Self {
        self.max_established_per_peer = limit;
        self
    }
}

impl NetworkBehaviour for Behaviour {
    type ConnectionHandler = dummy::ConnectionHandler;
    type ToSwarm = Void;

    fn handle_pending_inbound_connection(
        &mut self,
        connection_id: ConnectionId,
        _: &Multiaddr,
        _: &Multiaddr,
    ) -> Result<(), ConnectionDenied> {
        check_limit(
            self.limits.max_pending_incoming,
            self.pending_inbound_connections.len(),
            Kind::PendingIncoming,
        )?;

        self.pending_inbound_connections.insert(connection_id);

        Ok(())
    }

    fn handle_established_inbound_connection(
        &mut self,
        connection_id: ConnectionId,
        peer: PeerId,
        _: &Multiaddr,
        _: &Multiaddr,
    ) -> Result<THandler<Self>, ConnectionDenied> {
        self.pending_inbound_connections.remove(&connection_id);

        check_limit(
            self.limits.max_established_incoming,
            self.established_inbound_connections.len(),
            Kind::EstablishedIncoming,
        )?;
        check_limit(
            self.limits.max_established_per_peer,
            self.established_per_peer
                .get(&peer)
                .map(|connections| connections.len())
                .unwrap_or(0),
            Kind::EstablishedPerPeer,
        )?;
        check_limit(
            self.limits.max_established_total,
            self.established_inbound_connections.len()
                + self.established_outbound_connections.len(),
            Kind::EstablishedTotal,
        )?;

        Ok(dummy::ConnectionHandler)
    }

    fn handle_pending_outbound_connection(
        &mut self,
        connection_id: ConnectionId,
        _: Option<PeerId>,
        _: &[Multiaddr],
        _: Endpoint,
    ) -> Result<Vec<Multiaddr>, ConnectionDenied> {
        check_limit(
            self.limits.max_pending_outgoing,
            self.pending_outbound_connections.len(),
            Kind::PendingOutgoing,
        )?;

        self.pending_outbound_connections.insert(connection_id);

        Ok(vec![])
    }

    fn handle_established_outbound_connection(
        &mut self,
        connection_id: ConnectionId,
        peer: PeerId,
        _: &Multiaddr,
        _: Endpoint,
    ) -> Result<THandler<Self>, ConnectionDenied> {
        self.pending_outbound_connections.remove(&connection_id);

        check_limit(
            self.limits.max_established_outgoing,
            self.established_outbound_connections.len(),
            Kind::EstablishedOutgoing,
        )?;
        check_limit(
            self.limits.max_established_per_peer,
            self.established_per_peer
                .get(&peer)
                .map(|connections| connections.len())
                .unwrap_or(0),
            Kind::EstablishedPerPeer,
        )?;
        check_limit(
            self.limits.max_established_total,
            self.established_inbound_connections.len()
                + self.established_outbound_connections.len(),
            Kind::EstablishedTotal,
        )?;

        Ok(dummy::ConnectionHandler)
    }

    fn on_swarm_event(&mut self, event: FromSwarm) {
        match event {
            FromSwarm::ConnectionClosed(ConnectionClosed {
                peer_id,
                connection_id,
                ..
            }) => {
                self.established_inbound_connections.remove(&connection_id);
                self.established_outbound_connections.remove(&connection_id);
                self.established_per_peer
                    .entry(peer_id)
                    .or_default()
                    .remove(&connection_id);
            }
            FromSwarm::ConnectionEstablished(ConnectionEstablished {
                peer_id,
                endpoint,
                connection_id,
                ..
            }) => {
                match endpoint {
                    ConnectedPoint::Listener { .. } => {
                        self.established_inbound_connections.insert(connection_id);
                    }
                    ConnectedPoint::Dialer { .. } => {
                        self.established_outbound_connections.insert(connection_id);
                    }
                }

                self.established_per_peer
                    .entry(peer_id)
                    .or_default()
                    .insert(connection_id);
            }
            FromSwarm::DialFailure(DialFailure { connection_id, .. }) => {
                self.pending_outbound_connections.remove(&connection_id);
            }
            FromSwarm::ListenFailure(ListenFailure { connection_id, .. }) => {
                self.pending_inbound_connections.remove(&connection_id);
            }
            _ => {}
        }
    }

    fn on_connection_handler_event(
        &mut self,
        _id: PeerId,
        _: ConnectionId,
        event: THandlerOutEvent<Self>,
    ) {
        void::unreachable(event)
    }

    fn poll(&mut self, _: &mut Context<'_>) -> Poll<ToSwarm<Self::ToSwarm, THandlerInEvent<Self>>> {
        Poll::Pending
    }
}

#[cfg(test)]
mod tests {
    use super::*;
    use libp2p_swarm::{
        behaviour::toggle::Toggle, dial_opts::DialOpts, dial_opts::PeerCondition, DialError,
        ListenError, Swarm, SwarmEvent,
    };
    use libp2p_swarm_test::SwarmExt;
    use quickcheck::*;

    #[test]
    fn max_outgoing() {
        use rand::Rng;

        let outgoing_limit = rand::thread_rng().gen_range(1..10);

        let mut network = Swarm::new_ephemeral(|_| {
            Behaviour::new(
                ConnectionLimits::default().with_max_pending_outgoing(Some(outgoing_limit)),
            )
        });

        let addr: Multiaddr = "/memory/1234".parse().unwrap();
        let target = PeerId::random();

        for _ in 0..outgoing_limit {
            network
                .dial(
                    DialOpts::peer_id(target)
                        // Dial always, even if already dialing or connected.
                        .condition(PeerCondition::Always)
                        .addresses(vec![addr.clone()])
                        .build(),
                )
                .expect("Unexpected connection limit.");
        }

        match network
            .dial(
                DialOpts::peer_id(target)
                    .condition(PeerCondition::Always)
                    .addresses(vec![addr])
                    .build(),
            )
            .expect_err("Unexpected dialing success.")
        {
            DialError::Denied { cause } => {
                let exceeded = cause
                    .downcast::<Exceeded>()
                    .expect("connection denied because of limit");

                assert_eq!(exceeded.limit(), outgoing_limit);
            }
            e => panic!("Unexpected error: {e:?}"),
        }

        let info = network.network_info();
        assert_eq!(info.num_peers(), 0);
        assert_eq!(
            info.connection_counters().num_pending_outgoing(),
            outgoing_limit
        );
    }

    #[test]
    fn max_established_incoming() {
        fn prop(Limit(limit): Limit) {
            let mut swarm1 = Swarm::new_ephemeral(|_| {
                Behaviour::new(
                    ConnectionLimits::default().with_max_established_incoming(Some(limit)),
                )
            });
            let mut swarm2 = Swarm::new_ephemeral(|_| {
                Behaviour::new(
                    ConnectionLimits::default().with_max_established_incoming(Some(limit)),
                )
            });

            async_std::task::block_on(async {
                let (listen_addr, _) = swarm1.listen().with_memory_addr_external().await;

                for _ in 0..limit {
                    swarm2.connect(&mut swarm1).await;
                }

                swarm2.dial(listen_addr).unwrap();

                async_std::task::spawn(swarm2.loop_on_next());

                let cause = swarm1
                    .wait(|event| match event {
                        SwarmEvent::IncomingConnectionError {
                            error: ListenError::Denied { cause },
                            ..
                        } => Some(cause),
                        _ => None,
                    })
                    .await;

                assert_eq!(cause.downcast::<Exceeded>().unwrap().limit, limit);
            });
        }

        #[derive(Debug, Clone)]
        struct Limit(u32);

        impl Arbitrary for Limit {
            fn arbitrary(g: &mut Gen) -> Self {
                Self(g.gen_range(1..10))
            }
        }

        quickcheck(prop as fn(_));
    }

    /// Another sibling [`NetworkBehaviour`] implementation might deny established connections in
    /// [`handle_established_outbound_connection`] or [`handle_established_inbound_connection`].
    /// [`Behaviour`] must not increase the established counters in
    /// [`handle_established_outbound_connection`] or [`handle_established_inbound_connection`], but
    /// in [`SwarmEvent::ConnectionEstablished`] as the connection might still be denied by a
    /// sibling [`NetworkBehaviour`] in the former case. Only in the latter case
    /// ([`SwarmEvent::ConnectionEstablished`]) can the connection be seen as established.
    #[test]
    fn support_other_behaviour_denying_connection() {
        let mut swarm1 = Swarm::new_ephemeral(|_| {
            Behaviour::new_with_connection_denier(ConnectionLimits::default())
        });
        let mut swarm2 = Swarm::new_ephemeral(|_| Behaviour::new(ConnectionLimits::default()));

        async_std::task::block_on(async {
            // Have swarm2 dial swarm1.
            let (listen_addr, _) = swarm1.listen().await;
            swarm2.dial(listen_addr).unwrap();
            async_std::task::spawn(swarm2.loop_on_next());

            // Wait for the ConnectionDenier of swarm1 to deny the established connection.
            let cause = swarm1
                .wait(|event| match event {
                    SwarmEvent::IncomingConnectionError {
                        error: ListenError::Denied { cause },
                        ..
                    } => Some(cause),
                    _ => None,
                })
                .await;

            cause.downcast::<std::io::Error>().unwrap();

            assert_eq!(
                0,
                swarm1
                    .behaviour_mut()
                    .limits
                    .established_inbound_connections
                    .len(),
                "swarm1 connection limit behaviour to not count denied established connection as established connection"
            )
        });
    }

    #[derive(libp2p_swarm_derive::NetworkBehaviour)]
    #[behaviour(prelude = "libp2p_swarm::derive_prelude")]
    struct Behaviour {
        limits: super::Behaviour,
        connection_denier: Toggle<ConnectionDenier>,
    }

    impl Behaviour {
        fn new(limits: ConnectionLimits) -> Self {
            Self {
                limits: super::Behaviour::new(limits),
                connection_denier: None.into(),
            }
        }
        fn new_with_connection_denier(limits: ConnectionLimits) -> Self {
            Self {
                limits: super::Behaviour::new(limits),
                connection_denier: Some(ConnectionDenier {}).into(),
            }
        }
    }

    struct ConnectionDenier {}

    impl NetworkBehaviour for ConnectionDenier {
        type ConnectionHandler = dummy::ConnectionHandler;
        type ToSwarm = Void;

        fn handle_established_inbound_connection(
            &mut self,
            _connection_id: ConnectionId,
            _peer: PeerId,
            _local_addr: &Multiaddr,
            _remote_addr: &Multiaddr,
        ) -> Result<THandler<Self>, ConnectionDenied> {
            Err(ConnectionDenied::new(std::io::Error::new(
                std::io::ErrorKind::Other,
                "ConnectionDenier",
            )))
        }

        fn handle_established_outbound_connection(
            &mut self,
            _connection_id: ConnectionId,
            _peer: PeerId,
            _addr: &Multiaddr,
            _role_override: Endpoint,
        ) -> Result<THandler<Self>, ConnectionDenied> {
            Err(ConnectionDenied::new(std::io::Error::new(
                std::io::ErrorKind::Other,
                "ConnectionDenier",
            )))
        }

        fn on_swarm_event(&mut self, _event: FromSwarm) {}

        fn on_connection_handler_event(
            &mut self,
            _peer_id: PeerId,
            _connection_id: ConnectionId,
            event: THandlerOutEvent<Self>,
        ) {
            void::unreachable(event)
        }

        fn poll(
            &mut self,
            _: &mut Context<'_>,
        ) -> Poll<ToSwarm<Self::ToSwarm, THandlerInEvent<Self>>> {
            Poll::Pending
        }
    }
}<|MERGE_RESOLUTION|>--- conflicted
+++ resolved
@@ -79,27 +79,16 @@
             established_per_peer: Default::default(),
         }
     }
-}
-
-<<<<<<< HEAD
+
     /// Returns a mutable reference to [`ConnectionLimits`].
     pub fn limits_mut(&mut self) -> &mut ConnectionLimits {
         &mut self.limits
     }
-
-    fn check_limit(
-        &mut self,
-        limit: Option<u32>,
-        current: usize,
-        kind: Kind,
-    ) -> Result<(), ConnectionDenied> {
-        let limit = limit.unwrap_or(u32::MAX);
-        let current = current as u32;
-=======
+}
+
 fn check_limit(limit: Option<u32>, current: usize, kind: Kind) -> Result<(), ConnectionDenied> {
     let limit = limit.unwrap_or(u32::MAX);
     let current = current as u32;
->>>>>>> 4f0013cc
 
     if current >= limit {
         return Err(ConnectionDenied::new(Exceeded { limit, kind }));
