// Copyright 2023 Protocol Labs.
//
// Permission is hereby granted, free of charge, to any person obtaining a
// copy of this software and associated documentation files (the "Software"),
// to deal in the Software without restriction, including without limitation
// the rights to use, copy, modify, merge, publish, distribute, sublicense,
// and/or sell copies of the Software, and to permit persons to whom the
// Software is furnished to do so, subject to the following conditions:
//
// The above copyright notice and this permission notice shall be included in
// all copies or substantial portions of the Software.
//
// THE SOFTWARE IS PROVIDED "AS IS", WITHOUT WARRANTY OF ANY KIND, EXPRESS
// OR IMPLIED, INCLUDING BUT NOT LIMITED TO THE WARRANTIES OF MERCHANTABILITY,
// FITNESS FOR A PARTICULAR PURPOSE AND NONINFRINGEMENT. IN NO EVENT SHALL THE
// AUTHORS OR COPYRIGHT HOLDERS BE LIABLE FOR ANY CLAIM, DAMAGES OR OTHER
// LIABILITY, WHETHER IN AN ACTION OF CONTRACT, TORT OR OTHERWISE, ARISING
// FROM, OUT OF OR IN CONNECTION WITH THE SOFTWARE OR THE USE OR OTHER
// DEALINGS IN THE SOFTWARE.

use std::{
    collections::{HashMap, HashSet},
    convert::Infallible,
    fmt,
    task::{Context, Poll},
};
use tokio::runtime::Runtime;

use libp2p_core::{transport::PortUse, ConnectedPoint, Endpoint, Multiaddr};
use libp2p_identity::PeerId;
use libp2p_swarm::{
    behaviour::{ConnectionEstablished, DialFailure, ListenFailure},
    dummy, ConnectionClosed, ConnectionDenied, ConnectionId, FromSwarm, NetworkBehaviour, THandler,
    THandlerInEvent, THandlerOutEvent, ToSwarm,
};

/// A [`NetworkBehaviour`] that enforces a set of [`ConnectionLimits`].
///
/// For these limits to take effect, this needs to be composed
/// into the behaviour tree of your application.
///
/// If a connection is denied due to a limit, either a
/// [`SwarmEvent::IncomingConnectionError`](libp2p_swarm::SwarmEvent::IncomingConnectionError)
/// or [`SwarmEvent::OutgoingConnectionError`](libp2p_swarm::SwarmEvent::OutgoingConnectionError)
/// will be emitted. The [`ListenError::Denied`](libp2p_swarm::ListenError::Denied) and respectively
/// the [`DialError::Denied`](libp2p_swarm::DialError::Denied) variant
/// contain a [`ConnectionDenied`] type that can be downcast to [`Exceeded`] error if (and only if)
/// **this** behaviour denied the connection.
///
/// You can also set Peer IDs that bypass the said limit. Connections that
/// match the bypass rules will not be checked against or counted for limits.
///
/// If you employ multiple [`NetworkBehaviour`]s that manage connections,
/// it may also be a different error.
///
/// # Example
///
/// ```rust
/// # use libp2p_identify as identify;
/// # use libp2p_ping as ping;
/// # use libp2p_swarm_derive::NetworkBehaviour;
/// # use libp2p_connection_limits as connection_limits;
///
/// #[derive(NetworkBehaviour)]
/// # #[behaviour(prelude = "libp2p_swarm::derive_prelude")]
/// struct MyBehaviour {
///     identify: identify::Behaviour,
///     ping: ping::Behaviour,
///     limits: connection_limits::Behaviour,
/// }
/// ```
pub struct Behaviour {
    limits: ConnectionLimits,
    /// Peer IDs that bypass limit check, regardless of inbound or outbound.
    bypass_peer_id: HashSet<PeerId>,

    pending_inbound_connections: HashSet<ConnectionId>,
    pending_outbound_connections: HashSet<ConnectionId>,
    established_inbound_connections: HashSet<ConnectionId>,
    established_outbound_connections: HashSet<ConnectionId>,
    established_per_peer: HashMap<PeerId, HashSet<ConnectionId>>,
}

impl Behaviour {
    pub fn new(limits: ConnectionLimits) -> Self {
        Self {
            limits,
            bypass_peer_id: Default::default(),
            pending_inbound_connections: Default::default(),
            pending_outbound_connections: Default::default(),
            established_inbound_connections: Default::default(),
            established_outbound_connections: Default::default(),
            established_per_peer: Default::default(),
        }
    }

    /// Returns a mutable reference to [`ConnectionLimits`].
    /// > **Note**: A new limit will not be enforced against existing connections.
    pub fn limits_mut(&mut self) -> &mut ConnectionLimits {
        &mut self.limits
    }

    /// Add the peer to bypass list.
    pub fn bypass_peer_id(&mut self, peer_id: &PeerId) {
        self.bypass_peer_id.insert(*peer_id);
    }
    /// Remove the peer from bypass list.
    pub fn remove_peer_id(&mut self, peer_id: &PeerId) {
        self.bypass_peer_id.remove(peer_id);
    }
    /// Whether the connection is bypassed.
    pub fn is_bypassed(&self, remote_peer: &PeerId) -> bool {
        self.bypass_peer_id.contains(remote_peer)
    }
}

fn check_limit(limit: Option<u32>, current: usize, kind: Kind) -> Result<(), ConnectionDenied> {
    let limit = limit.unwrap_or(u32::MAX);
    let current = current as u32;

    if current >= limit {
        return Err(ConnectionDenied::new(Exceeded { limit, kind }));
    }

    Ok(())
}

/// A connection limit has been exceeded.
#[derive(Debug, Clone, Copy)]
pub struct Exceeded {
    limit: u32,
    kind: Kind,
}

impl Exceeded {
    pub fn limit(&self) -> u32 {
        self.limit
    }
}

impl fmt::Display for Exceeded {
    fn fmt(&self, f: &mut fmt::Formatter<'_>) -> fmt::Result {
        write!(
            f,
            "connection limit exceeded: at most {} {} are allowed",
            self.limit, self.kind
        )
    }
}

#[derive(Debug, Clone, Copy)]
enum Kind {
    PendingIncoming,
    PendingOutgoing,
    EstablishedIncoming,
    EstablishedOutgoing,
    EstablishedPerPeer,
    EstablishedTotal,
}

impl fmt::Display for Kind {
    fn fmt(&self, f: &mut fmt::Formatter<'_>) -> fmt::Result {
        match self {
            Kind::PendingIncoming => write!(f, "pending incoming connections"),
            Kind::PendingOutgoing => write!(f, "pending outgoing connections"),
            Kind::EstablishedIncoming => write!(f, "established incoming connections"),
            Kind::EstablishedOutgoing => write!(f, "established outgoing connections"),
            Kind::EstablishedPerPeer => write!(f, "established connections per peer"),
            Kind::EstablishedTotal => write!(f, "established connections"),
        }
    }
}

impl std::error::Error for Exceeded {}

/// The configurable connection limits.
#[derive(Debug, Clone, Default)]
pub struct ConnectionLimits {
    max_pending_incoming: Option<u32>,
    max_pending_outgoing: Option<u32>,
    max_established_incoming: Option<u32>,
    max_established_outgoing: Option<u32>,
    max_established_per_peer: Option<u32>,
    max_established_total: Option<u32>,
}

impl ConnectionLimits {
    /// Configures the maximum number of concurrently incoming connections being established.
    pub fn with_max_pending_incoming(mut self, limit: Option<u32>) -> Self {
        self.max_pending_incoming = limit;
        self
    }

    /// Configures the maximum number of concurrently outgoing connections being established.
    pub fn with_max_pending_outgoing(mut self, limit: Option<u32>) -> Self {
        self.max_pending_outgoing = limit;
        self
    }

    /// Configures the maximum number of concurrent established inbound connections.
    pub fn with_max_established_incoming(mut self, limit: Option<u32>) -> Self {
        self.max_established_incoming = limit;
        self
    }

    /// Configures the maximum number of concurrent established outbound connections.
    pub fn with_max_established_outgoing(mut self, limit: Option<u32>) -> Self {
        self.max_established_outgoing = limit;
        self
    }

    /// Configures the maximum number of concurrent established connections (both
    /// inbound and outbound).
    ///
    /// Note: This should be used in conjunction with
    /// [`ConnectionLimits::with_max_established_incoming`] to prevent possible
    /// eclipse attacks (all connections being inbound).
    pub fn with_max_established(mut self, limit: Option<u32>) -> Self {
        self.max_established_total = limit;
        self
    }

    /// Configures the maximum number of concurrent established connections per peer,
    /// regardless of direction (incoming or outgoing).
    pub fn with_max_established_per_peer(mut self, limit: Option<u32>) -> Self {
        self.max_established_per_peer = limit;
        self
    }
}

impl NetworkBehaviour for Behaviour {
    type ConnectionHandler = dummy::ConnectionHandler;
    type ToSwarm = Infallible;

    fn handle_pending_inbound_connection(
        &mut self,
        connection_id: ConnectionId,
        _: &Multiaddr,
        _: &Multiaddr,
    ) -> Result<(), ConnectionDenied> {
        check_limit(
            self.limits.max_pending_incoming,
            self.pending_inbound_connections.len(),
            Kind::PendingIncoming,
        )?;

        self.pending_inbound_connections.insert(connection_id);

        Ok(())
    }

    fn handle_established_inbound_connection(
        &mut self,
        connection_id: ConnectionId,
        peer: PeerId,
        _: &Multiaddr,
        _: &Multiaddr,
    ) -> Result<THandler<Self>, ConnectionDenied> {
        self.pending_inbound_connections.remove(&connection_id);

        if self.is_bypassed(&peer) {
            return Ok(dummy::ConnectionHandler);
        }
        check_limit(
            self.limits.max_established_incoming,
            self.established_inbound_connections.len(),
            Kind::EstablishedIncoming,
        )?;
        check_limit(
            self.limits.max_established_per_peer,
            self.established_per_peer
                .get(&peer)
                .map(|connections| connections.len())
                .unwrap_or(0),
            Kind::EstablishedPerPeer,
        )?;
        check_limit(
            self.limits.max_established_total,
            self.established_inbound_connections.len()
                + self.established_outbound_connections.len(),
            Kind::EstablishedTotal,
        )?;

        Ok(dummy::ConnectionHandler)
    }

    fn handle_pending_outbound_connection(
        &mut self,
        connection_id: ConnectionId,
        maybe_peer: Option<PeerId>,
        _: &[Multiaddr],
        _: Endpoint,
    ) -> Result<Vec<Multiaddr>, ConnectionDenied> {
        if maybe_peer.is_some_and(|peer| self.is_bypassed(&peer)) {
            return Ok(vec![]);
        }
        check_limit(
            self.limits.max_pending_outgoing,
            self.pending_outbound_connections.len(),
            Kind::PendingOutgoing,
        )?;

        self.pending_outbound_connections.insert(connection_id);

        Ok(vec![])
    }

    fn handle_established_outbound_connection(
        &mut self,
        connection_id: ConnectionId,
        peer: PeerId,
        _: &Multiaddr,
        _: Endpoint,
        _: PortUse,
    ) -> Result<THandler<Self>, ConnectionDenied> {
        self.pending_outbound_connections.remove(&connection_id);
        if self.is_bypassed(&peer) {
            return Ok(dummy::ConnectionHandler);
        }

        check_limit(
            self.limits.max_established_outgoing,
            self.established_outbound_connections.len(),
            Kind::EstablishedOutgoing,
        )?;
        check_limit(
            self.limits.max_established_per_peer,
            self.established_per_peer
                .get(&peer)
                .map(|connections| connections.len())
                .unwrap_or(0),
            Kind::EstablishedPerPeer,
        )?;
        check_limit(
            self.limits.max_established_total,
            self.established_inbound_connections.len()
                + self.established_outbound_connections.len(),
            Kind::EstablishedTotal,
        )?;

        Ok(dummy::ConnectionHandler)
    }

    fn on_swarm_event(&mut self, event: FromSwarm) {
        match event {
            FromSwarm::ConnectionClosed(ConnectionClosed {
                peer_id,
                connection_id,
                ..
            }) => {
                self.established_inbound_connections.remove(&connection_id);
                self.established_outbound_connections.remove(&connection_id);
                self.established_per_peer
                    .entry(peer_id)
                    .or_default()
                    .remove(&connection_id);
            }
            FromSwarm::ConnectionEstablished(ConnectionEstablished {
                peer_id,
                endpoint,
                connection_id,
                ..
            }) => {
                match endpoint {
                    ConnectedPoint::Listener { .. } => {
                        self.established_inbound_connections.insert(connection_id);
                    }
                    ConnectedPoint::Dialer { .. } => {
                        self.established_outbound_connections.insert(connection_id);
                    }
                }

                self.established_per_peer
                    .entry(peer_id)
                    .or_default()
                    .insert(connection_id);
            }
            FromSwarm::DialFailure(DialFailure { connection_id, .. }) => {
                self.pending_outbound_connections.remove(&connection_id);
            }
            FromSwarm::ListenFailure(ListenFailure { connection_id, .. }) => {
                self.pending_inbound_connections.remove(&connection_id);
            }
            _ => {}
        }
    }

    fn on_connection_handler_event(
        &mut self,
        _id: PeerId,
        _: ConnectionId,
        event: THandlerOutEvent<Self>,
    ) {
        libp2p_core::util::unreachable(event)
    }

    fn poll(&mut self, _: &mut Context<'_>) -> Poll<ToSwarm<Self::ToSwarm, THandlerInEvent<Self>>> {
        Poll::Pending
    }
}

#[cfg(test)]
mod tests {
    use libp2p_swarm::{
        behaviour::toggle::Toggle,
        dial_opts::{DialOpts, PeerCondition},
        DialError, ListenError, Swarm, SwarmEvent,
    };
    use libp2p_swarm_test::SwarmExt;
    use quickcheck::*;

    use super::*;

    fn fill_outgoing() -> (Swarm<Behaviour>, Multiaddr, u32) {
        use rand::Rng;

        let outgoing_limit = rand::thread_rng().gen_range(1..10);

        let mut network = Swarm::new_ephemeral_tokio(|_| {
            Behaviour::new(
                ConnectionLimits::default().with_max_pending_outgoing(Some(outgoing_limit)),
            )
        });

        let addr: Multiaddr = "/memory/1234".parse().unwrap();
        let target = PeerId::random();

        for _ in 0..outgoing_limit {
            network
                .dial(
                    DialOpts::peer_id(target)
                        // Dial always, even if already dialing or connected.
                        .condition(PeerCondition::Always)
                        .addresses(vec![addr.clone()])
                        .build(),
                )
                .expect("Unexpected connection limit.");
        }
        (network, addr, outgoing_limit)
    }

    #[tokio::test]
    async fn max_outgoing() {
        let (mut network, addr, outgoing_limit) = fill_outgoing();
        match network
            .dial(
                DialOpts::peer_id(PeerId::random())
                    .condition(PeerCondition::Always)
                    .addresses(vec![addr])
                    .build(),
            )
            .expect_err("Unexpected dialing success.")
        {
            DialError::Denied { cause } => {
                let exceeded = cause
                    .downcast::<Exceeded>()
                    .expect("connection denied because of limit");

                assert_eq!(exceeded.limit(), outgoing_limit);
            }
            e => panic!("Unexpected error: {e:?}"),
        }

        let info = network.network_info();
        assert_eq!(info.num_peers(), 0);
        assert_eq!(
            info.connection_counters().num_pending_outgoing(),
            outgoing_limit
        );
    }

    #[tokio::test]
    async fn outgoing_limit_bypass() {
        let (mut network, addr, _) = fill_outgoing();
        let bypassed_peer = PeerId::random();
        network
            .behaviour_mut()
            .limits
            .bypass_peer_id(&bypassed_peer);
        assert!(network.behaviour().limits.is_bypassed(&bypassed_peer));
        if let Err(DialError::Denied { cause }) = network.dial(
            DialOpts::peer_id(bypassed_peer)
                .addresses(vec![addr.clone()])
                .build(),
        ) {
            cause
                .downcast::<Exceeded>()
                .expect_err("Unexpected connection denied because of limit");
        }
        let not_bypassed_peer = loop {
            let new_peer = PeerId::random();
            if new_peer != bypassed_peer {
                break new_peer;
            }
        };
        match network
            .dial(
                DialOpts::peer_id(not_bypassed_peer)
                    .addresses(vec![addr])
                    .build(),
            )
            .expect_err("Unexpected dialing success.")
        {
            DialError::Denied { cause } => {
                cause
                    .downcast::<Exceeded>()
                    .expect("connection denied because of limit");
            }
            e => panic!("Unexpected error: {e:?}"),
        }
    }

<<<<<<< HEAD
    #[tokio::test]
    async fn max_established_incoming() {
        async fn prop(limit: u32) -> bool {
            let mut swarm1 = Swarm::new_ephemeral(|_| {
=======
    #[test]
    fn max_established_incoming() {
        fn prop(Limit(limit): Limit) {
            let mut swarm1 = Swarm::new_ephemeral_tokio(|_| {
>>>>>>> d3e88cfc
                Behaviour::new(
                    ConnectionLimits::default().with_max_established_incoming(Some(limit)),
                )
            });
            let mut swarm2 = Swarm::new_ephemeral_tokio(|_| {
                Behaviour::new(
                    ConnectionLimits::default().with_max_established_incoming(Some(limit)),
                )
            });
    
            let (listen_addr, _) = swarm1.listen().with_memory_addr_external().await;
    
            for _ in 0..limit {
                swarm2.connect(&mut swarm1).await;
            }
    
            swarm2.dial(listen_addr).unwrap();
    
            tokio::spawn(swarm2.loop_on_next());
    
            let cause = swarm1
                .wait(|event| match event {
                    SwarmEvent::IncomingConnectionError {
                        error: ListenError::Denied { cause },
                        ..
                    } => Some(cause),
                    _ => None,
                })
                .await;
    
            cause.downcast::<Exceeded>().unwrap().limit == limit
        }
    
        for limit in 1..5 {
            assert!(prop(limit).await);
        }
    }

<<<<<<< HEAD
    #[tokio::test]
    async fn bypass_established_incoming() {
        for limit in 1..10 {
            let mut swarm1 = Swarm::new_ephemeral(|_| {
=======
    #[test]
    fn bypass_established_incoming() {
        fn prop(Limit(limit): Limit) {
            let mut swarm1 = Swarm::new_ephemeral_tokio(|_| {
>>>>>>> d3e88cfc
                Behaviour::new(
                    ConnectionLimits::default().with_max_established_incoming(Some(limit)),
                )
            });
            let mut swarm2 = Swarm::new_ephemeral_tokio(|_| {
                Behaviour::new(
                    ConnectionLimits::default().with_max_established_incoming(Some(limit)),
                )
            });
            let mut swarm3 = Swarm::new_ephemeral_tokio(|_| {
                Behaviour::new(
                    ConnectionLimits::default().with_max_established_incoming(Some(limit)),
                )
            });
    
            let bypassed_peer_id = *swarm3.local_peer_id();
            swarm1
            .behaviour_mut()
            .limits
            .bypass_peer_id(&bypassed_peer_id);
    
            let (listen_addr, _) = swarm1.listen().with_memory_addr_external().await;
    
            for _ in 0..limit {
                swarm2.connect(&mut swarm1).await;
            }
    
            swarm3.dial(listen_addr.clone()).unwrap();
    
            tokio::spawn(swarm2.loop_on_next());
            tokio::spawn(swarm3.loop_on_next());
    
            swarm1
                .wait(|event| match event {
                    SwarmEvent::ConnectionEstablished { peer_id, .. } => {
                        (peer_id == bypassed_peer_id).then_some(())
                    }
                    SwarmEvent::IncomingConnectionError {
                        error: ListenError::Denied { cause },
                        ..
                    } => {
                        cause
                            .downcast::<Exceeded>()
                            .expect_err("Unexpected connection denied because of limit");
                        None
                    }
                    _ => None,
                })
                .await;
        }
    }

    /// Another sibling [`NetworkBehaviour`] implementation might deny established connections in
    /// [`handle_established_outbound_connection`] or [`handle_established_inbound_connection`].
    /// [`Behaviour`] must not increase the established counters in
    /// [`handle_established_outbound_connection`] or [`handle_established_inbound_connection`], but
    /// in [`SwarmEvent::ConnectionEstablished`] as the connection might still be denied by a
    /// sibling [`NetworkBehaviour`] in the former case. Only in the latter case
    /// ([`SwarmEvent::ConnectionEstablished`]) can the connection be seen as established.
    #[tokio::test]
    async fn support_other_behaviour_denying_connection() {
        let mut swarm1 = Swarm::new_ephemeral_tokio(|_| {
            Behaviour::new_with_connection_denier(ConnectionLimits::default())
        });
        let mut swarm2 =
            Swarm::new_ephemeral_tokio(|_| Behaviour::new(ConnectionLimits::default()));

        // Have swarm2 dial swarm1.
        let (listen_addr, _) = swarm1.listen().await;
        swarm2.dial(listen_addr).unwrap();
        tokio::spawn(swarm2.loop_on_next());

        // Wait for the ConnectionDenier of swarm1 to deny the established connection.
        let cause = swarm1
            .wait(|event| match event {
                SwarmEvent::IncomingConnectionError {
                    error: ListenError::Denied { cause },
                    ..
                } => Some(cause),
                _ => None,
            })
            .await;

        cause.downcast::<std::io::Error>().unwrap();

        assert_eq!(
            0,
            swarm1
                .behaviour_mut()
                .limits
                .established_inbound_connections
                .len(),
            "swarm1 connection limit behaviour to not count denied established connection as established connection"
        )
    }

    #[tokio::test]
    async fn incoming_connection_error_carries_peer_id() {
        let mut swarm1 = Swarm::new_ephemeral_tokio(|_| {
            // Set max incoming connections to 0 to immediately deny all connections
            Behaviour::new(ConnectionLimits::default().with_max_established_incoming(Some(0)))
        });
        let mut swarm2 =
            Swarm::new_ephemeral_tokio(|_| Behaviour::new(ConnectionLimits::default()));

        let dialer_peer_id = *swarm2.local_peer_id();

        let (listen_addr, _) = swarm1.listen().with_memory_addr_external().await;

        swarm2.dial(listen_addr).unwrap();

        tokio::spawn(swarm2.loop_on_next());

        let peer_id = swarm1
            .wait(|event| match event {
                SwarmEvent::IncomingConnectionError {
                    error: ListenError::Denied { .. },
                    peer_id,
                    ..
                } => peer_id,
                _ => None,
            })
            .await;

        assert_eq!(Some(dialer_peer_id), Some(peer_id));
    }

    #[derive(libp2p_swarm_derive::NetworkBehaviour)]
    #[behaviour(prelude = "libp2p_swarm::derive_prelude")]
    struct Behaviour {
        limits: super::Behaviour,
        connection_denier: Toggle<ConnectionDenier>,
    }

    impl Behaviour {
        fn new(limits: ConnectionLimits) -> Self {
            Self {
                limits: super::Behaviour::new(limits),
                connection_denier: None.into(),
            }
        }
        fn new_with_connection_denier(limits: ConnectionLimits) -> Self {
            Self {
                limits: super::Behaviour::new(limits),
                connection_denier: Some(ConnectionDenier {}).into(),
            }
        }
    }

    struct ConnectionDenier {}

    impl NetworkBehaviour for ConnectionDenier {
        type ConnectionHandler = dummy::ConnectionHandler;
        type ToSwarm = Infallible;

        fn handle_established_inbound_connection(
            &mut self,
            _connection_id: ConnectionId,
            _peer: PeerId,
            _local_addr: &Multiaddr,
            _remote_addr: &Multiaddr,
        ) -> Result<THandler<Self>, ConnectionDenied> {
            Err(ConnectionDenied::new(std::io::Error::other(
                "ConnectionDenier",
            )))
        }

        fn handle_established_outbound_connection(
            &mut self,
            _connection_id: ConnectionId,
            _peer: PeerId,
            _addr: &Multiaddr,
            _role_override: Endpoint,
            _port_use: PortUse,
        ) -> Result<THandler<Self>, ConnectionDenied> {
            Err(ConnectionDenied::new(std::io::Error::other(
                "ConnectionDenier",
            )))
        }

        fn on_swarm_event(&mut self, _event: FromSwarm) {}

        fn on_connection_handler_event(
            &mut self,
            _peer_id: PeerId,
            _connection_id: ConnectionId,
            event: THandlerOutEvent<Self>,
        ) {
            libp2p_core::util::unreachable(event)
        }

        fn poll(
            &mut self,
            _: &mut Context<'_>,
        ) -> Poll<ToSwarm<Self::ToSwarm, THandlerInEvent<Self>>> {
            Poll::Pending
        }
    }

    #[derive(Debug, Clone)]
    struct Limit(u32);

    impl Arbitrary for Limit {
        fn arbitrary(g: &mut Gen) -> Self {
            Self(g.gen_range(1..10))
        }
    }
}<|MERGE_RESOLUTION|>--- conflicted
+++ resolved
@@ -510,17 +510,10 @@
         }
     }
 
-<<<<<<< HEAD
-    #[tokio::test]
-    async fn max_established_incoming() {
-        async fn prop(limit: u32) -> bool {
-            let mut swarm1 = Swarm::new_ephemeral(|_| {
-=======
     #[test]
     fn max_established_incoming() {
         fn prop(Limit(limit): Limit) {
             let mut swarm1 = Swarm::new_ephemeral_tokio(|_| {
->>>>>>> d3e88cfc
                 Behaviour::new(
                     ConnectionLimits::default().with_max_established_incoming(Some(limit)),
                 )
@@ -559,17 +552,10 @@
         }
     }
 
-<<<<<<< HEAD
-    #[tokio::test]
-    async fn bypass_established_incoming() {
-        for limit in 1..10 {
-            let mut swarm1 = Swarm::new_ephemeral(|_| {
-=======
     #[test]
     fn bypass_established_incoming() {
         fn prop(Limit(limit): Limit) {
             let mut swarm1 = Swarm::new_ephemeral_tokio(|_| {
->>>>>>> d3e88cfc
                 Behaviour::new(
                     ConnectionLimits::default().with_max_established_incoming(Some(limit)),
                 )
