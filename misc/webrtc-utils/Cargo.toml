[package]
authors = ["Doug Anderson <DougAnderson444@peerpiper.io>"]
categories = ["network-programming"]
description = "Utilities for WebRTC in libp2p"
<<<<<<< HEAD
edition = "2024"
=======
edition.workspace = true
>>>>>>> aa9841de
license = "MIT"
name = "libp2p-webrtc-utils"
repository = "https://github.com/libp2p/rust-libp2p"
rust-version = { workspace = true }
version = "0.4.0"
publish = true

[dependencies]
asynchronous-codec = { workspace = true }
bytes = "1"
futures = { workspace = true }
hex = "0.4"
libp2p-core = { workspace = true }
libp2p-identity = { workspace = true }
libp2p-noise = { workspace = true }
quick-protobuf = "0.8"
quick-protobuf-codec = { workspace = true }
rand = "0.8"
serde = { version = "1.0", features = ["derive"] }
sha2 = "0.10.8"
tinytemplate = "1.2"
tracing = { workspace = true }

[dev-dependencies]
hex-literal = "0.4"

[lints]
workspace = true<|MERGE_RESOLUTION|>--- conflicted
+++ resolved
@@ -2,11 +2,7 @@
 authors = ["Doug Anderson <DougAnderson444@peerpiper.io>"]
 categories = ["network-programming"]
 description = "Utilities for WebRTC in libp2p"
-<<<<<<< HEAD
-edition = "2024"
-=======
 edition.workspace = true
->>>>>>> aa9841de
 license = "MIT"
 name = "libp2p-webrtc-utils"
 repository = "https://github.com/libp2p/rust-libp2p"
