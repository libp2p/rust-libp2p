[package]
name = "keygen"
version = "0.1.0"
edition = "2021"
authors = ["demfabris <demfabris@gmail.com>"]
license = "MIT"
repository = "https://github.com/libp2p/rust-libp2p"
keywords = ["peer-to-peer", "libp2p", "networking"]
categories = ["network-programming", "asynchronous"]
publish = false

[dependencies]
clap = { version = "4.2.5", features = ["derive"] }
zeroize = "1"
<<<<<<< HEAD
serde = { version = "1.0.159", features = ["derive"] }
serde_json = "1.0.95"
libp2p-core = { workspace = true }
=======
serde = { version = "1.0.160", features = ["derive"] }
serde_json = "1.0.96"
libp2p-core = { version = "0.39.0", path = "../../core" }
>>>>>>> 193d2a1a
base64 = "0.21.0"
libp2p-identity = { workspace = true }<|MERGE_RESOLUTION|>--- conflicted
+++ resolved
@@ -12,14 +12,8 @@
 [dependencies]
 clap = { version = "4.2.5", features = ["derive"] }
 zeroize = "1"
-<<<<<<< HEAD
-serde = { version = "1.0.159", features = ["derive"] }
-serde_json = "1.0.95"
-libp2p-core = { workspace = true }
-=======
 serde = { version = "1.0.160", features = ["derive"] }
 serde_json = "1.0.96"
-libp2p-core = { version = "0.39.0", path = "../../core" }
->>>>>>> 193d2a1a
+libp2p-core = { workspace = true }
 base64 = "0.21.0"
 libp2p-identity = { workspace = true }