--- conflicted
+++ resolved
@@ -14,9 +14,5 @@
 zeroize = "1"
 serde = { version = "1.0.136", features = ["derive"] }
 serde_json = "1.0.79"
-<<<<<<< HEAD
-libp2p-core = { version = "0.37.1", path = "../../core" }
-=======
 libp2p-core = { version = "0.38.0", path = "../../core" }
->>>>>>> f9b4af3d
 base64 = "0.13.0"