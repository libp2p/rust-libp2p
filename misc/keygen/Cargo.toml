--- conflicted
+++ resolved
@@ -16,8 +16,4 @@
 serde_json = "1.0.96"
 libp2p-core = { workspace = true }
 base64 = "0.21.0"
-<<<<<<< HEAD
-libp2p-identity = { version = "0.2.0", path = "../../identity" }
-=======
-libp2p-identity = { workspace = true }
->>>>>>> f858ec62
+libp2p-identity = { workspace = true }