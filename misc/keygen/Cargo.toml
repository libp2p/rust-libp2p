--- conflicted
+++ resolved
@@ -13,11 +13,7 @@
 clap = { version = "4.3.21", features = ["derive"] }
 zeroize = "1"
 serde = { version = "1.0.183", features = ["derive"] }
-<<<<<<< HEAD
-serde_json = "1.0.100"
-=======
 serde_json = "1.0.105"
->>>>>>> 608e2dbb
 libp2p-core = { workspace = true }
 base64 = "0.21.2"
 libp2p-identity = { workspace = true }