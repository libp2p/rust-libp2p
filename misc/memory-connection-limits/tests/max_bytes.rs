// Copyright 2023 Protocol Labs.
//
// Permission is hereby granted, free of charge, to any person obtaining a
// copy of this software and associated documentation files (the "Software"),
// to deal in the Software without restriction, including without limitation
// the rights to use, copy, modify, merge, publish, distribute, sublicense,
// and/or sell copies of the Software, and to permit persons to whom the
// Software is furnished to do so, subject to the following conditions:
//
// The above copyright notice and this permission notice shall be included in
// all copies or substantial portions of the Software.
//
// THE SOFTWARE IS PROVIDED "AS IS", WITHOUT WARRANTY OF ANY KIND, EXPRESS
// OR IMPLIED, INCLUDING BUT NOT LIMITED TO THE WARRANTIES OF MERCHANTABILITY,
// FITNESS FOR A PARTICULAR PURPOSE AND NONINFRINGEMENT. IN NO EVENT SHALL THE
// AUTHORS OR COPYRIGHT HOLDERS BE LIABLE FOR ANY CLAIM, DAMAGES OR OTHER
// LIABILITY, WHETHER IN AN ACTION OF CONTRACT, TORT OR OTHERWISE, ARISING
// FROM, OUT OF OR IN CONNECTION WITH THE SOFTWARE OR THE USE OR OTHER
// DEALINGS IN THE SOFTWARE.

mod util;

use libp2p_core::Multiaddr;
use libp2p_identity::PeerId;
use libp2p_memory_connection_limits::*;
use util::*;

use libp2p_swarm::{dial_opts::DialOpts, DialError, Swarm};
use libp2p_swarm_test::SwarmExt;

#[test]
fn max_bytes() {
    const CONNECTION_LIMIT: usize = 20;
    let max_allowed_bytes = CONNECTION_LIMIT * 1024 * 1024;

    let mut network = Swarm::new_ephemeral(|_| TestBehaviour {
<<<<<<< HEAD
        connection_limits: Behaviour::with_max_bytes(max_allowed_bytes).with_refresh_interval(None),
=======
        connection_limits: Behaviour::with_max_bytes(max_allowed_bytes),
>>>>>>> a1d0b55a
        mem_consumer: ConsumeMemoryBehaviour1MBPending0Established::default(),
    });

    let addr: Multiaddr = "/memory/1234".parse().unwrap();
    let target = PeerId::random();

    // Exercise `dial` function to get more stable memory stats later
    network
        .dial(
            DialOpts::peer_id(target)
                .addresses(vec![addr.clone()])
                .build(),
        )
        .expect("Unexpected connection limit.");

    // Adds current mem usage to the limit and update
<<<<<<< HEAD
    let max_allowed_bytes_plus_base_usage =
        max_allowed_bytes + memory_stats::memory_stats().unwrap().physical_mem;
    network
        .behaviour_mut()
        .connection_limits
        .update_max_bytes(max_allowed_bytes_plus_base_usage);
=======
    let current_mem = memory_stats::memory_stats().unwrap().physical_mem;
    let max_allowed_bytes_plus_base_usage = max_allowed_bytes + current_mem;
    network.behaviour_mut().connection_limits =
        Behaviour::with_max_bytes(max_allowed_bytes_plus_base_usage);
>>>>>>> a1d0b55a

    for _ in 0..CONNECTION_LIMIT {
        network
            .dial(
                DialOpts::peer_id(target)
                    .addresses(vec![addr.clone()])
                    .build(),
            )
            .expect("Unexpected connection limit.");
    }

    std::thread::sleep(Duration::from_millis(100)); // Memory stats are only updated every 100ms internally, ensure they are up-to-date when we try to exceed it.

    match network
        .dial(DialOpts::peer_id(target).addresses(vec![addr]).build())
        .expect_err("Unexpected dialing success.")
    {
        DialError::Denied { cause } => {
            let exceeded = cause
                .downcast::<MemoryUsageLimitExceeded>()
                .expect("connection denied because of limit");

            assert_eq!(
                exceeded.max_allowed_bytes(),
                max_allowed_bytes_plus_base_usage
            );
            assert!(exceeded.process_physical_memory_bytes() >= exceeded.max_allowed_bytes());
        }
        e => panic!("Unexpected error: {e:?}"),
    }
}<|MERGE_RESOLUTION|>--- conflicted
+++ resolved
@@ -23,6 +23,7 @@
 use libp2p_core::Multiaddr;
 use libp2p_identity::PeerId;
 use libp2p_memory_connection_limits::*;
+use std::time::Duration;
 use util::*;
 
 use libp2p_swarm::{dial_opts::DialOpts, DialError, Swarm};
@@ -34,11 +35,7 @@
     let max_allowed_bytes = CONNECTION_LIMIT * 1024 * 1024;
 
     let mut network = Swarm::new_ephemeral(|_| TestBehaviour {
-<<<<<<< HEAD
-        connection_limits: Behaviour::with_max_bytes(max_allowed_bytes).with_refresh_interval(None),
-=======
         connection_limits: Behaviour::with_max_bytes(max_allowed_bytes),
->>>>>>> a1d0b55a
         mem_consumer: ConsumeMemoryBehaviour1MBPending0Established::default(),
     });
 
@@ -55,19 +52,10 @@
         .expect("Unexpected connection limit.");
 
     // Adds current mem usage to the limit and update
-<<<<<<< HEAD
     let max_allowed_bytes_plus_base_usage =
         max_allowed_bytes + memory_stats::memory_stats().unwrap().physical_mem;
-    network
-        .behaviour_mut()
-        .connection_limits
-        .update_max_bytes(max_allowed_bytes_plus_base_usage);
-=======
-    let current_mem = memory_stats::memory_stats().unwrap().physical_mem;
-    let max_allowed_bytes_plus_base_usage = max_allowed_bytes + current_mem;
     network.behaviour_mut().connection_limits =
         Behaviour::with_max_bytes(max_allowed_bytes_plus_base_usage);
->>>>>>> a1d0b55a
 
     for _ in 0..CONNECTION_LIMIT {
         network
