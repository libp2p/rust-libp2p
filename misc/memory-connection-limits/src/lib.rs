// Copyright 2023 Protocol Labs.
//
// Permission is hereby granted, free of charge, to any person obtaining a
// copy of this software and associated documentation files (the "Software"),
// to deal in the Software without restriction, including without limitation
// the rights to use, copy, modify, merge, publish, distribute, sublicense,
// and/or sell copies of the Software, and to permit persons to whom the
// Software is furnished to do so, subject to the following conditions:
//
// The above copyright notice and this permission notice shall be included in
// all copies or substantial portions of the Software.
//
// THE SOFTWARE IS PROVIDED "AS IS", WITHOUT WARRANTY OF ANY KIND, EXPRESS
// OR IMPLIED, INCLUDING BUT NOT LIMITED TO THE WARRANTIES OF MERCHANTABILITY,
// FITNESS FOR A PARTICULAR PURPOSE AND NONINFRINGEMENT. IN NO EVENT SHALL THE
// AUTHORS OR COPYRIGHT HOLDERS BE LIABLE FOR ANY CLAIM, DAMAGES OR OTHER
// LIABILITY, WHETHER IN AN ACTION OF CONTRACT, TORT OR OTHERWISE, ARISING
// FROM, OUT OF OR IN CONNECTION WITH THE SOFTWARE OR THE USE OR OTHER
// DEALINGS IN THE SOFTWARE.

use libp2p_core::{Endpoint, Multiaddr};
use libp2p_identity::PeerId;
use libp2p_swarm::{
    dummy, ConnectionDenied, ConnectionId, FromSwarm, NetworkBehaviour, PollParameters, THandler,
    THandlerInEvent, THandlerOutEvent, ToSwarm,
};
use void::Void;

use std::{
    fmt,
    task::{Context, Poll},
    time::{Duration, Instant},
};

/// A [`NetworkBehaviour`] that enforces a set of memory usage based limits.
///
/// For these limits to take effect, this needs to be composed into the behaviour tree of your application.
///
/// If a connection is denied due to a limit, either a [`SwarmEvent::IncomingConnectionError`](libp2p_swarm::SwarmEvent::IncomingConnectionError)
/// or [`SwarmEvent::OutgoingConnectionError`](libp2p_swarm::SwarmEvent::OutgoingConnectionError) will be emitted.
/// The [`ListenError::Denied`](libp2p_swarm::ListenError::Denied) and respectively the [`DialError::Denied`](libp2p_swarm::DialError::Denied) variant
/// contain a [`ConnectionDenied`](libp2p_swarm::ConnectionDenied) type that can be downcast to [`MemoryUsageLimitExceeded`] error if (and only if) **this**
/// behaviour denied the connection.
///
/// If you employ multiple [`NetworkBehaviour`]s that manage connections, it may also be a different error.
///
/// [Behaviour::with_max_bytes] and [Behaviour::with_max_percentage] are mutually exclusive.
/// If you need to employ both of them, compose two instances of [Behaviour] into your custom behaviour.
///
/// # Example
///
/// ```rust
/// # use libp2p_identify as identify;
/// # use libp2p_swarm_derive::NetworkBehaviour;
/// # use libp2p_memory_connection_limits as memory_connection_limits;
///
/// #[derive(NetworkBehaviour)]
/// # #[behaviour(prelude = "libp2p_swarm::derive_prelude")]
/// struct MyBehaviour {
///   identify: identify::Behaviour,
///   limits: memory_connection_limits::Behaviour
/// }
/// ```
pub struct Behaviour {
    max_allowed_bytes: usize,
    process_physical_memory_bytes: usize,
    last_refreshed: Instant,
<<<<<<< HEAD
    refresh_interval: Option<Duration>,
=======
>>>>>>> a1d0b55a
}

/// The maximum duration for which the retrieved memory-stats of the process are allowed to be stale.
///
/// Once exceeded, we will retrieve new stats.
const MAX_STALE_DURATION: Duration = Duration::from_millis(100);

impl Behaviour {
    /// Sets the process memory usage threshold in absolute bytes.
    ///
    /// New inbound and outbound connections will be denied when the threshold is reached.
    pub fn with_max_bytes(max_allowed_bytes: usize) -> Self {
        Self {
            max_allowed_bytes,
            process_physical_memory_bytes: memory_stats::memory_stats()
                .map(|s| s.physical_mem)
                .unwrap_or_default(),
            last_refreshed: Instant::now(),
        }
    }

    /// Sets the process memory usage threshold in the percentage of the total physical memory.
    ///
    /// New inbound and outbound connections will be denied when the threshold is reached.
    pub fn with_max_percentage(percentage: f64) -> Self {
<<<<<<< HEAD
        let mut b = Self::new();
        b.update_max_percentage(percentage);
        b
    }

    /// Sets a custom refresh interval of the process memory usage, the default interval is 100ms. Use `None` to always refresh.
    pub fn with_refresh_interval(mut self, interval: Option<Duration>) -> Self {
        self.refresh_interval = interval;
        self
    }

    /// Updates the process memory usage threshold in bytes
    pub fn update_max_bytes(&mut self, bytes: usize) {
        self.max_allowed_bytes = Some(bytes);
    }

    /// Updates the process memory usage threshold in the percentage of the total physical memory
    pub fn update_max_percentage(&mut self, percentage: f64) {
=======
>>>>>>> a1d0b55a
        use sysinfo::{RefreshKind, SystemExt};

        let system_memory_bytes =
            sysinfo::System::new_with_specifics(RefreshKind::new().with_memory()).total_memory();

        Self::with_max_bytes((system_memory_bytes as f64 * percentage).round() as usize)
    }

<<<<<<< HEAD
    fn new() -> Self {
        const DEFAULT_REFRESH_INTERVAL: Duration = Duration::from_millis(100);

        Self {
            max_allowed_bytes: None,
            process_physical_memory_bytes: memory_stats::memory_stats()
                .map(|s| s.physical_mem)
                .unwrap_or_default(),
            last_refreshed: Instant::now(),
            refresh_interval: Some(DEFAULT_REFRESH_INTERVAL),
        }
=======
    /// Gets the process memory usage threshold in bytes.
    pub fn max_allowed_bytes(&self) -> usize {
        self.max_allowed_bytes
>>>>>>> a1d0b55a
    }

    fn check_limit(&mut self) -> Result<(), ConnectionDenied> {
        self.refresh_memory_stats_if_needed();

        if self.process_physical_memory_bytes > self.max_allowed_bytes {
            return Err(ConnectionDenied::new(MemoryUsageLimitExceeded {
                process_physical_memory_bytes: self.process_physical_memory_bytes,
                max_allowed_bytes: self.max_allowed_bytes,
            }));
        }

        Ok(())
    }

    fn refresh_memory_stats_if_needed(&mut self) {
        let now = Instant::now();
<<<<<<< HEAD
        if match self.refresh_interval {
            Some(refresh_interval) => self.last_refreshed + refresh_interval < now,
            None => true,
        } {
            self.last_refreshed = now;
            if let Some(stats) = memory_stats::memory_stats() {
                self.process_physical_memory_bytes = stats.physical_mem;
            } else {
                log::warn!("Failed to retrive process memory stats");
            }
=======

        if self.last_refreshed + MAX_STALE_DURATION > now {
            // Memory stats are reasonably recent, don't refresh.
            return;
>>>>>>> a1d0b55a
        }

        let stats = match memory_stats::memory_stats() {
            Some(stats) => stats,
            None => {
                log::warn!("Failed to retrieve process memory stats");
                return;
            }
        };

        self.last_refreshed = now;
        self.process_physical_memory_bytes = stats.physical_mem;
    }
}

impl NetworkBehaviour for Behaviour {
    type ConnectionHandler = dummy::ConnectionHandler;
    type ToSwarm = Void;

    fn handle_pending_inbound_connection(
        &mut self,
        _: ConnectionId,
        _: &Multiaddr,
        _: &Multiaddr,
    ) -> Result<(), ConnectionDenied> {
        self.check_limit()
    }

    fn handle_established_inbound_connection(
        &mut self,
        _: ConnectionId,
        _: PeerId,
        _: &Multiaddr,
        _: &Multiaddr,
    ) -> Result<THandler<Self>, ConnectionDenied> {
        Ok(dummy::ConnectionHandler)
    }

    fn handle_pending_outbound_connection(
        &mut self,
        _: ConnectionId,
        _: Option<PeerId>,
        _: &[Multiaddr],
        _: Endpoint,
    ) -> Result<Vec<Multiaddr>, ConnectionDenied> {
        self.check_limit()?;
        Ok(vec![])
    }

    fn handle_established_outbound_connection(
        &mut self,
        _: ConnectionId,
        _: PeerId,
        _: &Multiaddr,
        _: Endpoint,
    ) -> Result<THandler<Self>, ConnectionDenied> {
        Ok(dummy::ConnectionHandler)
    }

    fn on_swarm_event(&mut self, _: FromSwarm<Self::ConnectionHandler>) {}

    fn on_connection_handler_event(
        &mut self,
        _id: PeerId,
        _: ConnectionId,
        event: THandlerOutEvent<Self>,
    ) {
        void::unreachable(event)
    }

    fn poll(
        &mut self,
        _: &mut Context<'_>,
        _: &mut impl PollParameters,
    ) -> Poll<ToSwarm<Self::ToSwarm, THandlerInEvent<Self>>> {
        Poll::Pending
    }
}

/// A connection limit has been exceeded.
#[derive(Debug, Clone, Copy)]
pub struct MemoryUsageLimitExceeded {
    process_physical_memory_bytes: usize,
    max_allowed_bytes: usize,
}

impl MemoryUsageLimitExceeded {
    pub fn process_physical_memory_bytes(&self) -> usize {
        self.process_physical_memory_bytes
    }

    pub fn max_allowed_bytes(&self) -> usize {
        self.max_allowed_bytes
    }
}

impl std::error::Error for MemoryUsageLimitExceeded {}

impl fmt::Display for MemoryUsageLimitExceeded {
    fn fmt(&self, f: &mut fmt::Formatter<'_>) -> fmt::Result {
        write!(
            f,
            "process physical memory usage limit exceeded: process memory: {} bytes, max allowed: {} bytes",
            self.process_physical_memory_bytes,
            self.max_allowed_bytes,
        )
    }
}<|MERGE_RESOLUTION|>--- conflicted
+++ resolved
@@ -65,10 +65,6 @@
     max_allowed_bytes: usize,
     process_physical_memory_bytes: usize,
     last_refreshed: Instant,
-<<<<<<< HEAD
-    refresh_interval: Option<Duration>,
-=======
->>>>>>> a1d0b55a
 }
 
 /// The maximum duration for which the retrieved memory-stats of the process are allowed to be stale.
@@ -94,27 +90,6 @@
     ///
     /// New inbound and outbound connections will be denied when the threshold is reached.
     pub fn with_max_percentage(percentage: f64) -> Self {
-<<<<<<< HEAD
-        let mut b = Self::new();
-        b.update_max_percentage(percentage);
-        b
-    }
-
-    /// Sets a custom refresh interval of the process memory usage, the default interval is 100ms. Use `None` to always refresh.
-    pub fn with_refresh_interval(mut self, interval: Option<Duration>) -> Self {
-        self.refresh_interval = interval;
-        self
-    }
-
-    /// Updates the process memory usage threshold in bytes
-    pub fn update_max_bytes(&mut self, bytes: usize) {
-        self.max_allowed_bytes = Some(bytes);
-    }
-
-    /// Updates the process memory usage threshold in the percentage of the total physical memory
-    pub fn update_max_percentage(&mut self, percentage: f64) {
-=======
->>>>>>> a1d0b55a
         use sysinfo::{RefreshKind, SystemExt};
 
         let system_memory_bytes =
@@ -123,23 +98,9 @@
         Self::with_max_bytes((system_memory_bytes as f64 * percentage).round() as usize)
     }
 
-<<<<<<< HEAD
-    fn new() -> Self {
-        const DEFAULT_REFRESH_INTERVAL: Duration = Duration::from_millis(100);
-
-        Self {
-            max_allowed_bytes: None,
-            process_physical_memory_bytes: memory_stats::memory_stats()
-                .map(|s| s.physical_mem)
-                .unwrap_or_default(),
-            last_refreshed: Instant::now(),
-            refresh_interval: Some(DEFAULT_REFRESH_INTERVAL),
-        }
-=======
     /// Gets the process memory usage threshold in bytes.
     pub fn max_allowed_bytes(&self) -> usize {
         self.max_allowed_bytes
->>>>>>> a1d0b55a
     }
 
     fn check_limit(&mut self) -> Result<(), ConnectionDenied> {
@@ -157,23 +118,10 @@
 
     fn refresh_memory_stats_if_needed(&mut self) {
         let now = Instant::now();
-<<<<<<< HEAD
-        if match self.refresh_interval {
-            Some(refresh_interval) => self.last_refreshed + refresh_interval < now,
-            None => true,
-        } {
-            self.last_refreshed = now;
-            if let Some(stats) = memory_stats::memory_stats() {
-                self.process_physical_memory_bytes = stats.physical_mem;
-            } else {
-                log::warn!("Failed to retrive process memory stats");
-            }
-=======
 
         if self.last_refreshed + MAX_STALE_DURATION > now {
             // Memory stats are reasonably recent, don't refresh.
             return;
->>>>>>> a1d0b55a
         }
 
         let stats = match memory_stats::memory_stats() {
