--- conflicted
+++ resolved
@@ -9,13 +9,8 @@
 release = false
 
 [dependencies]
-<<<<<<< HEAD
 futures = { workspace = true }
-getrandom = { version = "0.2.12", features = ["js"] }
-=======
-futures = "0.3.30"
 getrandom = { version = "0.2.14", features = ["js"] }
->>>>>>> 44bc941c
 libp2p-core = { workspace = true }
 libp2p-identity = { workspace = true, features = ["rand"] }
 libp2p-noise = { workspace = true }
