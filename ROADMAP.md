--- conflicted
+++ resolved
@@ -163,7 +163,6 @@
 Long term we might consider a generic approach for `NetworkBehaviours` to exchange data. Though that
 would deserve its own roadmap item.
 
-<<<<<<< HEAD
 ## QUIC - implement hole punching
 
 | Category     | Status | Target Completion | Tracking                                          | Dependencies | Dependents |
@@ -172,7 +171,7 @@
 
 Add hole punching support for QUIC. See also [DCUtR specification on usage with
 QUIC](https://github.com/libp2p/specs/blob/master/relay/DCUtR.md#the-protocol).
-=======
+
 ## Kademlia client mode
 
 | Category     | Status      | Target Completion | Tracking                                          | Dependencies                                                    | Dependents |
@@ -180,5 +179,4 @@
 | Optimization | Done | Q2/2023           | https://github.com/libp2p/rust-libp2p/issues/2032 | [Cross behaviour communication](#cross-behaviour-communication) |            |
 
 Kademlia client mode will enhance routing table health and thus have a positive impact on all
-Kademlia operations.
->>>>>>> 4195840f
+Kademlia operations.