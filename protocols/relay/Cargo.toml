[package]
name = "libp2p-relay"
edition = "2021"
rust-version = "1.56.1"
description = "Communications relaying for libp2p"
version = "0.12.0"
authors = ["Parity Technologies <admin@parity.io>", "Max Inden <mail@max-inden.de>"]
license = "MIT"
repository = "https://github.com/libp2p/rust-libp2p"
keywords = ["peer-to-peer", "libp2p", "networking"]
categories = ["network-programming", "asynchronous"]

[dependencies]
asynchronous-codec = "0.6"
bytes = "1"
either = "1.6.0"
futures = "0.3.1"
futures-timer = "3"
instant = "0.1.11"
libp2p-core = { version = "0.36.0", path = "../../core", default-features = false }
libp2p-swarm = { version = "0.39.0", path = "../../swarm" }
log = "0.4"
pin-project = "1"
prost-codec = { version = "0.2", path = "../../misc/prost-codec" }
prost = "0.11"
rand = "0.8.4"
smallvec = "1.6.1"
static_assertions = "1"
thiserror = "1.0"
void = "1"

[build-dependencies]
prost-build = "0.11"

[dev-dependencies]
env_logger = "0.9.0"
<<<<<<< HEAD
libp2p = { path = "../..", default-features = false, features = ["identify", "relay", "ping", "noise", "plaintext", "tcp-async-io"] }
libp2p-identify = { path = "../identify" }
libp2p-kad = { path = "../kad" }
libp2p-ping = { path = "../ping" }
libp2p-plaintext = { path = "../../transports/plaintext" }
libp2p-yamux = { path = "../../muxers/yamux" }
quickcheck = { package = "quickcheck-ext", path = "../../misc/quickcheck-ext" }
=======
libp2p = { path = "../..", default-features = false, features = ["identify", "kad", "ping", "plaintext", "tcp-async-io", "relay", "noise", "yamux"] }
quickcheck = "1"
>>>>>>> a4d1e588
clap = {version = "3.1.6", features = ["derive"]}<|MERGE_RESOLUTION|>--- conflicted
+++ resolved
@@ -34,16 +34,6 @@
 
 [dev-dependencies]
 env_logger = "0.9.0"
-<<<<<<< HEAD
-libp2p = { path = "../..", default-features = false, features = ["identify", "relay", "ping", "noise", "plaintext", "tcp-async-io"] }
-libp2p-identify = { path = "../identify" }
-libp2p-kad = { path = "../kad" }
-libp2p-ping = { path = "../ping" }
-libp2p-plaintext = { path = "../../transports/plaintext" }
-libp2p-yamux = { path = "../../muxers/yamux" }
+libp2p = { path = "../..", default-features = false, features = ["identify", "kad", "ping", "plaintext", "tcp-async-io", "relay", "noise", "yamux"] }
 quickcheck = { package = "quickcheck-ext", path = "../../misc/quickcheck-ext" }
-=======
-libp2p = { path = "../..", default-features = false, features = ["identify", "kad", "ping", "plaintext", "tcp-async-io", "relay", "noise", "yamux"] }
-quickcheck = "1"
->>>>>>> a4d1e588
 clap = {version = "3.1.6", features = ["derive"]}