--- conflicted
+++ resolved
@@ -2,11 +2,7 @@
 name = "libp2p-relay"
 edition = "2018"
 description = "Communications relaying for libp2p"
-<<<<<<< HEAD
 version = "0.4.1"
-=======
-version = "0.4.0"
->>>>>>> c88cff1d
 authors = ["Parity Technologies <admin@parity.io>"]
 license = "MIT"
 repository = "https://github.com/libp2p/rust-libp2p"
@@ -18,14 +14,9 @@
 bytes = "1"
 futures = "0.3.1"
 futures-timer = "3"
-<<<<<<< HEAD
 instant = "0.1.11"
-libp2p-core = { version = "0.30.0-rc.1", path = "../../core", default-features = false }
-libp2p-swarm = { version = "0.31.0-rc.1", path = "../../swarm" }
-=======
 libp2p-core = { version = "0.30.0", path = "../../core", default-features = false }
 libp2p-swarm = { version = "0.31.0", path = "../../swarm" }
->>>>>>> c88cff1d
 log = "0.4"
 pin-project = "1"
 prost = "0.9"
