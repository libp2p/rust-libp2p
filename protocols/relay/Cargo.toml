[package]
name = "libp2p-relay"
edition = "2018"
description = "Communications relaying for libp2p"
version = "0.3.0"
authors = ["Parity Technologies <admin@parity.io>", "Max Inden <mail@max-inden.de>"]
license = "MIT"
repository = "https://github.com/libp2p/rust-libp2p"
keywords = ["peer-to-peer", "libp2p", "networking"]
categories = ["network-programming", "asynchronous"]

[dependencies]
asynchronous-codec = "0.6"
bytes = "1"
futures = "0.3.1"
futures-timer = "3"
libp2p-core = { version = "0.29", path = "../../core" }
libp2p-swarm = { version = "0.30", path = "../../swarm" }
log = "0.4"
pin-project = "1"
prost = "0.8"
rand = "0.8.4"
smallvec = "1.6.1"
static_assertions = "1"
thiserror = "1.0"
unsigned-varint = { version = "0.7", features = ["asynchronous_codec"] }
void = "1"
wasm-timer = "0.2"

[build-dependencies]
prost-build = "0.8"

[dev-dependencies]
<<<<<<< HEAD
env_logger = "0.8.3"
=======
env_logger = "0.9.0"
structopt = "0.3.21"
>>>>>>> 20183c1e
libp2p = { path = "../.." }
libp2p-identify = { path = "../identify" }
libp2p-kad = { path = "../kad" }
libp2p-ping = { path = "../ping" }
libp2p-plaintext = { path = "../../transports/plaintext" }
libp2p-yamux = { path = "../../muxers/yamux" }
quickcheck = "1"
structopt = "0.3.21"<|MERGE_RESOLUTION|>--- conflicted
+++ resolved
@@ -31,12 +31,7 @@
 prost-build = "0.8"
 
 [dev-dependencies]
-<<<<<<< HEAD
-env_logger = "0.8.3"
-=======
 env_logger = "0.9.0"
-structopt = "0.3.21"
->>>>>>> 20183c1e
 libp2p = { path = "../.." }
 libp2p-identify = { path = "../identify" }
 libp2p-kad = { path = "../kad" }
