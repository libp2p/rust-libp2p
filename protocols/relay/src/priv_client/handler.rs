--- conflicted
+++ resolved
@@ -188,7 +188,7 @@
                 if let Err(e) =
                     to_listener.try_send(transport::ToListenerMsg::Reservation(Err(error)))
                 {
-                    log::debug!("Unable to send error to listener: {}", e.into_send_error())
+                    tracing::debug!("Unable to send error to listener: {}", e.into_send_error())
                 }
                 self.reservation.failed();
             }
@@ -214,30 +214,15 @@
     fn insert_to_deny_futs(&mut self, circuit: inbound_stop::Circuit) {
         let src_peer_id = circuit.src_peer_id();
 
-<<<<<<< HEAD
-        match self
-            .circuit_deny_futs
-            .try_push(src_peer_id, circuit.deny(proto::Status::NO_RESERVATION))
-        {
-            Err(PushError::BeyondCapacity(_)) => tracing::warn!(
-                peer=%src_peer_id,
-                "Dropping inbound circuit request to be denied from peer due to exceeding limit"
-            ),
-            Err(PushError::Replaced(_)) => tracing::warn!(
-                peer=%src_peer_id,
-                "Dropping existing inbound circuit request to be denied from peer in favor of new one"
-            ),
-            Ok(()) => {}
-=======
         if self
             .inflight_outbound_circuit_deny_requests
             .try_push(circuit.deny(proto::Status::NO_RESERVATION))
             .is_err()
         {
-            log::warn!(
-                "Dropping existing inbound circuit request to be denied from {src_peer_id} in favor of new one."
+            tracing::warn!(
+                peer=%src_peer_id,
+                "Dropping existing inbound circuit request to be denied from peer in favor of new one"
             )
->>>>>>> 823d0b2b
         }
     }
 }
@@ -335,7 +320,7 @@
                     if let Err(e) =
                         to_listener.try_send(transport::ToListenerMsg::Reservation(Err(error)))
                     {
-                        log::debug!("Unable to send error to listener: {}", e.into_send_error())
+                        tracing::debug!("Unable to send error to listener: {}", e.into_send_error())
                     }
                     self.reservation.failed();
                     continue;
@@ -351,7 +336,7 @@
                             outbound_hop::ReserveError::Io(io::ErrorKind::TimedOut.into()),
                         )))
                     {
-                        log::debug!("Unable to send error to listener: {}", e.into_send_error())
+                        tracing::debug!("Unable to send error to listener: {}", e.into_send_error())
                     }
                     self.reservation.failed();
                     continue;
@@ -383,7 +368,7 @@
                         }))
                         .is_err()
                     {
-                        log::debug!(
+                        tracing::debug!(
                             "Dropping newly established circuit because the listener is gone"
                         );
                         continue;
@@ -413,7 +398,7 @@
                             outbound_hop::ReserveError::Io(io::ErrorKind::TimedOut.into()),
                         )))
                     {
-                        log::debug!("Unable to send error to listener: {}", e.into_send_error())
+                        tracing::debug!("Unable to send error to listener: {}", e.into_send_error())
                     }
                     self.reservation.failed();
                     continue;
@@ -453,11 +438,11 @@
                     }
                 },
                 Poll::Ready(Ok(Err(e))) => {
-                    log::debug!("An inbound circuit request failed: {e}");
+                    tracing::debug!("An inbound circuit request failed: {e}");
                     continue;
                 }
                 Poll::Ready(Err(e)) => {
-                    log::debug!("An inbound circuit request timed out: {e}");
+                    tracing::debug!("An inbound circuit request timed out: {e}");
                     continue;
                 }
                 Poll::Pending => {}
@@ -467,40 +452,20 @@
                 self.pending_requests
                     .push_back(PendingRequest::Reserve { to_listener });
 
-<<<<<<< HEAD
-        // Deny incoming circuit requests.
-        match self.circuit_deny_futs.poll_unpin(cx) {
-            Poll::Ready((src_peer_id, Ok(Ok(())))) => {
-                return Poll::Ready(ConnectionHandlerEvent::NotifyBehaviour(
-                    Event::InboundCircuitReqDenied { src_peer_id },
-                ));
-            }
-            Poll::Ready((src_peer_id, Ok(Err(error)))) => {
-                return Poll::Ready(ConnectionHandlerEvent::NotifyBehaviour(
-                    Event::InboundCircuitReqDenyFailed { src_peer_id, error },
-                ));
-            }
-            Poll::Ready((src_peer_id, Err(Timeout { .. }))) => {
-                tracing::warn!(
-                    peer=%src_peer_id,
-                    "Dropping inbound circuit request to be denied from peer due to exceeding limit."
-                );
-=======
                 return Poll::Ready(ConnectionHandlerEvent::OutboundSubstreamRequest {
                     protocol: SubstreamProtocol::new(ReadyUpgrade::new(HOP_PROTOCOL_NAME), ()),
                 });
->>>>>>> 823d0b2b
             }
 
             // Deny incoming circuit requests.
             match self.inflight_outbound_circuit_deny_requests.poll_unpin(cx) {
                 Poll::Ready(Ok(Ok(()))) => continue,
                 Poll::Ready(Ok(Err(error))) => {
-                    log::debug!("Denying inbound circuit failed: {error}");
+                    tracing::debug!("Denying inbound circuit failed: {error}");
                     continue;
                 }
                 Poll::Ready(Err(futures_bounded::Timeout { .. })) => {
-                    log::debug!("Denying inbound circuit timed out");
+                    tracing::debug!("Denying inbound circuit timed out");
                     continue;
                 }
                 Poll::Pending => {}
