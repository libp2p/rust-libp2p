--- conflicted
+++ resolved
@@ -23,9 +23,7 @@
 use crate::{priv_client, proto, HOP_PROTOCOL_NAME, STOP_PROTOCOL_NAME};
 use either::Either;
 use futures::channel::{mpsc, oneshot};
-use futures::future::{BoxFuture, FutureExt};
-use futures::sink::SinkExt;
-use futures::stream::{FuturesUnordered, StreamExt};
+use futures::future::FutureExt;
 use futures_timer::Delay;
 use libp2p_core::multiaddr::Protocol;
 use libp2p_core::upgrade::ReadyUpgrade;
@@ -136,26 +134,7 @@
 
     reservation: Reservation,
 
-<<<<<<< HEAD
-    /// Tracks substreams lent out to the transport.
-    ///
-    /// Contains a [`futures::future::Future`] for each lend out substream that
-    /// resolves once the substream is dropped.
-    alive_lend_out_substreams: FuturesUnordered<oneshot::Receiver<void::Void>>,
-
     circuit_deny_futs: futures_bounded::FuturesSet<Result<(), inbound_stop::Error>>,
-=======
-    open_circuit_futs:
-        futures_bounded::FuturesSet<Result<inbound_stop::Circuit, inbound_stop::FatalUpgradeError>>,
-
-    circuit_deny_futs: futures_bounded::FuturesMap<PeerId, Result<(), inbound_stop::UpgradeError>>,
-
-    /// Futures that try to send errors to the transport.
-    ///
-    /// We may drop errors if this handler ends up in a terminal state (by returning
-    /// [`ConnectionHandlerEvent::Close`]).
-    send_error_futs: FuturesUnordered<BoxFuture<'static, ()>>,
->>>>>>> 3820a987
 }
 
 impl Handler {
@@ -171,6 +150,10 @@
                 STREAM_TIMEOUT,
                 MAX_CONCURRENT_STREAMS_PER_CONNECTION,
             ),
+            inflight_inbound_circuit_requests: futures_bounded::FuturesSet::new(
+                STREAM_TIMEOUT,
+                MAX_CONCURRENT_STREAMS_PER_CONNECTION,
+            ),
             inflight_outbound_connect_requests: futures_bounded::FuturesSet::new(
                 STREAM_TIMEOUT,
                 MAX_CONCURRENT_STREAMS_PER_CONNECTION,
@@ -178,15 +161,6 @@
             active_connect_requests: Default::default(),
             pending_error: Default::default(),
             reservation: Reservation::None,
-<<<<<<< HEAD
-            alive_lend_out_substreams: Default::default(),
-            inflight_inbound_circuit_requests: futures_bounded::FuturesSet::new(
-=======
-            open_circuit_futs: futures_bounded::FuturesSet::new(
->>>>>>> 3820a987
-                STREAM_TIMEOUT,
-                MAX_CONCURRENT_STREAMS_PER_CONNECTION,
-            ),
             circuit_deny_futs: futures_bounded::FuturesSet::new(
                 DENYING_CIRCUIT_TIMEOUT,
                 MAX_NUMBER_DENYING_CIRCUIT,
@@ -402,11 +376,9 @@
                         .pop_front()
                         .expect("must have active request for stream");
 
-                    let (tx, _) = oneshot::channel();
-
                     // TODO: What do we on error?
                     let _ = to_listener.send(Ok(priv_client::Connection {
-                        state: priv_client::ConnectionState::new_outbound(stream, read_buffer, tx),
+                        state: priv_client::ConnectionState::new_outbound(stream, read_buffer),
                     }));
 
                     return Poll::Ready(ConnectionHandlerEvent::NotifyBehaviour(
@@ -506,20 +478,8 @@
                 Poll::Pending => {}
             }
 
-<<<<<<< HEAD
-            // Check status of lend out substreams.
-            match self.alive_lend_out_substreams.poll_next_unpin(cx) {
-                Poll::Ready(Some(Err(oneshot::Canceled))) => {}
-                Poll::Ready(Some(Ok(v))) => void::unreachable(v),
-                Poll::Ready(None) => continue,
-                Poll::Pending => {}
-            }
-
             return Poll::Pending;
         }
-=======
-        Poll::Pending
->>>>>>> 3820a987
     }
 
     fn on_connection_event(
@@ -562,7 +522,6 @@
                             log::warn!("Dropping outbound stream because we are at capacity")
                         }
                     }
-<<<<<<< HEAD
                     PendingRequest::Connect {
                         dst_peer_id,
                         to_dial: send_back,
@@ -572,19 +531,6 @@
                         if self
                             .inflight_outbound_connect_requests
                             .try_push(outbound_hop::open_circuit(stream, dst_peer_id))
-=======
-                    outbound_hop::OutboundStreamInfo::CircuitConnection(cmd) => {
-                        if self
-                            .outbound_circuits
-                            .try_push(
-                                outbound_hop::handle_connection_message_response(
-                                    stream,
-                                    self.remote_peer_id,
-                                    cmd,
-                                )
-                                .map_ok(Either::Right),
-                            )
->>>>>>> 3820a987
                             .is_err()
                         {
                             log::warn!("Dropping outbound stream because we are at capacity")
