--- conflicted
+++ resolved
@@ -108,59 +108,6 @@
     },
 }
 
-<<<<<<< HEAD
-=======
-pub struct Prototype {
-    local_peer_id: PeerId,
-    /// Initial [`In`] event from [`super::Behaviour`] provided at creation time.
-    initial_in: Option<In>,
-}
-
-impl Prototype {
-    pub(crate) fn new(local_peer_id: PeerId, initial_in: Option<In>) -> Self {
-        Self {
-            local_peer_id,
-            initial_in,
-        }
-    }
-}
-
-impl IntoConnectionHandler for Prototype {
-    type Handler = Either<Handler, dummy::ConnectionHandler>;
-
-    fn into_handler(self, remote_peer_id: &PeerId, endpoint: &ConnectedPoint) -> Self::Handler {
-        if endpoint.is_relayed() {
-            if let Some(event) = self.initial_in {
-                debug!(
-                    "Established relayed instead of direct connection to {:?}, \
-                     dropping initial in event {:?}.",
-                    remote_peer_id, event
-                );
-            }
-
-            // Deny all substreams on relayed connection.
-            Either::Right(dummy::ConnectionHandler)
-        } else {
-            let mut handler = Handler::new(
-                self.local_peer_id,
-                *remote_peer_id,
-                endpoint.get_remote_address().clone(),
-            );
-
-            if let Some(event) = self.initial_in {
-                handler.on_behaviour_event(event)
-            }
-
-            Either::Left(handler)
-        }
-    }
-
-    fn inbound_protocol(&self) -> <Self::Handler as ConnectionHandler>::InboundProtocol {
-        Either::Left(SendWrapper(inbound_stop::Upgrade {}))
-    }
-}
-
->>>>>>> a82e087e
 pub struct Handler {
     local_peer_id: PeerId,
     remote_peer_id: PeerId,
@@ -207,31 +154,18 @@
 }
 
 impl Handler {
-<<<<<<< HEAD
     pub fn new(local_peer_id: PeerId, remote_peer_id: PeerId, remote_addr: Multiaddr) -> Self {
-=======
-    fn new(local_peer_id: PeerId, remote_peer_id: PeerId, remote_addr: Multiaddr) -> Self {
->>>>>>> a82e087e
         Self {
             local_peer_id,
             remote_peer_id,
             remote_addr,
-<<<<<<< HEAD
             pending_error: Default::default(),
             keep_alive: KeepAlive::Yes,
             queued_events: Default::default(),
-=======
-            queued_events: Default::default(),
-            pending_error: Default::default(),
->>>>>>> a82e087e
             reservation: Reservation::None,
             alive_lend_out_substreams: Default::default(),
             circuit_deny_futs: Default::default(),
             send_error_futs: Default::default(),
-<<<<<<< HEAD
-=======
-            keep_alive: KeepAlive::Yes,
->>>>>>> a82e087e
         }
     }
 
