--- conflicted
+++ resolved
@@ -122,12 +122,6 @@
     inflight_outbound_connect_requests:
         futures_bounded::FuturesSet<Result<outbound_hop::Circuit, outbound_hop::ConnectError>>,
 
-<<<<<<< HEAD
-    /// Futures that try to send errors to the transport.
-    ///
-    /// We may drop errors if this handler ends up in a terminal state.
-    send_error_futs: FuturesUnordered<BoxFuture<'static, ()>>,
-=======
     inflight_inbound_circuit_requests:
         futures_bounded::FuturesSet<Result<inbound_stop::Circuit, inbound_stop::Error>>,
 
@@ -135,7 +129,6 @@
         futures_bounded::FuturesSet<Result<(), inbound_stop::Error>>,
 
     reservation: Reservation,
->>>>>>> f303b3f2
 }
 
 impl Handler {
@@ -237,12 +230,6 @@
 impl ConnectionHandler for Handler {
     type FromBehaviour = In;
     type ToBehaviour = Event;
-<<<<<<< HEAD
-=======
-    type Error = StreamUpgradeError<
-        Either<inbound_stop::ProtocolViolation, outbound_hop::ProtocolViolation>,
-    >;
->>>>>>> f303b3f2
     type InboundProtocol = ReadyUpgrade<StreamProtocol>;
     type InboundOpenInfo = ();
     type OutboundProtocol = ReadyUpgrade<StreamProtocol>;
@@ -288,10 +275,6 @@
     ) -> Poll<
         ConnectionHandlerEvent<Self::OutboundProtocol, Self::OutboundOpenInfo, Self::ToBehaviour>,
     > {
-<<<<<<< HEAD
-        // Inbound circuits
-=======
->>>>>>> f303b3f2
         loop {
             debug_assert_eq!(
                 self.inflight_reserve_requests.len(),
@@ -388,13 +371,6 @@
                         Event::OutboundCircuitEstablished { limit },
                     ));
                 }
-<<<<<<< HEAD
-                Poll::Ready(Ok(Err(_))) => {
-                    todo!()
-                }
-                Poll::Ready(Err(Timeout { .. })) => {
-                    todo!()
-=======
                 Poll::Ready(Ok(Err(error))) => {
                     let to_dialer = self
                         .active_connect_requests
@@ -419,25 +395,14 @@
                     }
                     self.reservation.failed();
                     continue;
->>>>>>> f303b3f2
                 }
                 Poll::Pending => {}
             }
 
-<<<<<<< HEAD
-        if let Poll::Ready(worker_res) = self.open_circuit_futs.poll_unpin(cx) {
-            let res = match worker_res {
-                Ok(r) => r,
-                Err(Timeout { .. }) => {
-                    todo!()
-                }
-            };
-=======
             // Return queued events.
             if let Some(event) = self.queued_events.pop_front() {
                 return Poll::Ready(event);
             }
->>>>>>> f303b3f2
 
             match self.inflight_inbound_circuit_requests.poll_unpin(cx) {
                 Poll::Ready(Ok(Ok(circuit))) => match &mut self.reservation {
@@ -465,10 +430,6 @@
                         continue;
                     }
                 },
-<<<<<<< HEAD
-                Err(_) => {
-                    todo!()
-=======
                 Poll::Ready(Ok(Err(e))) => {
                     log::debug!("An inbound circuit request failed: {e}");
                     continue;
@@ -476,7 +437,6 @@
                 Poll::Ready(Err(e)) => {
                     log::debug!("An inbound circuit request timed out: {e}");
                     continue;
->>>>>>> f303b3f2
                 }
                 Poll::Pending => {}
             }
