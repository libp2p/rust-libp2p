// Copyright 2021 Protocol Labs.
//
// Permission is hereby granted, free of charge, to any person obtaining a
// copy of this software and associated documentation files (the "Software"),
// to deal in the Software without restriction, including without limitation
// the rights to use, copy, modify, merge, publish, distribute, sublicense,
// and/or sell copies of the Software, and to permit persons to whom the
// Software is furnished to do so, subject to the following conditions:
//
// The above copyright notice and this permission notice shall be included in
// all copies or substantial portions of the Software.
//
// THE SOFTWARE IS PROVIDED "AS IS", WITHOUT WARRANTY OF ANY KIND, EXPRESS
// OR IMPLIED, INCLUDING BUT NOT LIMITED TO THE WARRANTIES OF MERCHANTABILITY,
// FITNESS FOR A PARTICULAR PURPOSE AND NONINFRINGEMENT. IN NO EVENT SHALL THE
// AUTHORS OR COPYRIGHT HOLDERS BE LIABLE FOR ANY CLAIM, DAMAGES OR OTHER
// LIABILITY, WHETHER IN AN ACTION OF CONTRACT, TORT OR OTHERWISE, ARISING
// FROM, OUT OF OR IN CONNECTION WITH THE SOFTWARE OR THE USE OR OTHER
// DEALINGS IN THE SOFTWARE.

use crate::behaviour::CircuitId;
use crate::copy_future::CopyFuture;
use crate::message_proto::Status;
use crate::protocol::{inbound_hop, outbound_stop};
use bytes::Bytes;
use futures::channel::oneshot::{self, Canceled};
use futures::future::{BoxFuture, FutureExt, TryFutureExt};
use futures::io::AsyncWriteExt;
use futures::stream::{FuturesUnordered, StreamExt};
use futures_timer::Delay;
use instant::Instant;
use libp2p_core::{upgrade, ConnectedPoint, Multiaddr, PeerId};
use libp2p_swarm::handler::{
    ConnectionEvent, DialUpgradeError, FullyNegotiatedInbound, FullyNegotiatedOutbound,
    ListenUpgradeError,
};
use libp2p_swarm::{
<<<<<<< HEAD
    ConnectionHandler, ConnectionHandlerEvent, ConnectionHandlerUpgrErr, KeepAlive,
    NegotiatedSubstream, SubstreamProtocol,
=======
    dummy, ConnectionHandler, ConnectionHandlerEvent, ConnectionHandlerUpgrErr, ConnectionId,
    IntoConnectionHandler, KeepAlive, NegotiatedSubstream, SubstreamProtocol,
>>>>>>> a82e087e
};
use std::collections::VecDeque;
use std::fmt;
use std::task::{Context, Poll};
use std::time::Duration;

#[derive(Debug, Clone)]
pub struct Config {
    pub reservation_duration: Duration,
    pub max_circuit_duration: Duration,
    pub max_circuit_bytes: u64,
}

pub enum In {
    AcceptReservationReq {
        inbound_reservation_req: inbound_hop::ReservationReq,
        addrs: Vec<Multiaddr>,
    },
    DenyReservationReq {
        inbound_reservation_req: inbound_hop::ReservationReq,
        status: Status,
    },
    DenyCircuitReq {
        circuit_id: Option<CircuitId>,
        inbound_circuit_req: inbound_hop::CircuitReq,
        status: Status,
    },
    NegotiateOutboundConnect {
        circuit_id: CircuitId,
        inbound_circuit_req: inbound_hop::CircuitReq,
        relay_peer_id: PeerId,
        src_peer_id: PeerId,
        src_connection_id: ConnectionId,
    },
    AcceptAndDriveCircuit {
        circuit_id: CircuitId,
        dst_peer_id: PeerId,
        inbound_circuit_req: inbound_hop::CircuitReq,
        dst_handler_notifier: oneshot::Sender<()>,
        dst_stream: NegotiatedSubstream,
        dst_pending_data: Bytes,
    },
}

impl fmt::Debug for In {
    fn fmt(&self, f: &mut fmt::Formatter<'_>) -> fmt::Result {
        match self {
            In::AcceptReservationReq {
                inbound_reservation_req: _,
                addrs,
            } => f
                .debug_struct("In::AcceptReservationReq")
                .field("addrs", addrs)
                .finish(),
            In::DenyReservationReq {
                inbound_reservation_req: _,
                status,
            } => f
                .debug_struct("In::DenyReservationReq")
                .field("status", status)
                .finish(),
            In::DenyCircuitReq {
                circuit_id,
                inbound_circuit_req: _,
                status,
            } => f
                .debug_struct("In::DenyCircuitReq")
                .field("circuit_id", circuit_id)
                .field("status", status)
                .finish(),
            In::NegotiateOutboundConnect {
                circuit_id,
                inbound_circuit_req: _,
                relay_peer_id,
                src_peer_id,
                src_connection_id,
            } => f
                .debug_struct("In::NegotiateOutboundConnect")
                .field("circuit_id", circuit_id)
                .field("relay_peer_id", relay_peer_id)
                .field("src_peer_id", src_peer_id)
                .field("src_connection_id", src_connection_id)
                .finish(),
            In::AcceptAndDriveCircuit {
                circuit_id,
                inbound_circuit_req: _,
                dst_peer_id,
                dst_handler_notifier: _,
                dst_stream: _,
                dst_pending_data: _,
            } => f
                .debug_struct("In::AcceptAndDriveCircuit")
                .field("circuit_id", circuit_id)
                .field("dst_peer_id", dst_peer_id)
                .finish(),
        }
    }
}

/// The events produced by the [`Handler`].
#[allow(clippy::large_enum_variant)]
pub enum Event {
    /// An inbound reservation request has been received.
    ReservationReqReceived {
        inbound_reservation_req: inbound_hop::ReservationReq,
        endpoint: ConnectedPoint,
        /// Indicates whether the request replaces an existing reservation.
        renewed: bool,
    },
    /// An inbound reservation request has been accepted.
    ReservationReqAccepted {
        /// Indicates whether the request replaces an existing reservation.
        renewed: bool,
    },
    /// Accepting an inbound reservation request failed.
    ReservationReqAcceptFailed { error: inbound_hop::UpgradeError },
    /// An inbound reservation request has been denied.
    ReservationReqDenied {},
    /// Denying an inbound reservation request has failed.
    ReservationReqDenyFailed { error: inbound_hop::UpgradeError },
    /// An inbound reservation has timed out.
    ReservationTimedOut {},
    /// An inbound circuit request has been received.
    CircuitReqReceived {
        inbound_circuit_req: inbound_hop::CircuitReq,
        endpoint: ConnectedPoint,
    },
    /// Receiving an inbound circuit request failed.
    CircuitReqReceiveFailed {
        error: ConnectionHandlerUpgrErr<void::Void>,
    },
    /// An inbound circuit request has been denied.
    CircuitReqDenied {
        circuit_id: Option<CircuitId>,
        dst_peer_id: PeerId,
    },
    /// Denying an inbound circuit request failed.
    CircuitReqDenyFailed {
        circuit_id: Option<CircuitId>,
        dst_peer_id: PeerId,
        error: inbound_hop::UpgradeError,
    },
    /// An inbound cirucit request has been accepted.
    CircuitReqAccepted {
        circuit_id: CircuitId,
        dst_peer_id: PeerId,
    },
    /// Accepting an inbound circuit request failed.
    CircuitReqAcceptFailed {
        circuit_id: CircuitId,
        dst_peer_id: PeerId,
        error: inbound_hop::UpgradeError,
    },
    /// An outbound substream for an inbound circuit request has been
    /// negotiated.
    OutboundConnectNegotiated {
        circuit_id: CircuitId,
        src_peer_id: PeerId,
        src_connection_id: ConnectionId,
        inbound_circuit_req: inbound_hop::CircuitReq,
        dst_handler_notifier: oneshot::Sender<()>,
        dst_stream: NegotiatedSubstream,
        dst_pending_data: Bytes,
    },
    /// Negotiating an outbound substream for an inbound circuit request failed.
    OutboundConnectNegotiationFailed {
        circuit_id: CircuitId,
        src_peer_id: PeerId,
        src_connection_id: ConnectionId,
        inbound_circuit_req: inbound_hop::CircuitReq,
        status: Status,
        error: ConnectionHandlerUpgrErr<outbound_stop::CircuitFailedReason>,
    },
    /// An inbound circuit has closed.
    CircuitClosed {
        circuit_id: CircuitId,
        dst_peer_id: PeerId,
        error: Option<std::io::Error>,
    },
}

impl fmt::Debug for Event {
    fn fmt(&self, f: &mut fmt::Formatter<'_>) -> fmt::Result {
        match self {
            Event::ReservationReqReceived {
                inbound_reservation_req: _,
                endpoint,
                renewed,
            } => f
                .debug_struct("Event::ReservationReqReceived")
                .field("endpoint", endpoint)
                .field("renewed", renewed)
                .finish(),
            Event::ReservationReqAccepted { renewed } => f
                .debug_struct("Event::ReservationReqAccepted")
                .field("renewed", renewed)
                .finish(),
            Event::ReservationReqAcceptFailed { error } => f
                .debug_struct("Event::ReservationReqAcceptFailed")
                .field("error", error)
                .finish(),
            Event::ReservationReqDenied {} => {
                f.debug_struct("Event::ReservationReqDenied").finish()
            }
            Event::ReservationReqDenyFailed { error } => f
                .debug_struct("Event::ReservationReqDenyFailed")
                .field("error", error)
                .finish(),
            Event::ReservationTimedOut {} => f.debug_struct("Event::ReservationTimedOut").finish(),
            Event::CircuitReqReceived {
                endpoint,
                inbound_circuit_req: _,
            } => f
                .debug_struct("Event::CircuitReqReceived")
                .field("endpoint", endpoint)
                .finish(),
            Event::CircuitReqReceiveFailed { error } => f
                .debug_struct("Event::CircuitReqReceiveFailed")
                .field("error", error)
                .finish(),
            Event::CircuitReqDenied {
                circuit_id,
                dst_peer_id,
            } => f
                .debug_struct("Event::CircuitReqDenied")
                .field("circuit_id", circuit_id)
                .field("dst_peer_id", dst_peer_id)
                .finish(),
            Event::CircuitReqDenyFailed {
                circuit_id,
                dst_peer_id,
                error,
            } => f
                .debug_struct("Event::CircuitReqDenyFailed")
                .field("circuit_id", circuit_id)
                .field("dst_peer_id", dst_peer_id)
                .field("error", error)
                .finish(),
            Event::CircuitReqAccepted {
                circuit_id,
                dst_peer_id,
            } => f
                .debug_struct("Event::CircuitReqAccepted")
                .field("circuit_id", circuit_id)
                .field("dst_peer_id", dst_peer_id)
                .finish(),
            Event::CircuitReqAcceptFailed {
                circuit_id,
                dst_peer_id,
                error,
            } => f
                .debug_struct("Event::CircuitReqAcceptFailed")
                .field("circuit_id", circuit_id)
                .field("dst_peer_id", dst_peer_id)
                .field("error", error)
                .finish(),
            Event::OutboundConnectNegotiated {
                circuit_id,
                src_peer_id,
                src_connection_id,
                inbound_circuit_req: _,
                dst_handler_notifier: _,
                dst_stream: _,
                dst_pending_data: _,
            } => f
                .debug_struct("Event::OutboundConnectNegotiated")
                .field("circuit_id", circuit_id)
                .field("src_peer_id", src_peer_id)
                .field("src_connection_id", src_connection_id)
                .finish(),
            Event::OutboundConnectNegotiationFailed {
                circuit_id,
                src_peer_id,
                src_connection_id,
                inbound_circuit_req: _,
                status,
                error,
            } => f
                .debug_struct("Event::OutboundConnectNegotiationFailed")
                .field("circuit_id", circuit_id)
                .field("src_peer_id", src_peer_id)
                .field("src_connection_id", src_connection_id)
                .field("status", status)
                .field("error", error)
                .finish(),
            Event::CircuitClosed {
                circuit_id,
                dst_peer_id,
                error,
            } => f
                .debug_struct("Event::CircuitClosed")
                .field("circuit_id", circuit_id)
                .field("dst_peer_id", dst_peer_id)
                .field("error", error)
                .finish(),
        }
    }
}

<<<<<<< HEAD
=======
pub struct Prototype {
    pub config: Config,
}

impl IntoConnectionHandler for Prototype {
    type Handler = Either<Handler, dummy::ConnectionHandler>;

    fn into_handler(self, _remote_peer_id: &PeerId, endpoint: &ConnectedPoint) -> Self::Handler {
        if endpoint.is_relayed() {
            // Deny all substreams on relayed connection.
            Either::Right(dummy::ConnectionHandler)
        } else {
            Either::Left(Handler::new(self.config, endpoint.clone()))
        }
    }

    fn inbound_protocol(&self) -> <Self::Handler as ConnectionHandler>::InboundProtocol {
        Either::Left(SendWrapper(inbound_hop::Upgrade {
            reservation_duration: self.config.reservation_duration,
            max_circuit_duration: self.config.max_circuit_duration,
            max_circuit_bytes: self.config.max_circuit_bytes,
        }))
    }
}

>>>>>>> a82e087e
/// [`ConnectionHandler`] that manages substreams for a relay on a single
/// connection with a peer.
pub struct Handler {
    endpoint: ConnectedPoint,

    /// Static [`Handler`] [`Config`].
    config: Config,

    /// Queue of events to return when polled.
    queued_events: VecDeque<
        ConnectionHandlerEvent<
            <Self as ConnectionHandler>::OutboundProtocol,
            <Self as ConnectionHandler>::OutboundOpenInfo,
            <Self as ConnectionHandler>::OutEvent,
            <Self as ConnectionHandler>::Error,
        >,
    >,

    /// A pending fatal error that results in the connection being closed.
    pending_error: Option<
        ConnectionHandlerUpgrErr<
            Either<inbound_hop::FatalUpgradeError, outbound_stop::FatalUpgradeError>,
        >,
    >,

    /// Until when to keep the connection alive.
    keep_alive: KeepAlive,

    /// Future handling inbound reservation request.
    reservation_request_future: Option<ReservationRequestFuture>,
    /// Timeout for the currently active reservation.
    active_reservation: Option<Delay>,

    /// Futures accepting an inbound circuit request.
    circuit_accept_futures:
        Futures<Result<CircuitParts, (CircuitId, PeerId, inbound_hop::UpgradeError)>>,
    /// Futures deying an inbound circuit request.
    circuit_deny_futures: Futures<(
        Option<CircuitId>,
        PeerId,
        Result<(), inbound_hop::UpgradeError>,
    )>,
    /// Tracks substreams lend out to other [`Handler`]s.
    ///
    /// Contains a [`futures::future::Future`] for each lend out substream that
    /// resolves once the substream is dropped.
    ///
    /// Once all substreams are dropped and this handler has no other work,
    /// [`KeepAlive::Until`] can be set, allowing the connection to be closed
    /// eventually.
    alive_lend_out_substreams: FuturesUnordered<oneshot::Receiver<()>>,
    /// Futures relaying data for circuit between two peers.
    circuits: Futures<(CircuitId, PeerId, Result<(), std::io::Error>)>,
}

impl Handler {
<<<<<<< HEAD
    pub fn new(endpoint: ConnectedPoint, config: Config) -> Self {
        Self {
=======
    fn new(config: Config, endpoint: ConnectedPoint) -> Handler {
        Handler {
>>>>>>> a82e087e
            endpoint,
            config,
            queued_events: Default::default(),
            pending_error: Default::default(),
<<<<<<< HEAD
            keep_alive: KeepAlive::Yes,
            reservation_request_future: Default::default(),
            active_reservation: Default::default(),
=======
            reservation_request_future: Default::default(),
>>>>>>> a82e087e
            circuit_accept_futures: Default::default(),
            circuit_deny_futures: Default::default(),
            alive_lend_out_substreams: Default::default(),
            circuits: Default::default(),
<<<<<<< HEAD
=======
            active_reservation: Default::default(),
            keep_alive: KeepAlive::Yes,
>>>>>>> a82e087e
        }
    }

    fn on_fully_negotiated_inbound(
        &mut self,
        FullyNegotiatedInbound {
            protocol: request, ..
        }: FullyNegotiatedInbound<
            <Self as ConnectionHandler>::InboundProtocol,
            <Self as ConnectionHandler>::InboundOpenInfo,
        >,
    ) {
        match request {
            inbound_hop::Req::Reserve(inbound_reservation_req) => {
                self.queued_events.push_back(ConnectionHandlerEvent::Custom(
                    Event::ReservationReqReceived {
                        inbound_reservation_req,
                        endpoint: self.endpoint.clone(),
                        renewed: self.active_reservation.is_some(),
                    },
                ));
            }
            inbound_hop::Req::Connect(inbound_circuit_req) => {
                self.queued_events.push_back(ConnectionHandlerEvent::Custom(
                    Event::CircuitReqReceived {
                        inbound_circuit_req,
                        endpoint: self.endpoint.clone(),
                    },
                ));
            }
        }
    }

    fn on_fully_negotiated_outbound(
        &mut self,
        FullyNegotiatedOutbound {
            protocol: (dst_stream, dst_pending_data),
            info: outbound_open_info,
        }: FullyNegotiatedOutbound<
            <Self as ConnectionHandler>::OutboundProtocol,
            <Self as ConnectionHandler>::OutboundOpenInfo,
        >,
    ) {
        let OutboundOpenInfo {
            circuit_id,
            inbound_circuit_req,
            src_peer_id,
            src_connection_id,
        } = outbound_open_info;
        let (tx, rx) = oneshot::channel();
        self.alive_lend_out_substreams.push(rx);

        self.queued_events.push_back(ConnectionHandlerEvent::Custom(
            Event::OutboundConnectNegotiated {
                circuit_id,
                src_peer_id,
                src_connection_id,
                inbound_circuit_req,
                dst_handler_notifier: tx,
                dst_stream,
                dst_pending_data,
            },
        ));
    }

    fn on_listen_upgrade_error(
        &mut self,
        ListenUpgradeError { error, .. }: ListenUpgradeError<
            <Self as ConnectionHandler>::InboundOpenInfo,
            <Self as ConnectionHandler>::InboundProtocol,
        >,
    ) {
        let non_fatal_error = match error {
            ConnectionHandlerUpgrErr::Timeout => ConnectionHandlerUpgrErr::Timeout,
            ConnectionHandlerUpgrErr::Timer => ConnectionHandlerUpgrErr::Timer,
            ConnectionHandlerUpgrErr::Upgrade(upgrade::UpgradeError::Select(
                upgrade::NegotiationError::Failed,
            )) => ConnectionHandlerUpgrErr::Upgrade(upgrade::UpgradeError::Select(
                upgrade::NegotiationError::Failed,
            )),
            ConnectionHandlerUpgrErr::Upgrade(upgrade::UpgradeError::Select(
                upgrade::NegotiationError::ProtocolError(e),
            )) => {
                self.pending_error = Some(ConnectionHandlerUpgrErr::Upgrade(
                    upgrade::UpgradeError::Select(upgrade::NegotiationError::ProtocolError(e)),
                ));
                return;
            }
            ConnectionHandlerUpgrErr::Upgrade(upgrade::UpgradeError::Apply(
                inbound_hop::UpgradeError::Fatal(error),
            )) => {
                self.pending_error = Some(ConnectionHandlerUpgrErr::Upgrade(
                    upgrade::UpgradeError::Apply(Either::Left(error)),
                ));
                return;
            }
        };

        self.queued_events.push_back(ConnectionHandlerEvent::Custom(
            Event::CircuitReqReceiveFailed {
                error: non_fatal_error,
            },
        ));
    }

    fn on_dial_upgrade_error(
        &mut self,
        DialUpgradeError {
            info: open_info,
            error,
        }: DialUpgradeError<
            <Self as ConnectionHandler>::OutboundOpenInfo,
            <Self as ConnectionHandler>::OutboundProtocol,
        >,
    ) {
        let (non_fatal_error, status) = match error {
            ConnectionHandlerUpgrErr::Timeout => {
                (ConnectionHandlerUpgrErr::Timeout, Status::ConnectionFailed)
            }
            ConnectionHandlerUpgrErr::Timer => {
                (ConnectionHandlerUpgrErr::Timer, Status::ConnectionFailed)
            }
            ConnectionHandlerUpgrErr::Upgrade(upgrade::UpgradeError::Select(
                upgrade::NegotiationError::Failed,
            )) => {
                // The remote has previously done a reservation. Doing a reservation but not
                // supporting the stop protocol is pointless, thus disconnecting.
                self.pending_error = Some(ConnectionHandlerUpgrErr::Upgrade(
                    upgrade::UpgradeError::Select(upgrade::NegotiationError::Failed),
                ));
                return;
            }
            ConnectionHandlerUpgrErr::Upgrade(upgrade::UpgradeError::Select(
                upgrade::NegotiationError::ProtocolError(e),
            )) => {
                self.pending_error = Some(ConnectionHandlerUpgrErr::Upgrade(
                    upgrade::UpgradeError::Select(upgrade::NegotiationError::ProtocolError(e)),
                ));
                return;
            }
            ConnectionHandlerUpgrErr::Upgrade(upgrade::UpgradeError::Apply(error)) => match error {
                outbound_stop::UpgradeError::Fatal(error) => {
                    self.pending_error = Some(ConnectionHandlerUpgrErr::Upgrade(
                        upgrade::UpgradeError::Apply(Either::Right(error)),
                    ));
                    return;
                }
                outbound_stop::UpgradeError::CircuitFailed(error) => {
                    let status = match error {
                        outbound_stop::CircuitFailedReason::ResourceLimitExceeded => {
                            Status::ResourceLimitExceeded
                        }
                        outbound_stop::CircuitFailedReason::PermissionDenied => {
                            Status::PermissionDenied
                        }
                    };
                    (
                        ConnectionHandlerUpgrErr::Upgrade(upgrade::UpgradeError::Apply(error)),
                        status,
                    )
                }
            },
        };

        let OutboundOpenInfo {
            circuit_id,
            inbound_circuit_req,
            src_peer_id,
            src_connection_id,
        } = open_info;

        self.queued_events.push_back(ConnectionHandlerEvent::Custom(
            Event::OutboundConnectNegotiationFailed {
                circuit_id,
                src_peer_id,
                src_connection_id,
                inbound_circuit_req,
                status,
                error: non_fatal_error,
            },
        ));
    }
}

enum ReservationRequestFuture {
    Accepting(BoxFuture<'static, Result<(), inbound_hop::UpgradeError>>),
    Denying(BoxFuture<'static, Result<(), inbound_hop::UpgradeError>>),
}

type Futures<T> = FuturesUnordered<BoxFuture<'static, T>>;

impl ConnectionHandler for Handler {
    type InEvent = In;
    type OutEvent = Event;
    type Error = ConnectionHandlerUpgrErr<
        Either<inbound_hop::FatalUpgradeError, outbound_stop::FatalUpgradeError>,
    >;
    type InboundProtocol = inbound_hop::Upgrade;
    type OutboundProtocol = outbound_stop::Upgrade;
    type OutboundOpenInfo = OutboundOpenInfo;
    type InboundOpenInfo = ();

    fn listen_protocol(&self) -> SubstreamProtocol<Self::InboundProtocol, Self::InboundOpenInfo> {
        SubstreamProtocol::new(
            inbound_hop::Upgrade {
                reservation_duration: self.config.reservation_duration,
                max_circuit_duration: self.config.max_circuit_duration,
                max_circuit_bytes: self.config.max_circuit_bytes,
            },
            (),
        )
    }

    fn on_behaviour_event(&mut self, event: Self::InEvent) {
        match event {
            In::AcceptReservationReq {
                inbound_reservation_req,
                addrs,
            } => {
                if self
                    .reservation_request_future
                    .replace(ReservationRequestFuture::Accepting(
                        inbound_reservation_req.accept(addrs).boxed(),
                    ))
                    .is_some()
                {
                    log::warn!("Dropping existing deny/accept future in favor of new one.")
                }
            }
            In::DenyReservationReq {
                inbound_reservation_req,
                status,
            } => {
                if self
                    .reservation_request_future
                    .replace(ReservationRequestFuture::Denying(
                        inbound_reservation_req.deny(status).boxed(),
                    ))
                    .is_some()
                {
                    log::warn!("Dropping existing deny/accept future in favor of new one.")
                }
            }
            In::NegotiateOutboundConnect {
                circuit_id,
                inbound_circuit_req,
                relay_peer_id,
                src_peer_id,
                src_connection_id,
            } => {
                self.queued_events
                    .push_back(ConnectionHandlerEvent::OutboundSubstreamRequest {
                        protocol: SubstreamProtocol::new(
                            outbound_stop::Upgrade {
                                relay_peer_id,
                                max_circuit_duration: self.config.max_circuit_duration,
                                max_circuit_bytes: self.config.max_circuit_bytes,
                            },
                            OutboundOpenInfo {
                                circuit_id,
                                inbound_circuit_req,
                                src_peer_id,
                                src_connection_id,
                            },
                        ),
                    });
            }
            In::DenyCircuitReq {
                circuit_id,
                inbound_circuit_req,
                status,
            } => {
                let dst_peer_id = inbound_circuit_req.dst();
                self.circuit_deny_futures.push(
                    inbound_circuit_req
                        .deny(status)
                        .map(move |result| (circuit_id, dst_peer_id, result))
                        .boxed(),
                );
            }
            In::AcceptAndDriveCircuit {
                circuit_id,
                dst_peer_id,
                inbound_circuit_req,
                dst_handler_notifier,
                dst_stream,
                dst_pending_data,
            } => {
                self.circuit_accept_futures.push(
                    inbound_circuit_req
                        .accept()
                        .map_ok(move |(src_stream, src_pending_data)| CircuitParts {
                            circuit_id,
                            src_stream,
                            src_pending_data,
                            dst_peer_id,
                            dst_handler_notifier,
                            dst_stream,
                            dst_pending_data,
                        })
                        .map_err(move |e| (circuit_id, dst_peer_id, e))
                        .boxed(),
                );
            }
        }
    }

    fn connection_keep_alive(&self) -> KeepAlive {
        self.keep_alive
    }

    fn poll(
        &mut self,
        cx: &mut Context<'_>,
    ) -> Poll<
        ConnectionHandlerEvent<
            Self::OutboundProtocol,
            Self::OutboundOpenInfo,
            Self::OutEvent,
            Self::Error,
        >,
    > {
        // Check for a pending (fatal) error.
        if let Some(err) = self.pending_error.take() {
            // The handler will not be polled again by the `Swarm`.
            return Poll::Ready(ConnectionHandlerEvent::Close(err));
        }

        // Return queued events.
        if let Some(event) = self.queued_events.pop_front() {
            return Poll::Ready(event);
        }

        // Progress existing circuits.
        if let Poll::Ready(Some((circuit_id, dst_peer_id, result))) =
            self.circuits.poll_next_unpin(cx)
        {
            match result {
                Ok(()) => {
                    return Poll::Ready(ConnectionHandlerEvent::Custom(Event::CircuitClosed {
                        circuit_id,
                        dst_peer_id,
                        error: None,
                    }))
                }
                Err(e) => {
                    return Poll::Ready(ConnectionHandlerEvent::Custom(Event::CircuitClosed {
                        circuit_id,
                        dst_peer_id,
                        error: Some(e),
                    }))
                }
            }
        }

        // Deny new circuits.
        if let Poll::Ready(Some((circuit_id, dst_peer_id, result))) =
            self.circuit_deny_futures.poll_next_unpin(cx)
        {
            match result {
                Ok(()) => {
                    return Poll::Ready(ConnectionHandlerEvent::Custom(Event::CircuitReqDenied {
                        circuit_id,
                        dst_peer_id,
                    }));
                }
                Err(error) => {
                    return Poll::Ready(ConnectionHandlerEvent::Custom(
                        Event::CircuitReqDenyFailed {
                            circuit_id,
                            dst_peer_id,
                            error,
                        },
                    ));
                }
            }
        }

        // Accept new circuits.
        if let Poll::Ready(Some(result)) = self.circuit_accept_futures.poll_next_unpin(cx) {
            match result {
                Ok(parts) => {
                    let CircuitParts {
                        circuit_id,
                        mut src_stream,
                        src_pending_data,
                        dst_peer_id,
                        dst_handler_notifier,
                        mut dst_stream,
                        dst_pending_data,
                    } = parts;
                    let max_circuit_duration = self.config.max_circuit_duration;
                    let max_circuit_bytes = self.config.max_circuit_bytes;

                    let circuit = async move {
                        let (result_1, result_2) = futures::future::join(
                            src_stream.write_all(&dst_pending_data),
                            dst_stream.write_all(&src_pending_data),
                        )
                        .await;
                        result_1?;
                        result_2?;

                        CopyFuture::new(
                            src_stream,
                            dst_stream,
                            max_circuit_duration,
                            max_circuit_bytes,
                        )
                        .await?;

                        // Inform destination handler that the stream to the destination is dropped.
                        drop(dst_handler_notifier);
                        Ok(())
                    }
                    .map(move |r| (circuit_id, dst_peer_id, r))
                    .boxed();

                    self.circuits.push(circuit);

                    return Poll::Ready(ConnectionHandlerEvent::Custom(
                        Event::CircuitReqAccepted {
                            circuit_id,
                            dst_peer_id,
                        },
                    ));
                }
                Err((circuit_id, dst_peer_id, error)) => {
                    return Poll::Ready(ConnectionHandlerEvent::Custom(
                        Event::CircuitReqAcceptFailed {
                            circuit_id,
                            dst_peer_id,
                            error,
                        },
                    ));
                }
            }
        }

        // Check active reservation.
        if let Some(Poll::Ready(())) = self
            .active_reservation
            .as_mut()
            .map(|fut| fut.poll_unpin(cx))
        {
            self.active_reservation = None;
            return Poll::Ready(ConnectionHandlerEvent::Custom(
                Event::ReservationTimedOut {},
            ));
        }

        // Progress reservation request.
        match self.reservation_request_future.as_mut() {
            Some(ReservationRequestFuture::Accepting(fut)) => {
                if let Poll::Ready(result) = fut.poll_unpin(cx) {
                    self.reservation_request_future = None;

                    match result {
                        Ok(()) => {
                            let renewed = self
                                .active_reservation
                                .replace(Delay::new(self.config.reservation_duration))
                                .is_some();
                            return Poll::Ready(ConnectionHandlerEvent::Custom(
                                Event::ReservationReqAccepted { renewed },
                            ));
                        }
                        Err(error) => {
                            return Poll::Ready(ConnectionHandlerEvent::Custom(
                                Event::ReservationReqAcceptFailed { error },
                            ));
                        }
                    }
                }
            }
            Some(ReservationRequestFuture::Denying(fut)) => {
                if let Poll::Ready(result) = fut.poll_unpin(cx) {
                    self.reservation_request_future = None;

                    match result {
                        Ok(()) => {
                            return Poll::Ready(ConnectionHandlerEvent::Custom(
                                Event::ReservationReqDenied {},
                            ))
                        }
                        Err(error) => {
                            return Poll::Ready(ConnectionHandlerEvent::Custom(
                                Event::ReservationReqDenyFailed { error },
                            ));
                        }
                    }
                }
            }
            None => {}
        }

        // Check lend out substreams.
        while let Poll::Ready(Some(Err(Canceled))) =
            self.alive_lend_out_substreams.poll_next_unpin(cx)
        {}

        // Check keep alive status.
        if self.reservation_request_future.is_none()
            && self.circuit_accept_futures.is_empty()
            && self.circuit_deny_futures.is_empty()
            && self.alive_lend_out_substreams.is_empty()
            && self.circuits.is_empty()
            && self.active_reservation.is_none()
        {
            match self.keep_alive {
                KeepAlive::Yes => {
                    self.keep_alive = KeepAlive::Until(Instant::now() + Duration::from_secs(10));
                }
                KeepAlive::Until(_) => {}
                KeepAlive::No => panic!("Handler never sets KeepAlive::No."),
            }
        } else {
            self.keep_alive = KeepAlive::Yes;
        }

        Poll::Pending
    }

    fn on_connection_event(
        &mut self,
        event: ConnectionEvent<
            Self::InboundProtocol,
            Self::OutboundProtocol,
            Self::InboundOpenInfo,
            Self::OutboundOpenInfo,
        >,
    ) {
        match event {
            ConnectionEvent::FullyNegotiatedInbound(fully_negotiated_inbound) => {
                self.on_fully_negotiated_inbound(fully_negotiated_inbound)
            }
            ConnectionEvent::FullyNegotiatedOutbound(fully_negotiated_outbound) => {
                self.on_fully_negotiated_outbound(fully_negotiated_outbound)
            }
            ConnectionEvent::ListenUpgradeError(listen_upgrade_error) => {
                self.on_listen_upgrade_error(listen_upgrade_error)
            }
            ConnectionEvent::DialUpgradeError(dial_upgrade_error) => {
                self.on_dial_upgrade_error(dial_upgrade_error)
            }
            ConnectionEvent::AddressChange(_) => {}
        }
    }
}

pub struct OutboundOpenInfo {
    circuit_id: CircuitId,
    inbound_circuit_req: inbound_hop::CircuitReq,
    src_peer_id: PeerId,
    src_connection_id: ConnectionId,
}

pub struct CircuitParts {
    circuit_id: CircuitId,
    src_stream: NegotiatedSubstream,
    src_pending_data: Bytes,
    dst_peer_id: PeerId,
    dst_handler_notifier: oneshot::Sender<()>,
    dst_stream: NegotiatedSubstream,
    dst_pending_data: Bytes,
}<|MERGE_RESOLUTION|>--- conflicted
+++ resolved
@@ -35,13 +35,8 @@
     ListenUpgradeError,
 };
 use libp2p_swarm::{
-<<<<<<< HEAD
-    ConnectionHandler, ConnectionHandlerEvent, ConnectionHandlerUpgrErr, KeepAlive,
-    NegotiatedSubstream, SubstreamProtocol,
-=======
     dummy, ConnectionHandler, ConnectionHandlerEvent, ConnectionHandlerUpgrErr, ConnectionId,
     IntoConnectionHandler, KeepAlive, NegotiatedSubstream, SubstreamProtocol,
->>>>>>> a82e087e
 };
 use std::collections::VecDeque;
 use std::fmt;
@@ -341,34 +336,6 @@
     }
 }
 
-<<<<<<< HEAD
-=======
-pub struct Prototype {
-    pub config: Config,
-}
-
-impl IntoConnectionHandler for Prototype {
-    type Handler = Either<Handler, dummy::ConnectionHandler>;
-
-    fn into_handler(self, _remote_peer_id: &PeerId, endpoint: &ConnectedPoint) -> Self::Handler {
-        if endpoint.is_relayed() {
-            // Deny all substreams on relayed connection.
-            Either::Right(dummy::ConnectionHandler)
-        } else {
-            Either::Left(Handler::new(self.config, endpoint.clone()))
-        }
-    }
-
-    fn inbound_protocol(&self) -> <Self::Handler as ConnectionHandler>::InboundProtocol {
-        Either::Left(SendWrapper(inbound_hop::Upgrade {
-            reservation_duration: self.config.reservation_duration,
-            max_circuit_duration: self.config.max_circuit_duration,
-            max_circuit_bytes: self.config.max_circuit_bytes,
-        }))
-    }
-}
-
->>>>>>> a82e087e
 /// [`ConnectionHandler`] that manages substreams for a relay on a single
 /// connection with a peer.
 pub struct Handler {
@@ -425,33 +392,19 @@
 }
 
 impl Handler {
-<<<<<<< HEAD
     pub fn new(endpoint: ConnectedPoint, config: Config) -> Self {
         Self {
-=======
-    fn new(config: Config, endpoint: ConnectedPoint) -> Handler {
-        Handler {
->>>>>>> a82e087e
             endpoint,
             config,
             queued_events: Default::default(),
             pending_error: Default::default(),
-<<<<<<< HEAD
             keep_alive: KeepAlive::Yes,
             reservation_request_future: Default::default(),
             active_reservation: Default::default(),
-=======
-            reservation_request_future: Default::default(),
->>>>>>> a82e087e
             circuit_accept_futures: Default::default(),
             circuit_deny_futures: Default::default(),
             alive_lend_out_substreams: Default::default(),
             circuits: Default::default(),
-<<<<<<< HEAD
-=======
-            active_reservation: Default::default(),
-            keep_alive: KeepAlive::Yes,
->>>>>>> a82e087e
         }
     }
 
