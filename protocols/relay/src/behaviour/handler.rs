// Copyright 2021 Protocol Labs.
//
// Permission is hereby granted, free of charge, to any person obtaining a
// copy of this software and associated documentation files (the "Software"),
// to deal in the Software without restriction, including without limitation
// the rights to use, copy, modify, merge, publish, distribute, sublicense,
// and/or sell copies of the Software, and to permit persons to whom the
// Software is furnished to do so, subject to the following conditions:
//
// The above copyright notice and this permission notice shall be included in
// all copies or substantial portions of the Software.
//
// THE SOFTWARE IS PROVIDED "AS IS", WITHOUT WARRANTY OF ANY KIND, EXPRESS
// OR IMPLIED, INCLUDING BUT NOT LIMITED TO THE WARRANTIES OF MERCHANTABILITY,
// FITNESS FOR A PARTICULAR PURPOSE AND NONINFRINGEMENT. IN NO EVENT SHALL THE
// AUTHORS OR COPYRIGHT HOLDERS BE LIABLE FOR ANY CLAIM, DAMAGES OR OTHER
// LIABILITY, WHETHER IN AN ACTION OF CONTRACT, TORT OR OTHERWISE, ARISING
// FROM, OUT OF OR IN CONNECTION WITH THE SOFTWARE OR THE USE OR OTHER
// DEALINGS IN THE SOFTWARE.

use crate::behaviour::CircuitId;
use crate::copy_future::CopyFuture;
use crate::protocol::{inbound_hop, outbound_stop};
use crate::{proto, HOP_PROTOCOL_NAME, STOP_PROTOCOL_NAME};
use bytes::Bytes;
use either::Either;
use futures::channel::oneshot::{self, Canceled};
use futures::future::{BoxFuture, FutureExt, TryFutureExt};
use futures::io::AsyncWriteExt;
use futures::stream::{FuturesUnordered, StreamExt};
use futures_timer::Delay;
use instant::Instant;
use libp2p_core::upgrade::ReadyUpgrade;
use libp2p_core::{ConnectedPoint, Multiaddr};
use libp2p_identity::PeerId;
use libp2p_swarm::handler::{
    ConnectionEvent, DialUpgradeError, FullyNegotiatedInbound, FullyNegotiatedOutbound,
};
use libp2p_swarm::{
    ConnectionHandler, ConnectionHandlerEvent, ConnectionId, KeepAlive, Stream, StreamProtocol,
    StreamUpgradeError, SubstreamProtocol,
};
use std::collections::VecDeque;
use std::fmt;
use std::task::{Context, Poll};
use std::time::Duration;

const MAX_CONCURRENT_STREAMS_PER_CONNECTION: usize = 10;
const STREAM_TIMEOUT: Duration = Duration::from_secs(60);

#[derive(Debug, Clone)]
pub struct Config {
    pub reservation_duration: Duration,
    pub max_circuit_duration: Duration,
    pub max_circuit_bytes: u64,
}

pub enum In {
    AcceptReservationReq {
        inbound_reservation_req: inbound_hop::ReservationReq,
        addrs: Vec<Multiaddr>,
    },
    DenyReservationReq {
        inbound_reservation_req: inbound_hop::ReservationReq,
        status: proto::Status,
    },
    DenyCircuitReq {
        circuit_id: Option<CircuitId>,
        inbound_circuit_req: inbound_hop::CircuitReq,
        status: proto::Status,
    },
    NegotiateOutboundConnect {
        circuit_id: CircuitId,
        inbound_circuit_req: inbound_hop::CircuitReq,
        src_peer_id: PeerId,
        src_connection_id: ConnectionId,
    },
    AcceptAndDriveCircuit {
        circuit_id: CircuitId,
        dst_peer_id: PeerId,
        inbound_circuit_req: inbound_hop::CircuitReq,
        dst_handler_notifier: oneshot::Sender<()>,
        dst_stream: Stream,
        dst_pending_data: Bytes,
    },
}

impl fmt::Debug for In {
    fn fmt(&self, f: &mut fmt::Formatter<'_>) -> fmt::Result {
        match self {
            In::AcceptReservationReq {
                inbound_reservation_req: _,
                addrs,
            } => f
                .debug_struct("In::AcceptReservationReq")
                .field("addrs", addrs)
                .finish(),
            In::DenyReservationReq {
                inbound_reservation_req: _,
                status,
            } => f
                .debug_struct("In::DenyReservationReq")
                .field("status", status)
                .finish(),
            In::DenyCircuitReq {
                circuit_id,
                inbound_circuit_req: _,
                status,
            } => f
                .debug_struct("In::DenyCircuitReq")
                .field("circuit_id", circuit_id)
                .field("status", status)
                .finish(),
            In::NegotiateOutboundConnect {
                circuit_id,
                inbound_circuit_req: _,
                src_peer_id,
                src_connection_id,
            } => f
                .debug_struct("In::NegotiateOutboundConnect")
                .field("circuit_id", circuit_id)
                .field("src_peer_id", src_peer_id)
                .field("src_connection_id", src_connection_id)
                .finish(),
            In::AcceptAndDriveCircuit {
                circuit_id,
                inbound_circuit_req: _,
                dst_peer_id,
                dst_handler_notifier: _,
                dst_stream: _,
                dst_pending_data: _,
            } => f
                .debug_struct("In::AcceptAndDriveCircuit")
                .field("circuit_id", circuit_id)
                .field("dst_peer_id", dst_peer_id)
                .finish(),
        }
    }
}

/// The events produced by the [`Handler`].
#[allow(clippy::large_enum_variant)]
pub enum Event {
    /// An inbound reservation request has been received.
    ReservationReqReceived {
        inbound_reservation_req: inbound_hop::ReservationReq,
        endpoint: ConnectedPoint,
        /// Indicates whether the request replaces an existing reservation.
        renewed: bool,
    },
    /// An inbound reservation request has been accepted.
    ReservationReqAccepted {
        /// Indicates whether the request replaces an existing reservation.
        renewed: bool,
    },
    /// Accepting an inbound reservation request failed.
    ReservationReqAcceptFailed { error: inbound_hop::UpgradeError },
    /// An inbound reservation request has been denied.
    ReservationReqDenied {},
    /// Denying an inbound reservation request has failed.
    ReservationReqDenyFailed { error: inbound_hop::UpgradeError },
    /// An inbound reservation has timed out.
    ReservationTimedOut {},
    /// An inbound circuit request has been received.
    CircuitReqReceived {
        inbound_circuit_req: inbound_hop::CircuitReq,
        endpoint: ConnectedPoint,
    },
    /// An inbound circuit request has been denied.
    CircuitReqDenied {
        circuit_id: Option<CircuitId>,
        dst_peer_id: PeerId,
    },
    /// Denying an inbound circuit request failed.
    CircuitReqDenyFailed {
        circuit_id: Option<CircuitId>,
        dst_peer_id: PeerId,
        error: inbound_hop::UpgradeError,
    },
    /// An inbound circuit request has been accepted.
    CircuitReqAccepted {
        circuit_id: CircuitId,
        dst_peer_id: PeerId,
    },
    /// Accepting an inbound circuit request failed.
    CircuitReqAcceptFailed {
        circuit_id: CircuitId,
        dst_peer_id: PeerId,
        error: inbound_hop::UpgradeError,
    },
    /// An outbound substream for an inbound circuit request has been
    /// negotiated.
    OutboundConnectNegotiated {
        circuit_id: CircuitId,
        src_peer_id: PeerId,
        src_connection_id: ConnectionId,
        inbound_circuit_req: inbound_hop::CircuitReq,
        dst_handler_notifier: oneshot::Sender<()>,
        dst_stream: Stream,
        dst_pending_data: Bytes,
    },
    /// Negotiating an outbound substream for an inbound circuit request failed.
    OutboundConnectNegotiationFailed {
        circuit_id: CircuitId,
        src_peer_id: PeerId,
        src_connection_id: ConnectionId,
        inbound_circuit_req: inbound_hop::CircuitReq,
        status: proto::Status,
        error: StreamUpgradeError<outbound_stop::CircuitFailedReason>,
    },
    /// An inbound circuit has closed.
    CircuitClosed {
        circuit_id: CircuitId,
        dst_peer_id: PeerId,
        error: Option<std::io::Error>,
    },
}

impl fmt::Debug for Event {
    fn fmt(&self, f: &mut fmt::Formatter<'_>) -> fmt::Result {
        match self {
            Event::ReservationReqReceived {
                inbound_reservation_req: _,
                endpoint,
                renewed,
            } => f
                .debug_struct("Event::ReservationReqReceived")
                .field("endpoint", endpoint)
                .field("renewed", renewed)
                .finish(),
            Event::ReservationReqAccepted { renewed } => f
                .debug_struct("Event::ReservationReqAccepted")
                .field("renewed", renewed)
                .finish(),
            Event::ReservationReqAcceptFailed { error } => f
                .debug_struct("Event::ReservationReqAcceptFailed")
                .field("error", error)
                .finish(),
            Event::ReservationReqDenied {} => {
                f.debug_struct("Event::ReservationReqDenied").finish()
            }
            Event::ReservationReqDenyFailed { error } => f
                .debug_struct("Event::ReservationReqDenyFailed")
                .field("error", error)
                .finish(),
            Event::ReservationTimedOut {} => f.debug_struct("Event::ReservationTimedOut").finish(),
            Event::CircuitReqReceived {
                endpoint,
                inbound_circuit_req: _,
            } => f
                .debug_struct("Event::CircuitReqReceived")
                .field("endpoint", endpoint)
                .finish(),
            Event::CircuitReqDenied {
                circuit_id,
                dst_peer_id,
            } => f
                .debug_struct("Event::CircuitReqDenied")
                .field("circuit_id", circuit_id)
                .field("dst_peer_id", dst_peer_id)
                .finish(),
            Event::CircuitReqDenyFailed {
                circuit_id,
                dst_peer_id,
                error,
            } => f
                .debug_struct("Event::CircuitReqDenyFailed")
                .field("circuit_id", circuit_id)
                .field("dst_peer_id", dst_peer_id)
                .field("error", error)
                .finish(),
            Event::CircuitReqAccepted {
                circuit_id,
                dst_peer_id,
            } => f
                .debug_struct("Event::CircuitReqAccepted")
                .field("circuit_id", circuit_id)
                .field("dst_peer_id", dst_peer_id)
                .finish(),
            Event::CircuitReqAcceptFailed {
                circuit_id,
                dst_peer_id,
                error,
            } => f
                .debug_struct("Event::CircuitReqAcceptFailed")
                .field("circuit_id", circuit_id)
                .field("dst_peer_id", dst_peer_id)
                .field("error", error)
                .finish(),
            Event::OutboundConnectNegotiated {
                circuit_id,
                src_peer_id,
                src_connection_id,
                inbound_circuit_req: _,
                dst_handler_notifier: _,
                dst_stream: _,
                dst_pending_data: _,
            } => f
                .debug_struct("Event::OutboundConnectNegotiated")
                .field("circuit_id", circuit_id)
                .field("src_peer_id", src_peer_id)
                .field("src_connection_id", src_connection_id)
                .finish(),
            Event::OutboundConnectNegotiationFailed {
                circuit_id,
                src_peer_id,
                src_connection_id,
                inbound_circuit_req: _,
                status,
                error,
            } => f
                .debug_struct("Event::OutboundConnectNegotiationFailed")
                .field("circuit_id", circuit_id)
                .field("src_peer_id", src_peer_id)
                .field("src_connection_id", src_connection_id)
                .field("status", status)
                .field("error", error)
                .finish(),
            Event::CircuitClosed {
                circuit_id,
                dst_peer_id,
                error,
            } => f
                .debug_struct("Event::CircuitClosed")
                .field("circuit_id", circuit_id)
                .field("dst_peer_id", dst_peer_id)
                .field("error", error)
                .finish(),
        }
    }
}

/// [`ConnectionHandler`] that manages substreams for a relay on a single
/// connection with a peer.
pub struct Handler {
    endpoint: ConnectedPoint,

    /// Static [`Handler`] [`Config`].
    config: Config,

    /// Queue of events to return when polled.
    queued_events: VecDeque<
        ConnectionHandlerEvent<
            <Self as ConnectionHandler>::OutboundProtocol,
            <Self as ConnectionHandler>::OutboundOpenInfo,
            <Self as ConnectionHandler>::ToBehaviour,
            <Self as ConnectionHandler>::Error,
        >,
    >,

    /// A pending fatal error that results in the connection being closed.
    pending_error: Option<
        StreamUpgradeError<
            Either<inbound_hop::FatalUpgradeError, outbound_stop::FatalUpgradeError>,
        >,
    >,

    /// The point in time when this connection started idleing.
    idle_at: Option<Instant>,

    /// Future handling inbound reservation request.
    reservation_request_future: Option<ReservationRequestFuture>,
    /// Timeout for the currently active reservation.
    active_reservation: Option<Delay>,

    /// Futures accepting an inbound circuit request.
    circuit_accept_futures:
        Futures<Result<CircuitParts, (CircuitId, PeerId, inbound_hop::UpgradeError)>>,
    /// Futures denying an inbound circuit request.
    circuit_deny_futures: Futures<(
        Option<CircuitId>,
        PeerId,
        Result<(), inbound_hop::UpgradeError>,
    )>,
    /// Tracks substreams lend out to other [`Handler`]s.
    ///
    /// Contains a [`futures::future::Future`] for each lend out substream that
    /// resolves once the substream is dropped.
    ///
    /// Once all substreams are dropped and this handler has no other work,
    /// [`KeepAlive::Until`] can be set, allowing the connection to be closed
    /// eventually.
    alive_lend_out_substreams: FuturesUnordered<oneshot::Receiver<()>>,
    /// Futures relaying data for circuit between two peers.
    circuits: Futures<(CircuitId, PeerId, Result<(), std::io::Error>)>,

    pending_connect_requests: VecDeque<outbound_stop::PendingConnect>,

    workers: futures_bounded::FuturesSet<
        Either<
            Result<
                Either<inbound_hop::ReservationReq, inbound_hop::CircuitReq>,
                inbound_hop::FatalUpgradeError,
            >,
            Result<
                Result<outbound_stop::Circuit, outbound_stop::CircuitFailed>,
                outbound_stop::FatalUpgradeError,
            >,
        >,
    >,
}

impl Handler {
    pub fn new(config: Config, endpoint: ConnectedPoint) -> Handler {
        Handler {
            workers: futures_bounded::FuturesSet::new(
                STREAM_TIMEOUT,
                MAX_CONCURRENT_STREAMS_PER_CONNECTION,
            ),
            endpoint,
            config,
            queued_events: Default::default(),
            pending_error: Default::default(),
            idle_at: None,
            reservation_request_future: Default::default(),
            circuit_accept_futures: Default::default(),
            circuit_deny_futures: Default::default(),
            alive_lend_out_substreams: Default::default(),
            circuits: Default::default(),
            active_reservation: Default::default(),
            pending_connect_requests: Default::default(),
        }
    }

    fn on_fully_negotiated_inbound(&mut self, stream: Stream) {
        if self
            .workers
            .try_push(
                inbound_hop::handle_inbound_request(
                    stream,
                    self.config.reservation_duration,
                    self.config.max_circuit_duration,
                    self.config.max_circuit_bytes,
                )
                .map(Either::Left),
            )
            .is_err()
        {
            log::warn!("Dropping inbound stream because we are at capacity")
        }
    }

    fn on_fully_negotiated_outbound(&mut self, stream: Stream) {
        let stop_command = self
            .pending_connect_requests
            .pop_front()
            .expect("opened a stream without a pending stop command");

        let (tx, rx) = oneshot::channel();
        self.alive_lend_out_substreams.push(rx);

        if self
            .workers
            .try_push(outbound_stop::connect(stream, stop_command, tx).map(Either::Right))
            .is_err()
        {
            log::warn!("Dropping outbound stream because we are at capacity")
        }
    }

    fn on_dial_upgrade_error(
        &mut self,
        DialUpgradeError { error, .. }: DialUpgradeError<
            <Self as ConnectionHandler>::OutboundOpenInfo,
            <Self as ConnectionHandler>::OutboundProtocol,
        >,
    ) {
        let (non_fatal_error, status) = match error {
            StreamUpgradeError::Timeout => (
                StreamUpgradeError::Timeout,
                proto::Status::CONNECTION_FAILED,
            ),
            StreamUpgradeError::NegotiationFailed => {
                // The remote has previously done a reservation. Doing a reservation but not
                // supporting the stop protocol is pointless, thus disconnecting.
                self.pending_error = Some(StreamUpgradeError::NegotiationFailed);
                return;
            }
            StreamUpgradeError::Io(e) => {
                self.pending_error = Some(StreamUpgradeError::Io(e));
                return;
            }
            StreamUpgradeError::Apply(v) => void::unreachable(v),
        };

        let stop_command = self
            .pending_connect_requests
            .pop_front()
            .expect("failed to open a stream without a pending stop command");

        self.queued_events
            .push_back(ConnectionHandlerEvent::NotifyBehaviour(
                Event::OutboundConnectNegotiationFailed {
                    circuit_id: stop_command.circuit_id,
                    src_peer_id: stop_command.src_peer_id,
                    src_connection_id: stop_command.src_connection_id,
                    inbound_circuit_req: stop_command.inbound_circuit_req,
                    status,
                    error: non_fatal_error,
                },
            ));
    }
}

enum ReservationRequestFuture {
    Accepting(BoxFuture<'static, Result<(), inbound_hop::UpgradeError>>),
    Denying(BoxFuture<'static, Result<(), inbound_hop::UpgradeError>>),
}

type Futures<T> = FuturesUnordered<BoxFuture<'static, T>>;

impl ConnectionHandler for Handler {
    type FromBehaviour = In;
    type ToBehaviour = Event;
    type Error = StreamUpgradeError<
        Either<inbound_hop::FatalUpgradeError, outbound_stop::FatalUpgradeError>,
    >;
    type InboundProtocol = ReadyUpgrade<StreamProtocol>;
    type InboundOpenInfo = ();
    type OutboundProtocol = ReadyUpgrade<StreamProtocol>;
    type OutboundOpenInfo = ();

    fn listen_protocol(&self) -> SubstreamProtocol<Self::InboundProtocol, Self::InboundOpenInfo> {
        SubstreamProtocol::new(ReadyUpgrade::new(HOP_PROTOCOL_NAME), ())
    }

    fn on_behaviour_event(&mut self, event: Self::FromBehaviour) {
        match event {
            In::AcceptReservationReq {
                inbound_reservation_req,
                addrs,
            } => {
                if self
                    .reservation_request_future
                    .replace(ReservationRequestFuture::Accepting(
                        inbound_reservation_req.accept(addrs).err_into().boxed(),
                    ))
                    .is_some()
                {
                    log::warn!("Dropping existing deny/accept future in favor of new one.")
                }
            }
            In::DenyReservationReq {
                inbound_reservation_req,
                status,
            } => {
                if self
                    .reservation_request_future
                    .replace(ReservationRequestFuture::Denying(
                        inbound_reservation_req.deny(status).err_into().boxed(),
                    ))
                    .is_some()
                {
                    log::warn!("Dropping existing deny/accept future in favor of new one.")
                }
            }
            In::NegotiateOutboundConnect {
                circuit_id,
                inbound_circuit_req,
                src_peer_id,
                src_connection_id,
            } => {
                self.pending_connect_requests
                    .push_back(outbound_stop::PendingConnect::new(
                        circuit_id,
                        inbound_circuit_req,
                        src_peer_id,
                        src_connection_id,
                        &self.config,
                    ));
                self.queued_events
                    .push_back(ConnectionHandlerEvent::OutboundSubstreamRequest {
                        protocol: SubstreamProtocol::new(ReadyUpgrade::new(STOP_PROTOCOL_NAME), ()),
                    });
            }
            In::DenyCircuitReq {
                circuit_id,
                inbound_circuit_req,
                status,
            } => {
                let dst_peer_id = inbound_circuit_req.dst();
                self.circuit_deny_futures.push(
                    inbound_circuit_req
                        .deny(status)
                        .err_into()
                        .map(move |result| (circuit_id, dst_peer_id, result))
                        .boxed(),
                );
            }
            In::AcceptAndDriveCircuit {
                circuit_id,
                dst_peer_id,
                inbound_circuit_req,
                dst_handler_notifier,
                dst_stream,
                dst_pending_data,
            } => {
                self.circuit_accept_futures.push(
                    inbound_circuit_req
                        .accept()
                        .err_into()
                        .map_ok(move |(src_stream, src_pending_data)| CircuitParts {
                            circuit_id,
                            src_stream,
                            src_pending_data,
                            dst_peer_id,
                            dst_handler_notifier,
                            dst_stream,
                            dst_pending_data,
                        })
                        .map_err(move |e| (circuit_id, dst_peer_id, e))
                        .boxed(),
                );
            }
        }
    }

    fn connection_keep_alive(&self) -> KeepAlive {
        match self.idle_at {
            Some(idle_at) if Instant::now().duration_since(idle_at) > Duration::from_secs(10) => {
                KeepAlive::No
            }
            _ => KeepAlive::Yes,
        }
    }

    fn poll(
        &mut self,
        cx: &mut Context<'_>,
    ) -> Poll<
        ConnectionHandlerEvent<
            Self::OutboundProtocol,
            Self::OutboundOpenInfo,
            Self::ToBehaviour,
            Self::Error,
        >,
    > {
        // Check for a pending (fatal) error.
        if let Some(err) = self.pending_error.take() {
            // The handler will not be polled again by the `Swarm`.
            return Poll::Ready(ConnectionHandlerEvent::Close(err));
        }

        // Return queued events.
        if let Some(event) = self.queued_events.pop_front() {
            return Poll::Ready(event);
        }

        // Progress existing circuits.
        if let Poll::Ready(Some((circuit_id, dst_peer_id, result))) =
            self.circuits.poll_next_unpin(cx)
        {
            match result {
                Ok(()) => {
                    return Poll::Ready(ConnectionHandlerEvent::NotifyBehaviour(
                        Event::CircuitClosed {
                            circuit_id,
                            dst_peer_id,
                            error: None,
                        },
                    ))
                }
                Err(e) => {
                    return Poll::Ready(ConnectionHandlerEvent::NotifyBehaviour(
                        Event::CircuitClosed {
                            circuit_id,
                            dst_peer_id,
                            error: Some(e),
                        },
                    ))
                }
            }
        }

        // Process protocol requests
        match self.workers.poll_unpin(cx) {
            Poll::Ready(Ok(Either::Left(Ok(Either::Left(inbound_reservation_req))))) => {
                return Poll::Ready(ConnectionHandlerEvent::NotifyBehaviour(
                    Event::ReservationReqReceived {
                        inbound_reservation_req,
                        endpoint: self.endpoint.clone(),
                        renewed: self.active_reservation.is_some(),
                    },
                ));
            }
            Poll::Ready(Ok(Either::Left(Ok(Either::Right(inbound_circuit_req))))) => {
                return Poll::Ready(ConnectionHandlerEvent::NotifyBehaviour(
                    Event::CircuitReqReceived {
                        inbound_circuit_req,
                        endpoint: self.endpoint.clone(),
                    },
                ));
            }
            Poll::Ready(Ok(Either::Right(Ok(Ok(circuit))))) => {
                return Poll::Ready(ConnectionHandlerEvent::NotifyBehaviour(
                    Event::OutboundConnectNegotiated {
                        circuit_id: circuit.circuit_id,
                        src_peer_id: circuit.src_peer_id,
                        src_connection_id: circuit.src_connection_id,
                        inbound_circuit_req: circuit.inbound_circuit_req,
                        dst_handler_notifier: circuit.dst_handler_notifier,
                        dst_stream: circuit.dst_stream,
                        dst_pending_data: circuit.dst_pending_data,
                    },
                ));
            }
            Poll::Ready(Ok(Either::Right(Ok(Err(circuit_failed))))) => {
                return Poll::Ready(ConnectionHandlerEvent::NotifyBehaviour(
                    Event::OutboundConnectNegotiationFailed {
                        circuit_id: circuit_failed.circuit_id,
                        src_peer_id: circuit_failed.src_peer_id,
                        src_connection_id: circuit_failed.src_connection_id,
                        inbound_circuit_req: circuit_failed.inbound_circuit_req,
                        status: circuit_failed.status,
                        error: circuit_failed.error,
                    },
                ));
            }
            Poll::Ready(Err(futures_bounded::Timeout { .. })) => {
                return Poll::Ready(ConnectionHandlerEvent::Close(StreamUpgradeError::Timeout));
            }
            Poll::Ready(Ok(Either::Left(Err(e)))) => {
                return Poll::Ready(ConnectionHandlerEvent::Close(StreamUpgradeError::Apply(
                    Either::Left(e),
                )));
            }
            Poll::Ready(Ok(Either::Right(Err(e)))) => {
                return Poll::Ready(ConnectionHandlerEvent::Close(StreamUpgradeError::Apply(
                    Either::Right(e),
                )));
            }
            Poll::Pending => {}
        }

        // Deny new circuits.
        if let Poll::Ready(Some((circuit_id, dst_peer_id, result))) =
            self.circuit_deny_futures.poll_next_unpin(cx)
        {
            match result {
                Ok(()) => {
                    return Poll::Ready(ConnectionHandlerEvent::NotifyBehaviour(
                        Event::CircuitReqDenied {
                            circuit_id,
                            dst_peer_id,
                        },
                    ));
                }
                Err(error) => {
                    return Poll::Ready(ConnectionHandlerEvent::NotifyBehaviour(
                        Event::CircuitReqDenyFailed {
                            circuit_id,
                            dst_peer_id,
                            error,
                        },
                    ));
                }
            }
        }

        // Accept new circuits.
        if let Poll::Ready(Some(result)) = self.circuit_accept_futures.poll_next_unpin(cx) {
            match result {
                Ok(parts) => {
                    let CircuitParts {
                        circuit_id,
                        mut src_stream,
                        src_pending_data,
                        dst_peer_id,
                        dst_handler_notifier,
                        mut dst_stream,
                        dst_pending_data,
                    } = parts;
                    let max_circuit_duration = self.config.max_circuit_duration;
                    let max_circuit_bytes = self.config.max_circuit_bytes;

                    let circuit = async move {
                        let (result_1, result_2) = futures::future::join(
                            src_stream.write_all(&dst_pending_data),
                            dst_stream.write_all(&src_pending_data),
                        )
                        .await;
                        result_1?;
                        result_2?;

                        CopyFuture::new(
                            src_stream,
                            dst_stream,
                            max_circuit_duration,
                            max_circuit_bytes,
                        )
                        .await?;

                        // Inform destination handler that the stream to the destination is dropped.
                        drop(dst_handler_notifier);
                        Ok(())
                    }
                    .map(move |r| (circuit_id, dst_peer_id, r))
                    .boxed();

                    self.circuits.push(circuit);

                    return Poll::Ready(ConnectionHandlerEvent::NotifyBehaviour(
                        Event::CircuitReqAccepted {
                            circuit_id,
                            dst_peer_id,
                        },
                    ));
                }
                Err((circuit_id, dst_peer_id, error)) => {
                    return Poll::Ready(ConnectionHandlerEvent::NotifyBehaviour(
                        Event::CircuitReqAcceptFailed {
                            circuit_id,
                            dst_peer_id,
                            error,
                        },
                    ));
                }
            }
        }

        // Check active reservation.
        if let Some(Poll::Ready(())) = self
            .active_reservation
            .as_mut()
            .map(|fut| fut.poll_unpin(cx))
        {
            self.active_reservation = None;
            return Poll::Ready(ConnectionHandlerEvent::NotifyBehaviour(
                Event::ReservationTimedOut {},
            ));
        }

        // Progress reservation request.
        match self.reservation_request_future.as_mut() {
            Some(ReservationRequestFuture::Accepting(fut)) => {
                if let Poll::Ready(result) = fut.poll_unpin(cx) {
                    self.reservation_request_future = None;

                    match result {
                        Ok(()) => {
                            let renewed = self
                                .active_reservation
                                .replace(Delay::new(self.config.reservation_duration))
                                .is_some();
                            return Poll::Ready(ConnectionHandlerEvent::NotifyBehaviour(
                                Event::ReservationReqAccepted { renewed },
                            ));
                        }
                        Err(error) => {
                            return Poll::Ready(ConnectionHandlerEvent::NotifyBehaviour(
                                Event::ReservationReqAcceptFailed { error },
                            ));
                        }
                    }
                }
            }
            Some(ReservationRequestFuture::Denying(fut)) => {
                if let Poll::Ready(result) = fut.poll_unpin(cx) {
                    self.reservation_request_future = None;

                    match result {
                        Ok(()) => {
                            return Poll::Ready(ConnectionHandlerEvent::NotifyBehaviour(
                                Event::ReservationReqDenied {},
                            ))
                        }
                        Err(error) => {
                            return Poll::Ready(ConnectionHandlerEvent::NotifyBehaviour(
                                Event::ReservationReqDenyFailed { error },
                            ));
                        }
                    }
                }
            }
            None => {}
        }

        // Check lend out substreams.
        while let Poll::Ready(Some(Err(Canceled))) =
            self.alive_lend_out_substreams.poll_next_unpin(cx)
        {}

        // Check keep alive status.
<<<<<<< HEAD
        if self.active_reservation.is_none() {
            #[allow(deprecated)]
            match self.keep_alive {
                KeepAlive::Yes => {
                    self.keep_alive = KeepAlive::Until(Instant::now() + Duration::from_secs(10));
                }
                KeepAlive::Until(_) => {}
                KeepAlive::No => panic!("Handler never sets KeepAlive::No."),
=======
        if self.reservation_request_future.is_none()
            && self.circuit_accept_futures.is_empty()
            && self.circuit_deny_futures.is_empty()
            && self.alive_lend_out_substreams.is_empty()
            && self.circuits.is_empty()
            && self.active_reservation.is_none()
        {
            if self.idle_at.is_none() {
                self.idle_at = Some(Instant::now());
>>>>>>> d4d5629b
            }
        } else {
            self.idle_at = None;
        }

        Poll::Pending
    }

    fn on_connection_event(
        &mut self,
        event: ConnectionEvent<
            Self::InboundProtocol,
            Self::OutboundProtocol,
            Self::InboundOpenInfo,
            Self::OutboundOpenInfo,
        >,
    ) {
        match event {
            ConnectionEvent::FullyNegotiatedInbound(FullyNegotiatedInbound {
                protocol: stream,
                ..
            }) => {
                self.on_fully_negotiated_inbound(stream);
            }
            ConnectionEvent::FullyNegotiatedOutbound(FullyNegotiatedOutbound {
                protocol: stream,
                ..
            }) => {
                self.on_fully_negotiated_outbound(stream);
            }
            ConnectionEvent::DialUpgradeError(dial_upgrade_error) => {
                self.on_dial_upgrade_error(dial_upgrade_error);
            }
            ConnectionEvent::AddressChange(_)
            | ConnectionEvent::ListenUpgradeError(_)
            | ConnectionEvent::LocalProtocolsChange(_)
            | ConnectionEvent::RemoteProtocolsChange(_) => {}
        }
    }
}

struct CircuitParts {
    circuit_id: CircuitId,
    src_stream: Stream,
    src_pending_data: Bytes,
    dst_peer_id: PeerId,
    dst_handler_notifier: oneshot::Sender<()>,
    dst_stream: Stream,
    dst_pending_data: Bytes,
}<|MERGE_RESOLUTION|>--- conflicted
+++ resolved
@@ -881,26 +881,9 @@
         {}
 
         // Check keep alive status.
-<<<<<<< HEAD
         if self.active_reservation.is_none() {
-            #[allow(deprecated)]
-            match self.keep_alive {
-                KeepAlive::Yes => {
-                    self.keep_alive = KeepAlive::Until(Instant::now() + Duration::from_secs(10));
-                }
-                KeepAlive::Until(_) => {}
-                KeepAlive::No => panic!("Handler never sets KeepAlive::No."),
-=======
-        if self.reservation_request_future.is_none()
-            && self.circuit_accept_futures.is_empty()
-            && self.circuit_deny_futures.is_empty()
-            && self.alive_lend_out_substreams.is_empty()
-            && self.circuits.is_empty()
-            && self.active_reservation.is_none()
-        {
             if self.idle_at.is_none() {
                 self.idle_at = Some(Instant::now());
->>>>>>> d4d5629b
             }
         } else {
             self.idle_at = None;
