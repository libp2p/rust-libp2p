--- conflicted
+++ resolved
@@ -354,20 +354,7 @@
     /// Futures accepting an inbound circuit request.
     circuit_accept_futures: Futures<Result<CircuitParts, (CircuitId, PeerId, inbound_hop::Error)>>,
     /// Futures denying an inbound circuit request.
-<<<<<<< HEAD
     circuit_deny_futures: Futures<(Option<CircuitId>, PeerId, Result<(), inbound_hop::Error>)>,
-    /// Tracks substreams lend out to other [`Handler`]s.
-    ///
-    /// Contains a [`futures::future::Future`] for each lend out substream that
-    /// resolves once the substream is dropped.
-    alive_lend_out_substreams: FuturesUnordered<oneshot::Receiver<()>>,
-=======
-    circuit_deny_futures: Futures<(
-        Option<CircuitId>,
-        PeerId,
-        Result<(), inbound_hop::UpgradeError>,
-    )>,
->>>>>>> 6a8cef5c
     /// Futures relaying data for circuit between two peers.
     circuits: Futures<(CircuitId, PeerId, Result<(), std::io::Error>)>,
 
@@ -433,7 +420,6 @@
             .expect("opened a stream without a pending stop command");
 
         if self
-<<<<<<< HEAD
             .outbound_workers
             .try_push(
                 connect.circuit_id,
@@ -444,10 +430,6 @@
                     connect.max_circuit_bytes,
                 ),
             )
-=======
-            .workers
-            .try_push(outbound_stop::connect(stream, stop_command).map(Either::Right))
->>>>>>> 6a8cef5c
             .is_err()
         {
             log::warn!("Dropping outbound stream because we are at capacity")
@@ -689,23 +671,13 @@
                     .active_connect_requests
                     .remove(&id)
                     .expect("must have pending connect");
-                let (tx, rx) = oneshot::channel();
-                self.alive_lend_out_substreams.push(rx);
 
                 return Poll::Ready(ConnectionHandlerEvent::NotifyBehaviour(
                     Event::OutboundConnectNegotiated {
-<<<<<<< HEAD
                         circuit_id: id,
                         src_peer_id: connect.src_peer_id,
                         src_connection_id: connect.src_connection_id,
                         inbound_circuit_req: connect.inbound_circuit_req,
-                        dst_handler_notifier: tx,
-=======
-                        circuit_id: circuit.circuit_id,
-                        src_peer_id: circuit.src_peer_id,
-                        src_connection_id: circuit.src_connection_id,
-                        inbound_circuit_req: circuit.inbound_circuit_req,
->>>>>>> 6a8cef5c
                         dst_stream: circuit.dst_stream,
                         dst_pending_data: circuit.dst_pending_data,
                     },
