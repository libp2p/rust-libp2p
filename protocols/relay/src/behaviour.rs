--- conflicted
+++ resolved
@@ -154,11 +154,7 @@
             reservation_rate_limiters,
 
             substream_timeout: Duration::from_secs(10),
-<<<<<<< HEAD
-            max_concurrent_streams_per_connection: 100,
-=======
-            max_concurrent_streams: 10,
->>>>>>> 7c0076b2
+            max_concurrent_streams_per_connection: 10,
             max_circuits: 16,
             max_circuits_per_peer: 4,
             max_circuit_duration: Duration::from_secs(2 * 60),
@@ -311,9 +307,7 @@
                 max_circuit_duration: self.config.max_circuit_duration,
                 max_circuit_bytes: self.config.max_circuit_bytes,
                 substream_timeout: self.config.substream_timeout,
-                max_concurrent_streams_per_connection: self
-                    .config
-                    .max_concurrent_streams_per_connection,
+                max_concurrent_streams: self.config.max_concurrent_streams,
             },
             ConnectedPoint::Listener {
                 local_addr: local_addr.clone(),
@@ -340,9 +334,7 @@
                 max_circuit_duration: self.config.max_circuit_duration,
                 max_circuit_bytes: self.config.max_circuit_bytes,
                 substream_timeout: self.config.substream_timeout,
-                max_concurrent_streams_per_connection: self
-                    .config
-                    .max_concurrent_streams_per_connection,
+                max_concurrent_streams: self.config.max_concurrent_streams,
             },
             ConnectedPoint::Dialer {
                 address: addr.clone(),
