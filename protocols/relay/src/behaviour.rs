--- conflicted
+++ resolved
@@ -32,13 +32,8 @@
 use libp2p_core::{ConnectedPoint, Endpoint, Multiaddr, PeerId};
 use libp2p_swarm::behaviour::{ConnectionClosed, FromSwarm};
 use libp2p_swarm::{
-<<<<<<< HEAD
-    dummy, ConnectionHandlerUpgrErr, ExternalAddresses, NetworkBehaviour, NetworkBehaviourAction,
-    NotifyHandler, PollParameters, THandler, THandlerInEvent, THandlerOutEvent,
-=======
     ConnectionHandlerUpgrErr, ConnectionId, ExternalAddresses, NetworkBehaviour,
     NetworkBehaviourAction, NotifyHandler, PollParameters, THandlerInEvent,
->>>>>>> a82e087e
 };
 use std::collections::{hash_map, HashMap, HashSet, VecDeque};
 use std::error::Error;
@@ -797,11 +792,7 @@
 /// before being returned in [`Behaviour::poll`].
 #[allow(clippy::large_enum_variant)]
 enum Action {
-<<<<<<< HEAD
-    Done(NetworkBehaviourAction<Event, THandlerInEvent<Relay>>),
-=======
     Done(NetworkBehaviourAction<Event, Either<handler::In, Void>>),
->>>>>>> a82e087e
     AcceptReservationPrototype {
         inbound_reservation_req: inbound_hop::ReservationReq,
         handler: NotifyHandler,
@@ -809,13 +800,8 @@
     },
 }
 
-<<<<<<< HEAD
-impl From<NetworkBehaviourAction<Event, THandlerInEvent<Relay>>> for Action {
-    fn from(action: NetworkBehaviourAction<Event, THandlerInEvent<Relay>>) -> Self {
-=======
 impl From<NetworkBehaviourAction<Event, Either<handler::In, Void>>> for Action {
     fn from(action: NetworkBehaviourAction<Event, Either<handler::In, Void>>) -> Self {
->>>>>>> a82e087e
         Self::Done(action)
     }
 }
@@ -825,11 +811,7 @@
         self,
         local_peer_id: PeerId,
         external_addresses: &ExternalAddresses,
-<<<<<<< HEAD
-    ) -> NetworkBehaviourAction<Event, THandlerInEvent<Relay>> {
-=======
     ) -> NetworkBehaviourAction<Event, Either<handler::In, Void>> {
->>>>>>> a82e087e
         match self {
             Action::Done(action) => action,
             Action::AcceptReservationPrototype {
