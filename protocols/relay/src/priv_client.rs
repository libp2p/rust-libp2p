--- conflicted
+++ resolved
@@ -32,25 +32,12 @@
 use futures::io::{AsyncRead, AsyncWrite};
 use futures::ready;
 use futures::stream::StreamExt;
-<<<<<<< HEAD
-use handler::Handler;
-use libp2p_core::connection::ConnectionId;
-use libp2p_core::multiaddr::Protocol;
-use libp2p_core::{Endpoint, Multiaddr, PeerId};
-use libp2p_swarm::behaviour::{ConnectionClosed, ConnectionEstablished, FromSwarm};
-use libp2p_swarm::dial_opts::DialOpts;
-use libp2p_swarm::{
-    dummy, ConnectionHandler, ConnectionHandlerUpgrErr, NegotiatedSubstream, NetworkBehaviour,
-    NetworkBehaviourAction, NotifyHandler, PollParameters, THandler, THandlerInEvent,
-    THandlerOutEvent,
-=======
 use libp2p_core::PeerId;
 use libp2p_swarm::behaviour::{ConnectionClosed, ConnectionEstablished, FromSwarm};
 use libp2p_swarm::dial_opts::DialOpts;
 use libp2p_swarm::{
     ConnectionHandlerUpgrErr, ConnectionId, NegotiatedSubstream, NetworkBehaviour,
     NetworkBehaviourAction, NotifyHandler, PollParameters, THandlerInEvent,
->>>>>>> a82e087e
 };
 use std::collections::{hash_map, HashMap, VecDeque};
 use std::io::{Error, ErrorKind, IoSlice};
@@ -113,15 +100,11 @@
     directly_connected_peers: HashMap<PeerId, Vec<ConnectionId>>,
 
     /// Queue of actions to return when polled.
-<<<<<<< HEAD
-    queued_actions: VecDeque<Event>,
+    queued_actions: VecDeque<NetworkBehaviourAction<Event, Either<handler::In, Void>>>,
+
+    pending_handler_commands: HashMap<ConnectionId, handler::In>,
 
     pending_events: HashMap<ConnectionId, handler::In>,
-=======
-    queued_actions: VecDeque<NetworkBehaviourAction<Event, Either<handler::In, Void>>>,
-
-    pending_handler_commands: HashMap<ConnectionId, handler::In>,
->>>>>>> a82e087e
 }
 
 /// Create a new client relay [`Behaviour`] with it's corresponding [`Transport`].
@@ -132,11 +115,7 @@
         from_transport,
         directly_connected_peers: Default::default(),
         queued_actions: Default::default(),
-<<<<<<< HEAD
         pending_events: Default::default(),
-=======
-        pending_handler_commands: Default::default(),
->>>>>>> a82e087e
     };
     (transport, behaviour)
 }
@@ -326,13 +305,8 @@
         cx: &mut Context<'_>,
         _poll_parameters: &mut impl PollParameters,
     ) -> Poll<NetworkBehaviourAction<Self::OutEvent, THandlerInEvent<Self>>> {
-<<<<<<< HEAD
-        if let Some(event) = self.queued_actions.pop_front() {
-            return Poll::Ready(NetworkBehaviourAction::GenerateEvent(event));
-=======
         if let Some(action) = self.queued_actions.pop_front() {
             return Poll::Ready(action);
->>>>>>> a82e087e
         }
 
         let action = match ready!(self.from_transport.poll_next_unpin(cx)) {
@@ -352,18 +326,6 @@
                         event: Either::Left(handler::In::Reserve { to_listener }),
                     },
                     None => {
-<<<<<<< HEAD
-                        let (action, connection_id) = NetworkBehaviourAction::dial(
-                            DialOpts::peer_id(relay_peer_id)
-                                .addresses(vec![relay_addr])
-                                .extend_addresses_through_behaviour() // TODO: Why?
-                                .build(),
-                        );
-                        self.pending_events
-                            .insert(connection_id, handler::In::Reserve { to_listener });
-
-                        action
-=======
                         let opts = DialOpts::peer_id(relay_peer_id)
                             .addresses(vec![relay_addr])
                             .extend_addresses_through_behaviour()
@@ -373,7 +335,6 @@
                         self.pending_handler_commands
                             .insert(relayed_connection_id, handler::In::Reserve { to_listener });
                         NetworkBehaviourAction::Dial { opts }
->>>>>>> a82e087e
                     }
                 }
             }
@@ -398,15 +359,6 @@
                         }),
                     },
                     None => {
-<<<<<<< HEAD
-                        let (action, connection_id) = NetworkBehaviourAction::dial(
-                            DialOpts::peer_id(relay_peer_id)
-                                .addresses(vec![relay_addr])
-                                .extend_addresses_through_behaviour() // TODO: Why?
-                                .build(),
-                        );
-                        self.pending_events.insert(
-=======
                         let opts = DialOpts::peer_id(relay_peer_id)
                             .addresses(vec![relay_addr])
                             .extend_addresses_through_behaviour()
@@ -414,7 +366,6 @@
                         let connection_id = opts.connection_id();
 
                         self.pending_handler_commands.insert(
->>>>>>> a82e087e
                             connection_id,
                             handler::In::EstablishCircuit {
                                 send_back,
@@ -422,11 +373,7 @@
                             },
                         );
 
-<<<<<<< HEAD
-                        action
-=======
                         NetworkBehaviourAction::Dial { opts }
->>>>>>> a82e087e
                     }
                 }
             }
