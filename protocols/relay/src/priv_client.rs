--- conflicted
+++ resolved
@@ -67,16 +67,6 @@
         src_peer_id: PeerId,
         limit: Option<protocol::Limit>,
     },
-<<<<<<< HEAD
-    /// An inbound circuit request has been denied.
-    InboundCircuitReqDenied { src_peer_id: PeerId },
-    /// Denying an inbound circuit request failed.
-    InboundCircuitReqDenyFailed {
-        src_peer_id: PeerId,
-        error: inbound_stop::Error,
-    },
-=======
->>>>>>> 6a8cef5c
 }
 
 /// [`NetworkBehaviour`] implementation of the relay client
