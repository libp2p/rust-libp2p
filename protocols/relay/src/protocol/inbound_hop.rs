--- conflicted
+++ resolved
@@ -201,15 +201,8 @@
                 None => return Err(Error::MissingPeer),
             };
 
-<<<<<<< HEAD
-            let dst = peer_id_res.map_err(|_| FatalUpgradeError::ParsePeerId)?;
-=======
-            let dst = match peer_id_res {
-                Ok(res) => res,
-                Err(_) => return Err(Error::ParsePeerId),
-            };
->>>>>>> 823d0b2b
-
+            let dst = peer_id_res.map_err(|_| Error::ParsePeerId)?;
+            
             Either::Right(CircuitReq { dst, substream })
         }
         Type::STATUS => return Err(Error::UnexpectedTypeStatus),
