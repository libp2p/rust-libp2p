--- conflicted
+++ resolved
@@ -36,14 +36,6 @@
         peer,
         limit,
         status: _,
-<<<<<<< HEAD
-    } = substream.next().await.ok_or(Error::StreamClosed)??;
-
-    match type_pb {
-        proto::StopMessageType::CONNECT => {
-            let src_peer_id = PeerId::from_bytes(&peer.ok_or(Error::MissingPeer)?.id)
-                .map_err(|_| Error::ParsePeerId)?;
-=======
     } = substream
         .next()
         .await
@@ -53,27 +45,19 @@
         proto::StopMessageType::CONNECT => {
             let src_peer_id = PeerId::from_bytes(&peer.ok_or(ProtocolViolation::MissingPeer)?.id)
                 .map_err(|_| ProtocolViolation::ParsePeerId)?;
->>>>>>> 6a8cef5c
             Ok(Circuit {
                 substream,
                 src_peer_id,
                 limit: limit.map(Into::into),
             })
         }
-<<<<<<< HEAD
-        proto::StopMessageType::STATUS => Err(Error::UnexpectedTypeStatus),
-=======
         proto::StopMessageType::STATUS => {
             Err(Error::Protocol(ProtocolViolation::UnexpectedTypeStatus))
         }
->>>>>>> 6a8cef5c
     }
 }
 
 #[derive(Debug, Error)]
-<<<<<<< HEAD
-pub enum Error {
-=======
 pub(crate) enum Error {
     #[error("Protocol error")]
     Protocol(#[from] ProtocolViolation),
@@ -89,7 +73,6 @@
 
 #[derive(Debug, Error)]
 pub enum ProtocolViolation {
->>>>>>> 6a8cef5c
     #[error(transparent)]
     Codec(#[from] quick_protobuf_codec::Error),
     #[error("Failed to parse response type field.")]
