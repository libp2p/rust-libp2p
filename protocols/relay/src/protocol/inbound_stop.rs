--- conflicted
+++ resolved
@@ -61,26 +61,17 @@
                 .await
                 .ok_or(FatalUpgradeError::StreamClosed)??;
 
-<<<<<<< HEAD
-            let r#type =
-                stop_message::Type::from_i32(r#type.ok_or(FatalUpgradeError::MissingTypeField)?)
-                    .ok_or(FatalUpgradeError::ParseTypeField)?;
+            let r#type = proto::StopMessageType::from(type_pb.ok_or(FatalUpgradeError::MissingTypeField)?);
             match r#type {
-                stop_message::Type::Connect => {
-                    let src_peer_id = PeerId::from_bytes(
-                        &peer
-                            .ok_or(FatalUpgradeError::MissingPeer)?
-                            .id
-                            .ok_or(FatalUpgradeError::MissingPeer)?,
-                    )
-                    .map_err(|_| FatalUpgradeError::ParsePeerId)?;
-=======
-            match type_pb {
                 proto::StopMessageType::CONNECT => {
                     let src_peer_id =
-                        PeerId::from_bytes(&peer.ok_or(FatalUpgradeError::MissingPeer)?.id)
+                        PeerId::from_bytes(
+                            &peer
+                                .ok_or(FatalUpgradeError::MissingPeer)?
+                                .id
+                                .ok_or(FatalUpgradeError::MissingPeer)?
+                            )
                             .map_err(|_| FatalUpgradeError::ParsePeerId)?;
->>>>>>> db82e021
                     Ok(Circuit {
                         substream,
                         src_peer_id,
@@ -142,13 +133,8 @@
     }
 
     pub async fn accept(mut self) -> Result<(NegotiatedSubstream, Bytes), UpgradeError> {
-<<<<<<< HEAD
-        let msg = StopMessage {
-            r#type: Some(stop_message::Type::Status.into()),
-=======
         let msg = proto::StopMessage {
-            type_pb: proto::StopMessageType::STATUS,
->>>>>>> db82e021
+            type_pb: Some(proto::StopMessageType::STATUS),
             peer: None,
             limit: None,
             status: Some(proto::Status::OK),
@@ -170,15 +156,9 @@
         Ok((io, read_buffer.freeze()))
     }
 
-<<<<<<< HEAD
-    pub async fn deny(mut self, status: Status) -> Result<(), UpgradeError> {
-        let msg = StopMessage {
-            r#type: Some(stop_message::Type::Status.into()),
-=======
     pub async fn deny(mut self, status: proto::Status) -> Result<(), UpgradeError> {
         let msg = proto::StopMessage {
-            type_pb: proto::StopMessageType::STATUS,
->>>>>>> db82e021
+            type_pb: Some(proto::StopMessageType::STATUS),
             peer: None,
             limit: None,
             status: Some(status),
