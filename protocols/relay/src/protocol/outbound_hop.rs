// Copyright 2021 Protocol Labs.
//
// Permission is hereby granted, free of charge, to any person obtaining a
// copy of this software and associated documentation files (the "Software"),
// to deal in the Software without restriction, including without limitation
// the rights to use, copy, modify, merge, publish, distribute, sublicense,
// and/or sell copies of the Software, and to permit persons to whom the
// Software is furnished to do so, subject to the following conditions:
//
// The above copyright notice and this permission notice shall be included in
// all copies or substantial portions of the Software.
//
// THE SOFTWARE IS PROVIDED "AS IS", WITHOUT WARRANTY OF ANY KIND, EXPRESS
// OR IMPLIED, INCLUDING BUT NOT LIMITED TO THE WARRANTIES OF MERCHANTABILITY,
// FITNESS FOR A PARTICULAR PURPOSE AND NONINFRINGEMENT. IN NO EVENT SHALL THE
// AUTHORS OR COPYRIGHT HOLDERS BE LIABLE FOR ANY CLAIM, DAMAGES OR OTHER
// LIABILITY, WHETHER IN AN ACTION OF CONTRACT, TORT OR OTHERWISE, ARISING
// FROM, OUT OF OR IN CONNECTION WITH THE SOFTWARE OR THE USE OR OTHER
// DEALINGS IN THE SOFTWARE.

use std::io;
use std::time::{Duration, SystemTime};

use asynchronous_codec::{Framed, FramedParts};
use bytes::Bytes;
use futures::prelude::*;
use futures_timer::Delay;
use thiserror::Error;

use libp2p_core::Multiaddr;
use libp2p_identity::PeerId;
use libp2p_swarm::Stream;

use crate::protocol::{Limit, MAX_MESSAGE_SIZE};
use crate::{proto, HOP_PROTOCOL_NAME};

#[derive(Debug, Error)]
pub enum ConnectError {
    #[error("Remote reported resource limit exceeded.")]
    ResourceLimitExceeded,
    #[error("Relay failed to connect to destination.")]
    ConnectionFailed,
    #[error("Relay has no reservation for destination.")]
    NoReservation,
    #[error("Remote denied permission.")]
    PermissionDenied,
    #[error("Remote does not support the `{HOP_PROTOCOL_NAME}` protocol")]
    Unsupported,
    #[error("IO error")]
    Io(#[source] io::Error),
    #[error("Protocol error")]
    Protocol(#[from] ProtocolViolation),
}

#[derive(Debug, Error)]
pub enum ReserveError {
    #[error("Reservation refused.")]
    Refused,
    #[error("Remote reported resource limit exceeded.")]
    ResourceLimitExceeded,
    #[error("Remote does not support the `{HOP_PROTOCOL_NAME}` protocol")]
    Unsupported,
    #[error("IO error")]
    Io(#[source] io::Error),
    #[error("Protocol error")]
    Protocol(#[from] ProtocolViolation),
}

#[derive(Debug, Error)]
pub enum ProtocolViolation {
    #[error(transparent)]
    Codec(#[from] quick_protobuf_codec::Error),
    #[error("Expected 'status' field to be set.")]
    MissingStatusField,
    #[error("Expected 'reservation' field to be set.")]
    MissingReservationField,
    #[error("Expected at least one address in reservation.")]
    NoAddressesInReservation,
    #[error("Invalid expiration timestamp in reservation.")]
    InvalidReservationExpiration,
    #[error("Invalid addresses in reservation.")]
    InvalidReservationAddrs,
    #[error("Failed to parse response type field.")]
    ParseTypeField,
    #[error("Unexpected message type 'connect'")]
    UnexpectedTypeConnect,
    #[error("Unexpected message type 'reserve'")]
    UnexpectedTypeReserve,
    #[error("Failed to parse response type field.")]
    ParseStatusField,
    #[error("Unexpected message status '{0:?}'")]
    UnexpectedStatus(proto::Status),
}

impl From<quick_protobuf_codec::Error> for ConnectError {
    fn from(e: quick_protobuf_codec::Error) -> Self {
        ConnectError::Protocol(ProtocolViolation::Codec(e))
    }
}

impl From<quick_protobuf_codec::Error> for ReserveError {
    fn from(e: quick_protobuf_codec::Error) -> Self {
        ReserveError::Protocol(ProtocolViolation::Codec(e))
    }
}

pub(crate) struct Reservation {
    pub(crate) renewal_timeout: Delay,
    pub(crate) addrs: Vec<Multiaddr>,
    pub(crate) limit: Option<Limit>,
}

pub(crate) struct Circuit {
    pub(crate) stream: Stream,
    pub(crate) read_buffer: Bytes,
    pub(crate) limit: Option<Limit>,
}

pub(crate) async fn make_reservation(stream: Stream) -> Result<Reservation, ReserveError> {
    let msg = proto::HopMessage {
        type_pb: proto::HopMessageType::RESERVE,
        peer: None,
        reservation: None,
        limit: None,
        status: None,
    };
    let mut substream = Framed::new(stream, quick_protobuf_codec::Codec::new(MAX_MESSAGE_SIZE));

    substream.send(msg).await?;

    let proto::HopMessage {
        type_pb,
        peer: _,
        reservation,
        limit,
        status,
    } = substream
        .next()
        .await
        .ok_or(ReserveError::Io(io::ErrorKind::UnexpectedEof.into()))??;

    match type_pb {
        proto::HopMessageType::CONNECT => {
            return Err(ReserveError::Protocol(
                ProtocolViolation::UnexpectedTypeConnect,
            ));
        }
        proto::HopMessageType::RESERVE => {
            return Err(ReserveError::Protocol(
                ProtocolViolation::UnexpectedTypeReserve,
            ));
        }
        proto::HopMessageType::STATUS => {}
    }

    let limit = limit.map(Into::into);

    match status.ok_or(ProtocolViolation::MissingStatusField)? {
        proto::Status::OK => {}
        proto::Status::RESERVATION_REFUSED => {
            return Err(ReserveError::Refused);
        }
        proto::Status::RESOURCE_LIMIT_EXCEEDED => {
            return Err(ReserveError::ResourceLimitExceeded);
        }
        s => {
            return Err(ReserveError::Protocol(ProtocolViolation::UnexpectedStatus(
                s,
            )))
        }
    }

    let reservation = reservation.ok_or(ReserveError::Protocol(
        ProtocolViolation::MissingReservationField,
    ))?;

    if reservation.addrs.is_empty() {
        return Err(ReserveError::Protocol(
            ProtocolViolation::NoAddressesInReservation,
        ));
    }

    let addrs = reservation
        .addrs
        .into_iter()
        .map(|b| Multiaddr::try_from(b.to_vec()))
        .collect::<Result<Vec<Multiaddr>, _>>()
        .map_err(|_| ReserveError::Protocol(ProtocolViolation::InvalidReservationAddrs))?;

    let renewal_timeout = reservation
        .expire
        .checked_sub(
            SystemTime::now()
                .duration_since(SystemTime::UNIX_EPOCH)
                .unwrap()
                .as_secs(),
        )
        // Renew the reservation after 3/4 of the reservation expiration timestamp.
        .and_then(|duration| duration.checked_sub(duration / 4))
        .map(Duration::from_secs)
        .map(Delay::new)
        .ok_or(ReserveError::Protocol(
            ProtocolViolation::InvalidReservationExpiration,
        ))?;

<<<<<<< HEAD
    substream.close().await?;

    Ok(Reservation {
=======
    Ok(Ok(Reservation {
>>>>>>> 461209ab
        renewal_timeout,
        addrs,
        limit,
    })
}

pub(crate) async fn open_circuit(
    protocol: Stream,
    dst_peer_id: PeerId,
) -> Result<Circuit, ConnectError> {
    let msg = proto::HopMessage {
        type_pb: proto::HopMessageType::CONNECT,
        peer: Some(proto::Peer {
            id: dst_peer_id.to_bytes(),
            addrs: vec![],
        }),
        reservation: None,
        limit: None,
        status: None,
    };

    let mut substream = Framed::new(protocol, quick_protobuf_codec::Codec::new(MAX_MESSAGE_SIZE));

    substream.send(msg).await?;

    let proto::HopMessage {
        type_pb,
        peer: _,
        reservation: _,
        limit,
        status,
    } = substream
        .next()
        .await
        .ok_or(ConnectError::Io(io::ErrorKind::UnexpectedEof.into()))??;

    match type_pb {
        proto::HopMessageType::CONNECT => {
            return Err(ConnectError::Protocol(
                ProtocolViolation::UnexpectedTypeConnect,
            ));
        }
        proto::HopMessageType::RESERVE => {
            return Err(ConnectError::Protocol(
                ProtocolViolation::UnexpectedTypeReserve,
            ));
        }
        proto::HopMessageType::STATUS => {}
    }

    match status {
        Some(proto::Status::OK) => {}
        Some(proto::Status::RESOURCE_LIMIT_EXCEEDED) => {
            return Err(ConnectError::ResourceLimitExceeded);
        }
        Some(proto::Status::CONNECTION_FAILED) => {
            return Err(ConnectError::ConnectionFailed);
        }
        Some(proto::Status::NO_RESERVATION) => {
            return Err(ConnectError::NoReservation);
        }
        Some(proto::Status::PERMISSION_DENIED) => {
            return Err(ConnectError::PermissionDenied);
        }
        Some(s) => {
            return Err(ConnectError::Protocol(ProtocolViolation::UnexpectedStatus(
                s,
            )));
        }
        None => {
            return Err(ConnectError::Protocol(
                ProtocolViolation::MissingStatusField,
            ));
        }
    }

    let limit = limit.map(Into::into);

    let FramedParts {
        io,
        read_buffer,
        write_buffer,
        ..
    } = substream.into_parts();
    assert!(
        write_buffer.is_empty(),
        "Expect a flushed Framed to have empty write buffer."
    );

    let circuit = Circuit {
        stream: io,
        read_buffer: read_buffer.freeze(),
        limit,
    };

    Ok(circuit)
}<|MERGE_RESOLUTION|>--- conflicted
+++ resolved
@@ -203,13 +203,7 @@
             ProtocolViolation::InvalidReservationExpiration,
         ))?;
 
-<<<<<<< HEAD
-    substream.close().await?;
-
     Ok(Reservation {
-=======
-    Ok(Ok(Reservation {
->>>>>>> 461209ab
         renewal_timeout,
         addrs,
         limit,
