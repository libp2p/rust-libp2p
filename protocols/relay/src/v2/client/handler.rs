--- conflicted
+++ resolved
@@ -29,22 +29,14 @@
 use instant::Instant;
 use libp2p_core::either::EitherError;
 use libp2p_core::multiaddr::Protocol;
-<<<<<<< HEAD
 use libp2p_core::{upgrade, Multiaddr, PeerId};
-use libp2p_swarm::handler::{InboundUpgradeSend, OutboundUpgradeSend};
+use libp2p_swarm::handler::{
+    ConnectionEvent, DialUpgradeError, FullyNegotiatedInbound, FullyNegotiatedOutbound,
+    ListenUpgradeError,
+};
 use libp2p_swarm::{
     ConnectionHandler, ConnectionHandlerEvent, ConnectionHandlerUpgrErr, KeepAlive,
-    NegotiatedSubstream, SubstreamProtocol,
-=======
-use libp2p_core::{upgrade, ConnectedPoint, Multiaddr, PeerId};
-use libp2p_swarm::handler::{
-    ConnectionEvent, DialUpgradeError, FullyNegotiatedInbound, FullyNegotiatedOutbound,
-    ListenUpgradeError, SendWrapper,
-};
-use libp2p_swarm::{
-    dummy, ConnectionHandler, ConnectionHandlerEvent, ConnectionHandlerUpgrErr,
-    IntoConnectionHandler, KeepAlive, SubstreamProtocol,
->>>>>>> 08510dd5
+    SubstreamProtocol,
 };
 use log::debug;
 use std::collections::{HashMap, VecDeque};
@@ -117,66 +109,6 @@
     },
 }
 
-<<<<<<< HEAD
-=======
-pub struct Prototype {
-    local_peer_id: PeerId,
-    /// Initial [`In`] event from [`super::Client`] provided at creation time.
-    initial_in: Option<In>,
-}
-
-impl Prototype {
-    pub(crate) fn new(local_peer_id: PeerId, initial_in: Option<In>) -> Self {
-        Self {
-            local_peer_id,
-            initial_in,
-        }
-    }
-}
-
-impl IntoConnectionHandler for Prototype {
-    type Handler = Either<Handler, dummy::ConnectionHandler>;
-
-    fn into_handler(self, remote_peer_id: &PeerId, endpoint: &ConnectedPoint) -> Self::Handler {
-        if endpoint.is_relayed() {
-            if let Some(event) = self.initial_in {
-                debug!(
-                    "Established relayed instead of direct connection to {:?}, \
-                     dropping initial in event {:?}.",
-                    remote_peer_id, event
-                );
-            }
-
-            // Deny all substreams on relayed connection.
-            Either::Right(dummy::ConnectionHandler)
-        } else {
-            let mut handler = Handler {
-                remote_peer_id: *remote_peer_id,
-                remote_addr: endpoint.get_remote_address().clone(),
-                local_peer_id: self.local_peer_id,
-                queued_events: Default::default(),
-                pending_error: Default::default(),
-                reservation: Reservation::None,
-                alive_lend_out_substreams: Default::default(),
-                circuit_deny_futs: Default::default(),
-                send_error_futs: Default::default(),
-                keep_alive: KeepAlive::Yes,
-            };
-
-            if let Some(event) = self.initial_in {
-                handler.on_behaviour_event(event)
-            }
-
-            Either::Left(handler)
-        }
-    }
-
-    fn inbound_protocol(&self) -> <Self::Handler as ConnectionHandler>::InboundProtocol {
-        upgrade::EitherUpgrade::A(SendWrapper(inbound_stop::Upgrade {}))
-    }
-}
-
->>>>>>> 08510dd5
 pub struct Handler {
     local_peer_id: PeerId,
     remote_peer_id: PeerId,
@@ -223,7 +155,6 @@
 }
 
 impl Handler {
-<<<<<<< HEAD
     pub fn new(local_peer_id: PeerId, remote_peer_id: PeerId, remote_addr: Multiaddr) -> Self {
         Self {
             local_peer_id,
@@ -240,25 +171,8 @@
     }
 }
 
-impl ConnectionHandler for Handler {
-    type InEvent = In;
-    type OutEvent = Event;
-    type Error = ConnectionHandlerUpgrErr<
-        EitherError<inbound_stop::FatalUpgradeError, outbound_hop::FatalUpgradeError>,
-    >;
-    type InboundProtocol = inbound_stop::Upgrade;
-    type OutboundProtocol = outbound_hop::Upgrade;
-    type OutboundOpenInfo = OutboundOpenInfo;
-    type InboundOpenInfo = ();
-
-    fn listen_protocol(&self) -> SubstreamProtocol<Self::InboundProtocol, Self::InboundOpenInfo> {
-        SubstreamProtocol::new(inbound_stop::Upgrade {}, ())
-    }
-
-    fn inject_fully_negotiated_inbound(
-=======
+impl Handler {
     fn on_fully_negotiated_inbound(
->>>>>>> 08510dd5
         &mut self,
         FullyNegotiatedInbound {
             protocol: inbound_circuit,
