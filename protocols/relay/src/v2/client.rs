--- conflicted
+++ resolved
@@ -33,18 +33,12 @@
 use futures::io::{AsyncRead, AsyncWrite};
 use futures::ready;
 use futures::stream::StreamExt;
-<<<<<<< HEAD
-use libp2p_core::connection::{ConnectedPoint, ConnectionId};
-use libp2p_core::{Multiaddr, PeerId};
+use libp2p_core::connection::ConnectionId;
+use libp2p_core::{ConnectedPoint, PeerId};
 use libp2p_swarm::behaviour::THandlerInEvent;
+use libp2p_swarm::behaviour::{ConnectionClosed, ConnectionEstablished, FromSwarm};
 use libp2p_swarm::dial_opts::DialOpts;
 use libp2p_swarm::{dummy, ConnectionHandler};
-=======
-use libp2p_core::connection::ConnectionId;
-use libp2p_core::PeerId;
-use libp2p_swarm::behaviour::{ConnectionClosed, ConnectionEstablished, FromSwarm};
-use libp2p_swarm::dial_opts::DialOpts;
->>>>>>> 08510dd5
 use libp2p_swarm::{
     ConnectionHandlerUpgrErr, NegotiatedSubstream, NetworkBehaviour, NetworkBehaviourAction,
     NotifyHandler, PollParameters,
@@ -125,62 +119,6 @@
         };
         (transport, behaviour)
     }
-<<<<<<< HEAD
-}
-
-impl NetworkBehaviour for Client {
-    type ConnectionHandler = Either<Handler, dummy::ConnectionHandler>;
-    type OutEvent = Event;
-
-    fn new_handler(
-        &mut self,
-        peer: &PeerId,
-        connected_point: &ConnectedPoint,
-    ) -> Self::ConnectionHandler {
-        if connected_point.is_relayed() {
-            if let Some(event) = self.initial_events.remove(peer) {
-                log::debug!(
-                    "Established relayed instead of direct connection to {:?}, \
-                     dropping initial in event {:?}.",
-                    peer,
-                    event
-                );
-            }
-
-            // Deny all substreams on relayed connection.
-            Either::Right(dummy::ConnectionHandler)
-        } else {
-            let mut handler = Handler::new(
-                self.local_peer_id,
-                *peer,
-                connected_point.get_remote_address().clone(),
-            );
-
-            if let Some(event) = self.initial_events.remove(peer) {
-                handler.inject_event(event)
-            }
-
-            Either::Left(handler)
-        }
-    }
-
-    fn inject_connection_established(
-        &mut self,
-        peer_id: &PeerId,
-        connection_id: &ConnectionId,
-        endpoint: &ConnectedPoint,
-        _failed_addresses: Option<&Vec<Multiaddr>>,
-        _other_established: usize,
-    ) {
-        if !endpoint.is_relayed() {
-            self.directly_connected_peers
-                .entry(*peer_id)
-                .or_default()
-                .push(*connection_id);
-        }
-    }
-=======
->>>>>>> 08510dd5
 
     fn on_connection_closed(
         &mut self,
@@ -214,11 +152,40 @@
 }
 
 impl NetworkBehaviour for Client {
-    type ConnectionHandler = handler::Prototype;
+    type ConnectionHandler = Either<Handler, dummy::ConnectionHandler>;
     type OutEvent = Event;
 
-    fn new_handler(&mut self) -> Self::ConnectionHandler {
-        handler::Prototype::new(self.local_peer_id, None)
+    fn new_handler(
+        &mut self,
+        peer: &PeerId,
+        connected_point: &ConnectedPoint,
+    ) -> Self::ConnectionHandler {
+        if connected_point.is_relayed() {
+            if let Some(event) = self.initial_events.remove(peer) {
+                log::debug!(
+                    "Established relayed instead of direct connection to {:?}, \
+                     dropping initial in event {:?}.",
+                    peer,
+                    event
+                );
+            }
+
+            // Deny all substreams on relayed connection.
+            Either::Right(dummy::ConnectionHandler)
+        } else {
+            let mut handler = Handler::new(
+                self.local_peer_id,
+                *peer,
+                connected_point.get_remote_address().clone(),
+            );
+
+            if let Some(event) = self.initial_events.remove(peer) {
+                #[allow(deprecated)]
+                handler.inject_event(event)
+            }
+
+            Either::Left(handler)
+        }
     }
 
     fn on_swarm_event(&mut self, event: FromSwarm<Self::ConnectionHandler>) {
