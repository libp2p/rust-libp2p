--- conflicted
+++ resolved
@@ -215,17 +215,11 @@
         _handler: Either<handler::Handler, DummyProtocolsHandler>,
         _remaining_established: usize,
     ) {
-<<<<<<< HEAD
-        if let Some(connections) = self.reservations.get_mut(peer) {
-            // TODO: it looks like `peer` is never removed from `self.reservations`?
-            connections.remove(&connection);
-=======
         if let hash_map::Entry::Occupied(mut peer) = self.reservations.entry(*peer) {
             peer.get_mut().remove(&connection);
             if peer.get().is_empty() {
                 peer.remove();
             }
->>>>>>> 8d136661
         }
 
         for circuit in self
