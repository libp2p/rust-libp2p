## 0.17.0 - unreleased

## 0.16.2

<<<<<<< HEAD
<!-- Internal changes

- Allow deprecated usage of `KeepAlive::Until`
- Bump version of `futures-bounded`

-->

=======
>>>>>>> d4d5629b
## 0.16.1

- Export `RateLimiter` type.
  See [PR 3742].

- Add functions to access data within `Limit`.
  See [PR 4162].

- Remove unconditional `async-std` dependency.
  See [PR 4283].

[PR 3742]: https://github.com/libp2p/rust-libp2p/pull/3742
[PR 4162]: https://github.com/libp2p/rust-libp2p/pull/4162
[PR 4283]: https://github.com/libp2p/rust-libp2p/pull/4283

## 0.16.0

- Raise MSRV to 1.65.
  See [PR 3715].

- Hide internals of `Connection` and expose only `AsyncRead` and `AsyncWrite`.
  See [PR 3829].

- Remove `Event::CircuitReqReceiveFailed` and `Event::InboundCircuitReqFailed` variants.
  These variants are no longer constructed.
  See [PR 3605].

- Remove deprecated items. See [PR 3948].

[PR 3605]: https://github.com/libp2p/rust-libp2p/pull/3605
[PR 3715]: https://github.com/libp2p/rust-libp2p/pull/3715
[PR 3829]: https://github.com/libp2p/rust-libp2p/pull/3829
[PR 3948]: https://github.com/libp2p/rust-libp2p/pull/3948

## 0.15.2

- Send correct `PeerId` in outbound STOP message to client.
  See [PR 3767].

- As a relay, when forwarding data between relay-connection-source and -destination and vice versa, flush write side when read currently has no more data available.
  See [PR 3765].

[PR 3767]: https://github.com/libp2p/rust-libp2p/pull/3767
[PR 3765]: https://github.com/libp2p/rust-libp2p/pull/3765

## 0.15.1

- Migrate from `prost` to `quick-protobuf`. This removes `protoc` dependency. See [PR 3312].

[PR 3312]: https://github.com/libp2p/rust-libp2p/pull/3312

## 0.15.0

- Rename types as per [discussion 2174].
  `Relay` has been renamed to `Behaviour`.
  The `Relay`, and `Client` prefixes have been removed from various types like `ClientTransport`.
  the `v2` namespace has also been removed, users should prefer importing the relay protocol as a module (`use libp2p::relay;`),
  and refer to its types via `relay::`. For example: `relay::Behaviour` or `relay::client::Behaviour`.
  See [PR 3238].

- Update to `libp2p-core` `v0.39.0`.

- Update to `libp2p-swarm` `v0.42.0`.

[PR 3238]: https://github.com/libp2p/rust-libp2p/pull/3238
[discussion 2174]: https://github.com/libp2p/rust-libp2p/issues/2174

## 0.14.0

- Update to `prost-codec` `v0.3.0`.

- Update to `libp2p-core` `v0.38.0`.

- Update to `libp2p-swarm` `v0.41.0`.

- Replace `Client` and `Relay`'s `NetworkBehaviour` implemention `inject_*` methods with the new `on_*` methods.
  See [PR 3011].

- Replace `client::Handler` and `relay::Handler`'s `ConnectionHandler` implemention `inject_*` methods
  with the new `on_*` methods. See [PR 3085].

- Update `rust-version` to reflect the actual MSRV: 1.62.0. See [PR 3090].

[PR 3085]: https://github.com/libp2p/rust-libp2p/pull/3085
[PR 3011]: https://github.com/libp2p/rust-libp2p/pull/3011
[PR 3090]: https://github.com/libp2p/rust-libp2p/pull/3090

## 0.13.0

- Update to `libp2p-core` `v0.37.0`.

- Update to `libp2p-swarm` `v0.40.0`.

- Fix WASM compilation. See [PR 2991].

[PR 2991]: https://github.com/libp2p/rust-libp2p/pull/2991/

## 0.12.0

- Update to `libp2p-swarm` `v0.39.0`.

- Update to `libp2p-core` `v0.36.0`.

## 0.11.0

- Update prost requirement from 0.10 to 0.11 which no longer installs the protoc Protobuf compiler.
  Thus you will need protoc installed locally. See [PR 2788].

- Update to `libp2p-swarm` `v0.38.0`.

- Expose `HOP_PROTOCOL_NAME` and `STOP_PROTOCOL_NAME`. See [PR 2734].

- Update to `libp2p-core` `v0.35.0`.

[PR 2734]: https://github.com/libp2p/rust-libp2p/pull/2734/
[PR 2788]: https://github.com/libp2p/rust-libp2p/pull/2788

## 0.10.0

- Update to `libp2p-core` `v0.34.0`.

- Update to `libp2p-swarm` `v0.37.0`.

- Do not duplicate the p2p/xxx component with the relay PeerId when a client requests a reservation. See [PR 2701].

- Drive the `RelayListener`s within the `ClientTransport`. Add `Transport::poll` and `Transport::remove_listener`
  for `ClientTransport`. See [PR 2652].

[PR 2701]: https://github.com/libp2p/rust-libp2p/pull/2701/
[PR 2652]: https://github.com/libp2p/rust-libp2p/pull/2652

## 0.9.1

- Respond to at most one incoming reservation request. Deny <= 8 incoming
  circuit requests with one per peer. And deny new circuits before accepting new
  circuits. See [PR 2698].

- Expose explicits errors via `UpgradeError` instead of generic `io::Error`. See
  [PR 2698].

[PR 2698]: https://github.com/libp2p/rust-libp2p/pull/2698/

## 0.9.0

- Update to `libp2p-core` `v0.33.0`.

- Update to `libp2p-swarm` `v0.36.0`.

## 0.8.0

- Expose `{Inbound,Outbound}{Hop,Stop}UpgradeError`. See [PR 2586].

- Update to `libp2p-swarm` `v0.35.0`.

- Remove support for Circuit Relay v1 protocol. See [PR 2549].

[PR 2549]: https://github.com/libp2p/rust-libp2p/pull/2549
[PR 2586]: https://github.com/libp2p/rust-libp2p/pull/2586

## 0.7.0 [2022-02-22]

- Update to `libp2p-core` `v0.32.0`.

- Update to `libp2p-swarm` `v0.34.0`.

- Merge NetworkBehaviour's inject_\* paired methods (see [PR 2445]).

[PR 2445]: https://github.com/libp2p/rust-libp2p/pull/2445

## 0.6.1 [2022-02-02]

- Remove empty peer entries in `reservations` `HashMap`. See [PR 2464].

[PR 2464]: https://github.com/libp2p/rust-libp2p/pull/2464

## 0.6.0 [2022-01-27]

- Update dependencies.

- Migrate to Rust edition 2021 (see [PR 2339]).

[PR 2339]: https://github.com/libp2p/rust-libp2p/pull/2339

## 0.5.0 [2021-11-16]

- Use `instant` instead of `wasm-timer` (see [PR 2245]).

- Update dependencies.

[PR 2245]: https://github.com/libp2p/rust-libp2p/pull/2245

## 0.4.0 [2021-11-01]

- Make default features of `libp2p-core` optional.
  [PR 2181](https://github.com/libp2p/rust-libp2p/pull/2181)

- Update dependencies.

- Implement `Debug` for `RelayHandlerEvent` and `RelayHandlerIn`. See [PR 2183].

[PR 2183]: https://github.com/libp2p/rust-libp2p/pull/2183

## 0.3.0 [2021-07-12]

- Update dependencies.

## 0.2.0 [2021-04-13]

- Update `libp2p-swarm`.

## 0.1.0 [2021-03-17]

- First release supporting all major features of the circuit relay v1
  specification. [PR 1838](https://github.com/libp2p/rust-libp2p/pull/1838).<|MERGE_RESOLUTION|>--- conflicted
+++ resolved
@@ -2,16 +2,6 @@
 
 ## 0.16.2
 
-<<<<<<< HEAD
-<!-- Internal changes
-
-- Allow deprecated usage of `KeepAlive::Until`
-- Bump version of `futures-bounded`
-
--->
-
-=======
->>>>>>> d4d5629b
 ## 0.16.1
 
 - Export `RateLimiter` type.
