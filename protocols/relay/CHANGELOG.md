<<<<<<< HEAD
## 0.17.1 - unreleased

- Fix an error where performing too many reservations at once could lead to inconsistent internal state.
  See [PR 4841](https://github.com/libp2p/rust-libp2p/pull/4841).

## 0.17.0
=======
>>>>>>> cf8a24d9

## 0.17.1 - unreleased
- Automatically register relayed addresses as external addresses.
  See [PR 4809](https://github.com/libp2p/rust-lib2pp/pulls/4809).

## 0.17.0
- Don't close connections on protocol failures within the relay-server.
  To achieve this, error handling was restructured:
  - `libp2p::relay::outbound::stop::FatalUpgradeError` has been removed.
  - `libp2p::relay::outbound::stop::{Error, ProtocolViolation}` have been introduced.
  - Several variants of `libp2p::relay::Event` have been deprecated.

  See [PR 4718](https://github.com/libp2p/rust-libp2p/pull/4718).
- Fix a rare race condition when making a reservation on a relay that could lead to a failed reservation.
  See [PR 4747](https://github.com/libp2p/rust-lib2pp/pulls/4747).
- Propagate errors of relay client to the listener / dialer.
  A failed reservation will now appear as `SwarmEvent::ListenerClosed` with the `ListenerId` of the corresponding `Swarm::listen_on` call.
  A failed circuit request will now appear as `SwarmEvent::OutgoingConnectionError` with the `ConnectionId` of the corresponding `Swarm::dial` call.
  Lastly, a failed reservation or circuit request will **no longer** close the underlying relay connection.
  As a result, we remove the following enum variants:
  - `relay::client::Event::ReservationReqFailed`
  - `relay::client::Event::OutboundCircuitReqFailed`
  - `relay::client::Event::InboundCircuitReqDenied`
  - `relay::client::Event::InboundCircuitReqDenyFailed`

  See [PR 4745](https://github.com/libp2p/rust-lib2pp/pulls/4745).

## 0.16.2

## 0.16.1

- Export `RateLimiter` type.
  See [PR 3742].

- Add functions to access data within `Limit`.
  See [PR 4162].

- Remove unconditional `async-std` dependency.
  See [PR 4283].

[PR 3742]: https://github.com/libp2p/rust-libp2p/pull/3742
[PR 4162]: https://github.com/libp2p/rust-libp2p/pull/4162
[PR 4283]: https://github.com/libp2p/rust-libp2p/pull/4283

## 0.16.0

- Raise MSRV to 1.65.
  See [PR 3715].

- Hide internals of `Connection` and expose only `AsyncRead` and `AsyncWrite`.
  See [PR 3829].

- Remove `Event::CircuitReqReceiveFailed` and `Event::InboundCircuitReqFailed` variants.
  These variants are no longer constructed.
  See [PR 3605].

- Remove deprecated items. See [PR 3948].

[PR 3605]: https://github.com/libp2p/rust-libp2p/pull/3605
[PR 3715]: https://github.com/libp2p/rust-libp2p/pull/3715
[PR 3829]: https://github.com/libp2p/rust-libp2p/pull/3829
[PR 3948]: https://github.com/libp2p/rust-libp2p/pull/3948

## 0.15.2

- Send correct `PeerId` in outbound STOP message to client.
  See [PR 3767].

- As a relay, when forwarding data between relay-connection-source and -destination and vice versa, flush write side when read currently has no more data available.
  See [PR 3765].

[PR 3767]: https://github.com/libp2p/rust-libp2p/pull/3767
[PR 3765]: https://github.com/libp2p/rust-libp2p/pull/3765

## 0.15.1

- Migrate from `prost` to `quick-protobuf`. This removes `protoc` dependency. See [PR 3312].

[PR 3312]: https://github.com/libp2p/rust-libp2p/pull/3312

## 0.15.0

- Rename types as per [discussion 2174].
  `Relay` has been renamed to `Behaviour`.
  The `Relay`, and `Client` prefixes have been removed from various types like `ClientTransport`.
  the `v2` namespace has also been removed, users should prefer importing the relay protocol as a module (`use libp2p::relay;`),
  and refer to its types via `relay::`. For example: `relay::Behaviour` or `relay::client::Behaviour`.
  See [PR 3238].

- Update to `libp2p-core` `v0.39.0`.

- Update to `libp2p-swarm` `v0.42.0`.

[PR 3238]: https://github.com/libp2p/rust-libp2p/pull/3238
[discussion 2174]: https://github.com/libp2p/rust-libp2p/issues/2174

## 0.14.0

- Update to `prost-codec` `v0.3.0`.

- Update to `libp2p-core` `v0.38.0`.

- Update to `libp2p-swarm` `v0.41.0`.

- Replace `Client` and `Relay`'s `NetworkBehaviour` implemention `inject_*` methods with the new `on_*` methods.
  See [PR 3011].

- Replace `client::Handler` and `relay::Handler`'s `ConnectionHandler` implemention `inject_*` methods
  with the new `on_*` methods. See [PR 3085].

- Update `rust-version` to reflect the actual MSRV: 1.62.0. See [PR 3090].

[PR 3085]: https://github.com/libp2p/rust-libp2p/pull/3085
[PR 3011]: https://github.com/libp2p/rust-libp2p/pull/3011
[PR 3090]: https://github.com/libp2p/rust-libp2p/pull/3090

## 0.13.0

- Update to `libp2p-core` `v0.37.0`.

- Update to `libp2p-swarm` `v0.40.0`.

- Fix WASM compilation. See [PR 2991].

[PR 2991]: https://github.com/libp2p/rust-libp2p/pull/2991/

## 0.12.0

- Update to `libp2p-swarm` `v0.39.0`.

- Update to `libp2p-core` `v0.36.0`.

## 0.11.0

- Update prost requirement from 0.10 to 0.11 which no longer installs the protoc Protobuf compiler.
  Thus you will need protoc installed locally. See [PR 2788].

- Update to `libp2p-swarm` `v0.38.0`.

- Expose `HOP_PROTOCOL_NAME` and `STOP_PROTOCOL_NAME`. See [PR 2734].

- Update to `libp2p-core` `v0.35.0`.

[PR 2734]: https://github.com/libp2p/rust-libp2p/pull/2734/
[PR 2788]: https://github.com/libp2p/rust-libp2p/pull/2788

## 0.10.0

- Update to `libp2p-core` `v0.34.0`.

- Update to `libp2p-swarm` `v0.37.0`.

- Do not duplicate the p2p/xxx component with the relay PeerId when a client requests a reservation. See [PR 2701].

- Drive the `RelayListener`s within the `ClientTransport`. Add `Transport::poll` and `Transport::remove_listener`
  for `ClientTransport`. See [PR 2652].

[PR 2701]: https://github.com/libp2p/rust-libp2p/pull/2701/
[PR 2652]: https://github.com/libp2p/rust-libp2p/pull/2652

## 0.9.1

- Respond to at most one incoming reservation request. Deny <= 8 incoming
  circuit requests with one per peer. And deny new circuits before accepting new
  circuits. See [PR 2698].

- Expose explicits errors via `UpgradeError` instead of generic `io::Error`. See
  [PR 2698].

[PR 2698]: https://github.com/libp2p/rust-libp2p/pull/2698/

## 0.9.0

- Update to `libp2p-core` `v0.33.0`.

- Update to `libp2p-swarm` `v0.36.0`.

## 0.8.0

- Expose `{Inbound,Outbound}{Hop,Stop}UpgradeError`. See [PR 2586].

- Update to `libp2p-swarm` `v0.35.0`.

- Remove support for Circuit Relay v1 protocol. See [PR 2549].

[PR 2549]: https://github.com/libp2p/rust-libp2p/pull/2549
[PR 2586]: https://github.com/libp2p/rust-libp2p/pull/2586

## 0.7.0 [2022-02-22]

- Update to `libp2p-core` `v0.32.0`.

- Update to `libp2p-swarm` `v0.34.0`.

- Merge NetworkBehaviour's inject_\* paired methods (see [PR 2445]).

[PR 2445]: https://github.com/libp2p/rust-libp2p/pull/2445

## 0.6.1 [2022-02-02]

- Remove empty peer entries in `reservations` `HashMap`. See [PR 2464].

[PR 2464]: https://github.com/libp2p/rust-libp2p/pull/2464

## 0.6.0 [2022-01-27]

- Update dependencies.

- Migrate to Rust edition 2021 (see [PR 2339]).

[PR 2339]: https://github.com/libp2p/rust-libp2p/pull/2339

## 0.5.0 [2021-11-16]

- Use `instant` instead of `wasm-timer` (see [PR 2245]).

- Update dependencies.

[PR 2245]: https://github.com/libp2p/rust-libp2p/pull/2245

## 0.4.0 [2021-11-01]

- Make default features of `libp2p-core` optional.
  [PR 2181](https://github.com/libp2p/rust-libp2p/pull/2181)

- Update dependencies.

- Implement `Debug` for `RelayHandlerEvent` and `RelayHandlerIn`. See [PR 2183].

[PR 2183]: https://github.com/libp2p/rust-libp2p/pull/2183

## 0.3.0 [2021-07-12]

- Update dependencies.

## 0.2.0 [2021-04-13]

- Update `libp2p-swarm`.

## 0.1.0 [2021-03-17]

- First release supporting all major features of the circuit relay v1
  specification. [PR 1838](https://github.com/libp2p/rust-libp2p/pull/1838).<|MERGE_RESOLUTION|>--- conflicted
+++ resolved
@@ -1,16 +1,9 @@
-<<<<<<< HEAD
 ## 0.17.1 - unreleased
 
+- Automatically register relayed addresses as external addresses.
+  See [PR 4809](https://github.com/libp2p/rust-lib2pp/pulls/4809).
 - Fix an error where performing too many reservations at once could lead to inconsistent internal state.
   See [PR 4841](https://github.com/libp2p/rust-libp2p/pull/4841).
-
-## 0.17.0
-=======
->>>>>>> cf8a24d9
-
-## 0.17.1 - unreleased
-- Automatically register relayed addresses as external addresses.
-  See [PR 4809](https://github.com/libp2p/rust-lib2pp/pulls/4809).
 
 ## 0.17.0
 - Don't close connections on protocol failures within the relay-server.
