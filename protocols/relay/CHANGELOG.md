## 0.21.1

<<<<<<< HEAD
- Automatically configure HOP protocol advertisement based on external addresses, with the ability to override this
  functionality using `Behaviour::set_status` to explicitly set `Status::{Enable,Disable}` to enable or disable
  protocol advertisement.
  See [PR 6154](https://github.com/libp2p/rust-libp2p/pull/6154).
=======
- reduce allocations by replacing `get_or_insert` with `get_or_insert_with`
  See [PR 6136](https://github.com/libp2p/rust-libp2p/pull/6136)
>>>>>>> 6e18dd4e

## 0.21.0

<!-- Update to libp2p-swarm v0.47.0 -->

## 0.20.0

- Remove duplicated forwarding of pending events to connection handler.
- Emit `relay::Event::ReservationClosed` when an active reservation is dropped due to the connection closing.
  See [PR 5869](https://github.com/libp2p/rust-libp2p/pull/5869).
- Include denial reason in `relay::Event::CircuitReqDenied` and `relay::Event::ReservationReqDenied`
  See [PR 6067](https://github.com/libp2p/rust-libp2p/pull/6067/files).

## 0.19.0

- Deprecate `void` crate.
  See [PR 5676](https://github.com/libp2p/rust-libp2p/pull/5676).

<!-- Update to libp2p-core v0.43.0 -->

## 0.18.0

<!-- Update to libp2p-swarm v0.45.0 -->

## 0.17.3
- Use `web-time` instead of `instant`.
  See [PR 5347](https://github.com/libp2p/rust-libp2p/pull/5347).
- Fix manual closure of relayed listener.
  See [PR 5491](https://github.com/libp2p/rust-libp2p/pull/5491)
- Add resource limits to `CircuitReq` to be set
  See [PR 5493](https://github.com/libp2p/rust-libp2p/pull/5493)  


## 0.17.2

- Fix support for unlimited relay connection according to spec.
  See [PR 5244](https://github.com/libp2p/rust-libp2p/pull/5244).
- use `web_time` `Instant` and `SystemTime` versions for wasm support.
  See [PR 5328](https://github.com/libp2p/rust-libp2p/pull/5328).

## 0.17.1

- Automatically register relayed addresses as external addresses.
  See [PR 4809](https://github.com/libp2p/rust-libp2p/pull/4809).
- Fix an error where performing too many reservations at once could lead to inconsistent internal state.
  See [PR 4841](https://github.com/libp2p/rust-libp2p/pull/4841).

## 0.17.0
- Don't close connections on protocol failures within the relay-server.
  To achieve this, error handling was restructured:
  - `libp2p::relay::outbound::stop::FatalUpgradeError` has been removed.
  - `libp2p::relay::outbound::stop::{Error, ProtocolViolation}` have been introduced.
  - Several variants of `libp2p::relay::Event` have been deprecated.

  See [PR 4718](https://github.com/libp2p/rust-libp2p/pull/4718).
- Fix a rare race condition when making a reservation on a relay that could lead to a failed reservation.
  See [PR 4747](https://github.com/libp2p/rust-libp2p/pull/4747).
- Propagate errors of relay client to the listener / dialer.
  A failed reservation will now appear as `SwarmEvent::ListenerClosed` with the `ListenerId` of the corresponding `Swarm::listen_on` call.
  A failed circuit request will now appear as `SwarmEvent::OutgoingConnectionError` with the `ConnectionId` of the corresponding `Swarm::dial` call.
  Lastly, a failed reservation or circuit request will **no longer** close the underlying relay connection.
  As a result, we remove the following enum variants:
  - `relay::client::Event::ReservationReqFailed`
  - `relay::client::Event::OutboundCircuitReqFailed`
  - `relay::client::Event::InboundCircuitReqDenied`
  - `relay::client::Event::InboundCircuitReqDenyFailed`

  See [PR 4745](https://github.com/libp2p/rust-libp2p/pull/4745).

## 0.16.2

## 0.16.1

- Export `RateLimiter` type.
  See [PR 3742].

- Add functions to access data within `Limit`.
  See [PR 4162].

- Remove unconditional `async-std` dependency.
  See [PR 4283].

[PR 3742]: https://github.com/libp2p/rust-libp2p/pull/3742
[PR 4162]: https://github.com/libp2p/rust-libp2p/pull/4162
[PR 4283]: https://github.com/libp2p/rust-libp2p/pull/4283

## 0.16.0

- Raise MSRV to 1.65.
  See [PR 3715].

- Hide internals of `Connection` and expose only `AsyncRead` and `AsyncWrite`.
  See [PR 3829].

- Remove `Event::CircuitReqReceiveFailed` and `Event::InboundCircuitReqFailed` variants.
  These variants are no longer constructed.
  See [PR 3605].

- Remove deprecated items. See [PR 3948].

[PR 3605]: https://github.com/libp2p/rust-libp2p/pull/3605
[PR 3715]: https://github.com/libp2p/rust-libp2p/pull/3715
[PR 3829]: https://github.com/libp2p/rust-libp2p/pull/3829
[PR 3948]: https://github.com/libp2p/rust-libp2p/pull/3948

## 0.15.2

- Send correct `PeerId` in outbound STOP message to client.
  See [PR 3767].

- As a relay, when forwarding data between relay-connection-source and -destination and vice versa, flush write side when read currently has no more data available.
  See [PR 3765].

[PR 3767]: https://github.com/libp2p/rust-libp2p/pull/3767
[PR 3765]: https://github.com/libp2p/rust-libp2p/pull/3765

## 0.15.1

- Migrate from `prost` to `quick-protobuf`. This removes `protoc` dependency. See [PR 3312].

[PR 3312]: https://github.com/libp2p/rust-libp2p/pull/3312

## 0.15.0

- Rename types as per [discussion 2174].
  `Relay` has been renamed to `Behaviour`.
  The `Relay`, and `Client` prefixes have been removed from various types like `ClientTransport`.
  the `v2` namespace has also been removed, users should prefer importing the relay protocol as a module (`use libp2p::relay;`),
  and refer to its types via `relay::`. For example: `relay::Behaviour` or `relay::client::Behaviour`.
  See [PR 3238].

- Update to `libp2p-core` `v0.39.0`.

- Update to `libp2p-swarm` `v0.42.0`.

[PR 3238]: https://github.com/libp2p/rust-libp2p/pull/3238
[discussion 2174]: https://github.com/libp2p/rust-libp2p/issues/2174

## 0.14.0

- Update to `prost-codec` `v0.3.0`.

- Update to `libp2p-core` `v0.38.0`.

- Update to `libp2p-swarm` `v0.41.0`.

- Replace `Client` and `Relay`'s `NetworkBehaviour` implementation `inject_*` methods with the new `on_*` methods.
  See [PR 3011].

- Replace `client::Handler` and `relay::Handler`'s `ConnectionHandler` implementation `inject_*` methods
  with the new `on_*` methods. See [PR 3085].

- Update `rust-version` to reflect the actual MSRV: 1.62.0. See [PR 3090].

[PR 3085]: https://github.com/libp2p/rust-libp2p/pull/3085
[PR 3011]: https://github.com/libp2p/rust-libp2p/pull/3011
[PR 3090]: https://github.com/libp2p/rust-libp2p/pull/3090

## 0.13.0

- Update to `libp2p-core` `v0.37.0`.

- Update to `libp2p-swarm` `v0.40.0`.

- Fix WASM compilation. See [PR 2991].

[PR 2991]: https://github.com/libp2p/rust-libp2p/pull/2991/

## 0.12.0

- Update to `libp2p-swarm` `v0.39.0`.

- Update to `libp2p-core` `v0.36.0`.

## 0.11.0

- Update prost requirement from 0.10 to 0.11 which no longer installs the protoc Protobuf compiler.
  Thus you will need protoc installed locally. See [PR 2788].

- Update to `libp2p-swarm` `v0.38.0`.

- Expose `HOP_PROTOCOL_NAME` and `STOP_PROTOCOL_NAME`. See [PR 2734].

- Update to `libp2p-core` `v0.35.0`.

[PR 2734]: https://github.com/libp2p/rust-libp2p/pull/2734/
[PR 2788]: https://github.com/libp2p/rust-libp2p/pull/2788

## 0.10.0

- Update to `libp2p-core` `v0.34.0`.

- Update to `libp2p-swarm` `v0.37.0`.

- Do not duplicate the p2p/xxx component with the relay PeerId when a client requests a reservation. See [PR 2701].

- Drive the `RelayListener`s within the `ClientTransport`. Add `Transport::poll` and `Transport::remove_listener`
  for `ClientTransport`. See [PR 2652].

[PR 2701]: https://github.com/libp2p/rust-libp2p/pull/2701/
[PR 2652]: https://github.com/libp2p/rust-libp2p/pull/2652

## 0.9.1

- Respond to at most one incoming reservation request. Deny <= 8 incoming
  circuit requests with one per peer. And deny new circuits before accepting new
  circuits. See [PR 2698].

- Expose explicit errors via `UpgradeError` instead of generic `io::Error`. See
  [PR 2698].

[PR 2698]: https://github.com/libp2p/rust-libp2p/pull/2698/

## 0.9.0

- Update to `libp2p-core` `v0.33.0`.

- Update to `libp2p-swarm` `v0.36.0`.

## 0.8.0

- Expose `{Inbound,Outbound}{Hop,Stop}UpgradeError`. See [PR 2586].

- Update to `libp2p-swarm` `v0.35.0`.

- Remove support for Circuit Relay v1 protocol. See [PR 2549].

[PR 2549]: https://github.com/libp2p/rust-libp2p/pull/2549
[PR 2586]: https://github.com/libp2p/rust-libp2p/pull/2586

## 0.7.0 [2022-02-22]

- Update to `libp2p-core` `v0.32.0`.

- Update to `libp2p-swarm` `v0.34.0`.

- Merge NetworkBehaviour's inject_\* paired methods (see [PR 2445]).

[PR 2445]: https://github.com/libp2p/rust-libp2p/pull/2445

## 0.6.1 [2022-02-02]

- Remove empty peer entries in `reservations` `HashMap`. See [PR 2464].

[PR 2464]: https://github.com/libp2p/rust-libp2p/pull/2464

## 0.6.0 [2022-01-27]

- Update dependencies.

- Migrate to Rust edition 2021 (see [PR 2339]).

[PR 2339]: https://github.com/libp2p/rust-libp2p/pull/2339

## 0.5.0 [2021-11-16]

- Use `instant` instead of `wasm-timer` (see [PR 2245]).

- Update dependencies.

[PR 2245]: https://github.com/libp2p/rust-libp2p/pull/2245

## 0.4.0 [2021-11-01]

- Make default features of `libp2p-core` optional.
  [PR 2181](https://github.com/libp2p/rust-libp2p/pull/2181)

- Update dependencies.

- Implement `Debug` for `RelayHandlerEvent` and `RelayHandlerIn`. See [PR 2183].

[PR 2183]: https://github.com/libp2p/rust-libp2p/pull/2183

## 0.3.0 [2021-07-12]

- Update dependencies.

## 0.2.0 [2021-04-13]

- Update `libp2p-swarm`.

## 0.1.0 [2021-03-17]

- First release supporting all major features of the circuit relay v1
  specification. [PR 1838](https://github.com/libp2p/rust-libp2p/pull/1838).<|MERGE_RESOLUTION|>--- conflicted
+++ resolved
@@ -1,14 +1,11 @@
 ## 0.21.1
 
-<<<<<<< HEAD
 - Automatically configure HOP protocol advertisement based on external addresses, with the ability to override this
   functionality using `Behaviour::set_status` to explicitly set `Status::{Enable,Disable}` to enable or disable
   protocol advertisement.
   See [PR 6154](https://github.com/libp2p/rust-libp2p/pull/6154).
-=======
 - reduce allocations by replacing `get_or_insert` with `get_or_insert_with`
   See [PR 6136](https://github.com/libp2p/rust-libp2p/pull/6136)
->>>>>>> 6e18dd4e
 
 ## 0.21.0
 
