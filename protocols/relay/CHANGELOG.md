--- conflicted
+++ resolved
@@ -1,4 +1,3 @@
-<<<<<<< HEAD
 ## 0.16.0 - unreleased
 
 - Remove `Event::CircuitReqReceiveFailed` and `Event::InboundCircuitReqFailed` variants.
@@ -6,14 +5,13 @@
   See [PR 3605].
 
 [PR 3605]: https://github.com/libp2p/rust-libp2p/pull/3605
-=======
+
 ## 0.15.2 - unreleased
 
 - As a relay, when forwarding data between relay-connection-source and -destination and vice versa, flush write side when read currently has no more data available.
   See [PR 3765].
 
 [PR 3765]: https://github.com/libp2p/rust-libp2p/pull/3765
->>>>>>> 849554ab
 
 ## 0.15.1
 
