--- conflicted
+++ resolved
@@ -1,10 +1,7 @@
 # 0.13.0 [unreleased]
 
-<<<<<<< HEAD
-=======
 - Update to `libp2p-core` `v0.37.0`.
 
->>>>>>> f6bb846c
 - Update to `libp2p-swarm` `v0.40.0`.
 
 # 0.12.0
