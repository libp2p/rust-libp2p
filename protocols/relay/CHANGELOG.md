## 0.17.3
- Use `web-time` instead of `instant`.
  See [PR 5347](https://github.com/libp2p/rust-libp2p/pull/5347).
<<<<<<< HEAD
- Fix manual closure of relayed listener.
  See [PR 5491](https://github.com/libp2p/rust-libp2p/pull/5491)
=======
- Add resource limits to `CircuitReq` to be set
  See [PR 5493](https://github.com/libp2p/rust-libp2p/pull/5493)  
>>>>>>> 055b179a

## 0.17.2

- Fix support for unlimited relay connection according to spec.
  See [PR 5244](https://github.com/libp2p/rust-libp2p/pull/5244).
- use `web_time` `Instant` and `SystemTime` versions for wasm support.
  See [PR 5328](https://github.com/libp2p/rust-libp2p/pull/5328).

## 0.17.1

- Automatically register relayed addresses as external addresses.
  See [PR 4809](https://github.com/libp2p/rust-libp2p/pull/4809).
- Fix an error where performing too many reservations at once could lead to inconsistent internal state.
  See [PR 4841](https://github.com/libp2p/rust-libp2p/pull/4841).

## 0.17.0
- Don't close connections on protocol failures within the relay-server.
  To achieve this, error handling was restructured:
  - `libp2p::relay::outbound::stop::FatalUpgradeError` has been removed.
  - `libp2p::relay::outbound::stop::{Error, ProtocolViolation}` have been introduced.
  - Several variants of `libp2p::relay::Event` have been deprecated.

  See [PR 4718](https://github.com/libp2p/rust-libp2p/pull/4718).
- Fix a rare race condition when making a reservation on a relay that could lead to a failed reservation.
  See [PR 4747](https://github.com/libp2p/rust-libp2p/pull/4747).
- Propagate errors of relay client to the listener / dialer.
  A failed reservation will now appear as `SwarmEvent::ListenerClosed` with the `ListenerId` of the corresponding `Swarm::listen_on` call.
  A failed circuit request will now appear as `SwarmEvent::OutgoingConnectionError` with the `ConnectionId` of the corresponding `Swarm::dial` call.
  Lastly, a failed reservation or circuit request will **no longer** close the underlying relay connection.
  As a result, we remove the following enum variants:
  - `relay::client::Event::ReservationReqFailed`
  - `relay::client::Event::OutboundCircuitReqFailed`
  - `relay::client::Event::InboundCircuitReqDenied`
  - `relay::client::Event::InboundCircuitReqDenyFailed`

  See [PR 4745](https://github.com/libp2p/rust-libp2p/pull/4745).

## 0.16.2

## 0.16.1

- Export `RateLimiter` type.
  See [PR 3742].

- Add functions to access data within `Limit`.
  See [PR 4162].

- Remove unconditional `async-std` dependency.
  See [PR 4283].

[PR 3742]: https://github.com/libp2p/rust-libp2p/pull/3742
[PR 4162]: https://github.com/libp2p/rust-libp2p/pull/4162
[PR 4283]: https://github.com/libp2p/rust-libp2p/pull/4283

## 0.16.0

- Raise MSRV to 1.65.
  See [PR 3715].

- Hide internals of `Connection` and expose only `AsyncRead` and `AsyncWrite`.
  See [PR 3829].

- Remove `Event::CircuitReqReceiveFailed` and `Event::InboundCircuitReqFailed` variants.
  These variants are no longer constructed.
  See [PR 3605].

- Remove deprecated items. See [PR 3948].

[PR 3605]: https://github.com/libp2p/rust-libp2p/pull/3605
[PR 3715]: https://github.com/libp2p/rust-libp2p/pull/3715
[PR 3829]: https://github.com/libp2p/rust-libp2p/pull/3829
[PR 3948]: https://github.com/libp2p/rust-libp2p/pull/3948

## 0.15.2

- Send correct `PeerId` in outbound STOP message to client.
  See [PR 3767].

- As a relay, when forwarding data between relay-connection-source and -destination and vice versa, flush write side when read currently has no more data available.
  See [PR 3765].

[PR 3767]: https://github.com/libp2p/rust-libp2p/pull/3767
[PR 3765]: https://github.com/libp2p/rust-libp2p/pull/3765

## 0.15.1

- Migrate from `prost` to `quick-protobuf`. This removes `protoc` dependency. See [PR 3312].

[PR 3312]: https://github.com/libp2p/rust-libp2p/pull/3312

## 0.15.0

- Rename types as per [discussion 2174].
  `Relay` has been renamed to `Behaviour`.
  The `Relay`, and `Client` prefixes have been removed from various types like `ClientTransport`.
  the `v2` namespace has also been removed, users should prefer importing the relay protocol as a module (`use libp2p::relay;`),
  and refer to its types via `relay::`. For example: `relay::Behaviour` or `relay::client::Behaviour`.
  See [PR 3238].

- Update to `libp2p-core` `v0.39.0`.

- Update to `libp2p-swarm` `v0.42.0`.

[PR 3238]: https://github.com/libp2p/rust-libp2p/pull/3238
[discussion 2174]: https://github.com/libp2p/rust-libp2p/issues/2174

## 0.14.0

- Update to `prost-codec` `v0.3.0`.

- Update to `libp2p-core` `v0.38.0`.

- Update to `libp2p-swarm` `v0.41.0`.

- Replace `Client` and `Relay`'s `NetworkBehaviour` implemention `inject_*` methods with the new `on_*` methods.
  See [PR 3011].

- Replace `client::Handler` and `relay::Handler`'s `ConnectionHandler` implemention `inject_*` methods
  with the new `on_*` methods. See [PR 3085].

- Update `rust-version` to reflect the actual MSRV: 1.62.0. See [PR 3090].

[PR 3085]: https://github.com/libp2p/rust-libp2p/pull/3085
[PR 3011]: https://github.com/libp2p/rust-libp2p/pull/3011
[PR 3090]: https://github.com/libp2p/rust-libp2p/pull/3090

## 0.13.0

- Update to `libp2p-core` `v0.37.0`.

- Update to `libp2p-swarm` `v0.40.0`.

- Fix WASM compilation. See [PR 2991].

[PR 2991]: https://github.com/libp2p/rust-libp2p/pull/2991/

## 0.12.0

- Update to `libp2p-swarm` `v0.39.0`.

- Update to `libp2p-core` `v0.36.0`.

## 0.11.0

- Update prost requirement from 0.10 to 0.11 which no longer installs the protoc Protobuf compiler.
  Thus you will need protoc installed locally. See [PR 2788].

- Update to `libp2p-swarm` `v0.38.0`.

- Expose `HOP_PROTOCOL_NAME` and `STOP_PROTOCOL_NAME`. See [PR 2734].

- Update to `libp2p-core` `v0.35.0`.

[PR 2734]: https://github.com/libp2p/rust-libp2p/pull/2734/
[PR 2788]: https://github.com/libp2p/rust-libp2p/pull/2788

## 0.10.0

- Update to `libp2p-core` `v0.34.0`.

- Update to `libp2p-swarm` `v0.37.0`.

- Do not duplicate the p2p/xxx component with the relay PeerId when a client requests a reservation. See [PR 2701].

- Drive the `RelayListener`s within the `ClientTransport`. Add `Transport::poll` and `Transport::remove_listener`
  for `ClientTransport`. See [PR 2652].

[PR 2701]: https://github.com/libp2p/rust-libp2p/pull/2701/
[PR 2652]: https://github.com/libp2p/rust-libp2p/pull/2652

## 0.9.1

- Respond to at most one incoming reservation request. Deny <= 8 incoming
  circuit requests with one per peer. And deny new circuits before accepting new
  circuits. See [PR 2698].

- Expose explicits errors via `UpgradeError` instead of generic `io::Error`. See
  [PR 2698].

[PR 2698]: https://github.com/libp2p/rust-libp2p/pull/2698/

## 0.9.0

- Update to `libp2p-core` `v0.33.0`.

- Update to `libp2p-swarm` `v0.36.0`.

## 0.8.0

- Expose `{Inbound,Outbound}{Hop,Stop}UpgradeError`. See [PR 2586].

- Update to `libp2p-swarm` `v0.35.0`.

- Remove support for Circuit Relay v1 protocol. See [PR 2549].

[PR 2549]: https://github.com/libp2p/rust-libp2p/pull/2549
[PR 2586]: https://github.com/libp2p/rust-libp2p/pull/2586

## 0.7.0 [2022-02-22]

- Update to `libp2p-core` `v0.32.0`.

- Update to `libp2p-swarm` `v0.34.0`.

- Merge NetworkBehaviour's inject_\* paired methods (see [PR 2445]).

[PR 2445]: https://github.com/libp2p/rust-libp2p/pull/2445

## 0.6.1 [2022-02-02]

- Remove empty peer entries in `reservations` `HashMap`. See [PR 2464].

[PR 2464]: https://github.com/libp2p/rust-libp2p/pull/2464

## 0.6.0 [2022-01-27]

- Update dependencies.

- Migrate to Rust edition 2021 (see [PR 2339]).

[PR 2339]: https://github.com/libp2p/rust-libp2p/pull/2339

## 0.5.0 [2021-11-16]

- Use `instant` instead of `wasm-timer` (see [PR 2245]).

- Update dependencies.

[PR 2245]: https://github.com/libp2p/rust-libp2p/pull/2245

## 0.4.0 [2021-11-01]

- Make default features of `libp2p-core` optional.
  [PR 2181](https://github.com/libp2p/rust-libp2p/pull/2181)

- Update dependencies.

- Implement `Debug` for `RelayHandlerEvent` and `RelayHandlerIn`. See [PR 2183].

[PR 2183]: https://github.com/libp2p/rust-libp2p/pull/2183

## 0.3.0 [2021-07-12]

- Update dependencies.

## 0.2.0 [2021-04-13]

- Update `libp2p-swarm`.

## 0.1.0 [2021-03-17]

- First release supporting all major features of the circuit relay v1
  specification. [PR 1838](https://github.com/libp2p/rust-libp2p/pull/1838).<|MERGE_RESOLUTION|>--- conflicted
+++ resolved
@@ -1,13 +1,11 @@
 ## 0.17.3
 - Use `web-time` instead of `instant`.
   See [PR 5347](https://github.com/libp2p/rust-libp2p/pull/5347).
-<<<<<<< HEAD
 - Fix manual closure of relayed listener.
   See [PR 5491](https://github.com/libp2p/rust-libp2p/pull/5491)
-=======
 - Add resource limits to `CircuitReq` to be set
   See [PR 5493](https://github.com/libp2p/rust-libp2p/pull/5493)  
->>>>>>> 055b179a
+
 
 ## 0.17.2
 
