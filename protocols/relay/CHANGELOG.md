# 0.10.0 [unreleased]

- Update to `libp2p-core` `v0.34.0`.

- Update to `libp2p-swarm` `v0.37.0`.

- Do not duplicate the p2p/xxx component with the relay PeerId when a client requests a reservation. See [PR 2701].

<<<<<<< HEAD
- Expose `HOP_PROTOCOL_NAME` and `STOP_PROTOCOL_NAME`. See [PR 2734].

[PR 2734]: https://github.com/libp2p/rust-libp2p/pull/2734/
=======
- Drive the `RelayListener`s within the `ClientTransport`. Add `Transport::poll` and `Transport::remove_listener`
  for `ClientTransport`. See [PR 2652].
>>>>>>> 62622a1b

[PR 2701]: https://github.com/libp2p/rust-libp2p/pull/2701/
[PR 2652]: https://github.com/libp2p/rust-libp2p/pull/2652

# 0.9.1

- Respond to at most one incoming reservation request. Deny <= 8 incoming
  circuit requests with one per peer. And deny new circuits before accepting new
  circuits. See [PR 2698].

- Expose explicits errors via `UpgradeError` instead of generic `io::Error`. See
  [PR 2698].

[PR 2698]: https://github.com/libp2p/rust-libp2p/pull/2698/

# 0.9.0

- Update to `libp2p-core` `v0.33.0`.

- Update to `libp2p-swarm` `v0.36.0`.

# 0.8.0

- Expose `{Inbound,Outbound}{Hop,Stop}UpgradeError`. See [PR 2586].

- Update to `libp2p-swarm` `v0.35.0`.

- Remove support for Circuit Relay v1 protocol. See [PR 2549].

[PR 2549]: https://github.com/libp2p/rust-libp2p/pull/2549
[PR 2586]: https://github.com/libp2p/rust-libp2p/pull/2586

# 0.7.0 [2022-02-22]

- Update to `libp2p-core` `v0.32.0`.

- Update to `libp2p-swarm` `v0.34.0`.

- Merge NetworkBehaviour's inject_\* paired methods (see [PR 2445]).

[PR 2445]: https://github.com/libp2p/rust-libp2p/pull/2445

# 0.6.1 [2022-02-02]

- Remove empty peer entries in `reservations` `HashMap`. See [PR 2464].

[PR 2464]: https://github.com/libp2p/rust-libp2p/pull/2464

# 0.6.0 [2022-01-27]

- Update dependencies.

- Migrate to Rust edition 2021 (see [PR 2339]).

[PR 2339]: https://github.com/libp2p/rust-libp2p/pull/2339

# 0.5.0 [2021-11-16]

- Use `instant` instead of `wasm-timer` (see [PR 2245]).

- Update dependencies.

[PR 2245]: https://github.com/libp2p/rust-libp2p/pull/2245

# 0.4.0 [2021-11-01]

- Make default features of `libp2p-core` optional.
  [PR 2181](https://github.com/libp2p/rust-libp2p/pull/2181)

- Update dependencies.

- Implement `Debug` for `RelayHandlerEvent` and `RelayHandlerIn`. See [PR 2183].

[PR 2183]: https://github.com/libp2p/rust-libp2p/pull/2183

# 0.3.0 [2021-07-12]

- Update dependencies.

# 0.2.0 [2021-04-13]

- Update `libp2p-swarm`.

# 0.1.0 [2021-03-17]

- First release supporting all major features of the circuit relay v1
  specification. [PR 1838](https://github.com/libp2p/rust-libp2p/pull/1838).<|MERGE_RESOLUTION|>--- conflicted
+++ resolved
@@ -6,17 +6,14 @@
 
 - Do not duplicate the p2p/xxx component with the relay PeerId when a client requests a reservation. See [PR 2701].
 
-<<<<<<< HEAD
 - Expose `HOP_PROTOCOL_NAME` and `STOP_PROTOCOL_NAME`. See [PR 2734].
 
-[PR 2734]: https://github.com/libp2p/rust-libp2p/pull/2734/
-=======
 - Drive the `RelayListener`s within the `ClientTransport`. Add `Transport::poll` and `Transport::remove_listener`
   for `ClientTransport`. See [PR 2652].
->>>>>>> 62622a1b
 
 [PR 2701]: https://github.com/libp2p/rust-libp2p/pull/2701/
 [PR 2652]: https://github.com/libp2p/rust-libp2p/pull/2652
+[PR 2734]: https://github.com/libp2p/rust-libp2p/pull/2734/
 
 # 0.9.1
 
