--- conflicted
+++ resolved
@@ -1,16 +1,13 @@
 ## 0.17.0 - unreleased
 
-<<<<<<< HEAD
 - Don't close connections on protocol failures within the relay-server.
   To achieve this, error handling was restructured:
   - `libp2p::relay::outbound::stop::FatalUpgradeError` has been removed.
   - `libp2p::relay::outbound::stop::{Error, ProtocolViolation}` have been introduced.
 
   See [PR 4718](https://github.com/libp2p/rust-libp2p/pull/4718).
-=======
 - Fix a rare race condition when making a reservation on a relay that could lead to a failed reservation.
   See [PR 4747](https://github.com/libp2p/rust-lib2pp/pulls/4747).
->>>>>>> 461209ab
 
 ## 0.16.2
 
