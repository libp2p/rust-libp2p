--- conflicted
+++ resolved
@@ -1,11 +1,9 @@
-<<<<<<< HEAD
-## 0.17.0 - unreleased
+
+## 0.17.1 - unreleased
 - Emit an external address on making reservation.
-  See [PR XXXX](https://github.com/libp2p/rust-lib2pp/pulls/).
-=======
+  See [PR 4809](https://github.com/libp2p/rust-lib2pp/pulls/4809).
+
 ## 0.17.0
->>>>>>> 4e1ad09c
-
 - Don't close connections on protocol failures within the relay-server.
   To achieve this, error handling was restructured:
   - `libp2p::relay::outbound::stop::FatalUpgradeError` has been removed.
