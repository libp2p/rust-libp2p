--- conflicted
+++ resolved
@@ -1,14 +1,9 @@
 ## 0.16.2 - unreleased
 
-<<<<<<< HEAD
-<!-- Internal changes:
-
-- Bump version of `futures-bounded`.
-=======
 <!-- Internal changes
 
 - Allow deprecated usage of `KeepAlive::Until`
->>>>>>> 7c6f75ea
+- Bump version of `futures-bounded`
 
 -->
 
