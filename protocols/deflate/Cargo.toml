[package]
name = "libp2p-deflate"
edition = "2018"
description = "Deflate encryption protocol for libp2p"
version = "0.19.2"
authors = ["Parity Technologies <admin@parity.io>"]
license = "MIT"
repository = "https://github.com/libp2p/rust-libp2p"
keywords = ["peer-to-peer", "libp2p", "networking"]
categories = ["network-programming", "asynchronous"]

[dependencies]
futures = "0.3.1"
libp2p-core = { version = "0.19.2", path = "../../core" }
flate2 = "1.0"

[dev-dependencies]
<<<<<<< HEAD
async-std = "~1.5.0"
libp2p-tcp = { version = "0.19.0", path = "../../transports/tcp" }
rand = "0.7"
quickcheck = "0.9"
=======
async-std = "1.6.2"
libp2p-tcp = { path = "../../transports/tcp", features = ["async-std"] }
quickcheck = "0.9"
rand = "0.7"
>>>>>>> 5e0bb103
<|MERGE_RESOLUTION|>--- conflicted
+++ resolved
@@ -15,14 +15,7 @@
 flate2 = "1.0"
 
 [dev-dependencies]
-<<<<<<< HEAD
-async-std = "~1.5.0"
-libp2p-tcp = { version = "0.19.0", path = "../../transports/tcp" }
-rand = "0.7"
-quickcheck = "0.9"
-=======
 async-std = "1.6.2"
 libp2p-tcp = { path = "../../transports/tcp", features = ["async-std"] }
 quickcheck = "0.9"
-rand = "0.7"
->>>>>>> 5e0bb103
+rand = "0.7"