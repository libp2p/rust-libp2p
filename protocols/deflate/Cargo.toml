[package]
name = "libp2p-deflate"
edition = "2018"
description = "Deflate encryption protocol for libp2p"
version = "0.19.2"
authors = ["Parity Technologies <admin@parity.io>"]
license = "MIT"
repository = "https://github.com/libp2p/rust-libp2p"
keywords = ["peer-to-peer", "libp2p", "networking"]
categories = ["network-programming", "asynchronous"]

[dependencies]
futures = "0.3.1"
libp2p-core = { version = "0.19.2", path = "../../core" }
flate2 = "1.0"

[dev-dependencies]
<<<<<<< HEAD
async-std = "1.6.2"
=======
async-std = "1.5.0"
>>>>>>> c9f12120
libp2p-tcp = { path = "../../transports/tcp", features = ["async-std"] }
quickcheck = "0.9"
rand = "0.7"<|MERGE_RESOLUTION|>--- conflicted
+++ resolved
@@ -15,11 +15,7 @@
 flate2 = "1.0"
 
 [dev-dependencies]
-<<<<<<< HEAD
 async-std = "1.6.2"
-=======
-async-std = "1.5.0"
->>>>>>> c9f12120
 libp2p-tcp = { path = "../../transports/tcp", features = ["async-std"] }
 quickcheck = "0.9"
 rand = "0.7"