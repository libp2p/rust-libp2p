[package]
name = "libp2p-request-response"
edition = "2021"
rust-version = "1.62.0"
description = "Generic Request/Response Protocols"
version = "0.23.0"
authors = ["Parity Technologies <admin@parity.io>"]
license = "MIT"
repository = "https://github.com/libp2p/rust-libp2p"
keywords = ["peer-to-peer", "libp2p", "networking"]
categories = ["network-programming", "asynchronous"]

[dependencies]
async-trait = "0.1"
bytes = "1"
futures = "0.3.1"
instant = "0.1.11"
libp2p-core = { version = "0.38.0", path = "../../core" }
libp2p-swarm = { version = "0.41.0", path = "../../swarm" }
log = "0.4.11"
rand = "0.8"
smallvec = "1.6.1"
unsigned-varint = { version = "0.7", features = ["std", "futures"] }

[dev-dependencies]
async-std = "1.6.2"
<<<<<<< HEAD
env_logger = "0.9.0"
libp2p-noise = { path = "../../transports/noise" }
libp2p-tcp = { path = "../../transports/tcp", features = ["async-io"] }
libp2p-yamux = { path = "../../muxers/yamux" }
=======
env_logger = "0.10.0"
libp2p = { path = "../..", features = ["full"] }
>>>>>>> 5755942d
rand = "0.8"

# Passing arguments to the docsrs builder in order to properly document cfg's. 
# More information: https://docs.rs/about/builds#cross-compiling
[package.metadata.docs.rs]
all-features = true
rustdoc-args = ["--cfg", "docsrs"]
rustc-args = ["--cfg", "docsrs"]<|MERGE_RESOLUTION|>--- conflicted
+++ resolved
@@ -24,15 +24,10 @@
 
 [dev-dependencies]
 async-std = "1.6.2"
-<<<<<<< HEAD
-env_logger = "0.9.0"
+env_logger = "0.10.0"
 libp2p-noise = { path = "../../transports/noise" }
 libp2p-tcp = { path = "../../transports/tcp", features = ["async-io"] }
 libp2p-yamux = { path = "../../muxers/yamux" }
-=======
-env_logger = "0.10.0"
-libp2p = { path = "../..", features = ["full"] }
->>>>>>> 5755942d
 rand = "0.8"
 
 # Passing arguments to the docsrs builder in order to properly document cfg's. 
