--- conflicted
+++ resolved
@@ -15,13 +15,8 @@
 bytes = "1"
 futures = "0.3.1"
 instant = "0.1.11"
-<<<<<<< HEAD
-libp2p-core = { version = "0.37.1", path = "../../core" }
-libp2p-swarm = { version = "0.40.0", path = "../../swarm" }
-=======
 libp2p-core = { version = "0.38.0", path = "../../core" }
 libp2p-swarm = { version = "0.41.0", path = "../../swarm" }
->>>>>>> f9b4af3d
 log = "0.4.11"
 rand = "0.8"
 smallvec = "1.6.1"
