--- conflicted
+++ resolved
@@ -25,12 +25,5 @@
 [dev-dependencies]
 async-std = "1.6.2"
 env_logger = "0.9.0"
-<<<<<<< HEAD
-libp2p-noise = { path = "../../transports/noise" }
-libp2p-tcp = { path = "../../transports/tcp" }
-libp2p-yamux = { path = "../../muxers/yamux" }
-rand = "0.8"
-=======
 libp2p = { path = "../../", default-features = false, features = ["tcp-async-io", "noise", "yamux", "request-response"] }
-rand = "0.7"
->>>>>>> a4d1e588
+rand = "0.8"