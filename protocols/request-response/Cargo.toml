--- conflicted
+++ resolved
@@ -32,11 +32,7 @@
 anyhow = "1.0.86"
 tokio = { workspace = true, features = ["macros", "rt-multi-thread", "time"] }
 rand = "0.8"
-<<<<<<< HEAD
-libp2p-swarm-test = { path = "../../swarm-test", features = ["tokio"]}
-=======
-libp2p-swarm-test = { path = "../../swarm-test" }
->>>>>>> c476bce3
+libp2p-swarm-test = { path = "../../swarm-test", features = ["tokio"] }
 futures_ringbuf = "0.4.0"
 serde = { version = "1.0", features = ["derive"] }
 tracing-subscriber = { workspace = true, features = ["env-filter"] }
