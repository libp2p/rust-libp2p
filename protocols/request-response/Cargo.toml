[package]
name = "libp2p-request-response"
edition = "2021"
rust-version = { workspace = true }
description = "Generic Request/Response Protocols"
version = "0.25.1"
authors = ["Parity Technologies <admin@parity.io>"]
license = "MIT"
repository = "https://github.com/libp2p/rust-libp2p"
keywords = ["peer-to-peer", "libp2p", "networking"]
categories = ["network-programming", "asynchronous"]

[dependencies]
async-trait = "0.1"
cbor4ii = { version = "0.3.1", features = ["serde1", "use_std"], optional = true }
futures = "0.3.28"
instant = "0.1.12"
libp2p-core = { workspace = true }
libp2p-swarm = { workspace = true }
libp2p-identity = { workspace = true }
rand = "0.8"
serde = { version = "1.0", optional = true}
serde_json = { version = "1.0.107", optional = true }
<<<<<<< HEAD
smallvec = "1.11.0"
tracing = "0.1.37"
=======
smallvec = "1.11.1"
>>>>>>> ecdd0ff7
void = "1.0.2"

[features]
json = ["dep:serde", "dep:serde_json", "libp2p-swarm/macros"]
cbor = ["dep:serde", "dep:cbor4ii", "libp2p-swarm/macros"]

[dev-dependencies]
async-std = { version = "1.6.2", features = ["attributes"] }
libp2p-noise = { workspace = true }
libp2p-tcp = { workspace = true, features = ["async-io"] }
libp2p-yamux = { workspace = true }
rand = "0.8"
libp2p-swarm-test = { path = "../../swarm-test" }
futures_ringbuf = "0.4.0"
serde = { version = "1.0", features = ["derive"]}
tracing-subscriber = { version = "0.3", features = ["env-filter"] }

# Passing arguments to the docsrs builder in order to properly document cfg's.
# More information: https://docs.rs/about/builds#cross-compiling
[package.metadata.docs.rs]
all-features = true
rustdoc-args = ["--cfg", "docsrs"]
rustc-args = ["--cfg", "docsrs"]<|MERGE_RESOLUTION|>--- conflicted
+++ resolved
@@ -21,12 +21,8 @@
 rand = "0.8"
 serde = { version = "1.0", optional = true}
 serde_json = { version = "1.0.107", optional = true }
-<<<<<<< HEAD
-smallvec = "1.11.0"
+smallvec = "1.11.1"
 tracing = "0.1.37"
-=======
-smallvec = "1.11.1"
->>>>>>> ecdd0ff7
 void = "1.0.2"
 
 [features]
