[package]
name = "libp2p-request-response"
edition.workspace = true
rust-version = { workspace = true }
description = "Generic Request/Response Protocols"
version = "0.28.1"
authors = ["Parity Technologies <admin@parity.io>"]
license = "MIT"
repository = "https://github.com/libp2p/rust-libp2p"
keywords = ["peer-to-peer", "libp2p", "networking"]
categories = ["network-programming", "asynchronous"]

[dependencies]
async-trait = "0.1"
cbor4ii = { version = "0.3.2", features = ["serde1", "use_std"], optional = true }
futures = { workspace = true }
libp2p-core = { workspace = true }
libp2p-swarm = { workspace = true }
libp2p-identity = { workspace = true }
rand = "0.8"
serde = { version = "1.0", optional = true }
serde_json = { version = "1.0.117", optional = true }
smallvec = "1.13.2"
tracing = { workspace = true }
futures-bounded = { workspace = true }

[features]
json = ["dep:serde", "dep:serde_json", "libp2p-swarm/macros"]
cbor = ["dep:serde", "dep:cbor4ii", "libp2p-swarm/macros"]

[dev-dependencies]
anyhow = "1.0.86"
<<<<<<< HEAD
tokio = { workspace = true, features = ["full"] }
=======
tokio = { workspace = true, features = ["macros", "rt-multi-thread", "time"] }
>>>>>>> 00e0d29c
rand = "0.8"
libp2p-swarm-test = { path = "../../swarm-test", features = ["tokio"]}
futures_ringbuf = "0.4.0"
serde = { version = "1.0", features = ["derive"] }
tracing-subscriber = { workspace = true, features = ["env-filter"] }

# Passing arguments to the docsrs builder in order to properly document cfg's.
# More information: https://docs.rs/about/builds#cross-compiling
[package.metadata.docs.rs]
all-features = true

[lints]
workspace = true<|MERGE_RESOLUTION|>--- conflicted
+++ resolved
@@ -30,11 +30,7 @@
 
 [dev-dependencies]
 anyhow = "1.0.86"
-<<<<<<< HEAD
-tokio = { workspace = true, features = ["full"] }
-=======
 tokio = { workspace = true, features = ["macros", "rt-multi-thread", "time"] }
->>>>>>> 00e0d29c
 rand = "0.8"
 libp2p-swarm-test = { path = "../../swarm-test", features = ["tokio"]}
 futures_ringbuf = "0.4.0"
