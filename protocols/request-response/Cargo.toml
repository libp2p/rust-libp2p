[package]
name = "libp2p-request-response"
edition.workspace = true
rust-version = { workspace = true }
description = "Generic Request/Response Protocols"
version = "0.28.1"
authors = ["Parity Technologies <admin@parity.io>"]
license = "MIT"
repository = "https://github.com/libp2p/rust-libp2p"
keywords = ["peer-to-peer", "libp2p", "networking"]
categories = ["network-programming", "asynchronous"]

[dependencies]
async-trait = "0.1"
cbor4ii = { version = "0.3.2", features = ["serde1", "use_std"], optional = true }
futures = { workspace = true }
libp2p-core = { workspace = true }
libp2p-swarm = { workspace = true }
libp2p-identity = { workspace = true }
rand = "0.8"
serde = { version = "1.0", optional = true }
serde_json = { version = "1.0.117", optional = true }
smallvec = "1.13.2"
tracing = { workspace = true }
futures-bounded = { workspace = true }

[features]
json = ["dep:serde", "dep:serde_json", "libp2p-swarm/macros"]
cbor = ["dep:serde", "dep:cbor4ii", "libp2p-swarm/macros"]

[dev-dependencies]
anyhow = "1.0.86"
<<<<<<< HEAD
tokio = { version = "1.37.0", features = ["full"] }
=======
tokio = { workspace = true, features = ["macros", "rt-multi-thread", "time"] }
>>>>>>> 547fc375
rand = "0.8"
libp2p-swarm-test = { path = "../../swarm-test", features = ["async-std"]}
futures_ringbuf = "0.4.0"
serde = { version = "1.0", features = ["derive"] }
tracing-subscriber = { workspace = true, features = ["env-filter"] }

# Passing arguments to the docsrs builder in order to properly document cfg's.
# More information: https://docs.rs/about/builds#cross-compiling
[package.metadata.docs.rs]
all-features = true

[lints]
workspace = true<|MERGE_RESOLUTION|>--- conflicted
+++ resolved
@@ -28,13 +28,8 @@
 json = ["dep:serde", "dep:serde_json", "libp2p-swarm/macros"]
 cbor = ["dep:serde", "dep:cbor4ii", "libp2p-swarm/macros"]
 
-[dev-dependencies]
-anyhow = "1.0.86"
-<<<<<<< HEAD
-tokio = { version = "1.37.0", features = ["full"] }
-=======
+
 tokio = { workspace = true, features = ["macros", "rt-multi-thread", "time"] }
->>>>>>> 547fc375
 rand = "0.8"
 libp2p-swarm-test = { path = "../../swarm-test", features = ["async-std"]}
 futures_ringbuf = "0.4.0"
