--- conflicted
+++ resolved
@@ -20,15 +20,9 @@
 libp2p-identity = { workspace = true }
 rand = "0.8"
 serde = { version = "1.0", optional = true}
-<<<<<<< HEAD
-serde_json = { version = "1.0.114", optional = true }
-smallvec = "1.13.1"
-tracing = { workspace = true }
-=======
 serde_json = { version = "1.0.115", optional = true }
 smallvec = "1.13.2"
-tracing = "0.1.37"
->>>>>>> 47e19f71
+tracing = { workspace = true }
 void = "1.0.2"
 futures-timer = "3.0.3"
 futures-bounded = { workspace = true }
