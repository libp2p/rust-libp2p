--- conflicted
+++ resolved
@@ -2,13 +2,12 @@
 
 - Update dependencies.
 
-<<<<<<< HEAD
-- Remove unused `lru` crate.
-=======
+- Remove unused `lru` crate (see [PR 2358]).
+
 - Migrate to Rust edition 2021 (see [PR 2339]).
 
 [PR 2339]: https://github.com/libp2p/rust-libp2p/pull/2339
->>>>>>> a7ed1d6b
+[PR 2358]: https://github.com/libp2p/rust-libp2p/pull/2358
 
 # 0.14.0 [2021-11-16]
 
