--- conflicted
+++ resolved
@@ -1,12 +1,10 @@
 ## 0.26.3
 
-<<<<<<< HEAD
 - Report failure when streams are at capacity.
   See [PR 5417](https://github.com/libp2p/rust-libp2p/pull/5417).
-=======
+
 - Report dial IO errors to the user.
   See [PR 5429](https://github.com/libp2p/rust-libp2p/pull/5429).
->>>>>>> 68301b8d
 
 ## 0.26.2
 
