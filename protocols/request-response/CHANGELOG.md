--- conflicted
+++ resolved
@@ -1,13 +1,11 @@
-<<<<<<< HEAD
 ## 0.27.0
 
 <!-- Update to libp2p-swarm v0.45.0 -->
-=======
+
 ## 0.26.4
 
 - Use `web-time` instead of `instant`.
   See [PR 5347](https://github.com/libp2p/rust-libp2p/pull/5347).
->>>>>>> 927428fb
 
 ## 0.26.3
 
