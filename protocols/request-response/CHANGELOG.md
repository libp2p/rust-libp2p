<<<<<<< HEAD
# 0.25.0 - unreleased

- Remove `InboundFailure::UnsupportedProtocols`.
  This variant is no longer constructed.
  See [PR 3605].

[PR 3605]: https://github.com/libp2p/rust-libp2p/pull/3605

# 0.24.0
=======
## 0.24.0
>>>>>>> 6e93df79

- Update to `libp2p-core` `v0.39.0`.

- Rename types as per [discussion 2174].
  `RequestResponse` has been renamed to `Behaviour`.
  The `RequestResponse` prefix has been removed from various types like `RequestResponseEvent`.
  Users should prefer importing the request_response protocol as a module (`use libp2p::request_response;`),
  and refer to its types via `request_response::`. For example: `request_response::Behaviour` or `request_response::Event`.
  See [PR 3159].

- Update to `libp2p-swarm` `v0.42.0`.

[discussion 2174]: https://github.com/libp2p/rust-libp2p/discussions/2174
[PR 3159]: https://github.com/libp2p/rust-libp2p/pull/3159

## 0.23.0

- Update to `libp2p-core` `v0.38.0`.

- Update to `libp2p-swarm` `v0.41.0`.

- Replace `RequestResponse`'s `NetworkBehaviour` implemention `inject_*` methods with the new `on_*` methods.
  See [PR 3011].

- Replace `RequestResponseHandler`'s `ConnectionHandler` implemention `inject_*` methods
  with the new `on_*` methods. See [PR 3085].

- Update `rust-version` to reflect the actual MSRV: 1.62.0. See [PR 3090].

[PR 3085]: https://github.com/libp2p/rust-libp2p/pull/3085
[PR 3011]: https://github.com/libp2p/rust-libp2p/pull/3011
[PR 3090]: https://github.com/libp2p/rust-libp2p/pull/3090

## 0.22.0

- Bump rand to 0.8 and quickcheck to 1. See [PR 2857].

- Update to `libp2p-core` `v0.37.0`.

- Update to `libp2p-swarm` `v0.40.0`.

[PR 2857]: https://github.com/libp2p/rust-libp2p/pull/2857

## 0.21.0

- Update to `libp2p-swarm` `v0.39.0`.

- Update to `libp2p-core` `v0.36.0`.

## 0.20.0

- Update to `libp2p-swarm` `v0.38.0`.

- Update to `libp2p-core` `v0.35.0`.

## 0.19.0

- Update to `libp2p-core` `v0.34.0`.

- Update to `libp2p-swarm` `v0.37.0`.

## 0.18.0

- Update to `libp2p-core` `v0.33.0`.

- Update to `libp2p-swarm` `v0.36.0`.

## 0.17.0

- Update to `libp2p-swarm` `v0.35.0`.

## 0.16.0 [2022-02-22]

- Update to `libp2p-core` `v0.32.0`.

- Update to `libp2p-swarm` `v0.34.0`.

- Merge NetworkBehaviour's inject_\* paired methods (see PR 2445).

[PR 2445]: https://github.com/libp2p/rust-libp2p/pull/2445

## 0.15.0 [2022-01-27]

- Update dependencies.

- Remove unused `lru` crate (see [PR 2358]).

- Migrate to Rust edition 2021 (see [PR 2339]).

[PR 2339]: https://github.com/libp2p/rust-libp2p/pull/2339
[PR 2358]: https://github.com/libp2p/rust-libp2p/pull/2358

## 0.14.0 [2021-11-16]

- Use `instant` instead of `wasm-timer` (see [PR 2245]).

- Update dependencies.

[PR 2245]: https://github.com/libp2p/rust-libp2p/pull/2245

## 0.13.0 [2021-11-01]

- Make default features of `libp2p-core` optional.
  [PR 2181](https://github.com/libp2p/rust-libp2p/pull/2181)

- Update dependencies.

- Manually implement `Debug` for `RequestResponseHandlerEvent` and
  `RequestProtocol`. See [PR 2183].

- Remove `RequestResponse::throttled` and the `throttled` module.
  See [PR 2236].

[PR 2183]: https://github.com/libp2p/rust-libp2p/pull/2183
[PR 2236]: https://github.com/libp2p/rust-libp2p/pull/2236

## 0.12.0 [2021-07-12]

- Update dependencies.

## 0.11.0 [2021-04-13]

- Update `libp2p-swarm`.
- Implement `std::error::Error` for `InboundFailure` and `OutboundFailure` [PR
  2033](https://github.com/libp2p/rust-libp2p/pull/2033).

## 0.10.0 [2021-03-17]

- Update `libp2p-swarm`.

- Close stream even when no response has been sent.
  [PR 1987](https://github.com/libp2p/rust-libp2p/pull/1987).

- Update dependencies.

## 0.9.1 [2021-02-15]

- Make `is_pending_outbound` return true on pending connection.
  [PR 1928](https://github.com/libp2p/rust-libp2p/pull/1928).

- Update dependencies.

## 0.9.0 [2021-01-12]

- Update dependencies.

- Re-export `throttled`-specific response channel. [PR
  1902](https://github.com/libp2p/rust-libp2p/pull/1902).

## 0.8.0 [2020-12-17]

- Update `libp2p-swarm` and `libp2p-core`.

- Emit `InboundFailure::ConnectionClosed` for inbound requests that failed due
  to the underlying connection closing.
  [PR 1886](https://github.com/libp2p/rust-libp2p/pull/1886).

- Derive Clone for `InboundFailure` and `Outbound}Failure`.
  [PR 1891](https://github.com/libp2p/rust-libp2p/pull/1891)

## 0.7.0 [2020-12-08]

- Refine emitted events for inbound requests, introducing
  the `ResponseSent` event and the `ResponseOmission`
  inbound failures. This effectively removes previous
  support for one-way protocols without responses.
  [PR 1867](https://github.com/libp2p/rust-libp2p/pull/1867).

## 0.6.0 [2020-11-25]

- Update `libp2p-swarm` and `libp2p-core`.

## 0.5.0 [2020-11-09]

- Update dependencies.

## 0.4.0 [2020-10-16]

- Update dependencies.

## 0.3.0 [2020-09-09]

- Add support for opt-in request-based flow-control to any
  request-response protocol via `RequestResponse::throttled()`.
  [PR 1726](https://github.com/libp2p/rust-libp2p/pull/1726).

- Update `libp2p-swarm` and `libp2p-core`.

## 0.2.0 [2020-08-18]

- Fixed connection keep-alive, permitting connections to close due
  to inactivity.
- Bump `libp2p-core` and `libp2p-swarm` dependencies.

## 0.1.1

- Always properly `close()` the substream after sending requests and
responses in the `InboundUpgrade` and `OutboundUpgrade`. Otherwise this is
left to `RequestResponseCodec::write_request` and `RequestResponseCodec::write_response`,
which can be a pitfall and lead to subtle problems (see e.g.
https://github.com/libp2p/rust-libp2p/pull/1606).

## 0.1.0

- Initial release.<|MERGE_RESOLUTION|>--- conflicted
+++ resolved
@@ -1,5 +1,4 @@
-<<<<<<< HEAD
-# 0.25.0 - unreleased
+## 0.25.0 - unreleased
 
 - Remove `InboundFailure::UnsupportedProtocols`.
   This variant is no longer constructed.
@@ -7,10 +6,7 @@
 
 [PR 3605]: https://github.com/libp2p/rust-libp2p/pull/3605
 
-# 0.24.0
-=======
 ## 0.24.0
->>>>>>> 6e93df79
 
 - Update to `libp2p-core` `v0.39.0`.
 
