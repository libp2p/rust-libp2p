--- conflicted
+++ resolved
@@ -1,15 +1,13 @@
 ## 0.25.2 - unreleased
 
-<<<<<<< HEAD
 - Deprecate `request_response::Config::set_connection_keep_alive` in favor of `SwarmBuilder::idle_connection_timeout`.
   See [PR 4029](https://github.com/libp2p/rust-libp2p/pull/4029).
-=======
+
 <!-- Internal changes
 
 - Allow deprecated usage of `KeepAlive::Until`
 
 -->
->>>>>>> 7c6f75ea
 
 ## 0.25.1
 
