--- conflicted
+++ resolved
@@ -29,21 +29,10 @@
     upgrade::{self, read_length_prefixed, write_length_prefixed},
     Multiaddr, PeerId, Transport,
 };
-<<<<<<< HEAD
-use libp2p::noise::NoiseAuthenticated;
-use libp2p::request_response::{
-    self, Behaviour, Config, Event, InboundFailure, Message, OutboundFailure, ProtocolName,
-    ProtocolSupport,
-};
-use libp2p::swarm::{Swarm, SwarmEvent};
-use libp2p::tcp;
-use libp2p_core::Transport;
-=======
 use libp2p_noise::NoiseAuthenticated;
 use libp2p_request_response::*;
 use libp2p_swarm::{Swarm, SwarmEvent};
 use libp2p_tcp as tcp;
->>>>>>> d7363a53
 use rand::{self, Rng};
 use std::{io, iter};
 
@@ -335,7 +324,7 @@
 }
 
 #[async_trait]
-impl request_response::Codec for PingCodec {
+impl libp2p_request_response::Codec for PingCodec {
     type Protocol = PingProtocol;
     type Request = Ping;
     type Response = Pong;
