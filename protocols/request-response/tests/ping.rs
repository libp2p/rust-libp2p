--- conflicted
+++ resolved
@@ -173,11 +173,7 @@
         }
     };
 
-<<<<<<< HEAD
-    tokio::task::spawn(Box::pin(peer1));
-=======
     tokio::spawn(Box::pin(peer1));
->>>>>>> 00e0d29c
     peer2.await;
 }
 
@@ -297,11 +293,7 @@
         }
     };
 
-<<<<<<< HEAD
-    tokio::task::spawn(Box::pin(peer1));
-=======
     tokio::spawn(Box::pin(peer1));
->>>>>>> 00e0d29c
     peer2.await;
 }
 
@@ -545,11 +537,7 @@
         assert_eq!(count, num_pings);
     };
 
-<<<<<<< HEAD
-    tokio::task::spawn(Box::pin(peer1));
-=======
     tokio::spawn(Box::pin(peer1));
->>>>>>> 00e0d29c
     peer2.await;
 }
 
