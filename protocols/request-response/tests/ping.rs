// Copyright 2020 Parity Technologies (UK) Ltd.
//
// Permission is hereby granted, free of charge, to any person obtaining a
// copy of this software and associated documentation files (the "Software"),
// to deal in the Software without restriction, including without limitation
// the rights to use, copy, modify, merge, publish, distribute, sublicense,
// and/or sell copies of the Software, and to permit persons to whom the
// Software is furnished to do so, subject to the following conditions:
//
// The above copyright notice and this permission notice shall be included in
// all copies or substantial portions of the Software.
//
// THE SOFTWARE IS PROVIDED "AS IS", WITHOUT WARRANTY OF ANY KIND, EXPRESS
// OR IMPLIED, INCLUDING BUT NOT LIMITED TO THE WARRANTIES OF MERCHANTABILITY,
// FITNESS FOR A PARTICULAR PURPOSE AND NONINFRINGEMENT. IN NO EVENT SHALL THE
// AUTHORS OR COPYRIGHT HOLDERS BE LIABLE FOR ANY CLAIM, DAMAGES OR OTHER
// LIABILITY, WHETHER IN AN ACTION OF CONTRACT, TORT OR OTHERWISE, ARISING
// FROM, OUT OF OR IN CONNECTION WITH THE SOFTWARE OR THE USE OR OTHER
// DEALINGS IN THE SOFTWARE.

//! Integration tests for the `Behaviour`.

use async_trait::async_trait;
<<<<<<< HEAD
use futures::{prelude::*, AsyncWriteExt};
use libp2p::core::{
    upgrade::{read_length_prefixed, write_length_prefixed},
    PeerId,
};
use libp2p::request_response::*;
use libp2p::swarm::{Swarm, SwarmEvent};
use libp2p_swarm_test::SwarmExt;
=======
use futures::{channel::mpsc, prelude::*, AsyncWriteExt};
use libp2p_core::{
    identity,
    muxing::StreamMuxerBox,
    transport,
    upgrade::{self, read_length_prefixed, write_length_prefixed},
    Multiaddr, PeerId, Transport,
};
use libp2p_noise::NoiseAuthenticated;
use libp2p_request_response::*;
use libp2p_swarm::{Swarm, SwarmEvent};
use libp2p_tcp as tcp;
>>>>>>> 1a9cf4f7
use rand::{self, Rng};
use std::{io, iter};

#[async_std::test]
async fn is_response_outbound() {
    let _ = env_logger::try_init();
    let ping = Ping("ping".to_string().into_bytes());
    let offline_peer = PeerId::random();

    let protocols = iter::once((PingProtocol(), ProtocolSupport::Full));
    let cfg = Config::default();

<<<<<<< HEAD
    let mut swarm1 = Swarm::new_ephemeral(|_| RequestResponse::new(PingCodec(), protocols, cfg));
=======
    let (peer1_id, trans) = mk_transport();
    let ping_proto1 = Behaviour::new(PingCodec(), protocols, cfg);
    let mut swarm1 = Swarm::without_executor(trans, ping_proto1, peer1_id);
>>>>>>> 1a9cf4f7

    let request_id1 = swarm1
        .behaviour_mut()
        .send_request(&offline_peer, ping.clone());

<<<<<<< HEAD
    match swarm1
        .next_or_timeout()
        .await
        .try_into_behaviour_event()
        .unwrap()
    {
        RequestResponseEvent::OutboundFailure {
=======
    match futures::executor::block_on(swarm1.select_next_some()) {
        SwarmEvent::Behaviour(Event::OutboundFailure {
>>>>>>> 1a9cf4f7
            peer,
            request_id: req_id,
            error: _error,
        } => {
            assert_eq!(&offline_peer, &peer);
            assert_eq!(req_id, request_id1);
        }
        e => panic!("Peer: Unexpected event: {e:?}"),
    }

    let request_id2 = swarm1.behaviour_mut().send_request(&offline_peer, ping);

    assert!(!swarm1
        .behaviour()
        .is_pending_outbound(&offline_peer, &request_id1));
    assert!(swarm1
        .behaviour()
        .is_pending_outbound(&offline_peer, &request_id2));
}

/// Exercises a simple ping protocol.
#[async_std::test]
async fn ping_protocol() {
    let ping = Ping("ping".to_string().into_bytes());
    let pong = Pong("pong".to_string().into_bytes());

    let protocols = iter::once((PingProtocol(), ProtocolSupport::Full));
    let cfg = Config::default();

<<<<<<< HEAD
    let mut swarm1 =
        Swarm::new_ephemeral(|_| RequestResponse::new(PingCodec(), protocols.clone(), cfg.clone()));
    let peer1_id = *swarm1.local_peer_id();
    let mut swarm2 = Swarm::new_ephemeral(|_| RequestResponse::new(PingCodec(), protocols, cfg));
    let peer2_id = *swarm2.local_peer_id();
=======
    let (peer1_id, trans) = mk_transport();
    let ping_proto1 = Behaviour::new(PingCodec(), protocols.clone(), cfg.clone());
    let mut swarm1 = Swarm::without_executor(trans, ping_proto1, peer1_id);

    let (peer2_id, trans) = mk_transport();
    let ping_proto2 = Behaviour::new(PingCodec(), protocols, cfg);
    let mut swarm2 = Swarm::without_executor(trans, ping_proto2, peer2_id);

    let (mut tx, mut rx) = mpsc::channel::<Multiaddr>(1);
>>>>>>> 1a9cf4f7

    swarm1.listen().await;
    swarm2.connect(&mut swarm1).await;

    let expected_ping = ping.clone();
    let expected_pong = pong.clone();

    let peer1 = async move {
        loop {
<<<<<<< HEAD
            match swarm1
                .next_or_timeout()
                .await
                .try_into_behaviour_event()
                .unwrap()
            {
                RequestResponseEvent::Message {
=======
            match swarm1.select_next_some().await {
                SwarmEvent::NewListenAddr { address, .. } => tx.send(address).await.unwrap(),
                SwarmEvent::Behaviour(Event::Message {
>>>>>>> 1a9cf4f7
                    peer,
                    message:
                        Message::Request {
                            request, channel, ..
                        },
                } => {
                    assert_eq!(&request, &expected_ping);
                    assert_eq!(&peer, &peer2_id);
                    swarm1
                        .behaviour_mut()
                        .send_response(channel, pong.clone())
                        .unwrap();
                }
<<<<<<< HEAD
                RequestResponseEvent::ResponseSent { peer, .. } => {
                    assert_eq!(&peer, &peer2_id);
                }
                e => panic!("Peer1: Unexpected event: {:?}", e),
=======
                SwarmEvent::Behaviour(Event::ResponseSent { peer, .. }) => {
                    assert_eq!(&peer, &peer2_id);
                }
                SwarmEvent::Behaviour(e) => panic!("Peer1: Unexpected event: {e:?}"),
                _ => {}
>>>>>>> 1a9cf4f7
            }
        }
    };

    let num_pings: u8 = rand::thread_rng().gen_range(1..100);

    let peer2 = async {
        let mut count = 0;

        let mut req_id = swarm2.behaviour_mut().send_request(&peer1_id, ping.clone());
        assert!(swarm2.behaviour().is_pending_outbound(&peer1_id, &req_id));

        loop {
<<<<<<< HEAD
            match swarm2
                .next_or_timeout()
                .await
                .try_into_behaviour_event()
                .unwrap()
            {
                RequestResponseEvent::Message {
=======
            match swarm2.select_next_some().await {
                SwarmEvent::Behaviour(Event::Message {
>>>>>>> 1a9cf4f7
                    peer,
                    message:
                        Message::Response {
                            request_id,
                            response,
                        },
                } => {
                    count += 1;
                    assert_eq!(&response, &expected_pong);
                    assert_eq!(&peer, &peer1_id);
                    assert_eq!(req_id, request_id);
                    if count >= num_pings {
                        return;
                    } else {
                        req_id = swarm2.behaviour_mut().send_request(&peer1_id, ping.clone());
                    }
                }
<<<<<<< HEAD
                e => panic!("Peer2: Unexpected event: {:?}", e),
=======
                SwarmEvent::Behaviour(e) => panic!("Peer2: Unexpected event: {e:?}"),
                _ => {}
>>>>>>> 1a9cf4f7
            }
        }
    };

    async_std::task::spawn(Box::pin(peer1));
    peer2.await;
}

#[async_std::test]
async fn emits_inbound_connection_closed_failure() {
    let ping = Ping("ping".to_string().into_bytes());

    let protocols = iter::once((PingProtocol(), ProtocolSupport::Full));
    let cfg = Config::default();

<<<<<<< HEAD
    let mut swarm1 =
        Swarm::new_ephemeral(|_| RequestResponse::new(PingCodec(), protocols.clone(), cfg.clone()));
    let peer1_id = *swarm1.local_peer_id();
    let mut swarm2 = Swarm::new_ephemeral(|_| RequestResponse::new(PingCodec(), protocols, cfg));
    let peer2_id = *swarm2.local_peer_id();
=======
    let (peer1_id, trans) = mk_transport();
    let ping_proto1 = Behaviour::new(PingCodec(), protocols.clone(), cfg.clone());
    let mut swarm1 = Swarm::without_executor(trans, ping_proto1, peer1_id);

    let (peer2_id, trans) = mk_transport();
    let ping_proto2 = Behaviour::new(PingCodec(), protocols, cfg);
    let mut swarm2 = Swarm::without_executor(trans, ping_proto2, peer2_id);

    let addr = "/ip4/127.0.0.1/tcp/0".parse().unwrap();
    swarm1.listen_on(addr).unwrap();

    futures::executor::block_on(async move {
        while swarm1.next().now_or_never().is_some() {}
        let addr1 = Swarm::listeners(&swarm1).next().unwrap();

        swarm2.behaviour_mut().add_address(&peer1_id, addr1.clone());
        swarm2.behaviour_mut().send_request(&peer1_id, ping.clone());

        // Wait for swarm 1 to receive request by swarm 2.
        let _channel = loop {
            futures::select!(
                event = swarm1.select_next_some() => match event {
                    SwarmEvent::Behaviour(Event::Message {
                        peer,
                        message: Message::Request { request, channel, .. }
                    }) => {
                        assert_eq!(&request, &ping);
                        assert_eq!(&peer, &peer2_id);
                        break channel;
                    },
                    SwarmEvent::Behaviour(ev) => panic!("Peer1: Unexpected event: {ev:?}"),
                    _ => {}
                },
                event = swarm2.select_next_some() => {
                    if let SwarmEvent::Behaviour(ev) = event {
                        panic!("Peer2: Unexpected event: {ev:?}");
                    }
                }
            )
        };
>>>>>>> 1a9cf4f7

    swarm1.listen().await;
    swarm2.connect(&mut swarm1).await;

<<<<<<< HEAD
    swarm2.behaviour_mut().send_request(&peer1_id, ping.clone());

    // Wait for swarm 1 to receive request by swarm 2.
    let _channel = loop {
        futures::select!(
            event = swarm1.select_next_some() => match event {
                SwarmEvent::Behaviour(RequestResponseEvent::Message {
                    peer,
                    message: RequestResponseMessage::Request { request, channel, .. }
                }) => {
                    assert_eq!(&request, &ping);
                    assert_eq!(&peer, &peer2_id);
                    break channel;
                },
                SwarmEvent::Behaviour(ev) => panic!("Peer1: Unexpected event: {:?}", ev),
=======
        loop {
            match swarm1.select_next_some().await {
                SwarmEvent::Behaviour(Event::InboundFailure {
                    error: InboundFailure::ConnectionClosed,
                    ..
                }) => break,
                SwarmEvent::Behaviour(e) => panic!("Peer1: Unexpected event: {e:?}"),
>>>>>>> 1a9cf4f7
                _ => {}
            },
            event = swarm2.select_next_some() => {
                if let SwarmEvent::Behaviour(ev) = event {
                    panic!("Peer2: Unexpected event: {:?}", ev);
                }
            }
        )
    };

    // Drop swarm 2 in order for the connection between swarm 1 and 2 to close.
    drop(swarm2);

    loop {
        match swarm1.select_next_some().await {
            SwarmEvent::Behaviour(RequestResponseEvent::InboundFailure {
                error: InboundFailure::ConnectionClosed,
                ..
            }) => break,
            SwarmEvent::Behaviour(e) => panic!("Peer1: Unexpected event: {:?}", e),
            _ => {}
        }
    }
}

/// We expect the substream to be properly closed when response channel is dropped.
/// Since the ping protocol used here expects a response, the sender considers this
/// early close as a protocol violation which results in the connection being closed.
/// If the substream were not properly closed when dropped, the sender would instead
/// run into a timeout waiting for the response.
#[async_std::test]
async fn emits_inbound_connection_closed_if_channel_is_dropped() {
    let ping = Ping("ping".to_string().into_bytes());

    let protocols = iter::once((PingProtocol(), ProtocolSupport::Full));
    let cfg = Config::default();

<<<<<<< HEAD
    let mut swarm1 =
        Swarm::new_ephemeral(|_| RequestResponse::new(PingCodec(), protocols.clone(), cfg.clone()));
    let peer1_id = *swarm1.local_peer_id();
    let mut swarm2 = Swarm::new_ephemeral(|_| RequestResponse::new(PingCodec(), protocols, cfg));
    let peer2_id = *swarm2.local_peer_id();

    swarm1.listen().await;
    swarm2.connect(&mut swarm1).await;
=======
    let (peer1_id, trans) = mk_transport();
    let ping_proto1 = Behaviour::new(PingCodec(), protocols.clone(), cfg.clone());
    let mut swarm1 = Swarm::without_executor(trans, ping_proto1, peer1_id);

    let (peer2_id, trans) = mk_transport();
    let ping_proto2 = Behaviour::new(PingCodec(), protocols, cfg);
    let mut swarm2 = Swarm::without_executor(trans, ping_proto2, peer2_id);

    let addr = "/ip4/127.0.0.1/tcp/0".parse().unwrap();
    swarm1.listen_on(addr).unwrap();

    futures::executor::block_on(async move {
        while swarm1.next().now_or_never().is_some() {}
        let addr1 = Swarm::listeners(&swarm1).next().unwrap();

        swarm2.behaviour_mut().add_address(&peer1_id, addr1.clone());
        swarm2.behaviour_mut().send_request(&peer1_id, ping.clone());

        // Wait for swarm 1 to receive request by swarm 2.
        let event = loop {
            futures::select!(
                event = swarm1.select_next_some() => {
                    if let SwarmEvent::Behaviour(Event::Message {
                        peer,
                        message: Message::Request { request, channel, .. }
                    }) = event {
                        assert_eq!(&request, &ping);
                        assert_eq!(&peer, &peer2_id);

                        drop(channel);
                        continue;
                    }
                },
                event = swarm2.select_next_some() => {
                    if let SwarmEvent::Behaviour(ev) = event {
                        break ev;
                    }
                },
            )
        };

        let error = match event {
            Event::OutboundFailure { error, .. } => error,
            e => panic!("unexpected event from peer 2: {e:?}"),
        };
>>>>>>> 1a9cf4f7

    swarm2.behaviour_mut().send_request(&peer1_id, ping.clone());

    // Wait for swarm 1 to receive request by swarm 2.
    let event = loop {
        futures::select!(
            event = swarm1.select_next_some() => {
                if let SwarmEvent::Behaviour(RequestResponseEvent::Message {
                    peer,
                    message: RequestResponseMessage::Request { request, channel, .. }
                }) = event {
                    assert_eq!(&request, &ping);
                    assert_eq!(&peer, &peer2_id);

                    drop(channel);
                    continue;
                }
            },
            event = swarm2.select_next_some() => {
                if let SwarmEvent::Behaviour(ev) = event {
                    break ev;
                }
            },
        )
    };

    let error = match event {
        RequestResponseEvent::OutboundFailure { error, .. } => error,
        e => panic!("unexpected event from peer 2: {:?}", e),
    };

<<<<<<< HEAD
    assert_eq!(error, OutboundFailure::ConnectionClosed);
=======
fn mk_transport() -> (PeerId, transport::Boxed<(PeerId, StreamMuxerBox)>) {
    let id_keys = identity::Keypair::generate_ed25519();
    let peer_id = id_keys.public().to_peer_id();

    (
        peer_id,
        tcp::async_io::Transport::new(tcp::Config::default().nodelay(true))
            .upgrade(upgrade::Version::V1)
            .authenticate(NoiseAuthenticated::xx(&id_keys).unwrap())
            .multiplex(libp2p_yamux::YamuxConfig::default())
            .boxed(),
    )
>>>>>>> 1a9cf4f7
}

// Simple Ping-Pong Protocol

#[derive(Debug, Clone)]
struct PingProtocol();
#[derive(Clone)]
struct PingCodec();
#[derive(Debug, Clone, PartialEq, Eq)]
struct Ping(Vec<u8>);
#[derive(Debug, Clone, PartialEq, Eq)]
struct Pong(Vec<u8>);

impl ProtocolName for PingProtocol {
    fn protocol_name(&self) -> &[u8] {
        "/ping/1".as_bytes()
    }
}

#[async_trait]
impl libp2p_request_response::Codec for PingCodec {
    type Protocol = PingProtocol;
    type Request = Ping;
    type Response = Pong;

    async fn read_request<T>(&mut self, _: &PingProtocol, io: &mut T) -> io::Result<Self::Request>
    where
        T: AsyncRead + Unpin + Send,
    {
        let vec = read_length_prefixed(io, 1024).await?;

        if vec.is_empty() {
            return Err(io::ErrorKind::UnexpectedEof.into());
        }

        Ok(Ping(vec))
    }

    async fn read_response<T>(&mut self, _: &PingProtocol, io: &mut T) -> io::Result<Self::Response>
    where
        T: AsyncRead + Unpin + Send,
    {
        let vec = read_length_prefixed(io, 1024).await?;

        if vec.is_empty() {
            return Err(io::ErrorKind::UnexpectedEof.into());
        }

        Ok(Pong(vec))
    }

    async fn write_request<T>(
        &mut self,
        _: &PingProtocol,
        io: &mut T,
        Ping(data): Ping,
    ) -> io::Result<()>
    where
        T: AsyncWrite + Unpin + Send,
    {
        write_length_prefixed(io, data).await?;
        io.close().await?;

        Ok(())
    }

    async fn write_response<T>(
        &mut self,
        _: &PingProtocol,
        io: &mut T,
        Pong(data): Pong,
    ) -> io::Result<()>
    where
        T: AsyncWrite + Unpin + Send,
    {
        write_length_prefixed(io, data).await?;
        io.close().await?;

        Ok(())
    }
}<|MERGE_RESOLUTION|>--- conflicted
+++ resolved
@@ -21,29 +21,16 @@
 //! Integration tests for the `Behaviour`.
 
 use async_trait::async_trait;
-<<<<<<< HEAD
 use futures::{prelude::*, AsyncWriteExt};
-use libp2p::core::{
+use libp2p_core::{
     upgrade::{read_length_prefixed, write_length_prefixed},
-    PeerId,
-};
-use libp2p::request_response::*;
-use libp2p::swarm::{Swarm, SwarmEvent};
-use libp2p_swarm_test::SwarmExt;
-=======
-use futures::{channel::mpsc, prelude::*, AsyncWriteExt};
-use libp2p_core::{
-    identity,
-    muxing::StreamMuxerBox,
-    transport,
-    upgrade::{self, read_length_prefixed, write_length_prefixed},
-    Multiaddr, PeerId, Transport,
+    PeerId, Transport,
 };
 use libp2p_noise::NoiseAuthenticated;
 use libp2p_request_response::*;
 use libp2p_swarm::{Swarm, SwarmEvent};
 use libp2p_tcp as tcp;
->>>>>>> 1a9cf4f7
+use libp2p_swarm_test::SwarmExt;
 use rand::{self, Rng};
 use std::{io, iter};
 
@@ -56,19 +43,12 @@
     let protocols = iter::once((PingProtocol(), ProtocolSupport::Full));
     let cfg = Config::default();
 
-<<<<<<< HEAD
     let mut swarm1 = Swarm::new_ephemeral(|_| RequestResponse::new(PingCodec(), protocols, cfg));
-=======
-    let (peer1_id, trans) = mk_transport();
-    let ping_proto1 = Behaviour::new(PingCodec(), protocols, cfg);
-    let mut swarm1 = Swarm::without_executor(trans, ping_proto1, peer1_id);
->>>>>>> 1a9cf4f7
 
     let request_id1 = swarm1
         .behaviour_mut()
         .send_request(&offline_peer, ping.clone());
 
-<<<<<<< HEAD
     match swarm1
         .next_or_timeout()
         .await
@@ -76,10 +56,6 @@
         .unwrap()
     {
         RequestResponseEvent::OutboundFailure {
-=======
-    match futures::executor::block_on(swarm1.select_next_some()) {
-        SwarmEvent::Behaviour(Event::OutboundFailure {
->>>>>>> 1a9cf4f7
             peer,
             request_id: req_id,
             error: _error,
@@ -109,23 +85,11 @@
     let protocols = iter::once((PingProtocol(), ProtocolSupport::Full));
     let cfg = Config::default();
 
-<<<<<<< HEAD
     let mut swarm1 =
         Swarm::new_ephemeral(|_| RequestResponse::new(PingCodec(), protocols.clone(), cfg.clone()));
     let peer1_id = *swarm1.local_peer_id();
     let mut swarm2 = Swarm::new_ephemeral(|_| RequestResponse::new(PingCodec(), protocols, cfg));
     let peer2_id = *swarm2.local_peer_id();
-=======
-    let (peer1_id, trans) = mk_transport();
-    let ping_proto1 = Behaviour::new(PingCodec(), protocols.clone(), cfg.clone());
-    let mut swarm1 = Swarm::without_executor(trans, ping_proto1, peer1_id);
-
-    let (peer2_id, trans) = mk_transport();
-    let ping_proto2 = Behaviour::new(PingCodec(), protocols, cfg);
-    let mut swarm2 = Swarm::without_executor(trans, ping_proto2, peer2_id);
-
-    let (mut tx, mut rx) = mpsc::channel::<Multiaddr>(1);
->>>>>>> 1a9cf4f7
 
     swarm1.listen().await;
     swarm2.connect(&mut swarm1).await;
@@ -135,7 +99,6 @@
 
     let peer1 = async move {
         loop {
-<<<<<<< HEAD
             match swarm1
                 .next_or_timeout()
                 .await
@@ -143,11 +106,6 @@
                 .unwrap()
             {
                 RequestResponseEvent::Message {
-=======
-            match swarm1.select_next_some().await {
-                SwarmEvent::NewListenAddr { address, .. } => tx.send(address).await.unwrap(),
-                SwarmEvent::Behaviour(Event::Message {
->>>>>>> 1a9cf4f7
                     peer,
                     message:
                         Message::Request {
@@ -161,18 +119,10 @@
                         .send_response(channel, pong.clone())
                         .unwrap();
                 }
-<<<<<<< HEAD
                 RequestResponseEvent::ResponseSent { peer, .. } => {
                     assert_eq!(&peer, &peer2_id);
                 }
-                e => panic!("Peer1: Unexpected event: {:?}", e),
-=======
-                SwarmEvent::Behaviour(Event::ResponseSent { peer, .. }) => {
-                    assert_eq!(&peer, &peer2_id);
-                }
-                SwarmEvent::Behaviour(e) => panic!("Peer1: Unexpected event: {e:?}"),
-                _ => {}
->>>>>>> 1a9cf4f7
+                e => panic!("Peer1: Unexpected event: {e:?}"),
             }
         }
     };
@@ -186,7 +136,6 @@
         assert!(swarm2.behaviour().is_pending_outbound(&peer1_id, &req_id));
 
         loop {
-<<<<<<< HEAD
             match swarm2
                 .next_or_timeout()
                 .await
@@ -194,10 +143,6 @@
                 .unwrap()
             {
                 RequestResponseEvent::Message {
-=======
-            match swarm2.select_next_some().await {
-                SwarmEvent::Behaviour(Event::Message {
->>>>>>> 1a9cf4f7
                     peer,
                     message:
                         Message::Response {
@@ -215,12 +160,7 @@
                         req_id = swarm2.behaviour_mut().send_request(&peer1_id, ping.clone());
                     }
                 }
-<<<<<<< HEAD
-                e => panic!("Peer2: Unexpected event: {:?}", e),
-=======
-                SwarmEvent::Behaviour(e) => panic!("Peer2: Unexpected event: {e:?}"),
-                _ => {}
->>>>>>> 1a9cf4f7
+                e => panic!("Peer2: Unexpected event: {e:?}"),
             }
         }
     };
@@ -236,88 +176,35 @@
     let protocols = iter::once((PingProtocol(), ProtocolSupport::Full));
     let cfg = Config::default();
 
-<<<<<<< HEAD
     let mut swarm1 =
         Swarm::new_ephemeral(|_| RequestResponse::new(PingCodec(), protocols.clone(), cfg.clone()));
     let peer1_id = *swarm1.local_peer_id();
     let mut swarm2 = Swarm::new_ephemeral(|_| RequestResponse::new(PingCodec(), protocols, cfg));
     let peer2_id = *swarm2.local_peer_id();
-=======
-    let (peer1_id, trans) = mk_transport();
-    let ping_proto1 = Behaviour::new(PingCodec(), protocols.clone(), cfg.clone());
-    let mut swarm1 = Swarm::without_executor(trans, ping_proto1, peer1_id);
-
-    let (peer2_id, trans) = mk_transport();
-    let ping_proto2 = Behaviour::new(PingCodec(), protocols, cfg);
-    let mut swarm2 = Swarm::without_executor(trans, ping_proto2, peer2_id);
-
-    let addr = "/ip4/127.0.0.1/tcp/0".parse().unwrap();
-    swarm1.listen_on(addr).unwrap();
-
-    futures::executor::block_on(async move {
-        while swarm1.next().now_or_never().is_some() {}
-        let addr1 = Swarm::listeners(&swarm1).next().unwrap();
-
-        swarm2.behaviour_mut().add_address(&peer1_id, addr1.clone());
-        swarm2.behaviour_mut().send_request(&peer1_id, ping.clone());
-
-        // Wait for swarm 1 to receive request by swarm 2.
-        let _channel = loop {
-            futures::select!(
-                event = swarm1.select_next_some() => match event {
-                    SwarmEvent::Behaviour(Event::Message {
-                        peer,
-                        message: Message::Request { request, channel, .. }
-                    }) => {
-                        assert_eq!(&request, &ping);
-                        assert_eq!(&peer, &peer2_id);
-                        break channel;
-                    },
-                    SwarmEvent::Behaviour(ev) => panic!("Peer1: Unexpected event: {ev:?}"),
-                    _ => {}
-                },
-                event = swarm2.select_next_some() => {
-                    if let SwarmEvent::Behaviour(ev) = event {
-                        panic!("Peer2: Unexpected event: {ev:?}");
-                    }
-                }
-            )
-        };
->>>>>>> 1a9cf4f7
 
     swarm1.listen().await;
     swarm2.connect(&mut swarm1).await;
 
-<<<<<<< HEAD
     swarm2.behaviour_mut().send_request(&peer1_id, ping.clone());
 
     // Wait for swarm 1 to receive request by swarm 2.
     let _channel = loop {
         futures::select!(
             event = swarm1.select_next_some() => match event {
-                SwarmEvent::Behaviour(RequestResponseEvent::Message {
+                SwarmEvent::Behaviour(Event::Message {
                     peer,
-                    message: RequestResponseMessage::Request { request, channel, .. }
+                    message: Message::Request { request, channel, .. }
                 }) => {
                     assert_eq!(&request, &ping);
                     assert_eq!(&peer, &peer2_id);
                     break channel;
                 },
-                SwarmEvent::Behaviour(ev) => panic!("Peer1: Unexpected event: {:?}", ev),
-=======
-        loop {
-            match swarm1.select_next_some().await {
-                SwarmEvent::Behaviour(Event::InboundFailure {
-                    error: InboundFailure::ConnectionClosed,
-                    ..
-                }) => break,
-                SwarmEvent::Behaviour(e) => panic!("Peer1: Unexpected event: {e:?}"),
->>>>>>> 1a9cf4f7
+                SwarmEvent::Behaviour(ev) => panic!("Peer1: Unexpected event: {ev:?}"),
                 _ => {}
             },
             event = swarm2.select_next_some() => {
                 if let SwarmEvent::Behaviour(ev) = event {
-                    panic!("Peer2: Unexpected event: {:?}", ev);
+                    panic!("Peer2: Unexpected event: {ev:?}");
                 }
             }
         )
@@ -328,11 +215,11 @@
 
     loop {
         match swarm1.select_next_some().await {
-            SwarmEvent::Behaviour(RequestResponseEvent::InboundFailure {
+            SwarmEvent::Behaviour(Event::InboundFailure {
                 error: InboundFailure::ConnectionClosed,
                 ..
             }) => break,
-            SwarmEvent::Behaviour(e) => panic!("Peer1: Unexpected event: {:?}", e),
+            SwarmEvent::Behaviour(e) => panic!("Peer1: Unexpected event: {e:?}"),
             _ => {}
         }
     }
@@ -350,7 +237,6 @@
     let protocols = iter::once((PingProtocol(), ProtocolSupport::Full));
     let cfg = Config::default();
 
-<<<<<<< HEAD
     let mut swarm1 =
         Swarm::new_ephemeral(|_| RequestResponse::new(PingCodec(), protocols.clone(), cfg.clone()));
     let peer1_id = *swarm1.local_peer_id();
@@ -359,53 +245,6 @@
 
     swarm1.listen().await;
     swarm2.connect(&mut swarm1).await;
-=======
-    let (peer1_id, trans) = mk_transport();
-    let ping_proto1 = Behaviour::new(PingCodec(), protocols.clone(), cfg.clone());
-    let mut swarm1 = Swarm::without_executor(trans, ping_proto1, peer1_id);
-
-    let (peer2_id, trans) = mk_transport();
-    let ping_proto2 = Behaviour::new(PingCodec(), protocols, cfg);
-    let mut swarm2 = Swarm::without_executor(trans, ping_proto2, peer2_id);
-
-    let addr = "/ip4/127.0.0.1/tcp/0".parse().unwrap();
-    swarm1.listen_on(addr).unwrap();
-
-    futures::executor::block_on(async move {
-        while swarm1.next().now_or_never().is_some() {}
-        let addr1 = Swarm::listeners(&swarm1).next().unwrap();
-
-        swarm2.behaviour_mut().add_address(&peer1_id, addr1.clone());
-        swarm2.behaviour_mut().send_request(&peer1_id, ping.clone());
-
-        // Wait for swarm 1 to receive request by swarm 2.
-        let event = loop {
-            futures::select!(
-                event = swarm1.select_next_some() => {
-                    if let SwarmEvent::Behaviour(Event::Message {
-                        peer,
-                        message: Message::Request { request, channel, .. }
-                    }) = event {
-                        assert_eq!(&request, &ping);
-                        assert_eq!(&peer, &peer2_id);
-
-                        drop(channel);
-                        continue;
-                    }
-                },
-                event = swarm2.select_next_some() => {
-                    if let SwarmEvent::Behaviour(ev) = event {
-                        break ev;
-                    }
-                },
-            )
-        };
-
-        let error = match event {
-            Event::OutboundFailure { error, .. } => error,
-            e => panic!("unexpected event from peer 2: {e:?}"),
-        };
->>>>>>> 1a9cf4f7
 
     swarm2.behaviour_mut().send_request(&peer1_id, ping.clone());
 
@@ -413,9 +252,9 @@
     let event = loop {
         futures::select!(
             event = swarm1.select_next_some() => {
-                if let SwarmEvent::Behaviour(RequestResponseEvent::Message {
+                if let SwarmEvent::Behaviour(Event::Message {
                     peer,
-                    message: RequestResponseMessage::Request { request, channel, .. }
+                    message: Message::Request { request, channel, .. }
                 }) = event {
                     assert_eq!(&request, &ping);
                     assert_eq!(&peer, &peer2_id);
@@ -433,26 +272,11 @@
     };
 
     let error = match event {
-        RequestResponseEvent::OutboundFailure { error, .. } => error,
-        e => panic!("unexpected event from peer 2: {:?}", e),
-    };
-
-<<<<<<< HEAD
+        Event::OutboundFailure { error, .. } => error,
+        e => panic!("unexpected event from peer 2: {e:?}"),
+    };
+
     assert_eq!(error, OutboundFailure::ConnectionClosed);
-=======
-fn mk_transport() -> (PeerId, transport::Boxed<(PeerId, StreamMuxerBox)>) {
-    let id_keys = identity::Keypair::generate_ed25519();
-    let peer_id = id_keys.public().to_peer_id();
-
-    (
-        peer_id,
-        tcp::async_io::Transport::new(tcp::Config::default().nodelay(true))
-            .upgrade(upgrade::Version::V1)
-            .authenticate(NoiseAuthenticated::xx(&id_keys).unwrap())
-            .multiplex(libp2p_yamux::YamuxConfig::default())
-            .boxed(),
-    )
->>>>>>> 1a9cf4f7
 }
 
 // Simple Ping-Pong Protocol
