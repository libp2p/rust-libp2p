--- conflicted
+++ resolved
@@ -29,17 +29,10 @@
     upgrade::{self, read_length_prefixed, write_length_prefixed},
     Multiaddr, PeerId,
 };
-<<<<<<< HEAD
-use libp2p::noise::{Keypair, NoiseConfig, X25519Spec};
+use libp2p::noise::NoiseAuthenticated;
 use libp2p::request_response::*;
 use libp2p::swarm::{Swarm, SwarmEvent};
 use libp2p::tcp::{GenTcpConfig, TcpTransport};
-=======
-use libp2p_noise::NoiseAuthenticated;
-use libp2p_request_response::*;
-use libp2p_swarm::{Swarm, SwarmEvent};
-use libp2p_tcp::{GenTcpConfig, TcpTransport};
->>>>>>> 2c739e9b
 use rand::{self, Rng};
 use std::{io, iter};
 
@@ -307,13 +300,8 @@
         peer_id,
         TcpTransport::new(GenTcpConfig::default().nodelay(true))
             .upgrade(upgrade::Version::V1)
-<<<<<<< HEAD
-            .authenticate(NoiseConfig::xx(noise_keys).into_authenticated())
+            .authenticate(NoiseAuthenticated::xx(&id_keys).unwrap())
             .multiplex(libp2p::yamux::YamuxConfig::default())
-=======
-            .authenticate(NoiseAuthenticated::xx(&id_keys).unwrap())
-            .multiplex(libp2p_yamux::YamuxConfig::default())
->>>>>>> 2c739e9b
             .boxed(),
     )
 }
