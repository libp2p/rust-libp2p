--- conflicted
+++ resolved
@@ -23,23 +23,12 @@
 use async_trait::async_trait;
 use futures::{prelude::*, AsyncWriteExt};
 use libp2p_core::{
-<<<<<<< HEAD
-    muxing::StreamMuxerBox,
-    transport,
-    upgrade::{self, read_length_prefixed, write_length_prefixed},
-    Multiaddr, Transport,
+    upgrade::{read_length_prefixed, write_length_prefixed},
+    ProtocolName,
 };
-use libp2p_identity as identity;
 use libp2p_identity::PeerId;
-use libp2p_noise::NoiseAuthenticated;
-use libp2p_request_response::*;
-=======
-    upgrade::{read_length_prefixed, write_length_prefixed},
-    PeerId, ProtocolName,
-};
 use libp2p_request_response as request_response;
 use libp2p_request_response::ProtocolSupport;
->>>>>>> 7069d78e
 use libp2p_swarm::{Swarm, SwarmEvent};
 use libp2p_swarm_test::SwarmExt;
 use rand::{self, Rng};
