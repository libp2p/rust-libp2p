--- conflicted
+++ resolved
@@ -173,11 +173,8 @@
         }
     };
 
-<<<<<<< HEAD
-    tokio::task::spawn(Box::pin(peer1));
-=======
+
     tokio::spawn(Box::pin(peer1));
->>>>>>> 547fc375
     peer2.await;
 }
 
