--- conflicted
+++ resolved
@@ -28,12 +28,8 @@
 use libp2p_swarm_test::SwarmExt;
 use rand::{self, Rng};
 use serde::{Deserialize, Serialize};
-<<<<<<< HEAD
-use std::iter;
+use std::{io, iter};
 use tracing_subscriber::EnvFilter;
-=======
-use std::{io, iter};
->>>>>>> 459c9d44
 
 #[async_std::test]
 #[cfg(feature = "cbor")]
