--- conflicted
+++ resolved
@@ -520,11 +520,7 @@
 ) -> (PeerId, Swarm<request_response::Behaviour<TestCodec>>) {
     let protocols = iter::once((StreamProtocol::new("/test/1"), ProtocolSupport::Full));
 
-<<<<<<< HEAD
-    let swarm = Swarm::new_ephemeral(|_| {
-=======
     let swarm = Swarm::new_ephemeral_tokio(|_| {
->>>>>>> c476bce3
         request_response::Behaviour::<TestCodec>::new(protocols, cfg)
     });
     let peed_id = *swarm.local_peer_id();
