--- conflicted
+++ resolved
@@ -40,7 +40,7 @@
 use std::pin::pin;
 use std::{
     collections::VecDeque,
-    fmt,
+    fmt, io,
     sync::{
         atomic::{AtomicU64, Ordering},
         Arc,
@@ -242,32 +242,20 @@
                 self.pending_events
                     .push_back(Event::OutboundUnsupportedProtocols(message.request_id));
             }
-<<<<<<< HEAD
             StreamUpgradeError::Apply(e) => void::unreachable(e),
             StreamUpgradeError::Io(e) => {
                 log::debug!("outbound stream failed: {e}");
-=======
-            StreamUpgradeError::Apply(e) => {
-                log::debug!("outbound stream {info} failed: {e}");
-            }
-            StreamUpgradeError::Io(e) => {
-                log::debug!("outbound stream {info} failed: {e}");
->>>>>>> 7f865448
             }
         }
     }
     fn on_listen_upgrade_error(
         &mut self,
-        ListenUpgradeError { error, info }: ListenUpgradeError<
+        ListenUpgradeError { error, .. }: ListenUpgradeError<
             <Self as ConnectionHandler>::InboundOpenInfo,
             <Self as ConnectionHandler>::InboundProtocol,
         >,
     ) {
-<<<<<<< HEAD
         void::unreachable(error)
-=======
-        log::debug!("inbound stream {info} failed: {error}");
->>>>>>> 7f865448
     }
 }
 
@@ -356,23 +344,13 @@
 where
     TCodec: Codec + Send + Clone + 'static,
 {
-<<<<<<< HEAD
-    type InEvent = OutboundMessage<TCodec>;
-    type OutEvent = Event<TCodec>;
+    type FromBehaviour = OutboundMessage<TCodec>;
+    type ToBehaviour = Event<TCodec>;
     type Error = void::Void;
     type InboundProtocol = Protocol<TCodec::Protocol>;
     type OutboundProtocol = Protocol<TCodec::Protocol>;
     type OutboundOpenInfo = ();
     type InboundOpenInfo = ();
-=======
-    type FromBehaviour = RequestProtocol<TCodec>;
-    type ToBehaviour = Event<TCodec>;
-    type Error = void::Void;
-    type InboundProtocol = ResponseProtocol<TCodec>;
-    type OutboundProtocol = RequestProtocol<TCodec>;
-    type OutboundOpenInfo = RequestId;
-    type InboundOpenInfo = RequestId;
->>>>>>> 7f865448
 
     fn listen_protocol(&self) -> SubstreamProtocol<Self::InboundProtocol, Self::InboundOpenInfo> {
         SubstreamProtocol::new(
@@ -395,23 +373,17 @@
     fn poll(
         &mut self,
         cx: &mut Context<'_>,
-<<<<<<< HEAD
-    ) -> Poll<ConnectionHandlerEvent<Protocol<TCodec::Protocol>, (), Self::OutEvent, Self::Error>>
+    ) -> Poll<ConnectionHandlerEvent<Protocol<TCodec::Protocol>, (), Self::ToBehaviour, Self::Error>>
     {
         while let Poll::Ready(Some(result)) = self.worker_streams.poll_next_unpin(cx) {
             match result {
-                Ok(event) => return Poll::Ready(ConnectionHandlerEvent::Custom(event)),
+                Ok(event) => return Poll::Ready(ConnectionHandlerEvent::NotifyBehaviour(event)),
                 Err(e) => {
                     log::debug!("worker stream failed: {e}")
                 }
             }
         }
 
-=======
-    ) -> Poll<
-        ConnectionHandlerEvent<RequestProtocol<TCodec>, RequestId, Self::ToBehaviour, Self::Error>,
-    > {
->>>>>>> 7f865448
         // Drain pending events.
         if let Some(event) = self.pending_events.pop_front() {
             return Poll::Ready(ConnectionHandlerEvent::NotifyBehaviour(event));
