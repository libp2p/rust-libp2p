--- conflicted
+++ resolved
@@ -237,15 +237,9 @@
 where
     TCodec: Codec + Send + Clone + 'static,
 {
-<<<<<<< HEAD
-    type InEvent = RequestProtocol<TCodec>;
-    type OutEvent = Event<TCodec>;
-    type Error = void::Void;
-=======
     type FromBehaviour = RequestProtocol<TCodec>;
     type ToBehaviour = Event<TCodec>;
-    type Error = StreamUpgradeError<io::Error>;
->>>>>>> 6e36e8aa
+    type Error = void::Void;
     type InboundProtocol = ResponseProtocol<TCodec>;
     type OutboundProtocol = RequestProtocol<TCodec>;
     type OutboundOpenInfo = RequestId;
@@ -297,20 +291,9 @@
     fn poll(
         &mut self,
         cx: &mut Context<'_>,
-<<<<<<< HEAD
-    ) -> Poll<ConnectionHandlerEvent<RequestProtocol<TCodec>, RequestId, Self::OutEvent, Self::Error>>
-    {
-=======
     ) -> Poll<
         ConnectionHandlerEvent<RequestProtocol<TCodec>, RequestId, Self::ToBehaviour, Self::Error>,
     > {
-        // Check for a pending (fatal) error.
-        if let Some(err) = self.pending_error.take() {
-            // The handler will not be polled again by the `Swarm`.
-            return Poll::Ready(ConnectionHandlerEvent::Close(err));
-        }
-
->>>>>>> 6e36e8aa
         // Drain pending events.
         if let Some(event) = self.pending_events.pop_front() {
             return Poll::Ready(ConnectionHandlerEvent::Custom(event));
