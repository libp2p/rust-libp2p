--- conflicted
+++ resolved
@@ -164,7 +164,7 @@
             .try_push(RequestId::Inbound(request_id), recv.boxed())
             .is_err()
         {
-            log::warn!("Dropping inbound stream because we are at capacity")
+            tracing::warn!("Dropping inbound stream because we are at capacity")
         }
     }
 
@@ -204,7 +204,7 @@
             .try_push(RequestId::Outbound(request_id), send.boxed())
             .is_err()
         {
-            log::warn!("Dropping outbound stream because we are at capacity")
+            tracing::warn!("Dropping outbound stream because we are at capacity")
         }
     }
 
@@ -232,26 +232,15 @@
                 // An event is reported to permit user code to react to the fact that
                 // the remote peer does not support the requested protocol(s).
                 self.pending_events
-<<<<<<< HEAD
-                    .push_back(Event::OutboundUnsupportedProtocols(info));
-            }
-            StreamUpgradeError::Apply(e) => {
-                tracing::debug!(request=%info, "outbound stream request failed: {e}");
-=======
                     .push_back(Event::OutboundUnsupportedProtocols(message.request_id));
->>>>>>> 459c9d44
             }
             StreamUpgradeError::Apply(e) => void::unreachable(e),
             StreamUpgradeError::Io(e) => {
-<<<<<<< HEAD
-                tracing::debug!(request=%info, "outbound stream failed: {e}");
-=======
-                log::debug!(
+                tracing::debug!(
                     "outbound stream for request {} failed: {e}, retrying",
                     message.request_id
                 );
                 self.requested_outbound.push_back(message);
->>>>>>> 459c9d44
             }
         }
     }
@@ -262,11 +251,7 @@
             <Self as ConnectionHandler>::InboundProtocol,
         >,
     ) {
-<<<<<<< HEAD
-        tracing::debug!(request=%info, "inbound stream failed: {error}");
-=======
         void::unreachable(error)
->>>>>>> 459c9d44
     }
 }
 
