// Copyright 2020 Parity Technologies (UK) Ltd.
//
// Permission is hereby granted, free of charge, to any person obtaining a
// copy of this software and associated documentation files (the "Software"),
// to deal in the Software without restriction, including without limitation
// the rights to use, copy, modify, merge, publish, distribute, sublicense,
// and/or sell copies of the Software, and to permit persons to whom the
// Software is furnished to do so, subject to the following conditions:
//
// The above copyright notice and this permission notice shall be included in
// all copies or substantial portions of the Software.
//
// THE SOFTWARE IS PROVIDED "AS IS", WITHOUT WARRANTY OF ANY KIND, EXPRESS
// OR IMPLIED, INCLUDING BUT NOT LIMITED TO THE WARRANTIES OF MERCHANTABILITY,
// FITNESS FOR A PARTICULAR PURPOSE AND NONINFRINGEMENT. IN NO EVENT SHALL THE
// AUTHORS OR COPYRIGHT HOLDERS BE LIABLE FOR ANY CLAIM, DAMAGES OR OTHER
// LIABILITY, WHETHER IN AN ACTION OF CONTRACT, TORT OR OTHERWISE, ARISING
// FROM, OUT OF OR IN CONNECTION WITH THE SOFTWARE OR THE USE OR OTHER
// DEALINGS IN THE SOFTWARE.

//! Generic request/response protocols.
//!
//! ## General Usage
//!
//! The [`Behaviour`] struct is a [`NetworkBehaviour`] that implements a generic
//! request/response protocol or protocol family, whereby each request is
//! sent over a new substream on a connection. `Behaviour` is generic
//! over the actual messages being sent, which are defined in terms of a
//! [`Codec`]. Creating a request/response protocol thus amounts
//! to providing an implementation of this trait which can then be
//! given to [`Behaviour::new`]. Further configuration options are
//! available via the [`Config`].
//!
//! Requests are sent using [`Behaviour::send_request`] and the
//! responses received as [`Message::Response`] via
//! [`Event::Message`].
//!
//! Responses are sent using [`Behaviour::send_response`] upon
//! receiving a [`Message::Request`] via
//! [`Event::Message`].
//!
//! ## Protocol Families
//!
//! A single [`Behaviour`] instance can be used with an entire
//! protocol family that share the same request and response types.
//! For that purpose, [`Codec::Protocol`] is typically
//! instantiated with a sum type.
//!
//! ## Limited Protocol Support
//!
//! It is possible to only support inbound or outbound requests for
//! a particular protocol. This is achieved by instantiating `Behaviour`
//! with protocols using [`ProtocolSupport::Inbound`] or
//! [`ProtocolSupport::Outbound`]. Any subset of protocols of a protocol
//! family can be configured in this way. Such protocols will not be
//! advertised during inbound respectively outbound protocol negotiation
//! on the substreams.

#![cfg_attr(docsrs, feature(doc_cfg, doc_auto_cfg))]

mod codec_priv;
#[deprecated(
    note = "The `codec` module will be made private in the future and should not be depended on."
)]
pub mod codec {
    pub use super::codec_priv::*;
}

mod handler_priv;
#[deprecated(
    note = "The `handler` module will be made private in the future and should not be depended on."
)]
pub mod handler {
    pub use super::handler_priv::*;
}

<<<<<<< HEAD
pub use codec::Codec;
=======
pub use codec_priv::{Codec, ProtocolName};
>>>>>>> 8a0e61e3

#[allow(deprecated)]
pub use codec_priv::RequestResponseCodec;

pub use handler_priv::ProtocolSupport;

use futures::channel::oneshot;
use handler_priv::{Handler, RequestProtocol};
use libp2p_core::{ConnectedPoint, Endpoint, Multiaddr};
use libp2p_identity::PeerId;
use libp2p_swarm::{
    behaviour::{AddressChange, ConnectionClosed, ConnectionEstablished, DialFailure, FromSwarm},
    dial_opts::DialOpts,
    ConnectionDenied, ConnectionId, NetworkBehaviour, NotifyHandler, PollParameters, THandler,
    THandlerInEvent, THandlerOutEvent, ToSwarm,
};
use smallvec::SmallVec;
use std::{
    collections::{HashMap, HashSet, VecDeque},
    fmt,
    sync::{atomic::AtomicU64, Arc},
    task::{Context, Poll},
    time::Duration,
};

#[deprecated(
    since = "0.24.0",
    note = "Use libp2p::request_response::Behaviour instead."
)]
pub type RequestResponse<TCodec> = Behaviour<TCodec>;

#[deprecated(
    since = "0.24.0",
    note = "Use re-exports that omit `RequestResponse` prefix, i.e. `libp2p::request_response::Config`"
)]
pub type RequestResponseConfig = Config;

#[deprecated(
    since = "0.24.0",
    note = "Use re-exports that omit `RequestResponse` prefix, i.e. `libp2p::request_response::Event`"
)]
pub type RequestResponseEvent<TRequest, TResponse> = Event<TRequest, TResponse>;

#[deprecated(
    since = "0.24.0",
    note = "Use re-exports that omit `RequestResponse` prefix, i.e. `libp2p::request_response::Message`"
)]
pub type RequestResponseMessage<TRequest, TResponse, TChannelResponse> =
    Message<TRequest, TResponse, TChannelResponse>;

#[deprecated(
    since = "0.24.0",
    note = "Use re-exports that omit `RequestResponse` prefix, i.e. `libp2p::request_response::handler::Event`"
)]
pub type HandlerEvent<TCodec> = handler_priv::Event<TCodec>;

/// An inbound request or response.
#[derive(Debug)]
pub enum Message<TRequest, TResponse, TChannelResponse = TResponse> {
    /// A request message.
    Request {
        /// The ID of this request.
        request_id: RequestId,
        /// The request message.
        request: TRequest,
        /// The channel waiting for the response.
        ///
        /// If this channel is dropped instead of being used to send a response
        /// via [`Behaviour::send_response`], a [`Event::InboundFailure`]
        /// with [`InboundFailure::ResponseOmission`] is emitted.
        channel: ResponseChannel<TChannelResponse>,
    },
    /// A response message.
    Response {
        /// The ID of the request that produced this response.
        ///
        /// See [`Behaviour::send_request`].
        request_id: RequestId,
        /// The response message.
        response: TResponse,
    },
}

/// The events emitted by a request-response [`Behaviour`].
#[derive(Debug)]
pub enum Event<TRequest, TResponse, TChannelResponse = TResponse> {
    /// An incoming message (request or response).
    Message {
        /// The peer who sent the message.
        peer: PeerId,
        /// The incoming message.
        message: Message<TRequest, TResponse, TChannelResponse>,
    },
    /// An outbound request failed.
    OutboundFailure {
        /// The peer to whom the request was sent.
        peer: PeerId,
        /// The (local) ID of the failed request.
        request_id: RequestId,
        /// The error that occurred.
        error: OutboundFailure,
    },
    /// An inbound request failed.
    InboundFailure {
        /// The peer from whom the request was received.
        peer: PeerId,
        /// The ID of the failed inbound request.
        request_id: RequestId,
        /// The error that occurred.
        error: InboundFailure,
    },
    /// A response to an inbound request has been sent.
    ///
    /// When this event is received, the response has been flushed on
    /// the underlying transport connection.
    ResponseSent {
        /// The peer to whom the response was sent.
        peer: PeerId,
        /// The ID of the inbound request whose response was sent.
        request_id: RequestId,
    },
}

/// Possible failures occurring in the context of sending
/// an outbound request and receiving the response.
#[derive(Debug, Clone, PartialEq, Eq)]
pub enum OutboundFailure {
    /// The request could not be sent because a dialing attempt failed.
    DialFailure,
    /// The request timed out before a response was received.
    ///
    /// It is not known whether the request may have been
    /// received (and processed) by the remote peer.
    Timeout,
    /// The connection closed before a response was received.
    ///
    /// It is not known whether the request may have been
    /// received (and processed) by the remote peer.
    ConnectionClosed,
    /// The remote supports none of the requested protocols.
    UnsupportedProtocols,
}

impl fmt::Display for OutboundFailure {
    fn fmt(&self, f: &mut fmt::Formatter<'_>) -> fmt::Result {
        match self {
            OutboundFailure::DialFailure => write!(f, "Failed to dial the requested peer"),
            OutboundFailure::Timeout => write!(f, "Timeout while waiting for a response"),
            OutboundFailure::ConnectionClosed => {
                write!(f, "Connection was closed before a response was received")
            }
            OutboundFailure::UnsupportedProtocols => {
                write!(f, "The remote supports none of the requested protocols")
            }
        }
    }
}

impl std::error::Error for OutboundFailure {}

/// Possible failures occurring in the context of receiving an
/// inbound request and sending a response.
#[derive(Debug, Clone, PartialEq, Eq)]
pub enum InboundFailure {
    /// The inbound request timed out, either while reading the
    /// incoming request or before a response is sent, e.g. if
    /// [`Behaviour::send_response`] is not called in a
    /// timely manner.
    Timeout,
    /// The connection closed before a response could be send.
    ConnectionClosed,
    /// The local peer supports none of the protocols requested
    /// by the remote.
    UnsupportedProtocols,
    /// The local peer failed to respond to an inbound request
    /// due to the [`ResponseChannel`] being dropped instead of
    /// being passed to [`Behaviour::send_response`].
    ResponseOmission,
}

impl fmt::Display for InboundFailure {
    fn fmt(&self, f: &mut fmt::Formatter<'_>) -> fmt::Result {
        match self {
            InboundFailure::Timeout => {
                write!(f, "Timeout while receiving request or sending response")
            }
            InboundFailure::ConnectionClosed => {
                write!(f, "Connection was closed before a response could be sent")
            }
            InboundFailure::UnsupportedProtocols => write!(
                f,
                "The local peer supports none of the protocols requested by the remote"
            ),
            InboundFailure::ResponseOmission => write!(
                f,
                "The response channel was dropped without sending a response to the remote"
            ),
        }
    }
}

impl std::error::Error for InboundFailure {}

/// A channel for sending a response to an inbound request.
///
/// See [`Behaviour::send_response`].
#[derive(Debug)]
pub struct ResponseChannel<TResponse> {
    sender: oneshot::Sender<TResponse>,
}

impl<TResponse> ResponseChannel<TResponse> {
    /// Checks whether the response channel is still open, i.e.
    /// the `Behaviour` is still waiting for a
    /// a response to be sent via [`Behaviour::send_response`]
    /// and this response channel.
    ///
    /// If the response channel is no longer open then the inbound
    /// request timed out waiting for the response.
    pub fn is_open(&self) -> bool {
        !self.sender.is_canceled()
    }
}

/// The ID of an inbound or outbound request.
///
/// Note: [`RequestId`]'s uniqueness is only guaranteed between two
/// inbound and likewise between two outbound requests. There is no
/// uniqueness guarantee in a set of both inbound and outbound
/// [`RequestId`]s nor in a set of inbound or outbound requests
/// originating from different [`Behaviour`]'s.
#[derive(Debug, Copy, Clone, PartialEq, Eq, Hash)]
pub struct RequestId(u64);

impl fmt::Display for RequestId {
    fn fmt(&self, f: &mut fmt::Formatter) -> fmt::Result {
        write!(f, "{}", self.0)
    }
}

/// The configuration for a `Behaviour` protocol.
#[derive(Debug, Clone)]
pub struct Config {
    request_timeout: Duration,
    connection_keep_alive: Duration,
}

impl Default for Config {
    fn default() -> Self {
        Self {
            connection_keep_alive: Duration::from_secs(10),
            request_timeout: Duration::from_secs(10),
        }
    }
}

impl Config {
    /// Sets the keep-alive timeout of idle connections.
    pub fn set_connection_keep_alive(&mut self, v: Duration) -> &mut Self {
        self.connection_keep_alive = v;
        self
    }

    /// Sets the timeout for inbound and outbound requests.
    pub fn set_request_timeout(&mut self, v: Duration) -> &mut Self {
        self.request_timeout = v;
        self
    }
}

/// A request/response protocol for some message codec.
pub struct Behaviour<TCodec>
where
    TCodec: Codec + Clone + Send + 'static,
{
    /// The supported inbound protocols.
    inbound_protocols: SmallVec<[TCodec::Protocol; 2]>,
    /// The supported outbound protocols.
    outbound_protocols: SmallVec<[TCodec::Protocol; 2]>,
    /// The next (local) request ID.
    next_request_id: RequestId,
    /// The next (inbound) request ID.
    next_inbound_id: Arc<AtomicU64>,
    /// The protocol configuration.
    config: Config,
    /// The protocol codec for reading and writing requests and responses.
    codec: TCodec,
    /// Pending events to return from `poll`.
    pending_events:
        VecDeque<ToSwarm<Event<TCodec::Request, TCodec::Response>, RequestProtocol<TCodec>>>,
    /// The currently connected peers, their pending outbound and inbound responses and their known,
    /// reachable addresses, if any.
    connected: HashMap<PeerId, SmallVec<[Connection; 2]>>,
    /// Externally managed addresses via `add_address` and `remove_address`.
    addresses: HashMap<PeerId, SmallVec<[Multiaddr; 6]>>,
    /// Requests that have not yet been sent and are waiting for a connection
    /// to be established.
    pending_outbound_requests: HashMap<PeerId, SmallVec<[RequestProtocol<TCodec>; 10]>>,
}

impl<TCodec> Behaviour<TCodec>
where
    TCodec: Codec + Clone + Send + 'static,
{
    /// Creates a new `Behaviour` for the given
    /// protocols, codec and configuration.
    pub fn new<I>(codec: TCodec, protocols: I, cfg: Config) -> Self
    where
        I: IntoIterator<Item = (TCodec::Protocol, ProtocolSupport)>,
    {
        let mut inbound_protocols = SmallVec::new();
        let mut outbound_protocols = SmallVec::new();
        for (p, s) in protocols {
            if s.inbound() {
                inbound_protocols.push(p.clone());
            }
            if s.outbound() {
                outbound_protocols.push(p.clone());
            }
        }
        Behaviour {
            inbound_protocols,
            outbound_protocols,
            next_request_id: RequestId(1),
            next_inbound_id: Arc::new(AtomicU64::new(1)),
            config: cfg,
            codec,
            pending_events: VecDeque::new(),
            connected: HashMap::new(),
            pending_outbound_requests: HashMap::new(),
            addresses: HashMap::new(),
        }
    }

    /// Initiates sending a request.
    ///
    /// If the targeted peer is currently not connected, a dialing
    /// attempt is initiated and the request is sent as soon as a
    /// connection is established.
    ///
    /// > **Note**: In order for such a dialing attempt to succeed,
    /// > the `RequestResonse` protocol must either be embedded
    /// > in another `NetworkBehaviour` that provides peer and
    /// > address discovery, or known addresses of peers must be
    /// > managed via [`Behaviour::add_address`] and
    /// > [`Behaviour::remove_address`].
    pub fn send_request(&mut self, peer: &PeerId, request: TCodec::Request) -> RequestId {
        let request_id = self.next_request_id();
        let request = RequestProtocol {
            request_id,
            codec: self.codec.clone(),
            protocols: self.outbound_protocols.clone(),
            request,
        };

        if let Some(request) = self.try_send_request(peer, request) {
            self.pending_events.push_back(ToSwarm::Dial {
                opts: DialOpts::peer_id(*peer).build(),
            });
            self.pending_outbound_requests
                .entry(*peer)
                .or_default()
                .push(request);
        }

        request_id
    }

    /// Initiates sending a response to an inbound request.
    ///
    /// If the [`ResponseChannel`] is already closed due to a timeout or the
    /// connection being closed, the response is returned as an `Err` for
    /// further handling. Once the response has been successfully sent on the
    /// corresponding connection, [`Event::ResponseSent`] is
    /// emitted. In all other cases [`Event::InboundFailure`]
    /// will be or has been emitted.
    ///
    /// The provided `ResponseChannel` is obtained from an inbound
    /// [`Message::Request`].
    pub fn send_response(
        &mut self,
        ch: ResponseChannel<TCodec::Response>,
        rs: TCodec::Response,
    ) -> Result<(), TCodec::Response> {
        ch.sender.send(rs)
    }

    /// Adds a known address for a peer that can be used for
    /// dialing attempts by the `Swarm`, i.e. is returned
    /// by [`NetworkBehaviour::addresses_of_peer`].
    ///
    /// Addresses added in this way are only removed by `remove_address`.
    pub fn add_address(&mut self, peer: &PeerId, address: Multiaddr) {
        self.addresses.entry(*peer).or_default().push(address);
    }

    /// Removes an address of a peer previously added via `add_address`.
    pub fn remove_address(&mut self, peer: &PeerId, address: &Multiaddr) {
        let mut last = false;
        if let Some(addresses) = self.addresses.get_mut(peer) {
            addresses.retain(|a| a != address);
            last = addresses.is_empty();
        }
        if last {
            self.addresses.remove(peer);
        }
    }

    /// Checks whether a peer is currently connected.
    pub fn is_connected(&self, peer: &PeerId) -> bool {
        if let Some(connections) = self.connected.get(peer) {
            !connections.is_empty()
        } else {
            false
        }
    }

    /// Checks whether an outbound request to the peer with the provided
    /// [`PeerId`] initiated by [`Behaviour::send_request`] is still
    /// pending, i.e. waiting for a response.
    pub fn is_pending_outbound(&self, peer: &PeerId, request_id: &RequestId) -> bool {
        // Check if request is already sent on established connection.
        let est_conn = self
            .connected
            .get(peer)
            .map(|cs| {
                cs.iter()
                    .any(|c| c.pending_inbound_responses.contains(request_id))
            })
            .unwrap_or(false);
        // Check if request is still pending to be sent.
        let pen_conn = self
            .pending_outbound_requests
            .get(peer)
            .map(|rps| rps.iter().any(|rp| rp.request_id == *request_id))
            .unwrap_or(false);

        est_conn || pen_conn
    }

    /// Checks whether an inbound request from the peer with the provided
    /// [`PeerId`] is still pending, i.e. waiting for a response by the local
    /// node through [`Behaviour::send_response`].
    pub fn is_pending_inbound(&self, peer: &PeerId, request_id: &RequestId) -> bool {
        self.connected
            .get(peer)
            .map(|cs| {
                cs.iter()
                    .any(|c| c.pending_outbound_responses.contains(request_id))
            })
            .unwrap_or(false)
    }

    /// Returns the next request ID.
    fn next_request_id(&mut self) -> RequestId {
        let request_id = self.next_request_id;
        self.next_request_id.0 += 1;
        request_id
    }

    /// Tries to send a request by queueing an appropriate event to be
    /// emitted to the `Swarm`. If the peer is not currently connected,
    /// the given request is return unchanged.
    fn try_send_request(
        &mut self,
        peer: &PeerId,
        request: RequestProtocol<TCodec>,
    ) -> Option<RequestProtocol<TCodec>> {
        if let Some(connections) = self.connected.get_mut(peer) {
            if connections.is_empty() {
                return Some(request);
            }
            let ix = (request.request_id.0 as usize) % connections.len();
            let conn = &mut connections[ix];
            conn.pending_inbound_responses.insert(request.request_id);
            self.pending_events.push_back(ToSwarm::NotifyHandler {
                peer_id: *peer,
                handler: NotifyHandler::One(conn.id),
                event: request,
            });
            None
        } else {
            Some(request)
        }
    }

    /// Remove pending outbound response for the given peer and connection.
    ///
    /// Returns `true` if the provided connection to the given peer is still
    /// alive and the [`RequestId`] was previously present and is now removed.
    /// Returns `false` otherwise.
    fn remove_pending_outbound_response(
        &mut self,
        peer: &PeerId,
        connection: ConnectionId,
        request: RequestId,
    ) -> bool {
        self.get_connection_mut(peer, connection)
            .map(|c| c.pending_outbound_responses.remove(&request))
            .unwrap_or(false)
    }

    /// Remove pending inbound response for the given peer and connection.
    ///
    /// Returns `true` if the provided connection to the given peer is still
    /// alive and the [`RequestId`] was previously present and is now removed.
    /// Returns `false` otherwise.
    fn remove_pending_inbound_response(
        &mut self,
        peer: &PeerId,
        connection: ConnectionId,
        request: &RequestId,
    ) -> bool {
        self.get_connection_mut(peer, connection)
            .map(|c| c.pending_inbound_responses.remove(request))
            .unwrap_or(false)
    }

    /// Returns a mutable reference to the connection in `self.connected`
    /// corresponding to the given [`PeerId`] and [`ConnectionId`].
    fn get_connection_mut(
        &mut self,
        peer: &PeerId,
        connection: ConnectionId,
    ) -> Option<&mut Connection> {
        self.connected
            .get_mut(peer)
            .and_then(|connections| connections.iter_mut().find(|c| c.id == connection))
    }

    fn on_address_change(
        &mut self,
        AddressChange {
            peer_id,
            connection_id,
            new,
            ..
        }: AddressChange,
    ) {
        let new_address = match new {
            ConnectedPoint::Dialer { address, .. } => Some(address.clone()),
            ConnectedPoint::Listener { .. } => None,
        };
        let connections = self
            .connected
            .get_mut(&peer_id)
            .expect("Address change can only happen on an established connection.");

        let connection = connections
            .iter_mut()
            .find(|c| c.id == connection_id)
            .expect("Address change can only happen on an established connection.");
        connection.address = new_address;
    }

    fn on_connection_established(
        &mut self,
        ConnectionEstablished {
            peer_id,
            connection_id,
            endpoint,
            other_established,
            ..
        }: ConnectionEstablished,
    ) {
        let address = match endpoint {
            ConnectedPoint::Dialer { address, .. } => Some(address.clone()),
            ConnectedPoint::Listener { .. } => None,
        };
        self.connected
            .entry(peer_id)
            .or_default()
            .push(Connection::new(connection_id, address));

        if other_established == 0 {
            if let Some(pending) = self.pending_outbound_requests.remove(&peer_id) {
                for request in pending {
                    let request = self.try_send_request(&peer_id, request);
                    assert!(request.is_none());
                }
            }
        }
    }

    fn on_connection_closed(
        &mut self,
        ConnectionClosed {
            peer_id,
            connection_id,
            remaining_established,
            ..
        }: ConnectionClosed<<Self as NetworkBehaviour>::ConnectionHandler>,
    ) {
        let connections = self
            .connected
            .get_mut(&peer_id)
            .expect("Expected some established connection to peer before closing.");

        let connection = connections
            .iter()
            .position(|c| c.id == connection_id)
            .map(|p: usize| connections.remove(p))
            .expect("Expected connection to be established before closing.");

        debug_assert_eq!(connections.is_empty(), remaining_established == 0);
        if connections.is_empty() {
            self.connected.remove(&peer_id);
        }

        for request_id in connection.pending_outbound_responses {
            self.pending_events
                .push_back(ToSwarm::GenerateEvent(Event::InboundFailure {
                    peer: peer_id,
                    request_id,
                    error: InboundFailure::ConnectionClosed,
                }));
        }

        for request_id in connection.pending_inbound_responses {
            self.pending_events
                .push_back(ToSwarm::GenerateEvent(Event::OutboundFailure {
                    peer: peer_id,
                    request_id,
                    error: OutboundFailure::ConnectionClosed,
                }));
        }
    }

    fn on_dial_failure(&mut self, DialFailure { peer_id, .. }: DialFailure) {
        if let Some(peer) = peer_id {
            // If there are pending outgoing requests when a dial failure occurs,
            // it is implied that we are not connected to the peer, since pending
            // outgoing requests are drained when a connection is established and
            // only created when a peer is not connected when a request is made.
            // Thus these requests must be considered failed, even if there is
            // another, concurrent dialing attempt ongoing.
            if let Some(pending) = self.pending_outbound_requests.remove(&peer) {
                for request in pending {
                    self.pending_events
                        .push_back(ToSwarm::GenerateEvent(Event::OutboundFailure {
                            peer,
                            request_id: request.request_id,
                            error: OutboundFailure::DialFailure,
                        }));
                }
            }
        }
    }
}

impl<TCodec> NetworkBehaviour for Behaviour<TCodec>
where
    TCodec: Codec + Send + Clone + 'static,
{
    type ConnectionHandler = Handler<TCodec>;
    type OutEvent = Event<TCodec::Request, TCodec::Response>;

    fn handle_established_inbound_connection(
        &mut self,
        _: ConnectionId,
        _: PeerId,
        _: &Multiaddr,
        _: &Multiaddr,
    ) -> Result<THandler<Self>, ConnectionDenied> {
        Ok(Handler::new(
            self.inbound_protocols.clone(),
            self.codec.clone(),
            self.config.connection_keep_alive,
            self.config.request_timeout,
            self.next_inbound_id.clone(),
        ))
    }

    fn handle_pending_outbound_connection(
        &mut self,
        _connection_id: ConnectionId,
        maybe_peer: Option<PeerId>,
        _addresses: &[Multiaddr],
        _effective_role: Endpoint,
    ) -> Result<Vec<Multiaddr>, ConnectionDenied> {
        let peer = match maybe_peer {
            None => return Ok(vec![]),
            Some(peer) => peer,
        };

        let mut addresses = Vec::new();
        if let Some(connections) = self.connected.get(&peer) {
            addresses.extend(connections.iter().filter_map(|c| c.address.clone()))
        }
        if let Some(more) = self.addresses.get(&peer) {
            addresses.extend(more.into_iter().cloned());
        }

        Ok(addresses)
    }

    fn handle_established_outbound_connection(
        &mut self,
        _: ConnectionId,
        _: PeerId,
        _: &Multiaddr,
        _: Endpoint,
    ) -> Result<THandler<Self>, ConnectionDenied> {
        Ok(Handler::new(
            self.inbound_protocols.clone(),
            self.codec.clone(),
            self.config.connection_keep_alive,
            self.config.request_timeout,
            self.next_inbound_id.clone(),
        ))
    }

    fn on_swarm_event(&mut self, event: FromSwarm<Self::ConnectionHandler>) {
        match event {
            FromSwarm::ConnectionEstablished(connection_established) => {
                self.on_connection_established(connection_established)
            }
            FromSwarm::ConnectionClosed(connection_closed) => {
                self.on_connection_closed(connection_closed)
            }
            FromSwarm::AddressChange(address_change) => self.on_address_change(address_change),
            FromSwarm::DialFailure(dial_failure) => self.on_dial_failure(dial_failure),
            FromSwarm::ListenFailure(_) => {}
            FromSwarm::NewListener(_) => {}
            FromSwarm::NewListenAddr(_) => {}
            FromSwarm::ExpiredListenAddr(_) => {}
            FromSwarm::ListenerError(_) => {}
            FromSwarm::ListenerClosed(_) => {}
            FromSwarm::NewExternalAddr(_) => {}
            FromSwarm::ExpiredExternalAddr(_) => {}
        }
    }

    fn on_connection_handler_event(
        &mut self,
        peer: PeerId,
        connection: ConnectionId,
        event: THandlerOutEvent<Self>,
    ) {
        match event {
            handler_priv::Event::Response {
                request_id,
                response,
            } => {
                let removed = self.remove_pending_inbound_response(&peer, connection, &request_id);
                debug_assert!(
                    removed,
                    "Expect request_id to be pending before receiving response.",
                );

                let message = Message::Response {
                    request_id,
                    response,
                };
                self.pending_events
                    .push_back(ToSwarm::GenerateEvent(Event::Message { peer, message }));
            }
            handler_priv::Event::Request {
                request_id,
                request,
                sender,
            } => {
                let channel = ResponseChannel { sender };
                let message = Message::Request {
                    request_id,
                    request,
                    channel,
                };
                self.pending_events
                    .push_back(ToSwarm::GenerateEvent(Event::Message { peer, message }));

                match self.get_connection_mut(&peer, connection) {
                    Some(connection) => {
                        let inserted = connection.pending_outbound_responses.insert(request_id);
                        debug_assert!(inserted, "Expect id of new request to be unknown.");
                    }
                    // Connection closed after `Event::Request` has been emitted.
                    None => {
                        self.pending_events.push_back(ToSwarm::GenerateEvent(
                            Event::InboundFailure {
                                peer,
                                request_id,
                                error: InboundFailure::ConnectionClosed,
                            },
                        ));
                    }
                }
            }
            handler_priv::Event::ResponseSent(request_id) => {
                let removed = self.remove_pending_outbound_response(&peer, connection, request_id);
                debug_assert!(
                    removed,
                    "Expect request_id to be pending before response is sent."
                );

                self.pending_events
                    .push_back(ToSwarm::GenerateEvent(Event::ResponseSent {
                        peer,
                        request_id,
                    }));
            }
            handler_priv::Event::ResponseOmission(request_id) => {
                let removed = self.remove_pending_outbound_response(&peer, connection, request_id);
                debug_assert!(
                    removed,
                    "Expect request_id to be pending before response is omitted.",
                );

                self.pending_events
                    .push_back(ToSwarm::GenerateEvent(Event::InboundFailure {
                        peer,
                        request_id,
                        error: InboundFailure::ResponseOmission,
                    }));
            }
            handler_priv::Event::OutboundTimeout(request_id) => {
                let removed = self.remove_pending_inbound_response(&peer, connection, &request_id);
                debug_assert!(
                    removed,
                    "Expect request_id to be pending before request times out."
                );

                self.pending_events
                    .push_back(ToSwarm::GenerateEvent(Event::OutboundFailure {
                        peer,
                        request_id,
                        error: OutboundFailure::Timeout,
                    }));
            }
            handler_priv::Event::InboundTimeout(request_id) => {
                // Note: `Event::InboundTimeout` is emitted both for timing
                // out to receive the request and for timing out sending the response. In the former
                // case the request is never added to `pending_outbound_responses` and thus one can
                // not assert the request_id to be present before removing it.
                self.remove_pending_outbound_response(&peer, connection, request_id);

                self.pending_events
                    .push_back(ToSwarm::GenerateEvent(Event::InboundFailure {
                        peer,
                        request_id,
                        error: InboundFailure::Timeout,
                    }));
            }
            handler_priv::Event::OutboundUnsupportedProtocols(request_id) => {
                let removed = self.remove_pending_inbound_response(&peer, connection, &request_id);
                debug_assert!(
                    removed,
                    "Expect request_id to be pending before failing to connect.",
                );

                self.pending_events
                    .push_back(ToSwarm::GenerateEvent(Event::OutboundFailure {
                        peer,
                        request_id,
                        error: OutboundFailure::UnsupportedProtocols,
                    }));
            }
            handler_priv::Event::InboundUnsupportedProtocols(request_id) => {
                // Note: No need to call `self.remove_pending_outbound_response`,
                // `Event::Request` was never emitted for this request and
                // thus request was never added to `pending_outbound_responses`.
                self.pending_events
                    .push_back(ToSwarm::GenerateEvent(Event::InboundFailure {
                        peer,
                        request_id,
                        error: InboundFailure::UnsupportedProtocols,
                    }));
            }
        }
    }

    fn poll(
        &mut self,
        _: &mut Context<'_>,
        _: &mut impl PollParameters,
    ) -> Poll<ToSwarm<Self::OutEvent, THandlerInEvent<Self>>> {
        if let Some(ev) = self.pending_events.pop_front() {
            return Poll::Ready(ev);
        } else if self.pending_events.capacity() > EMPTY_QUEUE_SHRINK_THRESHOLD {
            self.pending_events.shrink_to_fit();
        }

        Poll::Pending
    }
}

/// Internal threshold for when to shrink the capacity
/// of empty queues. If the capacity of an empty queue
/// exceeds this threshold, the associated memory is
/// released.
const EMPTY_QUEUE_SHRINK_THRESHOLD: usize = 100;

/// Internal information tracked for an established connection.
struct Connection {
    id: ConnectionId,
    address: Option<Multiaddr>,
    /// Pending outbound responses where corresponding inbound requests have
    /// been received on this connection and emitted via `poll` but have not yet
    /// been answered.
    pending_outbound_responses: HashSet<RequestId>,
    /// Pending inbound responses for previously sent requests on this
    /// connection.
    pending_inbound_responses: HashSet<RequestId>,
}

impl Connection {
    fn new(id: ConnectionId, address: Option<Multiaddr>) -> Self {
        Self {
            id,
            address,
            pending_outbound_responses: Default::default(),
            pending_inbound_responses: Default::default(),
        }
    }
}<|MERGE_RESOLUTION|>--- conflicted
+++ resolved
@@ -74,11 +74,7 @@
     pub use super::handler_priv::*;
 }
 
-<<<<<<< HEAD
-pub use codec::Codec;
-=======
-pub use codec_priv::{Codec, ProtocolName};
->>>>>>> 8a0e61e3
+pub use codec_priv::Codec;
 
 #[allow(deprecated)]
 pub use codec_priv::RequestResponseCodec;
