--- conflicted
+++ resolved
@@ -70,21 +70,12 @@
 
 use futures::channel::oneshot;
 use handler::{Handler, RequestProtocol};
-<<<<<<< HEAD
-use libp2p_core::{connection::ConnectionId, ConnectedPoint, Endpoint, Multiaddr, PeerId};
-use libp2p_swarm::{
-    behaviour::{AddressChange, ConnectionClosed, ConnectionEstablished, DialFailure, FromSwarm},
-    dial_opts::DialOpts,
-    NetworkBehaviour, NetworkBehaviourAction, NotifyHandler, PollParameters, THandler,
-    THandlerInEvent, THandlerOutEvent,
-=======
-use libp2p_core::{ConnectedPoint, Multiaddr, PeerId};
+use libp2p_core::{ConnectedPoint, Endpoint, Multiaddr, PeerId};
 use libp2p_swarm::{
     behaviour::{AddressChange, ConnectionClosed, ConnectionEstablished, DialFailure, FromSwarm},
     dial_opts::DialOpts,
     ConnectionId, IntoConnectionHandler, NetworkBehaviour, NetworkBehaviourAction, NotifyHandler,
     PollParameters, THandlerInEvent,
->>>>>>> a82e087e
 };
 use smallvec::SmallVec;
 use std::{
@@ -359,11 +350,7 @@
     codec: TCodec,
     /// Pending events to return from `poll`.
     pending_events: VecDeque<
-<<<<<<< HEAD
-        NetworkBehaviourAction<Event<TCodec::Request, TCodec::Response>, THandlerInEvent<Self>>,
-=======
         NetworkBehaviourAction<Event<TCodec::Request, TCodec::Response>, RequestProtocol<TCodec>>,
->>>>>>> a82e087e
     >,
     /// The currently connected peers, their pending outbound and inbound responses and their known,
     /// reachable addresses, if any.
@@ -433,10 +420,6 @@
         if let Some(request) = self.try_send_request(peer, request) {
             self.pending_events.push_back(NetworkBehaviourAction::Dial {
                 opts: DialOpts::peer_id(*peer).build(),
-<<<<<<< HEAD
-                id: ConnectionId::next(),
-=======
->>>>>>> a82e087e
             });
             self.pending_outbound_requests
                 .entry(*peer)
