// Copyright 2020 Parity Technologies (UK) Ltd.
//
// Permission is hereby granted, free of charge, to any person obtaining a
// copy of this software and associated documentation files (the "Software"),
// to deal in the Software without restriction, including without limitation
// the rights to use, copy, modify, merge, publish, distribute, sublicense,
// and/or sell copies of the Software, and to permit persons to whom the
// Software is furnished to do so, subject to the following conditions:
//
// The above copyright notice and this permission notice shall be included in
// all copies or substantial portions of the Software.
//
// THE SOFTWARE IS PROVIDED "AS IS", WITHOUT WARRANTY OF ANY KIND, EXPRESS
// OR IMPLIED, INCLUDING BUT NOT LIMITED TO THE WARRANTIES OF MERCHANTABILITY,
// FITNESS FOR A PARTICULAR PURPOSE AND NONINFRINGEMENT. IN NO EVENT SHALL THE
// AUTHORS OR COPYRIGHT HOLDERS BE LIABLE FOR ANY CLAIM, DAMAGES OR OTHER
// LIABILITY, WHETHER IN AN ACTION OF CONTRACT, TORT OR OTHERWISE, ARISING
// FROM, OUT OF OR IN CONNECTION WITH THE SOFTWARE OR THE USE OR OTHER
// DEALINGS IN THE SOFTWARE.

//! Generic request/response protocols.
//!
//! ## General Usage
//!
//! [`RequestResponse`] is a `NetworkBehaviour` that implements a generic
//! request/response protocol or protocol family, whereby each request is
//! sent over a new substream on a connection. `RequestResponse` is generic
//! over the actual messages being sent, which are defined in terms of a
//! [`RequestResponseCodec`]. Creating a request/response protocol thus amounts
//! to providing an implementation of this trait which can then be
//! given to [`RequestResponse::new`]. Further configuration options are
//! available via the [`RequestResponseConfig`].
//!
//! Requests are sent using [`RequestResponse::send_request`] and the
//! responses received as [`RequestResponseMessage::Response`] via
//! [`RequestResponseEvent::Message`].
//!
//! Responses are sent using [`RequestResponse::send_response`] upon
//! receiving a [`RequestResponseMessage::Request`] via
//! [`RequestResponseEvent::Message`].
//!
//! ## Protocol Families
//!
//! A single [`RequestResponse`] instance can be used with an entire
//! protocol family that share the same request and response types.
//! For that purpose, [`RequestResponseCodec::Protocol`] is typically
//! instantiated with a sum type.
//!
//! ## Limited Protocol Support
//!
//! It is possible to only support inbound or outbound requests for
//! a particular protocol. This is achieved by instantiating `RequestResponse`
//! with protocols using [`ProtocolSupport::Inbound`] or
//! [`ProtocolSupport::Outbound`]. Any subset of protocols of a protocol
//! family can be configured in this way. Such protocols will not be
//! advertised during inbound respectively outbound protocol negotiation
//! on the substreams.

#![cfg_attr(docsrs, feature(doc_cfg, doc_auto_cfg))]

pub mod codec;
pub mod handler;

pub use codec::{ProtocolName, RequestResponseCodec};
pub use handler::ProtocolSupport;

use futures::channel::oneshot;
use handler::{RequestProtocol, RequestResponseHandler, RequestResponseHandlerEvent};
use libp2p_core::{connection::ConnectionId, ConnectedPoint, Multiaddr, PeerId};
use libp2p_swarm::behaviour::THandlerInEvent;
use libp2p_swarm::{
<<<<<<< HEAD
    dial_opts::DialOpts, DialError, NetworkBehaviour, NetworkBehaviourAction, NotifyHandler,
    PollParameters,
=======
    behaviour::{AddressChange, ConnectionClosed, ConnectionEstablished, DialFailure, FromSwarm},
    dial_opts::DialOpts,
    IntoConnectionHandler, NetworkBehaviour, NetworkBehaviourAction, NotifyHandler, PollParameters,
>>>>>>> 08510dd5
};
use smallvec::SmallVec;
use std::{
    collections::{HashMap, HashSet, VecDeque},
    fmt,
    sync::{atomic::AtomicU64, Arc},
    task::{Context, Poll},
    time::Duration,
};

/// An inbound request or response.
#[derive(Debug)]
pub enum RequestResponseMessage<TRequest, TResponse, TChannelResponse = TResponse> {
    /// A request message.
    Request {
        /// The ID of this request.
        request_id: RequestId,
        /// The request message.
        request: TRequest,
        /// The channel waiting for the response.
        ///
        /// If this channel is dropped instead of being used to send a response
        /// via [`RequestResponse::send_response`], a [`RequestResponseEvent::InboundFailure`]
        /// with [`InboundFailure::ResponseOmission`] is emitted.
        channel: ResponseChannel<TChannelResponse>,
    },
    /// A response message.
    Response {
        /// The ID of the request that produced this response.
        ///
        /// See [`RequestResponse::send_request`].
        request_id: RequestId,
        /// The response message.
        response: TResponse,
    },
}

/// The events emitted by a [`RequestResponse`] protocol.
#[derive(Debug)]
pub enum RequestResponseEvent<TRequest, TResponse, TChannelResponse = TResponse> {
    /// An incoming message (request or response).
    Message {
        /// The peer who sent the message.
        peer: PeerId,
        /// The incoming message.
        message: RequestResponseMessage<TRequest, TResponse, TChannelResponse>,
    },
    /// An outbound request failed.
    OutboundFailure {
        /// The peer to whom the request was sent.
        peer: PeerId,
        /// The (local) ID of the failed request.
        request_id: RequestId,
        /// The error that occurred.
        error: OutboundFailure,
    },
    /// An inbound request failed.
    InboundFailure {
        /// The peer from whom the request was received.
        peer: PeerId,
        /// The ID of the failed inbound request.
        request_id: RequestId,
        /// The error that occurred.
        error: InboundFailure,
    },
    /// A response to an inbound request has been sent.
    ///
    /// When this event is received, the response has been flushed on
    /// the underlying transport connection.
    ResponseSent {
        /// The peer to whom the response was sent.
        peer: PeerId,
        /// The ID of the inbound request whose response was sent.
        request_id: RequestId,
    },
}

/// Possible failures occurring in the context of sending
/// an outbound request and receiving the response.
#[derive(Debug, Clone, PartialEq, Eq)]
pub enum OutboundFailure {
    /// The request could not be sent because a dialing attempt failed.
    DialFailure,
    /// The request timed out before a response was received.
    ///
    /// It is not known whether the request may have been
    /// received (and processed) by the remote peer.
    Timeout,
    /// The connection closed before a response was received.
    ///
    /// It is not known whether the request may have been
    /// received (and processed) by the remote peer.
    ConnectionClosed,
    /// The remote supports none of the requested protocols.
    UnsupportedProtocols,
}

impl fmt::Display for OutboundFailure {
    fn fmt(&self, f: &mut fmt::Formatter<'_>) -> fmt::Result {
        match self {
            OutboundFailure::DialFailure => write!(f, "Failed to dial the requested peer"),
            OutboundFailure::Timeout => write!(f, "Timeout while waiting for a response"),
            OutboundFailure::ConnectionClosed => {
                write!(f, "Connection was closed before a response was received")
            }
            OutboundFailure::UnsupportedProtocols => {
                write!(f, "The remote supports none of the requested protocols")
            }
        }
    }
}

impl std::error::Error for OutboundFailure {}

/// Possible failures occurring in the context of receiving an
/// inbound request and sending a response.
#[derive(Debug, Clone, PartialEq, Eq)]
pub enum InboundFailure {
    /// The inbound request timed out, either while reading the
    /// incoming request or before a response is sent, e.g. if
    /// [`RequestResponse::send_response`] is not called in a
    /// timely manner.
    Timeout,
    /// The connection closed before a response could be send.
    ConnectionClosed,
    /// The local peer supports none of the protocols requested
    /// by the remote.
    UnsupportedProtocols,
    /// The local peer failed to respond to an inbound request
    /// due to the [`ResponseChannel`] being dropped instead of
    /// being passed to [`RequestResponse::send_response`].
    ResponseOmission,
}

impl fmt::Display for InboundFailure {
    fn fmt(&self, f: &mut fmt::Formatter<'_>) -> fmt::Result {
        match self {
            InboundFailure::Timeout => {
                write!(f, "Timeout while receiving request or sending response")
            }
            InboundFailure::ConnectionClosed => {
                write!(f, "Connection was closed before a response could be sent")
            }
            InboundFailure::UnsupportedProtocols => write!(
                f,
                "The local peer supports none of the protocols requested by the remote"
            ),
            InboundFailure::ResponseOmission => write!(
                f,
                "The response channel was dropped without sending a response to the remote"
            ),
        }
    }
}

impl std::error::Error for InboundFailure {}

/// A channel for sending a response to an inbound request.
///
/// See [`RequestResponse::send_response`].
#[derive(Debug)]
pub struct ResponseChannel<TResponse> {
    sender: oneshot::Sender<TResponse>,
}

impl<TResponse> ResponseChannel<TResponse> {
    /// Checks whether the response channel is still open, i.e.
    /// the `RequestResponse` behaviour is still waiting for a
    /// a response to be sent via [`RequestResponse::send_response`]
    /// and this response channel.
    ///
    /// If the response channel is no longer open then the inbound
    /// request timed out waiting for the response.
    pub fn is_open(&self) -> bool {
        !self.sender.is_canceled()
    }
}

/// The ID of an inbound or outbound request.
///
/// Note: [`RequestId`]'s uniqueness is only guaranteed between two
/// inbound and likewise between two outbound requests. There is no
/// uniqueness guarantee in a set of both inbound and outbound
/// [`RequestId`]s nor in a set of inbound or outbound requests
/// originating from different [`RequestResponse`] behaviours.
#[derive(Debug, Copy, Clone, PartialEq, Eq, Hash)]
pub struct RequestId(u64);

impl fmt::Display for RequestId {
    fn fmt(&self, f: &mut fmt::Formatter) -> fmt::Result {
        write!(f, "{}", self.0)
    }
}

/// The configuration for a `RequestResponse` protocol.
#[derive(Debug, Clone)]
pub struct RequestResponseConfig {
    request_timeout: Duration,
    connection_keep_alive: Duration,
}

impl Default for RequestResponseConfig {
    fn default() -> Self {
        Self {
            connection_keep_alive: Duration::from_secs(10),
            request_timeout: Duration::from_secs(10),
        }
    }
}

impl RequestResponseConfig {
    /// Sets the keep-alive timeout of idle connections.
    pub fn set_connection_keep_alive(&mut self, v: Duration) -> &mut Self {
        self.connection_keep_alive = v;
        self
    }

    /// Sets the timeout for inbound and outbound requests.
    pub fn set_request_timeout(&mut self, v: Duration) -> &mut Self {
        self.request_timeout = v;
        self
    }
}

/// A request/response protocol for some message codec.
pub struct RequestResponse<TCodec>
where
    TCodec: RequestResponseCodec + Clone + Send + 'static,
{
    /// The supported inbound protocols.
    inbound_protocols: SmallVec<[TCodec::Protocol; 2]>,
    /// The supported outbound protocols.
    outbound_protocols: SmallVec<[TCodec::Protocol; 2]>,
    /// The next (local) request ID.
    next_request_id: RequestId,
    /// The next (inbound) request ID.
    next_inbound_id: Arc<AtomicU64>,
    /// The protocol configuration.
    config: RequestResponseConfig,
    /// The protocol codec for reading and writing requests and responses.
    codec: TCodec,
    /// Pending events to return from `poll`.
    pending_events: VecDeque<
        NetworkBehaviourAction<
            RequestResponseEvent<TCodec::Request, TCodec::Response>,
            RequestProtocol<TCodec>,
        >,
    >,
    /// The currently connected peers, their pending outbound and inbound responses and their known,
    /// reachable addresses, if any.
    connected: HashMap<PeerId, SmallVec<[Connection; 2]>>,
    /// Externally managed addresses via `add_address` and `remove_address`.
    addresses: HashMap<PeerId, SmallVec<[Multiaddr; 6]>>,
    /// Requests that have not yet been sent and are waiting for a connection
    /// to be established.
    pending_outbound_requests: HashMap<PeerId, SmallVec<[RequestProtocol<TCodec>; 10]>>,
}

impl<TCodec> RequestResponse<TCodec>
where
    TCodec: RequestResponseCodec + Clone + Send + 'static,
{
    /// Creates a new `RequestResponse` behaviour for the given
    /// protocols, codec and configuration.
    pub fn new<I>(codec: TCodec, protocols: I, cfg: RequestResponseConfig) -> Self
    where
        I: IntoIterator<Item = (TCodec::Protocol, ProtocolSupport)>,
    {
        let mut inbound_protocols = SmallVec::new();
        let mut outbound_protocols = SmallVec::new();
        for (p, s) in protocols {
            if s.inbound() {
                inbound_protocols.push(p.clone());
            }
            if s.outbound() {
                outbound_protocols.push(p.clone());
            }
        }
        RequestResponse {
            inbound_protocols,
            outbound_protocols,
            next_request_id: RequestId(1),
            next_inbound_id: Arc::new(AtomicU64::new(1)),
            config: cfg,
            codec,
            pending_events: VecDeque::new(),
            connected: HashMap::new(),
            pending_outbound_requests: HashMap::new(),
            addresses: HashMap::new(),
        }
    }

    /// Initiates sending a request.
    ///
    /// If the targeted peer is currently not connected, a dialing
    /// attempt is initiated and the request is sent as soon as a
    /// connection is established.
    ///
    /// > **Note**: In order for such a dialing attempt to succeed,
    /// > the `RequestResonse` protocol must either be embedded
    /// > in another `NetworkBehaviour` that provides peer and
    /// > address discovery, or known addresses of peers must be
    /// > managed via [`RequestResponse::add_address`] and
    /// > [`RequestResponse::remove_address`].
    pub fn send_request(&mut self, peer: &PeerId, request: TCodec::Request) -> RequestId {
        let request_id = self.next_request_id();
        let request = RequestProtocol {
            request_id,
            codec: self.codec.clone(),
            protocols: self.outbound_protocols.clone(),
            request,
        };

        if let Some(request) = self.try_send_request(peer, request) {
            self.pending_events.push_back(NetworkBehaviourAction::Dial {
                opts: DialOpts::peer_id(*peer).build(),
            });
            self.pending_outbound_requests
                .entry(*peer)
                .or_default()
                .push(request);
        }

        request_id
    }

    /// Initiates sending a response to an inbound request.
    ///
    /// If the [`ResponseChannel`] is already closed due to a timeout or the
    /// connection being closed, the response is returned as an `Err` for
    /// further handling. Once the response has been successfully sent on the
    /// corresponding connection, [`RequestResponseEvent::ResponseSent`] is
    /// emitted. In all other cases [`RequestResponseEvent::InboundFailure`]
    /// will be or has been emitted.
    ///
    /// The provided `ResponseChannel` is obtained from an inbound
    /// [`RequestResponseMessage::Request`].
    pub fn send_response(
        &mut self,
        ch: ResponseChannel<TCodec::Response>,
        rs: TCodec::Response,
    ) -> Result<(), TCodec::Response> {
        ch.sender.send(rs)
    }

    /// Adds a known address for a peer that can be used for
    /// dialing attempts by the `Swarm`, i.e. is returned
    /// by [`NetworkBehaviour::addresses_of_peer`].
    ///
    /// Addresses added in this way are only removed by `remove_address`.
    pub fn add_address(&mut self, peer: &PeerId, address: Multiaddr) {
        self.addresses.entry(*peer).or_default().push(address);
    }

    /// Removes an address of a peer previously added via `add_address`.
    pub fn remove_address(&mut self, peer: &PeerId, address: &Multiaddr) {
        let mut last = false;
        if let Some(addresses) = self.addresses.get_mut(peer) {
            addresses.retain(|a| a != address);
            last = addresses.is_empty();
        }
        if last {
            self.addresses.remove(peer);
        }
    }

    /// Checks whether a peer is currently connected.
    pub fn is_connected(&self, peer: &PeerId) -> bool {
        if let Some(connections) = self.connected.get(peer) {
            !connections.is_empty()
        } else {
            false
        }
    }

    /// Checks whether an outbound request to the peer with the provided
    /// [`PeerId`] initiated by [`RequestResponse::send_request`] is still
    /// pending, i.e. waiting for a response.
    pub fn is_pending_outbound(&self, peer: &PeerId, request_id: &RequestId) -> bool {
        // Check if request is already sent on established connection.
        let est_conn = self
            .connected
            .get(peer)
            .map(|cs| {
                cs.iter()
                    .any(|c| c.pending_inbound_responses.contains(request_id))
            })
            .unwrap_or(false);
        // Check if request is still pending to be sent.
        let pen_conn = self
            .pending_outbound_requests
            .get(peer)
            .map(|rps| rps.iter().any(|rp| rp.request_id == *request_id))
            .unwrap_or(false);

        est_conn || pen_conn
    }

    /// Checks whether an inbound request from the peer with the provided
    /// [`PeerId`] is still pending, i.e. waiting for a response by the local
    /// node through [`RequestResponse::send_response`].
    pub fn is_pending_inbound(&self, peer: &PeerId, request_id: &RequestId) -> bool {
        self.connected
            .get(peer)
            .map(|cs| {
                cs.iter()
                    .any(|c| c.pending_outbound_responses.contains(request_id))
            })
            .unwrap_or(false)
    }

    /// Returns the next request ID.
    fn next_request_id(&mut self) -> RequestId {
        let request_id = self.next_request_id;
        self.next_request_id.0 += 1;
        request_id
    }

    /// Tries to send a request by queueing an appropriate event to be
    /// emitted to the `Swarm`. If the peer is not currently connected,
    /// the given request is return unchanged.
    fn try_send_request(
        &mut self,
        peer: &PeerId,
        request: RequestProtocol<TCodec>,
    ) -> Option<RequestProtocol<TCodec>> {
        if let Some(connections) = self.connected.get_mut(peer) {
            if connections.is_empty() {
                return Some(request);
            }
            let ix = (request.request_id.0 as usize) % connections.len();
            let conn = &mut connections[ix];
            conn.pending_inbound_responses.insert(request.request_id);
            self.pending_events
                .push_back(NetworkBehaviourAction::NotifyHandler {
                    peer_id: *peer,
                    handler: NotifyHandler::One(conn.id),
                    event: request,
                });
            None
        } else {
            Some(request)
        }
    }

    /// Remove pending outbound response for the given peer and connection.
    ///
    /// Returns `true` if the provided connection to the given peer is still
    /// alive and the [`RequestId`] was previously present and is now removed.
    /// Returns `false` otherwise.
    fn remove_pending_outbound_response(
        &mut self,
        peer: &PeerId,
        connection: ConnectionId,
        request: RequestId,
    ) -> bool {
        self.get_connection_mut(peer, connection)
            .map(|c| c.pending_outbound_responses.remove(&request))
            .unwrap_or(false)
    }

    /// Remove pending inbound response for the given peer and connection.
    ///
    /// Returns `true` if the provided connection to the given peer is still
    /// alive and the [`RequestId`] was previously present and is now removed.
    /// Returns `false` otherwise.
    fn remove_pending_inbound_response(
        &mut self,
        peer: &PeerId,
        connection: ConnectionId,
        request: &RequestId,
    ) -> bool {
        self.get_connection_mut(peer, connection)
            .map(|c| c.pending_inbound_responses.remove(request))
            .unwrap_or(false)
    }

    /// Returns a mutable reference to the connection in `self.connected`
    /// corresponding to the given [`PeerId`] and [`ConnectionId`].
    fn get_connection_mut(
        &mut self,
        peer: &PeerId,
        connection: ConnectionId,
    ) -> Option<&mut Connection> {
        self.connected
            .get_mut(peer)
            .and_then(|connections| connections.iter_mut().find(|c| c.id == connection))
    }
<<<<<<< HEAD
}

impl<TCodec> NetworkBehaviour for RequestResponse<TCodec>
where
    TCodec: RequestResponseCodec + Send + Clone + 'static,
{
    type ConnectionHandler = RequestResponseHandler<TCodec>;
    type OutEvent = RequestResponseEvent<TCodec::Request, TCodec::Response>;

    fn new_handler(&mut self, _: &PeerId, _: &ConnectedPoint) -> Self::ConnectionHandler {
        RequestResponseHandler::new(
            self.inbound_protocols.clone(),
            self.codec.clone(),
            self.config.connection_keep_alive,
            self.config.request_timeout,
            self.next_inbound_id.clone(),
        )
    }
=======
>>>>>>> 08510dd5

    fn on_address_change(
        &mut self,
        AddressChange {
            peer_id,
            connection_id,
            new,
            ..
        }: AddressChange,
    ) {
        let new_address = match new {
            ConnectedPoint::Dialer { address, .. } => Some(address.clone()),
            ConnectedPoint::Listener { .. } => None,
        };
        let connections = self
            .connected
            .get_mut(&peer_id)
            .expect("Address change can only happen on an established connection.");

        let connection = connections
            .iter_mut()
            .find(|c| c.id == connection_id)
            .expect("Address change can only happen on an established connection.");
        connection.address = new_address;
    }

    fn on_connection_established(
        &mut self,
        ConnectionEstablished {
            peer_id,
            connection_id,
            endpoint,
            other_established,
            ..
        }: ConnectionEstablished,
    ) {
        let address = match endpoint {
            ConnectedPoint::Dialer { address, .. } => Some(address.clone()),
            ConnectedPoint::Listener { .. } => None,
        };
        self.connected
            .entry(peer_id)
            .or_default()
            .push(Connection::new(connection_id, address));

        if other_established == 0 {
            if let Some(pending) = self.pending_outbound_requests.remove(&peer_id) {
                for request in pending {
                    let request = self.try_send_request(&peer_id, request);
                    assert!(request.is_none());
                }
            }
        }
    }

    fn on_connection_closed(
        &mut self,
<<<<<<< HEAD
        peer_id: &PeerId,
        conn: &ConnectionId,
        _: &ConnectedPoint,
        _: Self::ConnectionHandler,
        remaining_established: usize,
=======
        ConnectionClosed {
            peer_id,
            connection_id,
            remaining_established,
            ..
        }: ConnectionClosed<<Self as NetworkBehaviour>::ConnectionHandler>,
>>>>>>> 08510dd5
    ) {
        let connections = self
            .connected
            .get_mut(&peer_id)
            .expect("Expected some established connection to peer before closing.");

        let connection = connections
            .iter()
            .position(|c| c.id == connection_id)
            .map(|p: usize| connections.remove(p))
            .expect("Expected connection to be established before closing.");

        debug_assert_eq!(connections.is_empty(), remaining_established == 0);
        if connections.is_empty() {
            self.connected.remove(&peer_id);
        }

        for request_id in connection.pending_outbound_responses {
            self.pending_events
                .push_back(NetworkBehaviourAction::GenerateEvent(
                    RequestResponseEvent::InboundFailure {
                        peer: peer_id,
                        request_id,
                        error: InboundFailure::ConnectionClosed,
                    },
                ));
        }

        for request_id in connection.pending_inbound_responses {
            self.pending_events
                .push_back(NetworkBehaviourAction::GenerateEvent(
                    RequestResponseEvent::OutboundFailure {
                        peer: peer_id,
                        request_id,
                        error: OutboundFailure::ConnectionClosed,
                    },
                ));
        }
    }

<<<<<<< HEAD
    fn inject_dial_failure(&mut self, peer_id: Option<PeerId>, _: &DialError) {
=======
    fn on_dial_failure(
        &mut self,
        DialFailure { peer_id, .. }: DialFailure<<Self as NetworkBehaviour>::ConnectionHandler>,
    ) {
>>>>>>> 08510dd5
        if let Some(peer) = peer_id {
            // If there are pending outgoing requests when a dial failure occurs,
            // it is implied that we are not connected to the peer, since pending
            // outgoing requests are drained when a connection is established and
            // only created when a peer is not connected when a request is made.
            // Thus these requests must be considered failed, even if there is
            // another, concurrent dialing attempt ongoing.
            if let Some(pending) = self.pending_outbound_requests.remove(&peer) {
                for request in pending {
                    self.pending_events
                        .push_back(NetworkBehaviourAction::GenerateEvent(
                            RequestResponseEvent::OutboundFailure {
                                peer,
                                request_id: request.request_id,
                                error: OutboundFailure::DialFailure,
                            },
                        ));
                }
            }
        }
    }
}

impl<TCodec> NetworkBehaviour for RequestResponse<TCodec>
where
    TCodec: RequestResponseCodec + Send + Clone + 'static,
{
    type ConnectionHandler = RequestResponseHandler<TCodec>;
    type OutEvent = RequestResponseEvent<TCodec::Request, TCodec::Response>;

    fn new_handler(&mut self) -> Self::ConnectionHandler {
        RequestResponseHandler::new(
            self.inbound_protocols.clone(),
            self.codec.clone(),
            self.config.connection_keep_alive,
            self.config.request_timeout,
            self.next_inbound_id.clone(),
        )
    }

    fn addresses_of_peer(&mut self, peer: &PeerId) -> Vec<Multiaddr> {
        let mut addresses = Vec::new();
        if let Some(connections) = self.connected.get(peer) {
            addresses.extend(connections.iter().filter_map(|c| c.address.clone()))
        }
        if let Some(more) = self.addresses.get(peer) {
            addresses.extend(more.into_iter().cloned());
        }
        addresses
    }

    fn on_swarm_event(&mut self, event: FromSwarm<Self::ConnectionHandler>) {
        match event {
            FromSwarm::ConnectionEstablished(connection_established) => {
                self.on_connection_established(connection_established)
            }
            FromSwarm::ConnectionClosed(connection_closed) => {
                self.on_connection_closed(connection_closed)
            }
            FromSwarm::AddressChange(address_change) => self.on_address_change(address_change),
            FromSwarm::DialFailure(dial_failure) => self.on_dial_failure(dial_failure),
            FromSwarm::ListenFailure(_) => {}
            FromSwarm::NewListener(_) => {}
            FromSwarm::NewListenAddr(_) => {}
            FromSwarm::ExpiredListenAddr(_) => {}
            FromSwarm::ListenerError(_) => {}
            FromSwarm::ListenerClosed(_) => {}
            FromSwarm::NewExternalAddr(_) => {}
            FromSwarm::ExpiredExternalAddr(_) => {}
        }
    }

    fn on_connection_handler_event(
        &mut self,
        peer: PeerId,
        connection: ConnectionId,
        event: <<Self::ConnectionHandler as IntoConnectionHandler>::Handler as
            libp2p_swarm::ConnectionHandler>::OutEvent,
    ) {
        match event {
            RequestResponseHandlerEvent::Response {
                request_id,
                response,
            } => {
                let removed = self.remove_pending_inbound_response(&peer, connection, &request_id);
                debug_assert!(
                    removed,
                    "Expect request_id to be pending before receiving response.",
                );

                let message = RequestResponseMessage::Response {
                    request_id,
                    response,
                };
                self.pending_events
                    .push_back(NetworkBehaviourAction::GenerateEvent(
                        RequestResponseEvent::Message { peer, message },
                    ));
            }
            RequestResponseHandlerEvent::Request {
                request_id,
                request,
                sender,
            } => {
                let channel = ResponseChannel { sender };
                let message = RequestResponseMessage::Request {
                    request_id,
                    request,
                    channel,
                };
                self.pending_events
                    .push_back(NetworkBehaviourAction::GenerateEvent(
                        RequestResponseEvent::Message { peer, message },
                    ));

                match self.get_connection_mut(&peer, connection) {
                    Some(connection) => {
                        let inserted = connection.pending_outbound_responses.insert(request_id);
                        debug_assert!(inserted, "Expect id of new request to be unknown.");
                    }
                    // Connection closed after `RequestResponseEvent::Request` has been emitted.
                    None => {
                        self.pending_events
                            .push_back(NetworkBehaviourAction::GenerateEvent(
                                RequestResponseEvent::InboundFailure {
                                    peer,
                                    request_id,
                                    error: InboundFailure::ConnectionClosed,
                                },
                            ));
                    }
                }
            }
            RequestResponseHandlerEvent::ResponseSent(request_id) => {
                let removed = self.remove_pending_outbound_response(&peer, connection, request_id);
                debug_assert!(
                    removed,
                    "Expect request_id to be pending before response is sent."
                );

                self.pending_events
                    .push_back(NetworkBehaviourAction::GenerateEvent(
                        RequestResponseEvent::ResponseSent { peer, request_id },
                    ));
            }
            RequestResponseHandlerEvent::ResponseOmission(request_id) => {
                let removed = self.remove_pending_outbound_response(&peer, connection, request_id);
                debug_assert!(
                    removed,
                    "Expect request_id to be pending before response is omitted.",
                );

                self.pending_events
                    .push_back(NetworkBehaviourAction::GenerateEvent(
                        RequestResponseEvent::InboundFailure {
                            peer,
                            request_id,
                            error: InboundFailure::ResponseOmission,
                        },
                    ));
            }
            RequestResponseHandlerEvent::OutboundTimeout(request_id) => {
                let removed = self.remove_pending_inbound_response(&peer, connection, &request_id);
                debug_assert!(
                    removed,
                    "Expect request_id to be pending before request times out."
                );

                self.pending_events
                    .push_back(NetworkBehaviourAction::GenerateEvent(
                        RequestResponseEvent::OutboundFailure {
                            peer,
                            request_id,
                            error: OutboundFailure::Timeout,
                        },
                    ));
            }
            RequestResponseHandlerEvent::InboundTimeout(request_id) => {
                // Note: `RequestResponseHandlerEvent::InboundTimeout` is emitted both for timing
                // out to receive the request and for timing out sending the response. In the former
                // case the request is never added to `pending_outbound_responses` and thus one can
                // not assert the request_id to be present before removing it.
                self.remove_pending_outbound_response(&peer, connection, request_id);

                self.pending_events
                    .push_back(NetworkBehaviourAction::GenerateEvent(
                        RequestResponseEvent::InboundFailure {
                            peer,
                            request_id,
                            error: InboundFailure::Timeout,
                        },
                    ));
            }
            RequestResponseHandlerEvent::OutboundUnsupportedProtocols(request_id) => {
                let removed = self.remove_pending_inbound_response(&peer, connection, &request_id);
                debug_assert!(
                    removed,
                    "Expect request_id to be pending before failing to connect.",
                );

                self.pending_events
                    .push_back(NetworkBehaviourAction::GenerateEvent(
                        RequestResponseEvent::OutboundFailure {
                            peer,
                            request_id,
                            error: OutboundFailure::UnsupportedProtocols,
                        },
                    ));
            }
            RequestResponseHandlerEvent::InboundUnsupportedProtocols(request_id) => {
                // Note: No need to call `self.remove_pending_outbound_response`,
                // `RequestResponseHandlerEvent::Request` was never emitted for this request and
                // thus request was never added to `pending_outbound_responses`.
                self.pending_events
                    .push_back(NetworkBehaviourAction::GenerateEvent(
                        RequestResponseEvent::InboundFailure {
                            peer,
                            request_id,
                            error: InboundFailure::UnsupportedProtocols,
                        },
                    ));
            }
        }
    }

    fn poll(
        &mut self,
        _: &mut Context<'_>,
        _: &mut impl PollParameters,
    ) -> Poll<NetworkBehaviourAction<Self::OutEvent, THandlerInEvent<Self::ConnectionHandler>>>
    {
        if let Some(ev) = self.pending_events.pop_front() {
            return Poll::Ready(ev);
        } else if self.pending_events.capacity() > EMPTY_QUEUE_SHRINK_THRESHOLD {
            self.pending_events.shrink_to_fit();
        }

        Poll::Pending
    }
}

/// Internal threshold for when to shrink the capacity
/// of empty queues. If the capacity of an empty queue
/// exceeds this threshold, the associated memory is
/// released.
const EMPTY_QUEUE_SHRINK_THRESHOLD: usize = 100;

/// Internal information tracked for an established connection.
struct Connection {
    id: ConnectionId,
    address: Option<Multiaddr>,
    /// Pending outbound responses where corresponding inbound requests have
    /// been received on this connection and emitted via `poll` but have not yet
    /// been answered.
    pending_outbound_responses: HashSet<RequestId>,
    /// Pending inbound responses for previously sent requests on this
    /// connection.
    pending_inbound_responses: HashSet<RequestId>,
}

impl Connection {
    fn new(id: ConnectionId, address: Option<Multiaddr>) -> Self {
        Self {
            id,
            address,
            pending_outbound_responses: Default::default(),
            pending_inbound_responses: Default::default(),
        }
    }
}<|MERGE_RESOLUTION|>--- conflicted
+++ resolved
@@ -69,14 +69,9 @@
 use libp2p_core::{connection::ConnectionId, ConnectedPoint, Multiaddr, PeerId};
 use libp2p_swarm::behaviour::THandlerInEvent;
 use libp2p_swarm::{
-<<<<<<< HEAD
-    dial_opts::DialOpts, DialError, NetworkBehaviour, NetworkBehaviourAction, NotifyHandler,
-    PollParameters,
-=======
     behaviour::{AddressChange, ConnectionClosed, ConnectionEstablished, DialFailure, FromSwarm},
     dial_opts::DialOpts,
-    IntoConnectionHandler, NetworkBehaviour, NetworkBehaviourAction, NotifyHandler, PollParameters,
->>>>>>> 08510dd5
+    ConnectionHandler, NetworkBehaviour, NetworkBehaviourAction, NotifyHandler, PollParameters,
 };
 use smallvec::SmallVec;
 use std::{
@@ -565,27 +560,6 @@
             .get_mut(peer)
             .and_then(|connections| connections.iter_mut().find(|c| c.id == connection))
     }
-<<<<<<< HEAD
-}
-
-impl<TCodec> NetworkBehaviour for RequestResponse<TCodec>
-where
-    TCodec: RequestResponseCodec + Send + Clone + 'static,
-{
-    type ConnectionHandler = RequestResponseHandler<TCodec>;
-    type OutEvent = RequestResponseEvent<TCodec::Request, TCodec::Response>;
-
-    fn new_handler(&mut self, _: &PeerId, _: &ConnectedPoint) -> Self::ConnectionHandler {
-        RequestResponseHandler::new(
-            self.inbound_protocols.clone(),
-            self.codec.clone(),
-            self.config.connection_keep_alive,
-            self.config.request_timeout,
-            self.next_inbound_id.clone(),
-        )
-    }
-=======
->>>>>>> 08510dd5
 
     fn on_address_change(
         &mut self,
@@ -643,20 +617,12 @@
 
     fn on_connection_closed(
         &mut self,
-<<<<<<< HEAD
-        peer_id: &PeerId,
-        conn: &ConnectionId,
-        _: &ConnectedPoint,
-        _: Self::ConnectionHandler,
-        remaining_established: usize,
-=======
         ConnectionClosed {
             peer_id,
             connection_id,
             remaining_established,
             ..
         }: ConnectionClosed<<Self as NetworkBehaviour>::ConnectionHandler>,
->>>>>>> 08510dd5
     ) {
         let connections = self
             .connected
@@ -697,14 +663,7 @@
         }
     }
 
-<<<<<<< HEAD
-    fn inject_dial_failure(&mut self, peer_id: Option<PeerId>, _: &DialError) {
-=======
-    fn on_dial_failure(
-        &mut self,
-        DialFailure { peer_id, .. }: DialFailure<<Self as NetworkBehaviour>::ConnectionHandler>,
-    ) {
->>>>>>> 08510dd5
+    fn on_dial_failure(&mut self, DialFailure { peer_id, .. }: DialFailure) {
         if let Some(peer) = peer_id {
             // If there are pending outgoing requests when a dial failure occurs,
             // it is implied that we are not connected to the peer, since pending
@@ -735,7 +694,7 @@
     type ConnectionHandler = RequestResponseHandler<TCodec>;
     type OutEvent = RequestResponseEvent<TCodec::Request, TCodec::Response>;
 
-    fn new_handler(&mut self) -> Self::ConnectionHandler {
+    fn new_handler(&mut self, _: &PeerId, _: &ConnectedPoint) -> Self::ConnectionHandler {
         RequestResponseHandler::new(
             self.inbound_protocols.clone(),
             self.codec.clone(),
@@ -781,8 +740,7 @@
         &mut self,
         peer: PeerId,
         connection: ConnectionId,
-        event: <<Self::ConnectionHandler as IntoConnectionHandler>::Handler as
-            libp2p_swarm::ConnectionHandler>::OutEvent,
+        event: <Self::ConnectionHandler as ConnectionHandler>::OutEvent,
     ) {
         match event {
             RequestResponseHandlerEvent::Response {
