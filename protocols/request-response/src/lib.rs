// Copyright 2020 Parity Technologies (UK) Ltd.
//
// Permission is hereby granted, free of charge, to any person obtaining a
// copy of this software and associated documentation files (the "Software"),
// to deal in the Software without restriction, including without limitation
// the rights to use, copy, modify, merge, publish, distribute, sublicense,
// and/or sell copies of the Software, and to permit persons to whom the
// Software is furnished to do so, subject to the following conditions:
//
// The above copyright notice and this permission notice shall be included in
// all copies or substantial portions of the Software.
//
// THE SOFTWARE IS PROVIDED "AS IS", WITHOUT WARRANTY OF ANY KIND, EXPRESS
// OR IMPLIED, INCLUDING BUT NOT LIMITED TO THE WARRANTIES OF MERCHANTABILITY,
// FITNESS FOR A PARTICULAR PURPOSE AND NONINFRINGEMENT. IN NO EVENT SHALL THE
// AUTHORS OR COPYRIGHT HOLDERS BE LIABLE FOR ANY CLAIM, DAMAGES OR OTHER
// LIABILITY, WHETHER IN AN ACTION OF CONTRACT, TORT OR OTHERWISE, ARISING
// FROM, OUT OF OR IN CONNECTION WITH THE SOFTWARE OR THE USE OR OTHER
// DEALINGS IN THE SOFTWARE.

//! Generic request/response protocols.
//!
//! ## General Usage
//!
//! The [`Behaviour`] struct is a [`NetworkBehaviour`] that implements a generic
//! request/response protocol or protocol family, whereby each request is
//! sent over a new substream on a connection. `Behaviour` is generic
//! over the actual messages being sent, which are defined in terms of a
//! [`Codec`]. Creating a request/response protocol thus amounts
//! to providing an implementation of this trait which can then be
//! given to [`Behaviour::with_codec`]. Further configuration options are
//! available via the [`Config`].
//!
//! Requests are sent using [`Behaviour::send_request`] and the
//! responses received as [`Message::Response`] via
//! [`Event::Message`].
//!
//! Responses are sent using [`Behaviour::send_response`] upon
//! receiving a [`Message::Request`] via
//! [`Event::Message`].
//!
//! ## Predefined codecs
//!
//! In case your message types implement [`serde::Serialize`] and [`serde::Deserialize`],
//! you can use two predefined behaviours:
//!
//! - [`cbor::Behaviour`] for CBOR-encoded messages
//! - [`json::Behaviour`] for JSON-encoded messages
//!
//! ## Protocol Families
//!
//! A single [`Behaviour`] instance can be used with an entire
//! protocol family that share the same request and response types.
//! For that purpose, [`Codec::Protocol`] is typically
//! instantiated with a sum type.
//!
//! ## Limited Protocol Support
//!
//! It is possible to only support inbound or outbound requests for
//! a particular protocol. This is achieved by instantiating `Behaviour`
//! with protocols using [`ProtocolSupport::Inbound`] or
//! [`ProtocolSupport::Outbound`]. Any subset of protocols of a protocol
//! family can be configured in this way. Such protocols will not be
//! advertised during inbound respectively outbound protocol negotiation
//! on the substreams.

#![cfg_attr(docsrs, feature(doc_cfg, doc_auto_cfg))]

#[cfg(feature = "cbor")]
pub mod cbor;
mod codec;
mod handler;
#[cfg(feature = "json")]
pub mod json;

pub use codec::Codec;
pub use handler::ProtocolSupport;

use crate::handler::protocol::RequestProtocol;
use futures::channel::oneshot;
use handler::Handler;
use libp2p_core::{ConnectedPoint, Endpoint, Multiaddr};
use libp2p_identity::PeerId;
use libp2p_swarm::{
    behaviour::{AddressChange, ConnectionClosed, DialFailure, FromSwarm},
    dial_opts::DialOpts,
<<<<<<< HEAD
    ConnectionDenied, ConnectionId, NetworkBehaviour, NotifyHandler, THandler, THandlerInEvent,
    THandlerOutEvent, ToSwarm,
=======
    ConnectionDenied, ConnectionHandler, ConnectionId, NetworkBehaviour, NotifyHandler,
    PollParameters, THandler, THandlerInEvent, THandlerOutEvent, ToSwarm,
>>>>>>> c35c413b
};
use smallvec::SmallVec;
use std::{
    collections::{HashMap, HashSet, VecDeque},
    fmt,
    sync::{atomic::AtomicU64, Arc},
    task::{Context, Poll},
    time::Duration,
};

/// An inbound request or response.
#[derive(Debug)]
pub enum Message<TRequest, TResponse, TChannelResponse = TResponse> {
    /// A request message.
    Request {
        /// The ID of this request.
        request_id: RequestId,
        /// The request message.
        request: TRequest,
        /// The channel waiting for the response.
        ///
        /// If this channel is dropped instead of being used to send a response
        /// via [`Behaviour::send_response`], a [`Event::InboundFailure`]
        /// with [`InboundFailure::ResponseOmission`] is emitted.
        channel: ResponseChannel<TChannelResponse>,
    },
    /// A response message.
    Response {
        /// The ID of the request that produced this response.
        ///
        /// See [`Behaviour::send_request`].
        request_id: RequestId,
        /// The response message.
        response: TResponse,
    },
}

/// The events emitted by a request-response [`Behaviour`].
#[derive(Debug)]
pub enum Event<TRequest, TResponse, TChannelResponse = TResponse> {
    /// An incoming message (request or response).
    Message {
        /// The peer who sent the message.
        peer: PeerId,
        /// The incoming message.
        message: Message<TRequest, TResponse, TChannelResponse>,
    },
    /// An outbound request failed.
    OutboundFailure {
        /// The peer to whom the request was sent.
        peer: PeerId,
        /// The (local) ID of the failed request.
        request_id: RequestId,
        /// The error that occurred.
        error: OutboundFailure,
    },
    /// An inbound request failed.
    InboundFailure {
        /// The peer from whom the request was received.
        peer: PeerId,
        /// The ID of the failed inbound request.
        request_id: RequestId,
        /// The error that occurred.
        error: InboundFailure,
    },
    /// A response to an inbound request has been sent.
    ///
    /// When this event is received, the response has been flushed on
    /// the underlying transport connection.
    ResponseSent {
        /// The peer to whom the response was sent.
        peer: PeerId,
        /// The ID of the inbound request whose response was sent.
        request_id: RequestId,
    },
}

/// Possible failures occurring in the context of sending
/// an outbound request and receiving the response.
#[derive(Debug, Clone, PartialEq, Eq)]
pub enum OutboundFailure {
    /// The request could not be sent because a dialing attempt failed.
    DialFailure,
    /// The request timed out before a response was received.
    ///
    /// It is not known whether the request may have been
    /// received (and processed) by the remote peer.
    Timeout,
    /// The connection closed before a response was received.
    ///
    /// It is not known whether the request may have been
    /// received (and processed) by the remote peer.
    ConnectionClosed,
    /// The remote supports none of the requested protocols.
    UnsupportedProtocols,
}

impl fmt::Display for OutboundFailure {
    fn fmt(&self, f: &mut fmt::Formatter<'_>) -> fmt::Result {
        match self {
            OutboundFailure::DialFailure => write!(f, "Failed to dial the requested peer"),
            OutboundFailure::Timeout => write!(f, "Timeout while waiting for a response"),
            OutboundFailure::ConnectionClosed => {
                write!(f, "Connection was closed before a response was received")
            }
            OutboundFailure::UnsupportedProtocols => {
                write!(f, "The remote supports none of the requested protocols")
            }
        }
    }
}

impl std::error::Error for OutboundFailure {}

/// Possible failures occurring in the context of receiving an
/// inbound request and sending a response.
#[derive(Debug, Clone, PartialEq, Eq)]
pub enum InboundFailure {
    /// The inbound request timed out, either while reading the
    /// incoming request or before a response is sent, e.g. if
    /// [`Behaviour::send_response`] is not called in a
    /// timely manner.
    Timeout,
    /// The connection closed before a response could be send.
    ConnectionClosed,
    /// The local peer supports none of the protocols requested
    /// by the remote.
    UnsupportedProtocols,
    /// The local peer failed to respond to an inbound request
    /// due to the [`ResponseChannel`] being dropped instead of
    /// being passed to [`Behaviour::send_response`].
    ResponseOmission,
}

impl fmt::Display for InboundFailure {
    fn fmt(&self, f: &mut fmt::Formatter<'_>) -> fmt::Result {
        match self {
            InboundFailure::Timeout => {
                write!(f, "Timeout while receiving request or sending response")
            }
            InboundFailure::ConnectionClosed => {
                write!(f, "Connection was closed before a response could be sent")
            }
            InboundFailure::UnsupportedProtocols => write!(
                f,
                "The local peer supports none of the protocols requested by the remote"
            ),
            InboundFailure::ResponseOmission => write!(
                f,
                "The response channel was dropped without sending a response to the remote"
            ),
        }
    }
}

impl std::error::Error for InboundFailure {}

/// A channel for sending a response to an inbound request.
///
/// See [`Behaviour::send_response`].
#[derive(Debug)]
pub struct ResponseChannel<TResponse> {
    sender: oneshot::Sender<TResponse>,
}

impl<TResponse> ResponseChannel<TResponse> {
    /// Checks whether the response channel is still open, i.e.
    /// the `Behaviour` is still waiting for a
    /// a response to be sent via [`Behaviour::send_response`]
    /// and this response channel.
    ///
    /// If the response channel is no longer open then the inbound
    /// request timed out waiting for the response.
    pub fn is_open(&self) -> bool {
        !self.sender.is_canceled()
    }
}

/// The ID of an inbound or outbound request.
///
/// Note: [`RequestId`]'s uniqueness is only guaranteed between two
/// inbound and likewise between two outbound requests. There is no
/// uniqueness guarantee in a set of both inbound and outbound
/// [`RequestId`]s nor in a set of inbound or outbound requests
/// originating from different [`Behaviour`]'s.
#[derive(Debug, Copy, Clone, PartialEq, Eq, Hash)]
pub struct RequestId(u64);

impl fmt::Display for RequestId {
    fn fmt(&self, f: &mut fmt::Formatter) -> fmt::Result {
        write!(f, "{}", self.0)
    }
}

/// The configuration for a `Behaviour` protocol.
#[derive(Debug, Clone)]
pub struct Config {
    request_timeout: Duration,
    connection_keep_alive: Duration,
}

impl Default for Config {
    fn default() -> Self {
        Self {
            connection_keep_alive: Duration::from_secs(10),
            request_timeout: Duration::from_secs(10),
        }
    }
}

impl Config {
    /// Sets the keep-alive timeout of idle connections.
    #[deprecated(
        note = "Set a global idle connection timeout via `SwarmBuilder::idle_connection_timeout` instead."
    )]
    pub fn set_connection_keep_alive(&mut self, v: Duration) -> &mut Self {
        self.connection_keep_alive = v;
        self
    }

    /// Sets the timeout for inbound and outbound requests.
    pub fn set_request_timeout(&mut self, v: Duration) -> &mut Self {
        self.request_timeout = v;
        self
    }
}

/// A request/response protocol for some message codec.
pub struct Behaviour<TCodec>
where
    TCodec: Codec + Clone + Send + 'static,
{
    /// The supported inbound protocols.
    inbound_protocols: SmallVec<[TCodec::Protocol; 2]>,
    /// The supported outbound protocols.
    outbound_protocols: SmallVec<[TCodec::Protocol; 2]>,
    /// The next (local) request ID.
    next_request_id: RequestId,
    /// The next (inbound) request ID.
    next_inbound_id: Arc<AtomicU64>,
    /// The protocol configuration.
    config: Config,
    /// The protocol codec for reading and writing requests and responses.
    codec: TCodec,
    /// Pending events to return from `poll`.
    pending_events:
        VecDeque<ToSwarm<Event<TCodec::Request, TCodec::Response>, RequestProtocol<TCodec>>>,
    /// The currently connected peers, their pending outbound and inbound responses and their known,
    /// reachable addresses, if any.
    connected: HashMap<PeerId, SmallVec<[Connection; 2]>>,
    /// Externally managed addresses via `add_address` and `remove_address`.
    addresses: HashMap<PeerId, SmallVec<[Multiaddr; 6]>>,
    /// Requests that have not yet been sent and are waiting for a connection
    /// to be established.
    pending_outbound_requests: HashMap<PeerId, SmallVec<[RequestProtocol<TCodec>; 10]>>,
}

impl<TCodec> Behaviour<TCodec>
where
    TCodec: Codec + Default + Clone + Send + 'static,
{
    /// Creates a new `Behaviour` for the given protocols and configuration, using [`Default`] to construct the codec.
    pub fn new<I>(protocols: I, cfg: Config) -> Self
    where
        I: IntoIterator<Item = (TCodec::Protocol, ProtocolSupport)>,
    {
        Self::with_codec(TCodec::default(), protocols, cfg)
    }
}

impl<TCodec> Behaviour<TCodec>
where
    TCodec: Codec + Clone + Send + 'static,
{
    /// Creates a new `Behaviour` for the given
    /// protocols, codec and configuration.
    pub fn with_codec<I>(codec: TCodec, protocols: I, cfg: Config) -> Self
    where
        I: IntoIterator<Item = (TCodec::Protocol, ProtocolSupport)>,
    {
        let mut inbound_protocols = SmallVec::new();
        let mut outbound_protocols = SmallVec::new();
        for (p, s) in protocols {
            if s.inbound() {
                inbound_protocols.push(p.clone());
            }
            if s.outbound() {
                outbound_protocols.push(p.clone());
            }
        }
        Behaviour {
            inbound_protocols,
            outbound_protocols,
            next_request_id: RequestId(1),
            next_inbound_id: Arc::new(AtomicU64::new(1)),
            config: cfg,
            codec,
            pending_events: VecDeque::new(),
            connected: HashMap::new(),
            pending_outbound_requests: HashMap::new(),
            addresses: HashMap::new(),
        }
    }

    /// Initiates sending a request.
    ///
    /// If the targeted peer is currently not connected, a dialing
    /// attempt is initiated and the request is sent as soon as a
    /// connection is established.
    ///
    /// > **Note**: In order for such a dialing attempt to succeed,
    /// > the `RequestResonse` protocol must either be embedded
    /// > in another `NetworkBehaviour` that provides peer and
    /// > address discovery, or known addresses of peers must be
    /// > managed via [`Behaviour::add_address`] and
    /// > [`Behaviour::remove_address`].
    pub fn send_request(&mut self, peer: &PeerId, request: TCodec::Request) -> RequestId {
        let request_id = self.next_request_id();
        let request = RequestProtocol {
            request_id,
            codec: self.codec.clone(),
            protocols: self.outbound_protocols.clone(),
            request,
        };

        if let Some(request) = self.try_send_request(peer, request) {
            self.pending_events.push_back(ToSwarm::Dial {
                opts: DialOpts::peer_id(*peer).build(),
            });
            self.pending_outbound_requests
                .entry(*peer)
                .or_default()
                .push(request);
        }

        request_id
    }

    /// Initiates sending a response to an inbound request.
    ///
    /// If the [`ResponseChannel`] is already closed due to a timeout or the
    /// connection being closed, the response is returned as an `Err` for
    /// further handling. Once the response has been successfully sent on the
    /// corresponding connection, [`Event::ResponseSent`] is
    /// emitted. In all other cases [`Event::InboundFailure`]
    /// will be or has been emitted.
    ///
    /// The provided `ResponseChannel` is obtained from an inbound
    /// [`Message::Request`].
    pub fn send_response(
        &mut self,
        ch: ResponseChannel<TCodec::Response>,
        rs: TCodec::Response,
    ) -> Result<(), TCodec::Response> {
        ch.sender.send(rs)
    }

    /// Adds a known address for a peer that can be used for
    /// dialing attempts by the `Swarm`, i.e. is returned
    /// by [`NetworkBehaviour::handle_pending_outbound_connection`].
    ///
    /// Addresses added in this way are only removed by `remove_address`.
    pub fn add_address(&mut self, peer: &PeerId, address: Multiaddr) {
        self.addresses.entry(*peer).or_default().push(address);
    }

    /// Removes an address of a peer previously added via `add_address`.
    pub fn remove_address(&mut self, peer: &PeerId, address: &Multiaddr) {
        let mut last = false;
        if let Some(addresses) = self.addresses.get_mut(peer) {
            addresses.retain(|a| a != address);
            last = addresses.is_empty();
        }
        if last {
            self.addresses.remove(peer);
        }
    }

    /// Checks whether a peer is currently connected.
    pub fn is_connected(&self, peer: &PeerId) -> bool {
        if let Some(connections) = self.connected.get(peer) {
            !connections.is_empty()
        } else {
            false
        }
    }

    /// Checks whether an outbound request to the peer with the provided
    /// [`PeerId`] initiated by [`Behaviour::send_request`] is still
    /// pending, i.e. waiting for a response.
    pub fn is_pending_outbound(&self, peer: &PeerId, request_id: &RequestId) -> bool {
        // Check if request is already sent on established connection.
        let est_conn = self
            .connected
            .get(peer)
            .map(|cs| {
                cs.iter()
                    .any(|c| c.pending_inbound_responses.contains(request_id))
            })
            .unwrap_or(false);
        // Check if request is still pending to be sent.
        let pen_conn = self
            .pending_outbound_requests
            .get(peer)
            .map(|rps| rps.iter().any(|rp| rp.request_id == *request_id))
            .unwrap_or(false);

        est_conn || pen_conn
    }

    /// Checks whether an inbound request from the peer with the provided
    /// [`PeerId`] is still pending, i.e. waiting for a response by the local
    /// node through [`Behaviour::send_response`].
    pub fn is_pending_inbound(&self, peer: &PeerId, request_id: &RequestId) -> bool {
        self.connected
            .get(peer)
            .map(|cs| {
                cs.iter()
                    .any(|c| c.pending_outbound_responses.contains(request_id))
            })
            .unwrap_or(false)
    }

    /// Returns the next request ID.
    fn next_request_id(&mut self) -> RequestId {
        let request_id = self.next_request_id;
        self.next_request_id.0 += 1;
        request_id
    }

    /// Tries to send a request by queueing an appropriate event to be
    /// emitted to the `Swarm`. If the peer is not currently connected,
    /// the given request is return unchanged.
    fn try_send_request(
        &mut self,
        peer: &PeerId,
        request: RequestProtocol<TCodec>,
    ) -> Option<RequestProtocol<TCodec>> {
        if let Some(connections) = self.connected.get_mut(peer) {
            if connections.is_empty() {
                return Some(request);
            }
            let ix = (request.request_id.0 as usize) % connections.len();
            let conn = &mut connections[ix];
            conn.pending_inbound_responses.insert(request.request_id);
            self.pending_events.push_back(ToSwarm::NotifyHandler {
                peer_id: *peer,
                handler: NotifyHandler::One(conn.id),
                event: request,
            });
            None
        } else {
            Some(request)
        }
    }

    /// Remove pending outbound response for the given peer and connection.
    ///
    /// Returns `true` if the provided connection to the given peer is still
    /// alive and the [`RequestId`] was previously present and is now removed.
    /// Returns `false` otherwise.
    fn remove_pending_outbound_response(
        &mut self,
        peer: &PeerId,
        connection: ConnectionId,
        request: RequestId,
    ) -> bool {
        self.get_connection_mut(peer, connection)
            .map(|c| c.pending_outbound_responses.remove(&request))
            .unwrap_or(false)
    }

    /// Remove pending inbound response for the given peer and connection.
    ///
    /// Returns `true` if the provided connection to the given peer is still
    /// alive and the [`RequestId`] was previously present and is now removed.
    /// Returns `false` otherwise.
    fn remove_pending_inbound_response(
        &mut self,
        peer: &PeerId,
        connection: ConnectionId,
        request: &RequestId,
    ) -> bool {
        self.get_connection_mut(peer, connection)
            .map(|c| c.pending_inbound_responses.remove(request))
            .unwrap_or(false)
    }

    /// Returns a mutable reference to the connection in `self.connected`
    /// corresponding to the given [`PeerId`] and [`ConnectionId`].
    fn get_connection_mut(
        &mut self,
        peer: &PeerId,
        connection: ConnectionId,
    ) -> Option<&mut Connection> {
        self.connected
            .get_mut(peer)
            .and_then(|connections| connections.iter_mut().find(|c| c.id == connection))
    }

    fn on_address_change(
        &mut self,
        AddressChange {
            peer_id,
            connection_id,
            new,
            ..
        }: AddressChange,
    ) {
        let new_address = match new {
            ConnectedPoint::Dialer { address, .. } => Some(address.clone()),
            ConnectedPoint::Listener { .. } => None,
        };
        let connections = self
            .connected
            .get_mut(&peer_id)
            .expect("Address change can only happen on an established connection.");

        let connection = connections
            .iter_mut()
            .find(|c| c.id == connection_id)
            .expect("Address change can only happen on an established connection.");
        connection.remote_address = new_address;
    }

    fn on_connection_closed(
        &mut self,
        ConnectionClosed {
            peer_id,
            connection_id,
            remaining_established,
            ..
        }: ConnectionClosed<<Self as NetworkBehaviour>::ConnectionHandler>,
    ) {
        let connections = self
            .connected
            .get_mut(&peer_id)
            .expect("Expected some established connection to peer before closing.");

        let connection = connections
            .iter()
            .position(|c| c.id == connection_id)
            .map(|p: usize| connections.remove(p))
            .expect("Expected connection to be established before closing.");

        debug_assert_eq!(connections.is_empty(), remaining_established == 0);
        if connections.is_empty() {
            self.connected.remove(&peer_id);
        }

        for request_id in connection.pending_outbound_responses {
            self.pending_events
                .push_back(ToSwarm::GenerateEvent(Event::InboundFailure {
                    peer: peer_id,
                    request_id,
                    error: InboundFailure::ConnectionClosed,
                }));
        }

        for request_id in connection.pending_inbound_responses {
            self.pending_events
                .push_back(ToSwarm::GenerateEvent(Event::OutboundFailure {
                    peer: peer_id,
                    request_id,
                    error: OutboundFailure::ConnectionClosed,
                }));
        }
    }

    fn on_dial_failure(&mut self, DialFailure { peer_id, .. }: DialFailure) {
        if let Some(peer) = peer_id {
            // If there are pending outgoing requests when a dial failure occurs,
            // it is implied that we are not connected to the peer, since pending
            // outgoing requests are drained when a connection is established and
            // only created when a peer is not connected when a request is made.
            // Thus these requests must be considered failed, even if there is
            // another, concurrent dialing attempt ongoing.
            if let Some(pending) = self.pending_outbound_requests.remove(&peer) {
                for request in pending {
                    self.pending_events
                        .push_back(ToSwarm::GenerateEvent(Event::OutboundFailure {
                            peer,
                            request_id: request.request_id,
                            error: OutboundFailure::DialFailure,
                        }));
                }
            }
        }
    }

    /// Preloads a new [`Handler`] with requests that are waiting to be sent to the newly connected peer.
    fn preload_new_handler(
        &mut self,
        handler: &mut Handler<TCodec>,
        peer: PeerId,
        connection_id: ConnectionId,
        remote_address: Option<Multiaddr>,
    ) {
        let mut connection = Connection::new(connection_id, remote_address);

        if let Some(pending_requests) = self.pending_outbound_requests.remove(&peer) {
            for request in pending_requests {
                connection
                    .pending_inbound_responses
                    .insert(request.request_id);
                handler.on_behaviour_event(request);
            }
        }

        self.connected.entry(peer).or_default().push(connection);
    }
}

impl<TCodec> NetworkBehaviour for Behaviour<TCodec>
where
    TCodec: Codec + Send + Clone + 'static,
{
    type ConnectionHandler = Handler<TCodec>;
    type ToSwarm = Event<TCodec::Request, TCodec::Response>;

    fn handle_established_inbound_connection(
        &mut self,
        connection_id: ConnectionId,
        peer: PeerId,
        _: &Multiaddr,
        _: &Multiaddr,
    ) -> Result<THandler<Self>, ConnectionDenied> {
        let mut handler = Handler::new(
            self.inbound_protocols.clone(),
            self.codec.clone(),
            self.config.request_timeout,
            self.config.connection_keep_alive,
            self.next_inbound_id.clone(),
        );

        self.preload_new_handler(&mut handler, peer, connection_id, None);

        Ok(handler)
    }

    fn handle_pending_outbound_connection(
        &mut self,
        _connection_id: ConnectionId,
        maybe_peer: Option<PeerId>,
        _addresses: &[Multiaddr],
        _effective_role: Endpoint,
    ) -> Result<Vec<Multiaddr>, ConnectionDenied> {
        let peer = match maybe_peer {
            None => return Ok(vec![]),
            Some(peer) => peer,
        };

        let mut addresses = Vec::new();
        if let Some(connections) = self.connected.get(&peer) {
            addresses.extend(connections.iter().filter_map(|c| c.remote_address.clone()))
        }
        if let Some(more) = self.addresses.get(&peer) {
            addresses.extend(more.into_iter().cloned());
        }

        Ok(addresses)
    }

    fn handle_established_outbound_connection(
        &mut self,
        connection_id: ConnectionId,
        peer: PeerId,
        remote_address: &Multiaddr,
        _: Endpoint,
    ) -> Result<THandler<Self>, ConnectionDenied> {
        let mut handler = Handler::new(
            self.inbound_protocols.clone(),
            self.codec.clone(),
            self.config.request_timeout,
            self.config.connection_keep_alive,
            self.next_inbound_id.clone(),
        );

        self.preload_new_handler(
            &mut handler,
            peer,
            connection_id,
            Some(remote_address.clone()),
        );

        Ok(handler)
    }

    fn on_swarm_event(&mut self, event: FromSwarm<Self::ConnectionHandler>) {
        match event {
            FromSwarm::ConnectionEstablished(_) => {}
            FromSwarm::ConnectionClosed(connection_closed) => {
                self.on_connection_closed(connection_closed)
            }
            FromSwarm::AddressChange(address_change) => self.on_address_change(address_change),
            FromSwarm::DialFailure(dial_failure) => self.on_dial_failure(dial_failure),
            FromSwarm::ListenFailure(_) => {}
            FromSwarm::NewListener(_) => {}
            FromSwarm::NewListenAddr(_) => {}
            FromSwarm::ExpiredListenAddr(_) => {}
            FromSwarm::ListenerError(_) => {}
            FromSwarm::ListenerClosed(_) => {}
            FromSwarm::NewExternalAddrCandidate(_) => {}
            FromSwarm::ExternalAddrExpired(_) => {}
            FromSwarm::ExternalAddrConfirmed(_) => {}
        }
    }

    fn on_connection_handler_event(
        &mut self,
        peer: PeerId,
        connection: ConnectionId,
        event: THandlerOutEvent<Self>,
    ) {
        match event {
            handler::Event::Response {
                request_id,
                response,
            } => {
                let removed = self.remove_pending_inbound_response(&peer, connection, &request_id);
                debug_assert!(
                    removed,
                    "Expect request_id to be pending before receiving response.",
                );

                let message = Message::Response {
                    request_id,
                    response,
                };
                self.pending_events
                    .push_back(ToSwarm::GenerateEvent(Event::Message { peer, message }));
            }
            handler::Event::Request {
                request_id,
                request,
                sender,
            } => {
                let channel = ResponseChannel { sender };
                let message = Message::Request {
                    request_id,
                    request,
                    channel,
                };
                self.pending_events
                    .push_back(ToSwarm::GenerateEvent(Event::Message { peer, message }));

                match self.get_connection_mut(&peer, connection) {
                    Some(connection) => {
                        let inserted = connection.pending_outbound_responses.insert(request_id);
                        debug_assert!(inserted, "Expect id of new request to be unknown.");
                    }
                    // Connection closed after `Event::Request` has been emitted.
                    None => {
                        self.pending_events.push_back(ToSwarm::GenerateEvent(
                            Event::InboundFailure {
                                peer,
                                request_id,
                                error: InboundFailure::ConnectionClosed,
                            },
                        ));
                    }
                }
            }
            handler::Event::ResponseSent(request_id) => {
                let removed = self.remove_pending_outbound_response(&peer, connection, request_id);
                debug_assert!(
                    removed,
                    "Expect request_id to be pending before response is sent."
                );

                self.pending_events
                    .push_back(ToSwarm::GenerateEvent(Event::ResponseSent {
                        peer,
                        request_id,
                    }));
            }
            handler::Event::ResponseOmission(request_id) => {
                let removed = self.remove_pending_outbound_response(&peer, connection, request_id);
                debug_assert!(
                    removed,
                    "Expect request_id to be pending before response is omitted.",
                );

                self.pending_events
                    .push_back(ToSwarm::GenerateEvent(Event::InboundFailure {
                        peer,
                        request_id,
                        error: InboundFailure::ResponseOmission,
                    }));
            }
            handler::Event::OutboundTimeout(request_id) => {
                let removed = self.remove_pending_inbound_response(&peer, connection, &request_id);
                debug_assert!(
                    removed,
                    "Expect request_id to be pending before request times out."
                );

                self.pending_events
                    .push_back(ToSwarm::GenerateEvent(Event::OutboundFailure {
                        peer,
                        request_id,
                        error: OutboundFailure::Timeout,
                    }));
            }
            handler::Event::OutboundUnsupportedProtocols(request_id) => {
                let removed = self.remove_pending_inbound_response(&peer, connection, &request_id);
                debug_assert!(
                    removed,
                    "Expect request_id to be pending before failing to connect.",
                );

                self.pending_events
                    .push_back(ToSwarm::GenerateEvent(Event::OutboundFailure {
                        peer,
                        request_id,
                        error: OutboundFailure::UnsupportedProtocols,
                    }));
            }
        }
    }

    fn poll(&mut self, _: &mut Context<'_>) -> Poll<ToSwarm<Self::ToSwarm, THandlerInEvent<Self>>> {
        if let Some(ev) = self.pending_events.pop_front() {
            return Poll::Ready(ev);
        } else if self.pending_events.capacity() > EMPTY_QUEUE_SHRINK_THRESHOLD {
            self.pending_events.shrink_to_fit();
        }

        Poll::Pending
    }
}

/// Internal threshold for when to shrink the capacity
/// of empty queues. If the capacity of an empty queue
/// exceeds this threshold, the associated memory is
/// released.
const EMPTY_QUEUE_SHRINK_THRESHOLD: usize = 100;

/// Internal information tracked for an established connection.
struct Connection {
    id: ConnectionId,
    remote_address: Option<Multiaddr>,
    /// Pending outbound responses where corresponding inbound requests have
    /// been received on this connection and emitted via `poll` but have not yet
    /// been answered.
    pending_outbound_responses: HashSet<RequestId>,
    /// Pending inbound responses for previously sent requests on this
    /// connection.
    pending_inbound_responses: HashSet<RequestId>,
}

impl Connection {
    fn new(id: ConnectionId, remote_address: Option<Multiaddr>) -> Self {
        Self {
            id,
            remote_address,
            pending_outbound_responses: Default::default(),
            pending_inbound_responses: Default::default(),
        }
    }
}<|MERGE_RESOLUTION|>--- conflicted
+++ resolved
@@ -84,13 +84,8 @@
 use libp2p_swarm::{
     behaviour::{AddressChange, ConnectionClosed, DialFailure, FromSwarm},
     dial_opts::DialOpts,
-<<<<<<< HEAD
-    ConnectionDenied, ConnectionId, NetworkBehaviour, NotifyHandler, THandler, THandlerInEvent,
-    THandlerOutEvent, ToSwarm,
-=======
-    ConnectionDenied, ConnectionHandler, ConnectionId, NetworkBehaviour, NotifyHandler,
-    PollParameters, THandler, THandlerInEvent, THandlerOutEvent, ToSwarm,
->>>>>>> c35c413b
+    ConnectionDenied, ConnectionHandler, ConnectionId, NetworkBehaviour, NotifyHandler, THandler,
+    THandlerInEvent, THandlerOutEvent, ToSwarm,
 };
 use smallvec::SmallVec;
 use std::{
