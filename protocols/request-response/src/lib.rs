--- conflicted
+++ resolved
@@ -74,13 +74,9 @@
 use libp2p_swarm::{
     behaviour::{AddressChange, ConnectionClosed, ConnectionEstablished, DialFailure, FromSwarm},
     dial_opts::DialOpts,
-<<<<<<< HEAD
-    IntoConnectionHandler, NetworkBehaviour, NetworkBehaviourAction, NotifyHandler, PollParameters,
-    THandlerInEvent,
-=======
     ConnectionId, IntoConnectionHandler, NetworkBehaviour, NetworkBehaviourAction, NotifyHandler,
     PollParameters,
->>>>>>> 0f536920
+    THandlerInEvent,
 };
 use smallvec::SmallVec;
 use std::{
