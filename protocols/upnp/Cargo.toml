[package]
name = "libp2p-upnp"
edition = "2021"
rust-version = "1.60.0"
description = "UPnP support for libp2p transports"
version = "0.2.2"
license = "MIT"
repository = "https://github.com/libp2p/rust-libp2p"
keywords = ["peer-to-peer", "libp2p", "networking"]
categories = ["network-programming", "asynchronous"]
publish = true

[dependencies]
futures = "0.3.30"
futures-timer = "3.0.3"
igd-next = "0.14.3"
libp2p-core = { workspace = true }
libp2p-swarm = { workspace = true }
<<<<<<< HEAD
tokio = { version = "1.36", default-features = false, features = ["rt"], optional = true }
tracing = { workspace = true }
=======
tokio = { version = "1.37", default-features = false, features = ["rt"], optional = true }
tracing = "0.1.37"
>>>>>>> 47e19f71
void = "1.0.2"

[features]
tokio = ["igd-next/aio_tokio", "dep:tokio"]

[lints]
workspace = true

# Passing arguments to the docsrs builder in order to properly document cfg's.
# More information: https://docs.rs/about/builds#cross-compiling
[package.metadata.docs.rs]
all-features = true
rustdoc-args = ["--cfg", "docsrs"]
rustc-args = ["--cfg", "docsrs"]<|MERGE_RESOLUTION|>--- conflicted
+++ resolved
@@ -16,13 +16,8 @@
 igd-next = "0.14.3"
 libp2p-core = { workspace = true }
 libp2p-swarm = { workspace = true }
-<<<<<<< HEAD
-tokio = { version = "1.36", default-features = false, features = ["rt"], optional = true }
+tokio = { version = "1.37", default-features = false, features = ["rt"], optional = true }
 tracing = { workspace = true }
-=======
-tokio = { version = "1.37", default-features = false, features = ["rt"], optional = true }
-tracing = "0.1.37"
->>>>>>> 47e19f71
 void = "1.0.2"
 
 [features]
