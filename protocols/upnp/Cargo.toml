[package]
name = "libp2p-upnp"
<<<<<<< HEAD
edition = "2024"
rust-version = "1.85.0"
=======
edition.workspace = true
rust-version.workspace = true
>>>>>>> aa9841de
description = "UPnP support for libp2p transports"
version = "0.4.0"
license = "MIT"
repository = "https://github.com/libp2p/rust-libp2p"
keywords = ["peer-to-peer", "libp2p", "networking"]
categories = ["network-programming", "asynchronous"]
publish = true

[dependencies]
futures = { workspace = true }
futures-timer = "3.0.3"
igd-next = "0.15.1"
libp2p-core = { workspace = true }
libp2p-swarm = { workspace = true }
tokio = { workspace = true, default-features = false, features = ["rt"], optional = true }
tracing = { workspace = true }

[features]
tokio = ["igd-next/aio_tokio", "dep:tokio"]

[lints]
workspace = true

# Passing arguments to the docsrs builder in order to properly document cfg's.
# More information: https://docs.rs/about/builds#cross-compiling
[package.metadata.docs.rs]
all-features = true<|MERGE_RESOLUTION|>--- conflicted
+++ resolved
@@ -1,12 +1,7 @@
 [package]
 name = "libp2p-upnp"
-<<<<<<< HEAD
-edition = "2024"
-rust-version = "1.85.0"
-=======
 edition.workspace = true
 rust-version.workspace = true
->>>>>>> aa9841de
 description = "UPnP support for libp2p transports"
 version = "0.4.0"
 license = "MIT"
