<<<<<<< HEAD
# 0.40.0 [unreleased]

- Update to `libp2p-core` `v0.37.0`.

- Update to `libp2p-swarm` `v0.40.0`.
=======
# 0.39.1 [unreleased]

- Bump rand to 0.8 and quickcheck to 1. See [PR 2857].

[PR 2857]: https://github.com/libp2p/rust-libp2p/pull/2857
>>>>>>> e530118f

# 0.39.0

- Update to `libp2p-swarm` `v0.39.0`.

- Update to `libp2p-core` `v0.36.0`.

# 0.38.0

- Update prost requirement from 0.10 to 0.11 which no longer installs the protoc Protobuf compiler.
  Thus you will need protoc installed locally. See [PR 2788].

- Update to `libp2p-swarm` `v0.38.0`.

- Update to `libp2p-core` `v0.35.0`.

[PR 2788]: https://github.com/libp2p/rust-libp2p/pull/2788

# 0.37.0

- Update to `libp2p-core` `v0.34.0`.

- Update to `libp2p-swarm` `v0.37.0`.

# 0.36.0

- Update to `libp2p-core` `v0.33.0`.

- Update to `libp2p-swarm` `v0.36.0`.

# 0.35.0

- Update to `libp2p-swarm` `v0.35.0`.

# 0.34.0 [2022-02-22]

- Update to `libp2p-core` `v0.32.0`.

- Update to `libp2p-swarm` `v0.34.0`.

- Merge NetworkBehaviour's inject_\* paired methods (see PR 2445).

[PR 2445]: https://github.com/libp2p/rust-libp2p/pull/2445

# 0.33.0 [2022-01-27]

- Update dependencies.

- Migrate to Rust edition 2021 (see [PR 2339]).

- Propagate messages only to the target peers and not all connected peers (see [PR2360]).

[PR 2339]: https://github.com/libp2p/rust-libp2p/pull/2339

[PR 2360]: https://github.com/libp2p/rust-libp2p/pull/2360/

# 0.32.0 [2021-11-16]

- Update dependencies.

# 0.31.0 [2021-11-01]

- Make default features of `libp2p-core` optional.
  [PR 2181](https://github.com/libp2p/rust-libp2p/pull/2181)

- Update dependencies.

# 0.30.0 [2021-07-12]

- Update dependencies.

- Change `FloodsubDecodeError::ReadError` from a `upgrade::ReadOneError` to
  `std::io::Error`. See [PR 2111].

[PR 2111]: https://github.com/libp2p/rust-libp2p/pull/2111

# 0.29.0 [2021-04-13]

- Update `libp2p-swarm`.

# 0.28.0 [2021-03-17]

- Update `libp2p-swarm`.

- Update dependencies.

# 0.27.0 [2021-01-12]

- Update dependencies.

# 0.26.0 [2020-12-17]

- Update `libp2p-swarm` and `libp2p-core`.

# 0.25.0 [2020-11-25]

- Update `libp2p-swarm` and `libp2p-core`.

# 0.24.0 [2020-11-09]

- Update dependencies.

# 0.23.0 [2020-10-16]

- Update dependencies.

# 0.22.0 [2020-09-09]

- Update `libp2p-swarm` and `libp2p-core`.

# 0.21.0 [2020-08-18]

- Bump `libp2p-core` and `libp2p-swarm` dependency.

# 0.20.0 [2020-07-01]

- Updated dependencies.

# 0.19.1 [2020-06-22]

- Updated dependencies.<|MERGE_RESOLUTION|>--- conflicted
+++ resolved
@@ -1,16 +1,12 @@
-<<<<<<< HEAD
 # 0.40.0 [unreleased]
+
+- Bump rand to 0.8 and quickcheck to 1. See [PR 2857].
 
 - Update to `libp2p-core` `v0.37.0`.
 
 - Update to `libp2p-swarm` `v0.40.0`.
-=======
-# 0.39.1 [unreleased]
-
-- Bump rand to 0.8 and quickcheck to 1. See [PR 2857].
 
 [PR 2857]: https://github.com/libp2p/rust-libp2p/pull/2857
->>>>>>> e530118f
 
 # 0.39.0
 
