# 0.42.0 [unreleased]

<<<<<<< HEAD
- Update to `prost-codec` `v0.3.0`

- Refactoring GossipsubCodec to use common protobuf Codec. See [PR 3224].

[pr 3224]: https://github.com/libp2p/rust-libp2p/pull/3224
=======
- Update to `libp2p-swarm` `v0.42.0`.
>>>>>>> c1e68b75

# 0.41.0

- Update to `libp2p-core` `v0.38.0`.

- Update to `libp2p-swarm` `v0.41.0`.

- Replace `Floodsub`'s `NetworkBehaviour` implemention `inject_*` methods with the new `on_*` methods.
  See [PR 3011].

- Update `rust-version` to reflect the actual MSRV: 1.62.0. See [PR 3090].

[PR 3011]: https://github.com/libp2p/rust-libp2p/pull/3011
[PR 3090]: https://github.com/libp2p/rust-libp2p/pull/3090

# 0.40.0

- Bump rand to 0.8 and quickcheck to 1. See [PR 2857].

- Update to `libp2p-core` `v0.37.0`.

- Update to `libp2p-swarm` `v0.40.0`.

[PR 2857]: https://github.com/libp2p/rust-libp2p/pull/2857

# 0.39.0

- Update to `libp2p-swarm` `v0.39.0`.

- Update to `libp2p-core` `v0.36.0`.

# 0.38.0

- Update prost requirement from 0.10 to 0.11 which no longer installs the protoc Protobuf compiler.
  Thus you will need protoc installed locally. See [PR 2788].

- Update to `libp2p-swarm` `v0.38.0`.

- Update to `libp2p-core` `v0.35.0`.

[PR 2788]: https://github.com/libp2p/rust-libp2p/pull/2788

# 0.37.0

- Update to `libp2p-core` `v0.34.0`.

- Update to `libp2p-swarm` `v0.37.0`.

# 0.36.0

- Update to `libp2p-core` `v0.33.0`.

- Update to `libp2p-swarm` `v0.36.0`.

# 0.35.0

- Update to `libp2p-swarm` `v0.35.0`.

# 0.34.0 [2022-02-22]

- Update to `libp2p-core` `v0.32.0`.

- Update to `libp2p-swarm` `v0.34.0`.

- Merge NetworkBehaviour's inject_\* paired methods (see PR 2445).

[PR 2445]: https://github.com/libp2p/rust-libp2p/pull/2445

# 0.33.0 [2022-01-27]

- Update dependencies.

- Migrate to Rust edition 2021 (see [PR 2339]).

- Propagate messages only to the target peers and not all connected peers (see [PR2360]).

[PR 2339]: https://github.com/libp2p/rust-libp2p/pull/2339

[PR 2360]: https://github.com/libp2p/rust-libp2p/pull/2360/

# 0.32.0 [2021-11-16]

- Update dependencies.

# 0.31.0 [2021-11-01]

- Make default features of `libp2p-core` optional.
  [PR 2181](https://github.com/libp2p/rust-libp2p/pull/2181)

- Update dependencies.

# 0.30.0 [2021-07-12]

- Update dependencies.

- Change `FloodsubDecodeError::ReadError` from a `upgrade::ReadOneError` to
  `std::io::Error`. See [PR 2111].

[PR 2111]: https://github.com/libp2p/rust-libp2p/pull/2111

# 0.29.0 [2021-04-13]

- Update `libp2p-swarm`.

# 0.28.0 [2021-03-17]

- Update `libp2p-swarm`.

- Update dependencies.

# 0.27.0 [2021-01-12]

- Update dependencies.

# 0.26.0 [2020-12-17]

- Update `libp2p-swarm` and `libp2p-core`.

# 0.25.0 [2020-11-25]

- Update `libp2p-swarm` and `libp2p-core`.

# 0.24.0 [2020-11-09]

- Update dependencies.

# 0.23.0 [2020-10-16]

- Update dependencies.

# 0.22.0 [2020-09-09]

- Update `libp2p-swarm` and `libp2p-core`.

# 0.21.0 [2020-08-18]

- Bump `libp2p-core` and `libp2p-swarm` dependency.

# 0.20.0 [2020-07-01]

- Updated dependencies.

# 0.19.1 [2020-06-22]

- Updated dependencies.<|MERGE_RESOLUTION|>--- conflicted
+++ resolved
@@ -1,14 +1,12 @@
 # 0.42.0 [unreleased]
 
-<<<<<<< HEAD
+- Update to `libp2p-swarm` `v0.42.0`
+
 - Update to `prost-codec` `v0.3.0`
 
 - Refactoring GossipsubCodec to use common protobuf Codec. See [PR 3224].
 
 [pr 3224]: https://github.com/libp2p/rust-libp2p/pull/3224
-=======
-- Update to `libp2p-swarm` `v0.42.0`.
->>>>>>> c1e68b75
 
 # 0.41.0
 
