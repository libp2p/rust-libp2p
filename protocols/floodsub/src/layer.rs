--- conflicted
+++ resolved
@@ -26,18 +26,14 @@
 use crate::FloodsubConfig;
 use cuckoofilter::{CuckooError, CuckooFilter};
 use fnv::FnvHashSet;
-use libp2p_core::{connection::ConnectionId, PeerId};
-<<<<<<< HEAD
-use libp2p_core::{ConnectedPoint, Multiaddr};
+use libp2p_core::{connection::ConnectionId, ConnectedPoint, PeerId};
 use libp2p_swarm::behaviour::THandlerInEvent;
-=======
 use libp2p_swarm::behaviour::{ConnectionClosed, ConnectionEstablished, FromSwarm};
->>>>>>> 08510dd5
+use libp2p_swarm::ConnectionHandler;
 use libp2p_swarm::{
     dial_opts::DialOpts, NetworkBehaviour, NetworkBehaviourAction, NotifyHandler, OneShotHandler,
     PollParameters,
 };
-use libp2p_swarm::{ConnectionHandler, IntoConnectionHandler};
 use log::warn;
 use smallvec::SmallVec;
 use std::collections::hash_map::{DefaultHasher, HashMap};
@@ -276,19 +272,7 @@
         }
     }
 
-<<<<<<< HEAD
-impl NetworkBehaviour for Floodsub {
-    type ConnectionHandler = OneShotHandler<FloodsubProtocol, FloodsubRpc, InnerMessage>;
-    type OutEvent = FloodsubEvent;
-
-    fn new_handler(&mut self, _: &PeerId, _: &ConnectedPoint) -> Self::ConnectionHandler {
-        Default::default()
-    }
-
-    fn inject_connection_established(
-=======
     fn on_connection_established(
->>>>>>> 08510dd5
         &mut self,
         ConnectionEstablished {
             peer_id,
@@ -340,17 +324,9 @@
 
         // We can be disconnected by the remote in case of inactivity for example, so we always
         // try to reconnect.
-<<<<<<< HEAD
-        if self.target_peers.contains(id) {
-            self.events.push_back(NetworkBehaviourAction::Dial {
-                opts: DialOpts::peer_id(*id).build(),
-=======
         if self.target_peers.contains(&peer_id) {
-            let handler = self.new_handler();
             self.events.push_back(NetworkBehaviourAction::Dial {
                 opts: DialOpts::peer_id(peer_id).build(),
-                handler,
->>>>>>> 08510dd5
             });
         }
     }
@@ -360,7 +336,7 @@
     type ConnectionHandler = OneShotHandler<FloodsubProtocol, FloodsubRpc, InnerMessage>;
     type OutEvent = FloodsubEvent;
 
-    fn new_handler(&mut self) -> Self::ConnectionHandler {
+    fn new_handler(&mut self, _: &PeerId, _: &ConnectedPoint) -> Self::ConnectionHandler {
         Default::default()
     }
 
@@ -368,8 +344,7 @@
         &mut self,
         propagation_source: PeerId,
         _connection_id: ConnectionId,
-        event: <<Self::ConnectionHandler as IntoConnectionHandler>::Handler as
-            ConnectionHandler>::OutEvent,
+        event: <Self::ConnectionHandler as ConnectionHandler>::OutEvent,
     ) {
         // We ignore successful sends or timeouts.
         let event = match event {
