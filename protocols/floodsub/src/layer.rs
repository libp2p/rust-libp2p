// Copyright 2018 Parity Technologies (UK) Ltd.
//
// Permission is hereby granted, free of charge, to any person obtaining a
// copy of this software and associated documentation files (the "Software"),
// to deal in the Software without restriction, including without limitation
// the rights to use, copy, modify, merge, publish, distribute, sublicense,
// and/or sell copies of the Software, and to permit persons to whom the
// Software is furnished to do so, subject to the following conditions:
//
// The above copyright notice and this permission notice shall be included in
// all copies or substantial portions of the Software.
//
// THE SOFTWARE IS PROVIDED "AS IS", WITHOUT WARRANTY OF ANY KIND, EXPRESS
// OR IMPLIED, INCLUDING BUT NOT LIMITED TO THE WARRANTIES OF MERCHANTABILITY,
// FITNESS FOR A PARTICULAR PURPOSE AND NONINFRINGEMENT. IN NO EVENT SHALL THE
// AUTHORS OR COPYRIGHT HOLDERS BE LIABLE FOR ANY CLAIM, DAMAGES OR OTHER
// LIABILITY, WHETHER IN AN ACTION OF CONTRACT, TORT OR OTHERWISE, ARISING
// FROM, OUT OF OR IN CONNECTION WITH THE SOFTWARE OR THE USE OR OTHER
// DEALINGS IN THE SOFTWARE.

use crate::protocol::{
    FloodsubMessage, FloodsubProtocol, FloodsubRpc, FloodsubSubscription,
    FloodsubSubscriptionAction,
};
use crate::topic::Topic;
use crate::FloodsubConfig;
use cuckoofilter::{CuckooError, CuckooFilter};
use fnv::FnvHashSet;
<<<<<<< HEAD
use libp2p_core::{connection::ConnectionId, Endpoint, Multiaddr, PeerId};
use libp2p_swarm::behaviour::{ConnectionClosed, ConnectionEstablished, FromSwarm};
use libp2p_swarm::{
    dial_opts::DialOpts, NetworkBehaviour, NetworkBehaviourAction, NotifyHandler, OneShotHandler,
    PollParameters, THandler, THandlerInEvent, THandlerOutEvent,
=======
use libp2p_core::PeerId;
use libp2p_swarm::behaviour::{ConnectionClosed, ConnectionEstablished, FromSwarm};
use libp2p_swarm::{
    dial_opts::DialOpts, ConnectionId, NetworkBehaviour, NetworkBehaviourAction, NotifyHandler,
    OneShotHandler, PollParameters, THandlerInEvent,
>>>>>>> a82e087e
};
use log::warn;
use smallvec::SmallVec;
use std::collections::hash_map::{DefaultHasher, HashMap};
use std::task::{Context, Poll};
use std::{collections::VecDeque, iter};

/// Network behaviour that handles the floodsub protocol.
pub struct Floodsub {
    /// Events that need to be yielded to the outside when polling.
<<<<<<< HEAD
    events: VecDeque<NetworkBehaviourAction<FloodsubEvent, THandlerInEvent<Self>>>,
=======
    events: VecDeque<NetworkBehaviourAction<FloodsubEvent, FloodsubRpc>>,
>>>>>>> a82e087e

    config: FloodsubConfig,

    /// List of peers to send messages to.
    target_peers: FnvHashSet<PeerId>,

    /// List of peers the network is connected to, and the topics that they're subscribed to.
    // TODO: filter out peers that don't support floodsub, so that we avoid hammering them with
    //       opened substreams
    connected_peers: HashMap<PeerId, SmallVec<[Topic; 8]>>,

    // List of topics we're subscribed to. Necessary to filter out messages that we receive
    // erroneously.
    subscribed_topics: SmallVec<[Topic; 16]>,

    // We keep track of the messages we received (in the format `hash(source ID, seq_no)`) so that
    // we don't dispatch the same message twice if we receive it twice on the network.
    received: CuckooFilter<DefaultHasher>,
}

impl Floodsub {
    /// Creates a `Floodsub` with default configuration.
    pub fn new(local_peer_id: PeerId) -> Self {
        Self::from_config(FloodsubConfig::new(local_peer_id))
    }

    /// Creates a `Floodsub` with the given configuration.
    pub fn from_config(config: FloodsubConfig) -> Self {
        Floodsub {
            events: VecDeque::new(),
            config,
            target_peers: FnvHashSet::default(),
            connected_peers: HashMap::new(),
            subscribed_topics: SmallVec::new(),
            received: CuckooFilter::new(),
        }
    }

    /// Add a node to the list of nodes to propagate messages to.
    #[inline]
    pub fn add_node_to_partial_view(&mut self, peer_id: PeerId) {
        // Send our topics to this node if we're already connected to it.
        if self.connected_peers.contains_key(&peer_id) {
            for topic in self.subscribed_topics.iter().cloned() {
                self.events
                    .push_back(NetworkBehaviourAction::NotifyHandler {
                        peer_id,
                        handler: NotifyHandler::Any,
                        event: FloodsubRpc {
                            messages: Vec::new(),
                            subscriptions: vec![FloodsubSubscription {
                                topic,
                                action: FloodsubSubscriptionAction::Subscribe,
                            }],
                        },
                    });
            }
        }

        if self.target_peers.insert(peer_id) {
            self.events.push_back(NetworkBehaviourAction::Dial {
                opts: DialOpts::peer_id(peer_id).build(),
<<<<<<< HEAD
                id: ConnectionId::next(),
=======
>>>>>>> a82e087e
            });
        }
    }

    /// Remove a node from the list of nodes to propagate messages to.
    #[inline]
    pub fn remove_node_from_partial_view(&mut self, peer_id: &PeerId) {
        self.target_peers.remove(peer_id);
    }

    /// Subscribes to a topic.
    ///
    /// Returns true if the subscription worked. Returns false if we were already subscribed.
    pub fn subscribe(&mut self, topic: Topic) -> bool {
        if self.subscribed_topics.iter().any(|t| t.id() == topic.id()) {
            return false;
        }

        for peer in self.connected_peers.keys() {
            self.events
                .push_back(NetworkBehaviourAction::NotifyHandler {
                    peer_id: *peer,
                    handler: NotifyHandler::Any,
                    event: FloodsubRpc {
                        messages: Vec::new(),
                        subscriptions: vec![FloodsubSubscription {
                            topic: topic.clone(),
                            action: FloodsubSubscriptionAction::Subscribe,
                        }],
                    },
                });
        }

        self.subscribed_topics.push(topic);
        true
    }

    /// Unsubscribes from a topic.
    ///
    /// Note that this only requires the topic name.
    ///
    /// Returns true if we were subscribed to this topic.
    pub fn unsubscribe(&mut self, topic: Topic) -> bool {
        let pos = match self.subscribed_topics.iter().position(|t| *t == topic) {
            Some(pos) => pos,
            None => return false,
        };

        self.subscribed_topics.remove(pos);

        for peer in self.connected_peers.keys() {
            self.events
                .push_back(NetworkBehaviourAction::NotifyHandler {
                    peer_id: *peer,
                    handler: NotifyHandler::Any,
                    event: FloodsubRpc {
                        messages: Vec::new(),
                        subscriptions: vec![FloodsubSubscription {
                            topic: topic.clone(),
                            action: FloodsubSubscriptionAction::Unsubscribe,
                        }],
                    },
                });
        }

        true
    }

    /// Publishes a message to the network, if we're subscribed to the topic only.
    pub fn publish(&mut self, topic: impl Into<Topic>, data: impl Into<Vec<u8>>) {
        self.publish_many(iter::once(topic), data)
    }

    /// Publishes a message to the network, even if we're not subscribed to the topic.
    pub fn publish_any(&mut self, topic: impl Into<Topic>, data: impl Into<Vec<u8>>) {
        self.publish_many_any(iter::once(topic), data)
    }

    /// Publishes a message with multiple topics to the network.
    ///
    ///
    /// > **Note**: Doesn't do anything if we're not subscribed to any of the topics.
    pub fn publish_many(
        &mut self,
        topic: impl IntoIterator<Item = impl Into<Topic>>,
        data: impl Into<Vec<u8>>,
    ) {
        self.publish_many_inner(topic, data, true)
    }

    /// Publishes a message with multiple topics to the network, even if we're not subscribed to any of the topics.
    pub fn publish_many_any(
        &mut self,
        topic: impl IntoIterator<Item = impl Into<Topic>>,
        data: impl Into<Vec<u8>>,
    ) {
        self.publish_many_inner(topic, data, false)
    }

    fn publish_many_inner(
        &mut self,
        topic: impl IntoIterator<Item = impl Into<Topic>>,
        data: impl Into<Vec<u8>>,
        check_self_subscriptions: bool,
    ) {
        let message = FloodsubMessage {
            source: self.config.local_peer_id,
            data: data.into(),
            // If the sequence numbers are predictable, then an attacker could flood the network
            // with packets with the predetermined sequence numbers and absorb our legitimate
            // messages. We therefore use a random number.
            sequence_number: rand::random::<[u8; 20]>().to_vec(),
            topics: topic.into_iter().map(Into::into).collect(),
        };

        let self_subscribed = self
            .subscribed_topics
            .iter()
            .any(|t| message.topics.iter().any(|u| t == u));
        if self_subscribed {
            if let Err(e @ CuckooError::NotEnoughSpace) = self.received.add(&message) {
                warn!(
                    "Message was added to 'received' Cuckoofilter but some \
                     other message was removed as a consequence: {}",
                    e,
                );
            }
            if self.config.subscribe_local_messages {
                self.events.push_back(NetworkBehaviourAction::GenerateEvent(
                    FloodsubEvent::Message(message.clone()),
                ));
            }
        }
        // Don't publish the message if we have to check subscriptions
        // and we're not subscribed ourselves to any of the topics.
        if check_self_subscriptions && !self_subscribed {
            return;
        }

        // Send to peers we know are subscribed to the topic.
        for (peer_id, sub_topic) in self.connected_peers.iter() {
            // Peer must be in a communication list.
            if !self.target_peers.contains(peer_id) {
                continue;
            }

            // Peer must be subscribed for the topic.
            if !sub_topic
                .iter()
                .any(|t| message.topics.iter().any(|u| t == u))
            {
                continue;
            }

            self.events
                .push_back(NetworkBehaviourAction::NotifyHandler {
                    peer_id: *peer_id,
                    handler: NotifyHandler::Any,
                    event: FloodsubRpc {
                        subscriptions: Vec::new(),
                        messages: vec![message.clone()],
                    },
                });
        }
    }

    fn on_connection_established(
        &mut self,
        ConnectionEstablished {
            peer_id,
            other_established,
            ..
        }: ConnectionEstablished,
    ) {
        if other_established > 0 {
            // We only care about the first time a peer connects.
            return;
        }

        // We need to send our subscriptions to the newly-connected node.
        if self.target_peers.contains(&peer_id) {
            for topic in self.subscribed_topics.iter().cloned() {
                self.events
                    .push_back(NetworkBehaviourAction::NotifyHandler {
                        peer_id,
                        handler: NotifyHandler::Any,
                        event: FloodsubRpc {
                            messages: Vec::new(),
                            subscriptions: vec![FloodsubSubscription {
                                topic,
                                action: FloodsubSubscriptionAction::Subscribe,
                            }],
                        },
                    });
            }
        }

        self.connected_peers.insert(peer_id, SmallVec::new());
    }

    fn on_connection_closed(
        &mut self,
        ConnectionClosed {
            peer_id,
            remaining_established,
            ..
        }: ConnectionClosed<<Self as NetworkBehaviour>::ConnectionHandler>,
    ) {
        if remaining_established > 0 {
            // we only care about peer disconnections
            return;
        }

        let was_in = self.connected_peers.remove(&peer_id);
        debug_assert!(was_in.is_some());

        // We can be disconnected by the remote in case of inactivity for example, so we always
        // try to reconnect.
        if self.target_peers.contains(&peer_id) {
            self.events.push_back(NetworkBehaviourAction::Dial {
                opts: DialOpts::peer_id(peer_id).build(),
<<<<<<< HEAD
                id: ConnectionId::next(),
=======
>>>>>>> a82e087e
            });
        }
    }
}

impl NetworkBehaviour for Floodsub {
    type ConnectionHandler = OneShotHandler<FloodsubProtocol, FloodsubRpc, InnerMessage>;
    type OutEvent = FloodsubEvent;

    fn handle_established_inbound_connection(
        &mut self,
        _: PeerId,
        _: ConnectionId,
        _: &Multiaddr,
        _: &Multiaddr,
    ) -> Result<THandler<Self>, Box<dyn std::error::Error + Send + 'static>> {
        Ok(Default::default())
    }

    fn handle_established_outbound_connection(
        &mut self,
        _: PeerId,
        _: &Multiaddr,
        _: Endpoint,
        _: ConnectionId,
    ) -> Result<THandler<Self>, Box<dyn std::error::Error + Send + 'static>> {
        Ok(Default::default())
    }

    fn on_connection_handler_event(
        &mut self,
        propagation_source: PeerId,
        _connection_id: ConnectionId,
        event: THandlerOutEvent<Self>,
    ) {
        // We ignore successful sends or timeouts.
        let event = match event {
            InnerMessage::Rx(event) => event,
            InnerMessage::Sent => return,
        };

        // Update connected peers topics
        for subscription in event.subscriptions {
            let remote_peer_topics = self.connected_peers
                .get_mut(&propagation_source)
                .expect("connected_peers is kept in sync with the peers we are connected to; we are guaranteed to only receive events from connected peers; QED");
            match subscription.action {
                FloodsubSubscriptionAction::Subscribe => {
                    if !remote_peer_topics.contains(&subscription.topic) {
                        remote_peer_topics.push(subscription.topic.clone());
                    }
                    self.events.push_back(NetworkBehaviourAction::GenerateEvent(
                        FloodsubEvent::Subscribed {
                            peer_id: propagation_source,
                            topic: subscription.topic,
                        },
                    ));
                }
                FloodsubSubscriptionAction::Unsubscribe => {
                    if let Some(pos) = remote_peer_topics
                        .iter()
                        .position(|t| t == &subscription.topic)
                    {
                        remote_peer_topics.remove(pos);
                    }
                    self.events.push_back(NetworkBehaviourAction::GenerateEvent(
                        FloodsubEvent::Unsubscribed {
                            peer_id: propagation_source,
                            topic: subscription.topic,
                        },
                    ));
                }
            }
        }

        // List of messages we're going to propagate on the network.
        let mut rpcs_to_dispatch: Vec<(PeerId, FloodsubRpc)> = Vec::new();

        for message in event.messages {
            // Use `self.received` to skip the messages that we have already received in the past.
            // Note that this can result in false positives.
            match self.received.test_and_add(&message) {
                Ok(true) => {}         // Message  was added.
                Ok(false) => continue, // Message already existed.
                Err(e @ CuckooError::NotEnoughSpace) => {
                    // Message added, but some other removed.
                    warn!(
                        "Message was added to 'received' Cuckoofilter but some \
                         other message was removed as a consequence: {}",
                        e,
                    );
                }
            }

            // Add the message to be dispatched to the user.
            if self
                .subscribed_topics
                .iter()
                .any(|t| message.topics.iter().any(|u| t == u))
            {
                let event = FloodsubEvent::Message(message.clone());
                self.events
                    .push_back(NetworkBehaviourAction::GenerateEvent(event));
            }

            // Propagate the message to everyone else who is subscribed to any of the topics.
            for (peer_id, subscr_topics) in self.connected_peers.iter() {
                if peer_id == &propagation_source {
                    continue;
                }

                // Peer must be in a communication list.
                if !self.target_peers.contains(peer_id) {
                    continue;
                }

                // Peer must be subscribed for the topic.
                if !subscr_topics
                    .iter()
                    .any(|t| message.topics.iter().any(|u| t == u))
                {
                    continue;
                }

                if let Some(pos) = rpcs_to_dispatch.iter().position(|(p, _)| p == peer_id) {
                    rpcs_to_dispatch[pos].1.messages.push(message.clone());
                } else {
                    rpcs_to_dispatch.push((
                        *peer_id,
                        FloodsubRpc {
                            subscriptions: Vec::new(),
                            messages: vec![message.clone()],
                        },
                    ));
                }
            }
        }

        for (peer_id, rpc) in rpcs_to_dispatch {
            self.events
                .push_back(NetworkBehaviourAction::NotifyHandler {
                    peer_id,
                    handler: NotifyHandler::Any,
                    event: rpc,
                });
        }
    }

    fn poll(
        &mut self,
        _: &mut Context<'_>,
        _: &mut impl PollParameters,
    ) -> Poll<NetworkBehaviourAction<Self::OutEvent, THandlerInEvent<Self>>> {
        if let Some(event) = self.events.pop_front() {
            return Poll::Ready(event);
        }

        Poll::Pending
    }

    fn on_swarm_event(&mut self, event: FromSwarm<Self::ConnectionHandler>) {
        match event {
            FromSwarm::ConnectionEstablished(connection_established) => {
                self.on_connection_established(connection_established)
            }
            FromSwarm::ConnectionClosed(connection_closed) => {
                self.on_connection_closed(connection_closed)
            }
            FromSwarm::AddressChange(_)
            | FromSwarm::DialFailure(_)
            | FromSwarm::ListenFailure(_)
            | FromSwarm::NewListener(_)
            | FromSwarm::NewListenAddr(_)
            | FromSwarm::ExpiredListenAddr(_)
            | FromSwarm::ListenerError(_)
            | FromSwarm::ListenerClosed(_)
            | FromSwarm::NewExternalAddr(_)
            | FromSwarm::ExpiredExternalAddr(_) => {}
        }
    }
}

/// Transmission between the `OneShotHandler` and the `FloodsubHandler`.
#[derive(Debug)]
pub enum InnerMessage {
    /// We received an RPC from a remote.
    Rx(FloodsubRpc),
    /// We successfully sent an RPC request.
    Sent,
}

impl From<FloodsubRpc> for InnerMessage {
    #[inline]
    fn from(rpc: FloodsubRpc) -> InnerMessage {
        InnerMessage::Rx(rpc)
    }
}

impl From<()> for InnerMessage {
    #[inline]
    fn from(_: ()) -> InnerMessage {
        InnerMessage::Sent
    }
}

/// Event that can happen on the floodsub behaviour.
#[derive(Debug)]
pub enum FloodsubEvent {
    /// A message has been received.
    Message(FloodsubMessage),

    /// A remote subscribed to a topic.
    Subscribed {
        /// Remote that has subscribed.
        peer_id: PeerId,
        /// The topic it has subscribed to.
        topic: Topic,
    },

    /// A remote unsubscribed from a topic.
    Unsubscribed {
        /// Remote that has unsubscribed.
        peer_id: PeerId,
        /// The topic it has subscribed from.
        topic: Topic,
    },
}<|MERGE_RESOLUTION|>--- conflicted
+++ resolved
@@ -26,19 +26,11 @@
 use crate::FloodsubConfig;
 use cuckoofilter::{CuckooError, CuckooFilter};
 use fnv::FnvHashSet;
-<<<<<<< HEAD
-use libp2p_core::{connection::ConnectionId, Endpoint, Multiaddr, PeerId};
-use libp2p_swarm::behaviour::{ConnectionClosed, ConnectionEstablished, FromSwarm};
-use libp2p_swarm::{
-    dial_opts::DialOpts, NetworkBehaviour, NetworkBehaviourAction, NotifyHandler, OneShotHandler,
-    PollParameters, THandler, THandlerInEvent, THandlerOutEvent,
-=======
 use libp2p_core::PeerId;
 use libp2p_swarm::behaviour::{ConnectionClosed, ConnectionEstablished, FromSwarm};
 use libp2p_swarm::{
     dial_opts::DialOpts, ConnectionId, NetworkBehaviour, NetworkBehaviourAction, NotifyHandler,
     OneShotHandler, PollParameters, THandlerInEvent,
->>>>>>> a82e087e
 };
 use log::warn;
 use smallvec::SmallVec;
@@ -49,11 +41,7 @@
 /// Network behaviour that handles the floodsub protocol.
 pub struct Floodsub {
     /// Events that need to be yielded to the outside when polling.
-<<<<<<< HEAD
-    events: VecDeque<NetworkBehaviourAction<FloodsubEvent, THandlerInEvent<Self>>>,
-=======
     events: VecDeque<NetworkBehaviourAction<FloodsubEvent, FloodsubRpc>>,
->>>>>>> a82e087e
 
     config: FloodsubConfig,
 
@@ -116,10 +104,6 @@
         if self.target_peers.insert(peer_id) {
             self.events.push_back(NetworkBehaviourAction::Dial {
                 opts: DialOpts::peer_id(peer_id).build(),
-<<<<<<< HEAD
-                id: ConnectionId::next(),
-=======
->>>>>>> a82e087e
             });
         }
     }
@@ -341,10 +325,6 @@
         if self.target_peers.contains(&peer_id) {
             self.events.push_back(NetworkBehaviourAction::Dial {
                 opts: DialOpts::peer_id(peer_id).build(),
-<<<<<<< HEAD
-                id: ConnectionId::next(),
-=======
->>>>>>> a82e087e
             });
         }
     }
