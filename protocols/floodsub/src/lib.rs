--- conflicted
+++ resolved
@@ -24,12 +24,6 @@
 extern crate fnv;
 extern crate futures;
 extern crate libp2p_core;
-<<<<<<< HEAD
-extern crate log;
-extern crate multiaddr;
-extern crate parking_lot;
-=======
->>>>>>> f8ccb0af
 extern crate protobuf;
 extern crate smallvec;
 extern crate tokio_codec;
@@ -42,650 +36,7 @@
 mod rpc_proto;
 mod topic;
 
-<<<<<<< HEAD
-pub use self::topic::{Topic, TopicBuilder, TopicHash};
-
-use byteorder::{BigEndian, WriteBytesExt};
-use bytes::{Bytes, BytesMut};
-use fnv::{FnvHashMap, FnvHashSet, FnvHasher};
-use futures::sync::mpsc;
-use futures::{future, Future, Poll, Sink, Stream};
-use libp2p_core::{PeerId, upgrade::{InboundUpgrade, OutboundUpgrade, UpgradeInfo}};
-use log::{debug, Level, trace, log_enabled};
-use multiaddr::{Protocol, Multiaddr};
-use parking_lot::{Mutex, RwLock, RwLockUpgradableReadGuard};
-use protobuf::Message as ProtobufMessage;
-use smallvec::SmallVec;
-use std::fmt;
-use std::hash::{Hash, Hasher};
-use std::io::{Error as IoError, ErrorKind as IoErrorKind};
-use std::iter;
-use std::sync::Arc;
-use std::sync::atomic::{AtomicUsize, Ordering};
-use tokio_codec::Framed;
-use tokio_io::{AsyncRead, AsyncWrite};
-use unsigned_varint::codec;
-
-/// Implementation of the `ConnectionUpgrade` for the floodsub protocol.
-#[derive(Debug, Clone)]
-pub struct FloodSubUpgrade {
-    inner: Arc<Inner>,
-}
-
-impl FloodSubUpgrade {
-    /// Builds a new `FloodSubUpgrade`. Also returns a `FloodSubReceiver` that will stream incoming
-    /// messages for the floodsub system.
-    pub fn new(my_id: PeerId) -> (FloodSubUpgrade, FloodSubReceiver) {
-        let (output_tx, output_rx) = mpsc::unbounded();
-
-        let inner = Arc::new(Inner {
-            peer_id: my_id.into_bytes(),
-            output_tx: output_tx,
-            remote_connections: RwLock::new(FnvHashMap::default()),
-            subscribed_topics: RwLock::new(Vec::new()),
-            seq_no: AtomicUsize::new(0),
-            received: Mutex::new(FnvHashSet::default()),
-        });
-
-        let upgrade = FloodSubUpgrade { inner: inner };
-
-        let receiver = FloodSubReceiver { inner: output_rx };
-
-        (upgrade, receiver)
-    }
-
-    fn upgrade<C>(self, socket: C, _: ()) -> impl Future<Item = FloodSubFuture, Error = IoError>
-    where
-        C: AsyncRead + AsyncWrite + Send + 'static
-    {
-        debug!("Upgrading connection as floodsub");
-
-        let future = {
-            // FIXME: WRONG
-            let remote_addr: Multiaddr = "/ip4/127.0.0.1/tcp/5000".parse().unwrap();
-
-            // Whenever a new node connects, we send to it a message containing the topics we are
-            // already subscribed to.
-            let init_msg: Vec<u8> = {
-                let subscribed_topics = self.inner.subscribed_topics.read();
-                let mut proto = rpc_proto::RPC::new();
-
-                for topic in subscribed_topics.iter() {
-                    let mut subscription = rpc_proto::RPC_SubOpts::new();
-                    subscription.set_subscribe(true);
-                    subscription.set_topicid(topic.hash().clone().into_string());
-                    proto.mut_subscriptions().push(subscription);
-                }
-
-                proto
-                    .write_to_bytes()
-                    .expect("programmer error: the protobuf message should always be valid")
-            };
-
-            // Split the socket into writing and reading parts.
-            let (floodsub_sink, floodsub_stream) = Framed::new(socket, codec::UviBytes::default())
-                .sink_map_err(|err| IoError::new(IoErrorKind::InvalidData, err))
-                .map_err(|err| IoError::new(IoErrorKind::InvalidData, err))
-                .split();
-
-            // Build the channel that will be used to communicate outgoing message to this remote.
-            let (input_tx, input_rx) = mpsc::unbounded();
-            input_tx
-                .unbounded_send(init_msg.into())
-                .expect("newly-created channel should always be open");
-            self.inner.remote_connections.write().insert(
-                remote_addr.clone(),
-                RemoteInfo {
-                    sender: input_tx,
-                    subscribed_topics: RwLock::new(FnvHashSet::default()),
-                },
-            );
-
-            // Combine the socket read and the outgoing messages input, so that we can wake up when
-            // either happens.
-            let messages = input_rx
-                .map(|m| (m, MessageSource::FromChannel))
-                .map_err(|_| unreachable!("channel streams should never produce an error"))
-                .select(floodsub_stream.map(|m| (m, MessageSource::FromSocket)));
-
-            #[derive(Debug)]
-            enum MessageSource {
-                FromSocket,
-                FromChannel,
-            }
-
-            let inner = self.inner.clone();
-            let future = future::loop_fn(
-                (floodsub_sink, messages),
-                move |(floodsub_sink, messages)| {
-                    let inner = inner.clone();
-                    let remote_addr = remote_addr.clone();
-
-                    messages
-                        .into_future()
-                        .map_err(|(err, _)| err)
-                        .and_then(move |(input, rest)| {
-                            match input {
-                                Some((bytes, MessageSource::FromSocket)) => {
-                                    // Received a packet from the remote.
-                                    let fut = match handle_packet_received(bytes, inner, &remote_addr) {
-                                        Ok(()) => {
-                                            future::ok(future::Loop::Continue((floodsub_sink, rest)))
-                                        }
-                                        Err(err) => future::err(err),
-                                    };
-                                    Box::new(fut) as Box<_>
-                                }
-
-                                Some((bytes, MessageSource::FromChannel)) => {
-                                    // Received a packet from the channel.
-                                    // Need to send a message to remote.
-                                    trace!("Effectively sending message to remote");
-                                    let future = floodsub_sink.send(bytes).map(|floodsub_sink| {
-                                        future::Loop::Continue((floodsub_sink, rest))
-                                    });
-                                    Box::new(future) as Box<_>
-                                }
-
-                                None => {
-                                    // Both the connection stream and `rx` are empty, so we break
-                                    // the loop.
-                                    trace!("Pubsub future clean finish");
-                                    // TODO: what if multiple connections?
-                                    inner.remote_connections.write().remove(&remote_addr);
-                                    let future = future::ok(future::Loop::Break(()));
-                                    Box::new(future) as Box<Future<Item = _, Error = _> + Send>
-                                }
-                            }
-                        })
-                },
-            );
-
-            future::ok(FloodSubFuture {
-                inner: Box::new(future) as Box<_>,
-            })
-        };
-
-        Box::new(future) as Box<_>
-    }
-
-}
-
-impl UpgradeInfo for FloodSubUpgrade {
-    type UpgradeId = ();
-    type NamesIter = iter::Once<(Bytes, Self::UpgradeId)>;
-
-    #[inline]
-    fn protocol_names(&self) -> Self::NamesIter {
-        iter::once(("/floodsub/1.0.0".into(), ()))
-    }
-}
-
-impl<C> InboundUpgrade<C> for FloodSubUpgrade
-where
-    C: AsyncRead + AsyncWrite + Send + 'static,
-{
-    type Output = FloodSubFuture;
-    type Error = IoError;
-    type Future = Box<Future<Item = Self::Output, Error = Self::Error> + Send>;
-
-    fn upgrade_inbound(self, sock: C, id: Self::UpgradeId) -> Self::Future {
-        Box::new(self.upgrade(sock, id))
-    }
-}
-
-impl<C> OutboundUpgrade<C> for FloodSubUpgrade
-where
-    C: AsyncRead + AsyncWrite + Send + 'static,
-{
-    type Output = FloodSubFuture;
-    type Error = IoError;
-    type Future = Box<Future<Item = Self::Output, Error = Self::Error> + Send>;
-
-    fn upgrade_outbound(self, sock: C, id: Self::UpgradeId) -> Self::Future {
-        Box::new(self.upgrade(sock, id))
-    }
-}
-
-/// Allows one to control the behaviour of the floodsub system.
-#[derive(Clone)]
-pub struct FloodSubController {
-    inner: Arc<Inner>,
-}
-
-struct Inner {
-    // Our local peer ID multihash, to pass as the source.
-    peer_id: Vec<u8>,
-
-    // Channel where to send the messages that should be dispatched to the user.
-    output_tx: mpsc::UnboundedSender<Message>,
-
-    // Active connections with a remote.
-    remote_connections: RwLock<FnvHashMap<Multiaddr, RemoteInfo>>,
-
-    // List of topics we're subscribed to. Necessary in order to filter out messages that we
-    // erroneously receive.
-    subscribed_topics: RwLock<Vec<Topic>>,
-
-    // Sequence number for the messages we send.
-    seq_no: AtomicUsize,
-
-    // We keep track of the messages we received (in the format `(remote ID, seq_no)`) so that we
-    // don't dispatch the same message twice if we receive it twice on the network.
-    // TODO: the `HashSet` will keep growing indefinitely :-/
-    received: Mutex<FnvHashSet<u64>>,
-}
-
-struct RemoteInfo {
-    // Sender to send data over the socket to that host.
-    sender: mpsc::UnboundedSender<BytesMut>,
-    // Topics the remote is registered to.
-    subscribed_topics: RwLock<FnvHashSet<TopicHash>>,
-}
-
-impl fmt::Debug for Inner {
-    fn fmt(&self, fmt: &mut fmt::Formatter) -> fmt::Result {
-        fmt.debug_struct("Inner")
-            .field("peer_id", &self.peer_id)
-            .field(
-                "num_remote_connections",
-                &self.remote_connections.read().len(),
-            )
-            .field("subscribed_topics", &*self.subscribed_topics.read())
-            .field("seq_no", &self.seq_no)
-            .field("received", &self.received)
-            .finish()
-    }
-}
-
-impl FloodSubController {
-    /// Builds a new controller for floodsub.
-    #[inline]
-    pub fn new(upgrade: &FloodSubUpgrade) -> Self {
-        FloodSubController {
-            inner: upgrade.inner.clone(),
-        }
-    }
-
-    /// Subscribe to a topic. When a node on the network sends a message for that topic, we will
-    /// likely receive it.
-    ///
-    /// It is not guaranteed that we receive every single message published on the network.
-    #[inline]
-    pub fn subscribe(&self, topic: &Topic) {
-        // This function exists for convenience.
-        self.subscribe_many(iter::once(topic));
-    }
-
-    /// Same as `subscribe`, but subscribes to multiple topics at once.
-    ///
-    /// Since this results in a single packet sent to the remotes, it is preferable to use this
-    /// method when subscribing to multiple topics at once rather than call `subscribe` multiple
-    /// times.
-    #[inline]
-    pub fn subscribe_many<'a, I>(&self, topics: I)
-    where
-        I: IntoIterator<Item = &'a Topic>,
-        I::IntoIter: Clone,
-    {
-        // This function exists for convenience.
-        self.sub_unsub_multi(topics.into_iter().map::<_, fn(_) -> _>(|t| (t, true)))
-    }
-
-    /// Unsubscribe from a topic. We will no longer receive any message for this topic.
-    ///
-    /// If a message was sent to us before we are able to notify that we don't want messages
-    /// anymore, then the message will be filtered out locally.
-    #[inline]
-    pub fn unsubscribe(&self, topic: &Topic) {
-        // This function exists for convenience.
-        self.unsubscribe_many(iter::once(topic));
-    }
-
-    /// Same as `unsubscribe` but unsubscribes from multiple topics at once.
-    ///
-    /// Since this results in a single packet sent to the remotes, it is preferable to use this
-    /// method when unsubscribing from multiple topics at once rather than call `unsubscribe`
-    /// multiple times.
-    #[inline]
-    pub fn unsubscribe_many<'a, I>(&self, topics: I)
-    where
-        I: IntoIterator<Item = &'a Topic>,
-        I::IntoIter: Clone,
-    {
-        // This function exists for convenience.
-        self.sub_unsub_multi(topics.into_iter().map::<_, fn(_) -> _>(|t| (t, false)));
-    }
-
-    // Inner implementation. The iterator should produce a boolean that is true if we subscribe and
-    // false if we unsubscribe.
-    fn sub_unsub_multi<'a, I>(&self, topics: I)
-    where
-        I: IntoIterator<Item = (&'a Topic, bool)>,
-        I::IntoIter: Clone,
-    {
-        let mut proto = rpc_proto::RPC::new();
-
-        let topics = topics.into_iter();
-
-        if log_enabled!(Level::Debug) {
-            debug!("Queuing sub/unsub message; sub = {:?}; unsub = {:?}",
-                topics.clone().filter(|t| t.1)
-                        .map(|t| t.0.hash().clone().into_string())
-                        .collect::<Vec<_>>(),
-                topics.clone().filter(|t| !t.1)
-                        .map(|t| t.0.hash().clone().into_string())
-                        .collect::<Vec<_>>());
-        }
-
-        let mut subscribed_topics = self.inner.subscribed_topics.write();
-        for (topic, subscribe) in topics {
-            let mut subscription = rpc_proto::RPC_SubOpts::new();
-            subscription.set_subscribe(subscribe);
-            subscription.set_topicid(topic.hash().clone().into_string());
-            proto.mut_subscriptions().push(subscription);
-
-            if subscribe {
-                subscribed_topics.push(topic.clone());
-            } else {
-                subscribed_topics.retain(|t| t.hash() != topic.hash())
-            }
-        }
-
-        self.broadcast(proto, |_| true);
-    }
-
-    /// Publishes a message on the network for the specified topic
-    #[inline]
-    pub fn publish(&self, topic: &Topic, data: Vec<u8>) {
-        // This function exists for convenience.
-        self.publish_many(iter::once(topic), data)
-    }
-
-    /// Publishes a message on the network for the specified topics.
-    ///
-    /// Since this results in a single packet sent to the remotes, it is preferable to use this
-    /// method when publishing multiple messages at once rather than call `publish` multiple
-    /// times.
-    pub fn publish_many<'a, I>(&self, topics: I, data: Vec<u8>)
-    where
-        I: IntoIterator<Item = &'a Topic>,
-    {
-        let topics = topics.into_iter().collect::<Vec<_>>();
-
-        debug!("Queueing publish message; topics = {:?}; data_len = {:?}",
-               topics.iter().map(|t| t.hash().clone().into_string()).collect::<Vec<_>>(),
-               data.len());
-
-        // Build the `Vec<u8>` containing our sequence number for this message.
-        let seq_no_bytes = {
-            let mut seqno_bytes = Vec::new();
-            let seqn = self.inner.seq_no.fetch_add(1, Ordering::Relaxed);
-            seqno_bytes
-                .write_u64::<BigEndian>(seqn as u64)
-                .expect("writing to a Vec never fails");
-            seqno_bytes
-        };
-
-        // TODO: should handle encryption/authentication of the message
-
-        let mut msg = rpc_proto::Message::new();
-        msg.set_data(data);
-        msg.set_from(self.inner.peer_id.clone());
-        msg.set_seqno(seq_no_bytes.clone());
-        msg.set_topicIDs(
-            topics
-                .iter()
-                .map(|t| t.hash().clone().into_string())
-                .collect(),
-        );
-
-        let mut proto = rpc_proto::RPC::new();
-        proto.mut_publish().push(msg);
-
-        // Insert into `received` so that we ignore the message if a remote sends it back to us.
-        self.inner
-            .received
-            .lock()
-            .insert(hash((self.inner.peer_id.clone(), seq_no_bytes)));
-
-        self.broadcast(proto, |r_top| {
-            topics.iter().any(|t| r_top.iter().any(|to| to == t.hash()))
-        });
-    }
-
-    // Internal function that dispatches an `RPC` protobuf struct to all the connected remotes
-    // for which `filter` returns true.
-    fn broadcast<F>(&self, message: rpc_proto::RPC, mut filter: F)
-    where
-        F: FnMut(&FnvHashSet<TopicHash>) -> bool,
-    {
-        let bytes = message
-            .write_to_bytes()
-            .expect("protobuf message is always valid");
-
-        let remote_connections = self.inner.remote_connections.upgradable_read();
-
-        // Number of remotes we dispatched to, for logging purposes.
-        let mut num_dispatched = 0;
-        // Will store the addresses of remotes which we failed to send a message to and which
-        // must be removed from the active connections.
-        // We use a smallvec of 6 elements because it is unlikely that we lost connection to more
-        // than 6 elements at once.
-        let mut failed_to_send: SmallVec<[_; 6]> = SmallVec::new();
-        for (remote_addr, remote) in remote_connections.iter() {
-            if !filter(&remote.subscribed_topics.read()) {
-                continue;
-            }
-
-            num_dispatched += 1;
-            match remote.sender.unbounded_send(bytes.clone().into()) {
-                Ok(_) => (),
-                Err(_) => {
-                    trace!("Failed to dispatch message to {} because channel was closed",
-                           remote_addr);
-                    failed_to_send.push(remote_addr.clone());
-                }
-            }
-        }
-
-        // Remove the remotes which we failed to send a message to.
-        if !failed_to_send.is_empty() {
-            // If we fail to upgrade the read lock to a write lock, just ignore `failed_to_send`.
-            if let Ok(mut remote_connections) = RwLockUpgradableReadGuard::try_upgrade(remote_connections) {
-                for failed_to_send in failed_to_send {
-                    remote_connections.remove(&failed_to_send);
-                }
-            }
-        }
-
-        debug!("Message queued for {} remotes", num_dispatched);
-    }
-}
-
-/// Implementation of `Stream` that provides messages for the subscribed topics you subscribed to.
-pub struct FloodSubReceiver {
-    inner: mpsc::UnboundedReceiver<Message>,
-}
-
-impl Stream for FloodSubReceiver {
-    type Item = Message;
-    type Error = IoError;
-
-    #[inline]
-    fn poll(&mut self) -> Poll<Option<Self::Item>, Self::Error> {
-        self.inner
-            .poll()
-            .map_err(|_| unreachable!("UnboundedReceiver cannot err"))
-    }
-}
-
-impl fmt::Debug for FloodSubReceiver {
-    fn fmt(&self, fmt: &mut fmt::Formatter) -> fmt::Result {
-        fmt.debug_struct("FloodSubReceiver").finish()
-    }
-}
-
-/// A message received by the floodsub system.
-#[derive(Debug, Clone, PartialEq, Eq, Hash)]
-pub struct Message {
-    /// Remote that sent the message.
-    pub source: Multiaddr,
-
-    /// Content of the message. Its meaning is out of scope of this library.
-    pub data: Vec<u8>,
-
-    /// List of topics of this message.
-    ///
-    /// Each message can belong to multiple topics at once.
-    pub topics: Vec<TopicHash>,
-}
-
-/// Implementation of `Future` that must be driven to completion in order for floodsub to work.
-#[must_use = "futures do nothing unless polled"]
-pub struct FloodSubFuture {
-    inner: Box<Future<Item = (), Error = IoError> + Send>,
-}
-
-impl Future for FloodSubFuture {
-    type Item = ();
-    type Error = IoError;
-
-    #[inline]
-    fn poll(&mut self) -> Poll<Self::Item, Self::Error> {
-        self.inner.poll()
-    }
-}
-
-impl fmt::Debug for FloodSubFuture {
-    fn fmt(&self, fmt: &mut fmt::Formatter) -> fmt::Result {
-        fmt.debug_struct("FloodSubFuture").finish()
-    }
-}
-
-// Handles when a packet is received on a connection.
-//
-// - `bytes` contains the raw data.
-// - `remote_addr` is the address of the sender.
-fn handle_packet_received(
-    bytes: BytesMut,
-    inner: Arc<Inner>,
-    remote_addr: &Multiaddr,
-) -> Result<(), IoError> {
-    trace!("Received packet from {}", remote_addr);
-
-    // Parsing attempt.
-    let mut input = match protobuf::parse_from_bytes::<rpc_proto::RPC>(&bytes) {
-        Ok(msg) => msg,
-        Err(err) => {
-            debug!("Failed to parse protobuf message; err = {:?}", err);
-            return Err(err.into());
-        }
-    };
-
-    // Update the topics the remote is subscribed to.
-    if !input.get_subscriptions().is_empty() {
-        let remote_connec = inner.remote_connections.write();
-        // TODO: what if multiple entries?
-        let remote = &remote_connec[remote_addr];
-        let mut topics = remote.subscribed_topics.write();
-        for subscription in input.mut_subscriptions().iter_mut() {
-            let topic = TopicHash::from_raw(subscription.take_topicid());
-            let subscribe = subscription.get_subscribe();
-            if subscribe {
-                trace!("Remote {} subscribed to {:?}", remote_addr, topic); topics.insert(topic);
-            } else {
-                trace!("Remote {} unsubscribed from {:?}", remote_addr, topic);
-                topics.remove(&topic);
-            }
-        }
-    }
-
-    // Handle the messages coming from the remote.
-    for publish in input.mut_publish().iter_mut() {
-        let from = publish.take_from();
-        // We maintain a list of the messages that have already been
-        // processed so that we don't process the same message twice.
-        // Each message is identified by the `(from, seqno)` tuple.
-        if !inner
-            .received
-            .lock()
-            .insert(hash((from.clone(), publish.take_seqno())))
-        {
-            trace!("Skipping message because we had already received it; payload = {} bytes",
-                   publish.get_data().len());
-            continue;
-        }
-
-        let peer_id = match PeerId::from_bytes(from.clone()) {
-            Ok(id) => id,
-            Err(err) => {
-                trace!("Parsing PeerId failed: {:?}. Skipping.", err);
-                continue
-            }
-        };
-
-        let from: Multiaddr = Protocol::P2p(peer_id.into()).into();
-
-        let topics = publish
-            .take_topicIDs()
-            .into_iter()
-            .map(|h| TopicHash::from_raw(h))
-            .collect::<Vec<_>>();
-
-        trace!("Processing message for topics {:?}; payload = {} bytes",
-               topics,
-               publish.get_data().len());
-
-        // TODO: should check encryption/authentication of the message
-
-        // Broadcast the message to all the other remotes.
-        {
-            let remote_connections = inner.remote_connections.read();
-            for (addr, info) in remote_connections.iter() {
-                let st = info.subscribed_topics.read();
-                if !topics.iter().any(|t| st.contains(t)) {
-                    continue;
-                }
-                // TODO: don't send back to the remote that just sent it
-                trace!("Broadcasting received message to {}", addr);
-                let _ = info.sender.unbounded_send(bytes.clone());
-            }
-        }
-
-        // Send the message locally if relevant.
-        let dispatch_locally = {
-            let subscribed_topics = inner.subscribed_topics.read();
-            topics
-                .iter()
-                .any(|t| subscribed_topics.iter().any(|topic| topic.hash() == t))
-        };
-        if dispatch_locally {
-            // Ignore if channel is closed.
-            trace!("Dispatching message locally");
-            let _ = inner.output_tx.unbounded_send(Message {
-                source: from,
-                data: publish.take_data(),
-                topics: topics,
-            });
-        } else {
-            trace!("Message not dispatched locally as we are not subscribed to any of the topics");
-        }
-    }
-
-    Ok(())
-}
-
-// Shortcut function that hashes a value.
-#[inline]
-fn hash<V: Hash>(value: V) -> u64 {
-    let mut h = FnvHasher::default();
-    value.hash(&mut h);
-    h.finish()
-}
-=======
 pub use self::handler::FloodsubHandler;
 pub use self::layer::FloodsubBehaviour;
 pub use self::protocol::*; // TODO: exact reexports
-pub use self::topic::{Topic, TopicBuilder, TopicHash};
->>>>>>> f8ccb0af
+pub use self::topic::{Topic, TopicBuilder, TopicHash};