[package]
name = "libp2p-floodsub"
<<<<<<< HEAD
edition = "2024"
=======
edition.workspace = true
>>>>>>> aa9841de
rust-version = { workspace = true }
description = "Floodsub protocol for libp2p"
version = "0.46.1"
authors = ["Parity Technologies <admin@parity.io>"]
license = "MIT"
repository = "https://github.com/libp2p/rust-libp2p"
keywords = ["peer-to-peer", "libp2p", "networking"]
categories = ["network-programming", "asynchronous"]

[dependencies]
asynchronous-codec = { workspace = true }
cuckoofilter = "0.5.0"
fnv = "1.0"
bytes = "1.6"
futures = { workspace = true }
libp2p-core = { workspace = true }
libp2p-swarm = { workspace = true }
libp2p-identity = { workspace = true }
quick-protobuf = "0.8"
quick-protobuf-codec = { workspace = true }
rand = "0.8"
smallvec = "1.13.2"
thiserror = { workspace = true }
tracing = { workspace = true }

# Passing arguments to the docsrs builder in order to properly document cfg's.
# More information: https://docs.rs/about/builds#cross-compiling
[package.metadata.docs.rs]
all-features = true

[lints]
workspace = true<|MERGE_RESOLUTION|>--- conflicted
+++ resolved
@@ -1,10 +1,6 @@
 [package]
 name = "libp2p-floodsub"
-<<<<<<< HEAD
-edition = "2024"
-=======
 edition.workspace = true
->>>>>>> aa9841de
 rust-version = { workspace = true }
 description = "Floodsub protocol for libp2p"
 version = "0.46.1"
