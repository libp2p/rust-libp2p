--- conflicted
+++ resolved
@@ -26,17 +26,6 @@
 use std::{task::Poll, time::Duration};
 
 use futures::StreamExt;
-<<<<<<< HEAD
-use libp2p::gossipsub::{
-    Gossipsub, GossipsubConfigBuilder, GossipsubEvent, IdentTopic as Topic, MessageAuthenticity,
-    ValidationMode,
-};
-use libp2p::swarm::Swarm;
-use libp2p_swarm_test::SwarmExt;
-
-struct Graph {
-    nodes: SelectAll<Swarm<Gossipsub>>,
-=======
 use libp2p_core::{
     identity, multiaddr::Protocol, transport::MemoryTransport, upgrade, Multiaddr, Transport,
 };
@@ -46,29 +35,7 @@
 use libp2p_yamux as yamux;
 
 struct Graph {
-    pub nodes: Vec<(Multiaddr, Swarm<gossipsub::Behaviour>)>,
-}
-
-impl Future for Graph {
-    type Output = (Multiaddr, gossipsub::Event);
-
-    fn poll(mut self: Pin<&mut Self>, cx: &mut Context<'_>) -> Poll<Self::Output> {
-        for (addr, node) in &mut self.nodes {
-            loop {
-                match node.poll_next_unpin(cx) {
-                    Poll::Ready(Some(SwarmEvent::Behaviour(event))) => {
-                        return Poll::Ready((addr.clone(), event))
-                    }
-                    Poll::Ready(Some(_)) => {}
-                    Poll::Ready(None) => panic!("unexpected None when polling nodes"),
-                    Poll::Pending => break,
-                }
-            }
-        }
-
-        Poll::Pending
-    }
->>>>>>> 1a9cf4f7
+    nodes: SelectAll<Swarm<Gossipsub>>,
 }
 
 impl Graph {
@@ -81,13 +48,9 @@
 
         let mut not_connected_nodes = (0..num_nodes)
             .map(|_| build_node())
-<<<<<<< HEAD
             .collect::<FuturesUnordered<_>>()
             .collect::<Vec<_>>()
             .await;
-=======
-            .collect::<Vec<(Multiaddr, Swarm<gossipsub::Behaviour>)>>();
->>>>>>> 1a9cf4f7
 
         let mut connected_nodes = vec![not_connected_nodes.pop().unwrap()];
 
@@ -110,8 +73,7 @@
     /// `true`.
     ///
     /// Returns [`true`] on success and [`false`] on timeout.
-<<<<<<< HEAD
-    async fn wait_for<F: FnMut(&GossipsubEvent) -> bool>(&mut self, mut f: F) -> bool {
+    async fn wait_for<F: FnMut(&gossipsub::Event) -> bool>(&mut self, mut f: F) -> bool {
         let condition = async {
             loop {
                 if let Ok(ev) = self
@@ -126,15 +88,6 @@
                 }
             }
         };
-=======
-    fn wait_for<F: FnMut(&gossipsub::Event) -> bool>(&mut self, mut f: F) -> bool {
-        let fut = futures::future::poll_fn(move |cx| match self.poll_unpin(cx) {
-            Poll::Ready((_addr, ev)) if f(&ev) => Poll::Ready(()),
-            _ => Poll::Pending,
-        });
-
-        let fut = async_std::future::timeout(Duration::from_secs(10), fut);
->>>>>>> 1a9cf4f7
 
         match condition.timeout(Duration::from_secs(10)).await {
             Ok(()) => true,
@@ -154,49 +107,14 @@
     }
 }
 
-<<<<<<< HEAD
-async fn build_node() -> Swarm<Gossipsub> {
-=======
-fn build_node() -> (Multiaddr, Swarm<gossipsub::Behaviour>) {
-    let key = identity::Keypair::generate_ed25519();
-    let public_key = key.public();
-
-    let transport = MemoryTransport::default()
-        .upgrade(upgrade::Version::V1)
-        .authenticate(PlainText2Config {
-            local_public_key: public_key.clone(),
-        })
-        .multiplex(yamux::YamuxConfig::default())
-        .boxed();
-
-    let peer_id = public_key.to_peer_id();
-
->>>>>>> 1a9cf4f7
+async fn build_node() -> Swarm<gossipsub::Behaviour> {
     // NOTE: The graph of created nodes can be disconnected from the mesh point of view as nodes
     // can reach their d_lo value and not add other nodes to their mesh. To speed up this test, we
     // reduce the default values of the heartbeat, so that all nodes will receive gossip in a
     // timely fashion.
 
-<<<<<<< HEAD
     let mut swarm = Swarm::new_ephemeral(|identity| {
         let peer_id = identity.public().to_peer_id();
-=======
-    let config = gossipsub::ConfigBuilder::default()
-        .heartbeat_initial_delay(Duration::from_millis(100))
-        .heartbeat_interval(Duration::from_millis(200))
-        .history_length(10)
-        .history_gossip(10)
-        .validation_mode(gossipsub::ValidationMode::Permissive)
-        .build()
-        .unwrap();
-    let behaviour =
-        gossipsub::Behaviour::new(gossipsub::MessageAuthenticity::Author(peer_id), config).unwrap();
-    let mut swarm = Swarm::without_executor(transport, behaviour, peer_id);
-
-    let port = 1 + random::<u64>();
-    let mut addr: Multiaddr = Protocol::Memory(port).into();
-    swarm.listen_on(addr.clone()).unwrap();
->>>>>>> 1a9cf4f7
 
         let config = GossipsubConfigBuilder::default()
             .heartbeat_initial_delay(Duration::from_millis(100))
@@ -224,51 +142,22 @@
 
         debug!("number nodes: {:?}, seed: {:?}", num_nodes, seed);
 
-<<<<<<< HEAD
         async_std::task::block_on(async move {
             let mut graph = Graph::new_connected(num_nodes as usize, seed).await;
             let number_nodes = graph.nodes.len();
 
             // Subscribe each node to the same topic.
-            let topic = Topic::new("test-net");
+            let topic = gossipsub::IdentTopic::new("test-net");
             for node in &mut graph.nodes {
                 node.behaviour_mut().subscribe(&topic).unwrap();
             }
 
             // Wait for all nodes to be subscribed.
             let mut subscribed = 0;
-=======
-        let mut graph = Graph::new_connected(num_nodes as usize, seed);
-        let number_nodes = graph.nodes.len();
-
-        // Subscribe each node to the same topic.
-        let topic = gossipsub::IdentTopic::new("test-net");
-        for (_addr, node) in &mut graph.nodes {
-            node.behaviour_mut().subscribe(&topic).unwrap();
-        }
-
-        // Wait for all nodes to be subscribed.
-        let mut subscribed = 0;
-        let all_subscribed = graph.wait_for(move |ev| {
-            if let gossipsub::Event::Subscribed { .. } = ev {
-                subscribed += 1;
-                if subscribed == (number_nodes - 1) * 2 {
-                    return true;
-                }
-            }
-
-            false
-        });
-        if !all_subscribed {
-            return TestResult::error(format!(
-                "Timed out waiting for all nodes to subscribe but only have {subscribed:?}/{num_nodes:?}.",
-            ));
-        }
->>>>>>> 1a9cf4f7
 
             let all_subscribed = graph
                 .wait_for(move |ev| {
-                    if let GossipsubEvent::Subscribed { .. } = ev {
+                    if let gossipsub::Event::Subscribed { .. } = ev {
                         subscribed += 1;
                         if subscribed == (number_nodes - 1) * 2 {
                             return true;
@@ -279,11 +168,10 @@
                 })
                 .await;
 
-<<<<<<< HEAD
             if !all_subscribed {
                 return TestResult::error(format!(
-                    "Timed out waiting for all nodes to subscribe but only have {:?}/{:?}.",
-                    subscribed, num_nodes,
+                    "Timed out waiting for all nodes to subscribe but only have {
+                    subscribed:?}/{num_nodes:?}.",
                 ));
             }
 
@@ -305,7 +193,7 @@
             let mut received_msgs = 0;
             let all_received = graph
                 .wait_for(move |ev| {
-                    if let GossipsubEvent::Message { .. } = ev {
+                    if let gossipsub::Event::Message { .. } = ev {
                         received_msgs += 1;
                         if received_msgs == number_nodes - 1 {
                             return true;
@@ -315,30 +203,11 @@
                     false
                 })
                 .await;
-=======
-        // Wait for all nodes to receive the published message.
-        let mut received_msgs = 0;
-        let all_received = graph.wait_for(move |ev| {
-            if let gossipsub::Event::Message { .. } = ev {
-                received_msgs += 1;
-                if received_msgs == number_nodes - 1 {
-                    return true;
-                }
-            }
-
-            false
-        });
-        if !all_received {
-            return TestResult::error(format!(
-                "Timed out waiting for all nodes to receive the msg but only have {received_msgs:?}/{num_nodes:?}.",
-            ));
-        }
->>>>>>> 1a9cf4f7
 
             if !all_received {
                 return TestResult::error(format!(
-                    "Timed out waiting for all nodes to receive the msg but only have {:?}/{:?}.",
-                    received_msgs, num_nodes,
+                    "Timed out waiting for all nodes to receive the msg but only have {
+                    received_msgs:?}/{num_nodes:?}.",
                 ));
             }
 
