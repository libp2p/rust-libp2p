// Copyright 2020 Sigma Prime Pty Ltd.
//
// Permission is hereby granted, free of charge, to any person obtaining a
// copy of this software and associated documentation files (the "Software"),
// to deal in the Software without restriction, including without limitation
// the rights to use, copy, modify, merge, publish, distribute, sublicense,
// and/or sell copies of the Software, and to permit persons to whom the
// Software is furnished to do so, subject to the following conditions:
//
// The above copyright notice and this permission notice shall be included in
// all copies or substantial portions of the Software.
//
// THE SOFTWARE IS PROVIDED "AS IS", WITHOUT WARRANTY OF ANY KIND, EXPRESS
// OR IMPLIED, INCLUDING BUT NOT LIMITED TO THE WARRANTIES OF MERCHANTABILITY,
// FITNESS FOR A PARTICULAR PURPOSE AND NONINFRINGEMENT. IN NO EVENT SHALL THE
// AUTHORS OR COPYRIGHT HOLDERS BE LIABLE FOR ANY CLAIM, DAMAGES OR OTHER
// LIABILITY, WHETHER IN AN ACTION OF CONTRACT, TORT OR OTHERWISE, ARISING
// FROM, OUT OF OR IN CONNECTION WITH THE SOFTWARE OR THE USE OR OTHER
// DEALINGS IN THE SOFTWARE.

use crate::config::{ValidationMode, Version};
use crate::handler::HandlerEvent;
use crate::topic::TopicHash;
use crate::types::{
    ControlAction, MessageId, PeerInfo, PeerKind, RawMessage, Rpc, Subscription, SubscriptionAction,
};
use crate::{rpc_proto::proto, Config};
use crate::{HandlerError, ValidationError};
use asynchronous_codec::{Decoder, Encoder, Framed};
use byteorder::{BigEndian, ByteOrder};
use bytes::BytesMut;
use futures::future;
use futures::prelude::*;
use libp2p_core::{InboundUpgrade, OutboundUpgrade, ProtocolName, UpgradeInfo};
use libp2p_identity::PeerId;
use libp2p_identity::PublicKey;
use log::{debug, warn};
use quick_protobuf::Writer;
use std::pin::Pin;
use unsigned_varint::codec;

pub(crate) const SIGNING_PREFIX: &[u8] = b"libp2p-pubsub:";

/// Implementation of [`InboundUpgrade`] and [`OutboundUpgrade`] for the Gossipsub protocol.
#[derive(Debug, Clone)]
pub struct ProtocolConfig {
    /// The Gossipsub protocol id to listen on.
    protocol_ids: Vec<ProtocolId>,
    /// The maximum transmit size for a packet.
    max_transmit_size: usize,
    /// Determines the level of validation to be done on incoming messages.
    validation_mode: ValidationMode,
}

impl ProtocolConfig {
    /// Builds a new [`ProtocolConfig`].
    ///
    /// Sets the maximum gossip transmission size.
    pub fn new(gossipsub_config: &Config) -> ProtocolConfig {
        let protocol_ids = match gossipsub_config.custom_id_version() {
            Some(v) => match v {
                Version::V1_0 => vec![ProtocolId::new(
                    gossipsub_config.protocol_id(),
                    PeerKind::Gossipsub,
                    false,
                )],
                Version::V1_1 => vec![ProtocolId::new(
                    gossipsub_config.protocol_id(),
                    PeerKind::Gossipsubv1_1,
                    false,
                )],
            },
            None => {
                let mut protocol_ids = vec![
                    ProtocolId::new(
                        gossipsub_config.protocol_id(),
                        PeerKind::Gossipsubv1_1,
                        true,
                    ),
                    ProtocolId::new(gossipsub_config.protocol_id(), PeerKind::Gossipsub, true),
                ];

                // add floodsub support if enabled.
                if gossipsub_config.support_floodsub() {
                    protocol_ids.push(ProtocolId::new("", PeerKind::Floodsub, false));
                }

                protocol_ids
            }
        };

        ProtocolConfig {
            protocol_ids,
            max_transmit_size: gossipsub_config.max_transmit_size(),
            validation_mode: gossipsub_config.validation_mode().clone(),
        }
    }
}

/// The protocol ID
#[derive(Clone, Debug)]
pub struct ProtocolId {
    /// The RPC message type/name.
    pub protocol_id: Vec<u8>,
    /// The type of protocol we support
    pub kind: PeerKind,
}

/// An RPC protocol ID.
impl ProtocolId {
    pub fn new(id: &str, kind: PeerKind, prefix: bool) -> Self {
        let protocol_id = match kind {
            PeerKind::Gossipsubv1_1 => match prefix {
                true => format!("/{}/{}", id, "1.1.0"),
                false => id.to_string(),
            },
            PeerKind::Gossipsub => match prefix {
                true => format!("/{}/{}", id, "1.0.0"),
                false => id.to_string(),
            },
            PeerKind::Floodsub => format!("/{}/{}", "floodsub", "1.0.0"),
            // NOTE: This is used for informing the behaviour of unsupported peers. We do not
            // advertise this variant.
            PeerKind::NotSupported => unreachable!("Should never advertise NotSupported"),
        }
        .into_bytes();
        ProtocolId { protocol_id, kind }
    }
}

impl ProtocolName for ProtocolId {
    fn protocol_name(&self) -> &[u8] {
        &self.protocol_id
    }
}

impl UpgradeInfo for ProtocolConfig {
    type Info = ProtocolId;
    type InfoIter = Vec<Self::Info>;

    fn protocol_info(&self) -> Self::InfoIter {
        self.protocol_ids.clone()
    }
}

impl<TSocket> InboundUpgrade<TSocket> for ProtocolConfig
where
    TSocket: AsyncRead + AsyncWrite + Unpin + Send + 'static,
{
    type Output = (Framed<TSocket, GossipsubCodec>, PeerKind);
    type Error = HandlerError;
    type Future = Pin<Box<dyn Future<Output = Result<Self::Output, Self::Error>> + Send>>;

    fn upgrade_inbound(self, socket: TSocket, protocol_id: Self::Info) -> Self::Future {
        let mut length_codec = codec::UviBytes::default();
        length_codec.set_max_len(self.max_transmit_size);
        Box::pin(future::ok((
            Framed::new(
                socket,
                GossipsubCodec::new(length_codec, self.validation_mode),
            ),
            protocol_id.kind,
        )))
    }
}

impl<TSocket> OutboundUpgrade<TSocket> for ProtocolConfig
where
    TSocket: AsyncWrite + AsyncRead + Unpin + Send + 'static,
{
    type Output = (Framed<TSocket, GossipsubCodec>, PeerKind);
    type Error = HandlerError;
    type Future = Pin<Box<dyn Future<Output = Result<Self::Output, Self::Error>> + Send>>;

    fn upgrade_outbound(self, socket: TSocket, protocol_id: Self::Info) -> Self::Future {
        let mut length_codec = codec::UviBytes::default();
        length_codec.set_max_len(self.max_transmit_size);
        Box::pin(future::ok((
            Framed::new(
                socket,
                GossipsubCodec::new(length_codec, self.validation_mode),
            ),
            protocol_id.kind,
        )))
    }
}

/* Gossip codec for the framing */

pub struct GossipsubCodec {
    /// Determines the level of validation performed on incoming messages.
    validation_mode: ValidationMode,
    /// The codec to handle common encoding/decoding of protobuf messages
    codec: quick_protobuf_codec::Codec<proto::RPC>,
}

impl GossipsubCodec {
    pub fn new(length_codec: codec::UviBytes, validation_mode: ValidationMode) -> GossipsubCodec {
        let codec = quick_protobuf_codec::Codec::new(length_codec.max_len());
        GossipsubCodec {
            validation_mode,
            codec,
        }
    }

    /// Verifies a gossipsub message. This returns either a success or failure. All errors
    /// are logged, which prevents error handling in the codec and handler. We simply drop invalid
    /// messages and log warnings, rather than propagating errors through the codec.
    fn verify_signature(message: &proto::Message) -> bool {
        use quick_protobuf::MessageWrite;

        let from = match message.from.as_ref() {
            Some(v) => v,
            None => {
                debug!("Signature verification failed: No source id given");
                return false;
            }
        };

        let source = match PeerId::from_bytes(from) {
            Ok(v) => v,
            Err(_) => {
                debug!("Signature verification failed: Invalid Peer Id");
                return false;
            }
        };

        let signature = match message.signature.as_ref() {
            Some(v) => v,
            None => {
                debug!("Signature verification failed: No signature provided");
                return false;
            }
        };

        // If there is a key value in the protobuf, use that key otherwise the key must be
        // obtained from the inlined source peer_id.
        let public_key = match message
            .key
            .as_deref()
            .map(PublicKey::from_protobuf_encoding)
        {
            Some(Ok(key)) => key,
            _ => match PublicKey::from_protobuf_encoding(&source.to_bytes()[2..]) {
                Ok(v) => v,
                Err(_) => {
                    warn!("Signature verification failed: No valid public key supplied");
                    return false;
                }
            },
        };

        // The key must match the peer_id
        if source != public_key.to_peer_id() {
            warn!("Signature verification failed: Public key doesn't match source peer id");
            return false;
        }

        // Construct the signature bytes
        let mut message_sig = message.clone();
        message_sig.signature = None;
        message_sig.key = None;
        let mut buf = Vec::with_capacity(message_sig.get_size());
        let mut writer = Writer::new(&mut buf);
        message_sig
            .write_message(&mut writer)
            .expect("Encoding to succeed");
        let mut signature_bytes = SIGNING_PREFIX.to_vec();
        signature_bytes.extend_from_slice(&buf);
        public_key.verify(&signature_bytes, signature)
    }
}

impl Encoder for GossipsubCodec {
    type Item = proto::RPC;
    type Error = HandlerError;

    fn encode(&mut self, item: Self::Item, dst: &mut BytesMut) -> Result<(), HandlerError> {
        Ok(self.codec.encode(item, dst)?)
    }
}

impl Decoder for GossipsubCodec {
    type Item = HandlerEvent;
    type Error = HandlerError;

    fn decode(&mut self, src: &mut BytesMut) -> Result<Option<Self::Item>, HandlerError> {
        let rpc = match self.codec.decode(src)? {
            Some(p) => p,
            None => return Ok(None),
        };

        // Store valid messages.
        let mut messages = Vec::with_capacity(rpc.publish.len());
        // Store any invalid messages.
        let mut invalid_messages = Vec::new();

        for message in rpc.publish.into_iter() {
            // Keep track of the type of invalid message.
            let mut invalid_kind = None;
            let mut verify_signature = false;
            let mut verify_sequence_no = false;
            let mut verify_source = false;

            match self.validation_mode {
                ValidationMode::Strict => {
                    // Validate everything
                    verify_signature = true;
                    verify_sequence_no = true;
                    verify_source = true;
                }
                ValidationMode::Permissive => {
                    // If the fields exist, validate them
                    if message.signature.is_some() {
                        verify_signature = true;
                    }
                    if message.seqno.is_some() {
                        verify_sequence_no = true;
                    }
                    if message.from.is_some() {
                        verify_source = true;
                    }
                }
                ValidationMode::Anonymous => {
                    if message.signature.is_some() {
                        warn!("Signature field was non-empty and anonymous validation mode is set");
                        invalid_kind = Some(ValidationError::SignaturePresent);
                    } else if message.seqno.is_some() {
                        warn!("Sequence number was non-empty and anonymous validation mode is set");
                        invalid_kind = Some(ValidationError::SequenceNumberPresent);
                    } else if message.from.is_some() {
                        warn!("Message dropped. Message source was non-empty and anonymous validation mode is set");
                        invalid_kind = Some(ValidationError::MessageSourcePresent);
                    }
                }
                ValidationMode::None => {}
            }

            // If the initial validation logic failed, add the message to invalid messages and
            // continue processing the others.
            if let Some(validation_error) = invalid_kind.take() {
                let message = RawMessage {
                    source: None, // don't bother inform the application
                    data: message.data.unwrap_or_default(),
                    sequence_number: None, // don't inform the application
                    topic: TopicHash::from_raw(message.topic),
                    signature: None, // don't inform the application
                    key: message.key,
                    validated: false,
                };
                invalid_messages.push((message, validation_error));
                // proceed to the next message
                continue;
            }

            // verify message signatures if required
            if verify_signature && !GossipsubCodec::verify_signature(&message) {
                warn!("Invalid signature for received message");

                // Build the invalid message (ignoring further validation of sequence number
                // and source)
                let message = RawMessage {
                    source: None, // don't bother inform the application
                    data: message.data.unwrap_or_default(),
                    sequence_number: None, // don't inform the application
                    topic: TopicHash::from_raw(message.topic),
                    signature: None, // don't inform the application
                    key: message.key,
                    validated: false,
                };
                invalid_messages.push((message, ValidationError::InvalidSignature));
                // proceed to the next message
                continue;
            }

            // ensure the sequence number is a u64
            let sequence_number = if verify_sequence_no {
                if let Some(seq_no) = message.seqno {
                    if seq_no.is_empty() {
                        None
                    } else if seq_no.len() != 8 {
                        debug!(
                            "Invalid sequence number length for received message. SeqNo: {:?} Size: {}",
                            seq_no,
                            seq_no.len()
                        );
                        let message = RawMessage {
                            source: None, // don't bother inform the application
                            data: message.data.unwrap_or_default(),
                            sequence_number: None, // don't inform the application
                            topic: TopicHash::from_raw(message.topic),
                            signature: message.signature, // don't inform the application
                            key: message.key,
                            validated: false,
                        };
                        invalid_messages.push((message, ValidationError::InvalidSequenceNumber));
                        // proceed to the next message
                        continue;
                    } else {
                        // valid sequence number
                        Some(BigEndian::read_u64(&seq_no))
                    }
                } else {
                    // sequence number was not present
                    debug!("Sequence number not present but expected");
                    let message = RawMessage {
                        source: None, // don't bother inform the application
                        data: message.data.unwrap_or_default(),
                        sequence_number: None, // don't inform the application
                        topic: TopicHash::from_raw(message.topic),
                        signature: message.signature, // don't inform the application
                        key: message.key,
                        validated: false,
                    };
                    invalid_messages.push((message, ValidationError::EmptySequenceNumber));
                    continue;
                }
            } else {
                // Do not verify the sequence number, consider it empty
                None
            };

            // Verify the message source if required
            let source = if verify_source {
                if let Some(bytes) = message.from {
                    if !bytes.is_empty() {
                        match PeerId::from_bytes(&bytes) {
                            Ok(peer_id) => Some(peer_id), // valid peer id
                            Err(_) => {
                                // invalid peer id, add to invalid messages
                                debug!("Message source has an invalid PeerId");
                                let message = RawMessage {
                                    source: None, // don't bother inform the application
                                    data: message.data.unwrap_or_default(),
                                    sequence_number,
                                    topic: TopicHash::from_raw(message.topic),
                                    signature: message.signature, // don't inform the application
                                    key: message.key,
                                    validated: false,
                                };
                                invalid_messages.push((message, ValidationError::InvalidPeerId));
                                continue;
                            }
                        }
                    } else {
                        None
                    }
                } else {
                    None
                }
            } else {
                None
            };

            // This message has passed all validation, add it to the validated messages.
            messages.push(RawMessage {
                source,
                data: message.data.unwrap_or_default(),
                sequence_number,
                topic: TopicHash::from_raw(message.topic),
                signature: message.signature,
                key: message.key,
                validated: false,
            });
        }

        let mut control_msgs = Vec::new();

        if let Some(rpc_control) = rpc.control {
            // Collect the gossipsub control messages
            let ihave_msgs: Vec<ControlAction> = rpc_control
                .ihave
                .into_iter()
                .map(|ihave| ControlAction::IHave {
                    topic_hash: TopicHash::from_raw(ihave.topic_id.unwrap_or_default()),
                    message_ids: ihave
                        .message_ids
                        .into_iter()
                        .map(MessageId::from)
                        .collect::<Vec<_>>(),
                })
                .collect();

            let iwant_msgs: Vec<ControlAction> = rpc_control
                .iwant
                .into_iter()
                .map(|iwant| ControlAction::IWant {
                    message_ids: iwant
                        .message_ids
                        .into_iter()
                        .map(MessageId::from)
                        .collect::<Vec<_>>(),
                })
                .collect();

            let graft_msgs: Vec<ControlAction> = rpc_control
                .graft
                .into_iter()
                .map(|graft| ControlAction::Graft {
                    topic_hash: TopicHash::from_raw(graft.topic_id.unwrap_or_default()),
                })
                .collect();

            let mut prune_msgs = Vec::new();

            for prune in rpc_control.prune {
                // filter out invalid peers
                let peers = prune
                    .peers
                    .into_iter()
                    .filter_map(|info| {
                        info.peer_id
                            .as_ref()
                            .and_then(|id| PeerId::from_bytes(id).ok())
                            .map(|peer_id|
                                    //TODO signedPeerRecord, see https://github.com/libp2p/specs/pull/217
                                    PeerInfo {
                                        peer_id: Some(peer_id),
                                    })
                    })
                    .collect::<Vec<PeerInfo>>();

                let topic_hash = TopicHash::from_raw(prune.topic_id.unwrap_or_default());
                prune_msgs.push(ControlAction::Prune {
                    topic_hash,
                    peers,
                    backoff: prune.backoff,
                });
            }

            control_msgs.extend(ihave_msgs);
            control_msgs.extend(iwant_msgs);
            control_msgs.extend(graft_msgs);
            control_msgs.extend(prune_msgs);
        }

        Ok(Some(HandlerEvent::Message {
            rpc: Rpc {
                messages,
                subscriptions: rpc
                    .subscriptions
                    .into_iter()
                    .map(|sub| Subscription {
                        action: if Some(true) == sub.subscribe {
                            SubscriptionAction::Subscribe
                        } else {
                            SubscriptionAction::Unsubscribe
                        },
                        topic_hash: TopicHash::from_raw(sub.topic_id.unwrap_or_default()),
                    })
                    .collect(),
                control_msgs,
            },
            invalid_messages,
        }))
    }
}

#[cfg(test)]
mod tests {
    use super::*;
    use crate::config::Config;
    use crate::Behaviour;
    use crate::IdentTopic as Topic;
<<<<<<< HEAD
    use libp2p_identity::Keypair;
    use quickcheck::*;
=======
    use libp2p_core::identity::Keypair;
    use quickcheck_ext::*;
>>>>>>> 7069d78e

    #[derive(Clone, Debug)]
    struct Message(RawMessage);

    impl Arbitrary for Message {
        fn arbitrary(g: &mut Gen) -> Self {
            let keypair = TestKeypair::arbitrary(g);

            // generate an arbitrary GossipsubMessage using the behaviour signing functionality
            let config = Config::default();
            let gs: Behaviour =
                Behaviour::new(crate::MessageAuthenticity::Signed(keypair.0), config).unwrap();
            let data = (0..g.gen_range(10..10024u32))
                .map(|_| u8::arbitrary(g))
                .collect::<Vec<_>>();
            let topic_id = TopicId::arbitrary(g).0;
            Message(gs.build_raw_message(topic_id, data).unwrap())
        }
    }

    #[derive(Clone, Debug)]
    struct TopicId(TopicHash);

    impl Arbitrary for TopicId {
        fn arbitrary(g: &mut Gen) -> Self {
            let topic_string: String = (0..g.gen_range(20..1024u32))
                .map(|_| char::arbitrary(g))
                .collect::<String>();
            TopicId(Topic::new(topic_string).into())
        }
    }

    #[derive(Clone)]
    struct TestKeypair(Keypair);

    impl Arbitrary for TestKeypair {
        #[cfg(feature = "rsa")]
        fn arbitrary(g: &mut Gen) -> Self {
            let keypair = if bool::arbitrary(g) {
                // Small enough to be inlined.
                Keypair::generate_ed25519()
            } else {
                // Too large to be inlined.
                let mut rsa_key = hex::decode("308204bd020100300d06092a864886f70d0101010500048204a7308204a30201000282010100ef930f41a71288b643c1cbecbf5f72ab53992249e2b00835bf07390b6745419f3848cbcc5b030faa127bc88cdcda1c1d6f3ff699f0524c15ab9d2c9d8015f5d4bd09881069aad4e9f91b8b0d2964d215cdbbae83ddd31a7622a8228acee07079f6e501aea95508fa26c6122816ef7b00ac526d422bd12aed347c37fff6c1c307f3ba57bb28a7f28609e0bdcc839da4eedca39f5d2fa855ba4b0f9c763e9764937db929a1839054642175312a3de2d3405c9d27bdf6505ef471ce85c5e015eee85bf7874b3d512f715de58d0794fd8afe021c197fbd385bb88a930342fac8da31c27166e2edab00fa55dc1c3814448ba38363077f4e8fe2bdea1c081f85f1aa6f02030100010282010028ff427a1aac1a470e7b4879601a6656193d3857ea79f33db74df61e14730e92bf9ffd78200efb0c40937c3356cbe049cd32e5f15be5c96d5febcaa9bd3484d7fded76a25062d282a3856a1b3b7d2c525cdd8434beae147628e21adf241dd64198d5819f310d033743915ba40ea0b6acdbd0533022ad6daa1ff42de51885f9e8bab2306c6ef1181902d1cd7709006eba1ab0587842b724e0519f295c24f6d848907f772ae9a0953fc931f4af16a07df450fb8bfa94572562437056613647818c238a6ff3f606cffa0533e4b8755da33418dfbc64a85110b1a036623c947400a536bb8df65e5ebe46f2dfd0cfc86e7aeeddd7574c253e8fbf755562b3669525d902818100f9fff30c6677b78dd31ec7a634361438457e80be7a7faf390903067ea8355faa78a1204a82b6e99cb7d9058d23c1ecf6cfe4a900137a00cecc0113fd68c5931602980267ea9a95d182d48ba0a6b4d5dd32fdac685cb2e5d8b42509b2eb59c9579ea6a67ccc7547427e2bd1fb1f23b0ccb4dd6ba7d206c8dd93253d70a451701302818100f5530dfef678d73ce6a401ae47043af10a2e3f224c71ae933035ecd68ccbc4df52d72bc6ca2b17e8faf3e548b483a2506c0369ab80df3b137b54d53fac98f95547c2bc245b416e650ce617e0d29db36066f1335a9ba02ad3e0edf9dc3d58fd835835042663edebce81803972696c789012847cb1f854ab2ac0a1bd3867ac7fb502818029c53010d456105f2bf52a9a8482bca2224a5eac74bf3cc1a4d5d291fafcdffd15a6a6448cce8efdd661f6617ca5fc37c8c885cc3374e109ac6049bcbf72b37eabf44602a2da2d4a1237fd145c863e6d75059976de762d9d258c42b0984e2a2befa01c95217c3ee9c736ff209c355466ff99375194eff943bc402ea1d172a1ed02818027175bf493bbbfb8719c12b47d967bf9eac061c90a5b5711172e9095c38bb8cc493c063abffe4bea110b0a2f22ac9311b3947ba31b7ef6bfecf8209eebd6d86c316a2366bbafda7279b2b47d5bb24b6202254f249205dcad347b574433f6593733b806f84316276c1990a016ce1bbdbe5f650325acc7791aefe515ecc60063bd02818100b6a2077f4adcf15a17092d9c4a346d6022ac48f3861b73cf714f84c440a07419a7ce75a73b9cbff4597c53c128bf81e87b272d70428a272d99f90cd9b9ea1033298e108f919c6477400145a102df3fb5601ffc4588203cf710002517bfa24e6ad32f4d09c6b1a995fa28a3104131bedd9072f3b4fb4a5c2056232643d310453f").unwrap();
                Keypair::rsa_from_pkcs8(&mut rsa_key).unwrap()
            };
            TestKeypair(keypair)
        }

        #[cfg(not(feature = "rsa"))]
        fn arbitrary(_g: &mut Gen) -> Self {
            // Small enough to be inlined.
            TestKeypair(Keypair::generate_ed25519())
        }
    }

    impl std::fmt::Debug for TestKeypair {
        fn fmt(&self, f: &mut std::fmt::Formatter<'_>) -> std::fmt::Result {
            f.debug_struct("TestKeypair")
                .field("public", &self.0.public())
                .finish()
        }
    }

    #[test]
    /// Test that RPC messages can be encoded and decoded successfully.
    fn encode_decode() {
        fn prop(message: Message) {
            let message = message.0;

            let rpc = Rpc {
                messages: vec![message],
                subscriptions: vec![],
                control_msgs: vec![],
            };

            let mut codec = GossipsubCodec::new(codec::UviBytes::default(), ValidationMode::Strict);
            let mut buf = BytesMut::new();
            codec.encode(rpc.into_protobuf(), &mut buf).unwrap();
            let decoded_rpc = codec.decode(&mut buf).unwrap().unwrap();
            // mark as validated as its a published message
            match decoded_rpc {
                HandlerEvent::Message { mut rpc, .. } => {
                    rpc.messages[0].validated = true;

                    assert_eq!(rpc, rpc);
                }
                _ => panic!("Must decode a message"),
            }
        }

        QuickCheck::new().quickcheck(prop as fn(_) -> _)
    }
}<|MERGE_RESOLUTION|>--- conflicted
+++ resolved
@@ -32,8 +32,7 @@
 use futures::future;
 use futures::prelude::*;
 use libp2p_core::{InboundUpgrade, OutboundUpgrade, ProtocolName, UpgradeInfo};
-use libp2p_identity::PeerId;
-use libp2p_identity::PublicKey;
+use libp2p_identity::{PeerId, PublicKey};
 use log::{debug, warn};
 use quick_protobuf::Writer;
 use std::pin::Pin;
@@ -562,13 +561,8 @@
     use crate::config::Config;
     use crate::Behaviour;
     use crate::IdentTopic as Topic;
-<<<<<<< HEAD
-    use libp2p_identity::Keypair;
-    use quickcheck::*;
-=======
     use libp2p_core::identity::Keypair;
     use quickcheck_ext::*;
->>>>>>> 7069d78e
 
     #[derive(Clone, Debug)]
     struct Message(RawMessage);
