--- conflicted
+++ resolved
@@ -18,17 +18,8 @@
 // FROM, OUT OF OR IN CONNECTION WITH THE SOFTWARE OR THE USE OR OTHER
 // DEALINGS IN THE SOFTWARE.
 
-<<<<<<< HEAD
-use crate::config::ValidationMode;
-use crate::handler::HandlerEvent;
-use crate::rpc_proto::proto;
-use crate::topic::TopicHash;
-use crate::types::{ControlAction, Graft, IDontWant, IHave, IWant, MessageId, PeerInfo, PeerKind, Prune, RawMessage, Rpc, Subscription, SubscriptionAction};
-use crate::ValidationError;
-=======
 use std::{convert::Infallible, pin::Pin};
 
->>>>>>> b187c14e
 use asynchronous_codec::{Decoder, Encoder, Framed};
 use byteorder::{BigEndian, ByteOrder};
 use bytes::BytesMut;
@@ -51,11 +42,6 @@
 };
 
 pub(crate) const SIGNING_PREFIX: &[u8] = b"libp2p-pubsub:";
-
-pub(crate) const GOSSIPSUB_1_2_0_BETA_PROTOCOL: ProtocolId = ProtocolId {
-    protocol: StreamProtocol::new("/meshsub/1.2.0"),
-    kind: PeerKind::Gossipsubv1_2_beta,
-};
 
 pub(crate) const GOSSIPSUB_1_1_0_PROTOCOL: ProtocolId = ProtocolId {
     protocol: StreamProtocol::new("/meshsub/1.1.0"),
@@ -493,25 +479,10 @@
                 }));
             }
 
-            let idontwant_msgs: Vec<ControlAction> = rpc_control
-                .idontwant
-                .into_iter()
-                .map(|idontwant| {
-                    ControlAction::IDontWant(IDontWant {
-                        message_ids: idontwant
-                            .message_ids
-                            .into_iter()
-                            .map(MessageId::from)
-                            .collect::<Vec<_>>(),
-                    })
-                })
-                .collect();
-
             control_msgs.extend(ihave_msgs);
             control_msgs.extend(iwant_msgs);
             control_msgs.extend(graft_msgs);
             control_msgs.extend(prune_msgs);
-            control_msgs.extend(idontwant_msgs);
         }
 
         Ok(Some(HandlerEvent::Message {
