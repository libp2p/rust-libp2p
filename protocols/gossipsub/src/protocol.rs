// Copyright 2020 Sigma Prime Pty Ltd.
//
// Permission is hereby granted, free of charge, to any person obtaining a
// copy of this software and associated documentation files (the "Software"),
// to deal in the Software without restriction, including without limitation
// the rights to use, copy, modify, merge, publish, distribute, sublicense,
// and/or sell copies of the Software, and to permit persons to whom the
// Software is furnished to do so, subject to the following conditions:
//
// The above copyright notice and this permission notice shall be included in
// all copies or substantial portions of the Software.
//
// THE SOFTWARE IS PROVIDED "AS IS", WITHOUT WARRANTY OF ANY KIND, EXPRESS
// OR IMPLIED, INCLUDING BUT NOT LIMITED TO THE WARRANTIES OF MERCHANTABILITY,
// FITNESS FOR A PARTICULAR PURPOSE AND NONINFRINGEMENT. IN NO EVENT SHALL THE
// AUTHORS OR COPYRIGHT HOLDERS BE LIABLE FOR ANY CLAIM, DAMAGES OR OTHER
// LIABILITY, WHETHER IN AN ACTION OF CONTRACT, TORT OR OTHERWISE, ARISING
// FROM, OUT OF OR IN CONNECTION WITH THE SOFTWARE OR THE USE OR OTHER
// DEALINGS IN THE SOFTWARE.

use crate::config::ValidationMode;
use crate::handler::HandlerEvent;
use crate::rpc_proto::proto;
use crate::topic::TopicHash;
use crate::types::{
    ControlAction, MessageId, PeerInfo, PeerKind, RawMessage, Rpc, Subscription, SubscriptionAction,
};
use crate::ValidationError;
use asynchronous_codec::{Decoder, Encoder, Framed};
use byteorder::{BigEndian, ByteOrder};
use bytes::BytesMut;
use futures::future;
use futures::prelude::*;
use libp2p_core::{InboundUpgrade, OutboundUpgrade, UpgradeInfo};
use libp2p_identity::{PeerId, PublicKey};
use libp2p_swarm::StreamProtocol;
use quick_protobuf::Writer;
use std::pin::Pin;
use unsigned_varint::codec;
use void::Void;

pub(crate) const SIGNING_PREFIX: &[u8] = b"libp2p-pubsub:";

pub(crate) const GOSSIPSUB_1_1_0_PROTOCOL: ProtocolId = ProtocolId {
    protocol: StreamProtocol::new("/meshsub/1.1.0"),
    kind: PeerKind::Gossipsubv1_1,
};
pub(crate) const GOSSIPSUB_1_0_0_PROTOCOL: ProtocolId = ProtocolId {
    protocol: StreamProtocol::new("/meshsub/1.0.0"),
    kind: PeerKind::Gossipsub,
};
pub(crate) const FLOODSUB_PROTOCOL: ProtocolId = ProtocolId {
    protocol: StreamProtocol::new("/floodsub/1.0.0"),
    kind: PeerKind::Floodsub,
};

/// Implementation of [`InboundUpgrade`] and [`OutboundUpgrade`] for the Gossipsub protocol.
#[derive(Debug, Clone)]
pub struct ProtocolConfig {
    /// The Gossipsub protocol id to listen on.
    pub(crate) protocol_ids: Vec<ProtocolId>,
    /// The maximum transmit size for a packet.
    pub(crate) max_transmit_size: usize,
    /// Determines the level of validation to be done on incoming messages.
    pub(crate) validation_mode: ValidationMode,
}

impl Default for ProtocolConfig {
    fn default() -> Self {
        Self {
            max_transmit_size: 65536,
            validation_mode: ValidationMode::Strict,
            protocol_ids: vec![GOSSIPSUB_1_1_0_PROTOCOL, GOSSIPSUB_1_0_0_PROTOCOL],
        }
    }
}

/// The protocol ID
#[derive(Clone, Debug, PartialEq)]
pub struct ProtocolId {
    /// The RPC message type/name.
    pub protocol: StreamProtocol,
    /// The type of protocol we support
    pub kind: PeerKind,
}

impl AsRef<str> for ProtocolId {
    fn as_ref(&self) -> &str {
        self.protocol.as_ref()
    }
}

impl UpgradeInfo for ProtocolConfig {
    type Info = ProtocolId;
    type InfoIter = Vec<Self::Info>;

    fn protocol_info(&self) -> Self::InfoIter {
        self.protocol_ids.clone()
    }
}

impl<TSocket> InboundUpgrade<TSocket> for ProtocolConfig
where
    TSocket: AsyncRead + AsyncWrite + Unpin + Send + 'static,
{
    type Output = (Framed<TSocket, GossipsubCodec>, PeerKind);
    type Error = Void;
    type Future = Pin<Box<dyn Future<Output = Result<Self::Output, Self::Error>> + Send>>;

    fn upgrade_inbound(self, socket: TSocket, protocol_id: Self::Info) -> Self::Future {
        let mut length_codec = codec::UviBytes::default();
        length_codec.set_max_len(self.max_transmit_size);
        Box::pin(future::ok((
            Framed::new(
                socket,
                GossipsubCodec::new(length_codec, self.validation_mode),
            ),
            protocol_id.kind,
        )))
    }
}

impl<TSocket> OutboundUpgrade<TSocket> for ProtocolConfig
where
    TSocket: AsyncWrite + AsyncRead + Unpin + Send + 'static,
{
    type Output = (Framed<TSocket, GossipsubCodec>, PeerKind);
    type Error = Void;
    type Future = Pin<Box<dyn Future<Output = Result<Self::Output, Self::Error>> + Send>>;

    fn upgrade_outbound(self, socket: TSocket, protocol_id: Self::Info) -> Self::Future {
        let mut length_codec = codec::UviBytes::default();
        length_codec.set_max_len(self.max_transmit_size);
        Box::pin(future::ok((
            Framed::new(
                socket,
                GossipsubCodec::new(length_codec, self.validation_mode),
            ),
            protocol_id.kind,
        )))
    }
}

/* Gossip codec for the framing */

pub struct GossipsubCodec {
    /// Determines the level of validation performed on incoming messages.
    validation_mode: ValidationMode,
    /// The codec to handle common encoding/decoding of protobuf messages
    codec: quick_protobuf_codec::Codec<proto::RPC>,
}

impl GossipsubCodec {
    pub fn new(length_codec: codec::UviBytes, validation_mode: ValidationMode) -> GossipsubCodec {
        let codec = quick_protobuf_codec::Codec::new(length_codec.max_len());
        GossipsubCodec {
            validation_mode,
            codec,
        }
    }

    /// Verifies a gossipsub message. This returns either a success or failure. All errors
    /// are logged, which prevents error handling in the codec and handler. We simply drop invalid
    /// messages and log warnings, rather than propagating errors through the codec.
    fn verify_signature(message: &proto::Message) -> bool {
        use quick_protobuf::MessageWrite;

<<<<<<< HEAD
        let Some(from) = message.from.as_ref() else {
            debug!("Signature verification failed: No source id given");
            return false;
        };

        let Ok(source) = PeerId::from_bytes(from) else {
            debug!("Signature verification failed: Invalid Peer Id");
            return false;
        };

        let Some(signature) = message.signature.as_ref() else {
            debug!("Signature verification failed: No signature provided");
            return false;
=======
        let from = match message.from.as_ref() {
            Some(v) => v,
            None => {
                tracing::debug!("Signature verification failed: No source id given");
                return false;
            }
        };

        let source = match PeerId::from_bytes(from) {
            Ok(v) => v,
            Err(_) => {
                tracing::debug!("Signature verification failed: Invalid Peer Id");
                return false;
            }
        };

        let signature = match message.signature.as_ref() {
            Some(v) => v,
            None => {
                tracing::debug!("Signature verification failed: No signature provided");
                return false;
            }
>>>>>>> e2e9179f
        };

        // If there is a key value in the protobuf, use that key otherwise the key must be
        // obtained from the inlined source peer_id.
        let public_key = match message.key.as_deref().map(PublicKey::try_decode_protobuf) {
            Some(Ok(key)) => key,
            _ => match PublicKey::try_decode_protobuf(&source.to_bytes()[2..]) {
                Ok(v) => v,
                Err(_) => {
                    tracing::warn!("Signature verification failed: No valid public key supplied");
                    return false;
                }
            },
        };

        // The key must match the peer_id
        if source != public_key.to_peer_id() {
            tracing::warn!(
                "Signature verification failed: Public key doesn't match source peer id"
            );
            return false;
        }

        // Construct the signature bytes
        let mut message_sig = message.clone();
        message_sig.signature = None;
        message_sig.key = None;
        let mut buf = Vec::with_capacity(message_sig.get_size());
        let mut writer = Writer::new(&mut buf);
        message_sig
            .write_message(&mut writer)
            .expect("Encoding to succeed");
        let mut signature_bytes = SIGNING_PREFIX.to_vec();
        signature_bytes.extend_from_slice(&buf);
        public_key.verify(&signature_bytes, signature)
    }
}

impl Encoder for GossipsubCodec {
    type Item = proto::RPC;
    type Error = quick_protobuf_codec::Error;

    fn encode(&mut self, item: Self::Item, dst: &mut BytesMut) -> Result<(), Self::Error> {
        self.codec.encode(item, dst)
    }
}

impl Decoder for GossipsubCodec {
    type Item = HandlerEvent;
    type Error = quick_protobuf_codec::Error;

    fn decode(&mut self, src: &mut BytesMut) -> Result<Option<Self::Item>, Self::Error> {
        let Some(rpc) = self.codec.decode(src)? else {
            return Ok(None);
        };
        // Store valid messages.
        let mut messages = Vec::with_capacity(rpc.publish.len());
        // Store any invalid messages.
        let mut invalid_messages = Vec::new();

        for message in rpc.publish.into_iter() {
            // Keep track of the type of invalid message.
            let mut invalid_kind = None;
            let mut verify_signature = false;
            let mut verify_sequence_no = false;
            let mut verify_source = false;

            match self.validation_mode {
                ValidationMode::Strict => {
                    // Validate everything
                    verify_signature = true;
                    verify_sequence_no = true;
                    verify_source = true;
                }
                ValidationMode::Permissive => {
                    // If the fields exist, validate them
                    if message.signature.is_some() {
                        verify_signature = true;
                    }
                    if message.seqno.is_some() {
                        verify_sequence_no = true;
                    }
                    if message.from.is_some() {
                        verify_source = true;
                    }
                }
                ValidationMode::Anonymous => {
                    if message.signature.is_some() {
                        tracing::warn!(
                            "Signature field was non-empty and anonymous validation mode is set"
                        );
                        invalid_kind = Some(ValidationError::SignaturePresent);
                    } else if message.seqno.is_some() {
                        tracing::warn!(
                            "Sequence number was non-empty and anonymous validation mode is set"
                        );
                        invalid_kind = Some(ValidationError::SequenceNumberPresent);
                    } else if message.from.is_some() {
                        tracing::warn!("Message dropped. Message source was non-empty and anonymous validation mode is set");
                        invalid_kind = Some(ValidationError::MessageSourcePresent);
                    }
                }
                ValidationMode::None => {}
            }

            // If the initial validation logic failed, add the message to invalid messages and
            // continue processing the others.
            if let Some(validation_error) = invalid_kind.take() {
                let message = RawMessage {
                    source: None, // don't bother inform the application
                    data: message.data.unwrap_or_default(),
                    sequence_number: None, // don't inform the application
                    topic: TopicHash::from_raw(message.topic),
                    signature: None, // don't inform the application
                    key: message.key,
                    validated: false,
                };
                invalid_messages.push((message, validation_error));
                // proceed to the next message
                continue;
            }

            // verify message signatures if required
            if verify_signature && !GossipsubCodec::verify_signature(&message) {
                tracing::warn!("Invalid signature for received message");

                // Build the invalid message (ignoring further validation of sequence number
                // and source)
                let message = RawMessage {
                    source: None, // don't bother inform the application
                    data: message.data.unwrap_or_default(),
                    sequence_number: None, // don't inform the application
                    topic: TopicHash::from_raw(message.topic),
                    signature: None, // don't inform the application
                    key: message.key,
                    validated: false,
                };
                invalid_messages.push((message, ValidationError::InvalidSignature));
                // proceed to the next message
                continue;
            }

            // ensure the sequence number is a u64
            let sequence_number = if verify_sequence_no {
                if let Some(seq_no) = message.seqno {
                    if seq_no.is_empty() {
                        None
                    } else if seq_no.len() != 8 {
                        tracing::debug!(
                            sequence_number=?seq_no,
                            sequence_length=%seq_no.len(),
                            "Invalid sequence number length for received message"
                        );
                        let message = RawMessage {
                            source: None, // don't bother inform the application
                            data: message.data.unwrap_or_default(),
                            sequence_number: None, // don't inform the application
                            topic: TopicHash::from_raw(message.topic),
                            signature: message.signature, // don't inform the application
                            key: message.key,
                            validated: false,
                        };
                        invalid_messages.push((message, ValidationError::InvalidSequenceNumber));
                        // proceed to the next message
                        continue;
                    } else {
                        // valid sequence number
                        Some(BigEndian::read_u64(&seq_no))
                    }
                } else {
                    // sequence number was not present
                    tracing::debug!("Sequence number not present but expected");
                    let message = RawMessage {
                        source: None, // don't bother inform the application
                        data: message.data.unwrap_or_default(),
                        sequence_number: None, // don't inform the application
                        topic: TopicHash::from_raw(message.topic),
                        signature: message.signature, // don't inform the application
                        key: message.key,
                        validated: false,
                    };
                    invalid_messages.push((message, ValidationError::EmptySequenceNumber));
                    continue;
                }
            } else {
                // Do not verify the sequence number, consider it empty
                None
            };

            // Verify the message source if required
            let source = if verify_source {
                if let Some(bytes) = message.from {
                    if !bytes.is_empty() {
                        match PeerId::from_bytes(&bytes) {
                            Ok(peer_id) => Some(peer_id), // valid peer id
                            Err(_) => {
                                // invalid peer id, add to invalid messages
                                tracing::debug!("Message source has an invalid PeerId");
                                let message = RawMessage {
                                    source: None, // don't bother inform the application
                                    data: message.data.unwrap_or_default(),
                                    sequence_number,
                                    topic: TopicHash::from_raw(message.topic),
                                    signature: message.signature, // don't inform the application
                                    key: message.key,
                                    validated: false,
                                };
                                invalid_messages.push((message, ValidationError::InvalidPeerId));
                                continue;
                            }
                        }
                    } else {
                        None
                    }
                } else {
                    None
                }
            } else {
                None
            };

            // This message has passed all validation, add it to the validated messages.
            messages.push(RawMessage {
                source,
                data: message.data.unwrap_or_default(),
                sequence_number,
                topic: TopicHash::from_raw(message.topic),
                signature: message.signature,
                key: message.key,
                validated: false,
            });
        }

        let mut control_msgs = Vec::new();

        if let Some(rpc_control) = rpc.control {
            // Collect the gossipsub control messages
            let ihave_msgs: Vec<ControlAction> = rpc_control
                .ihave
                .into_iter()
                .map(|ihave| ControlAction::IHave {
                    topic_hash: TopicHash::from_raw(ihave.topic_id.unwrap_or_default()),
                    message_ids: ihave
                        .message_ids
                        .into_iter()
                        .map(MessageId::from)
                        .collect::<Vec<_>>(),
                })
                .collect();

            let iwant_msgs: Vec<ControlAction> = rpc_control
                .iwant
                .into_iter()
                .map(|iwant| ControlAction::IWant {
                    message_ids: iwant
                        .message_ids
                        .into_iter()
                        .map(MessageId::from)
                        .collect::<Vec<_>>(),
                })
                .collect();

            let graft_msgs: Vec<ControlAction> = rpc_control
                .graft
                .into_iter()
                .map(|graft| ControlAction::Graft {
                    topic_hash: TopicHash::from_raw(graft.topic_id.unwrap_or_default()),
                })
                .collect();

            let mut prune_msgs = Vec::new();

            for prune in rpc_control.prune {
                // filter out invalid peers
                let peers = prune
                    .peers
                    .into_iter()
                    .filter_map(|info| {
                        info.peer_id
                            .as_ref()
                            .and_then(|id| PeerId::from_bytes(id).ok())
                            .map(|peer_id|
                                    //TODO signedPeerRecord, see https://github.com/libp2p/specs/pull/217
                                    PeerInfo {
                                        peer_id: Some(peer_id),
                                    })
                    })
                    .collect::<Vec<PeerInfo>>();

                let topic_hash = TopicHash::from_raw(prune.topic_id.unwrap_or_default());
                prune_msgs.push(ControlAction::Prune {
                    topic_hash,
                    peers,
                    backoff: prune.backoff,
                });
            }

            control_msgs.extend(ihave_msgs);
            control_msgs.extend(iwant_msgs);
            control_msgs.extend(graft_msgs);
            control_msgs.extend(prune_msgs);
        }

        Ok(Some(HandlerEvent::Message {
            rpc: Rpc {
                messages,
                subscriptions: rpc
                    .subscriptions
                    .into_iter()
                    .map(|sub| Subscription {
                        action: if Some(true) == sub.subscribe {
                            SubscriptionAction::Subscribe
                        } else {
                            SubscriptionAction::Unsubscribe
                        },
                        topic_hash: TopicHash::from_raw(sub.topic_id.unwrap_or_default()),
                    })
                    .collect(),
                control_msgs,
            },
            invalid_messages,
        }))
    }
}

#[cfg(test)]
mod tests {
    use super::*;
    use crate::config::Config;
    use crate::{Behaviour, ConfigBuilder};
    use crate::{IdentTopic as Topic, Version};
    use libp2p_identity::Keypair;
    use quickcheck::*;

    #[derive(Clone, Debug)]
    struct Message(RawMessage);

    impl Arbitrary for Message {
        fn arbitrary(g: &mut Gen) -> Self {
            let keypair = TestKeypair::arbitrary(g);

            // generate an arbitrary GossipsubMessage using the behaviour signing functionality
            let config = Config::default();
            let mut gs: Behaviour =
                Behaviour::new(crate::MessageAuthenticity::Signed(keypair.0), config).unwrap();
            let data = (0..g.gen_range(10..10024u32))
                .map(|_| u8::arbitrary(g))
                .collect::<Vec<_>>();
            let topic_id = TopicId::arbitrary(g).0;
            Message(gs.build_raw_message(topic_id, data).unwrap())
        }
    }

    #[derive(Clone, Debug)]
    struct TopicId(TopicHash);

    impl Arbitrary for TopicId {
        fn arbitrary(g: &mut Gen) -> Self {
            let topic_string: String = (0..g.gen_range(20..1024u32))
                .map(|_| char::arbitrary(g))
                .collect::<String>();
            TopicId(Topic::new(topic_string).into())
        }
    }

    #[derive(Clone)]
    struct TestKeypair(Keypair);

    impl Arbitrary for TestKeypair {
        #[cfg(feature = "rsa")]
        fn arbitrary(g: &mut Gen) -> Self {
            let keypair = if bool::arbitrary(g) {
                // Small enough to be inlined.
                Keypair::generate_ed25519()
            } else {
                // Too large to be inlined.
                let mut rsa_key = hex::decode("308204bd020100300d06092a864886f70d0101010500048204a7308204a30201000282010100ef930f41a71288b643c1cbecbf5f72ab53992249e2b00835bf07390b6745419f3848cbcc5b030faa127bc88cdcda1c1d6f3ff699f0524c15ab9d2c9d8015f5d4bd09881069aad4e9f91b8b0d2964d215cdbbae83ddd31a7622a8228acee07079f6e501aea95508fa26c6122816ef7b00ac526d422bd12aed347c37fff6c1c307f3ba57bb28a7f28609e0bdcc839da4eedca39f5d2fa855ba4b0f9c763e9764937db929a1839054642175312a3de2d3405c9d27bdf6505ef471ce85c5e015eee85bf7874b3d512f715de58d0794fd8afe021c197fbd385bb88a930342fac8da31c27166e2edab00fa55dc1c3814448ba38363077f4e8fe2bdea1c081f85f1aa6f02030100010282010028ff427a1aac1a470e7b4879601a6656193d3857ea79f33db74df61e14730e92bf9ffd78200efb0c40937c3356cbe049cd32e5f15be5c96d5febcaa9bd3484d7fded76a25062d282a3856a1b3b7d2c525cdd8434beae147628e21adf241dd64198d5819f310d033743915ba40ea0b6acdbd0533022ad6daa1ff42de51885f9e8bab2306c6ef1181902d1cd7709006eba1ab0587842b724e0519f295c24f6d848907f772ae9a0953fc931f4af16a07df450fb8bfa94572562437056613647818c238a6ff3f606cffa0533e4b8755da33418dfbc64a85110b1a036623c947400a536bb8df65e5ebe46f2dfd0cfc86e7aeeddd7574c253e8fbf755562b3669525d902818100f9fff30c6677b78dd31ec7a634361438457e80be7a7faf390903067ea8355faa78a1204a82b6e99cb7d9058d23c1ecf6cfe4a900137a00cecc0113fd68c5931602980267ea9a95d182d48ba0a6b4d5dd32fdac685cb2e5d8b42509b2eb59c9579ea6a67ccc7547427e2bd1fb1f23b0ccb4dd6ba7d206c8dd93253d70a451701302818100f5530dfef678d73ce6a401ae47043af10a2e3f224c71ae933035ecd68ccbc4df52d72bc6ca2b17e8faf3e548b483a2506c0369ab80df3b137b54d53fac98f95547c2bc245b416e650ce617e0d29db36066f1335a9ba02ad3e0edf9dc3d58fd835835042663edebce81803972696c789012847cb1f854ab2ac0a1bd3867ac7fb502818029c53010d456105f2bf52a9a8482bca2224a5eac74bf3cc1a4d5d291fafcdffd15a6a6448cce8efdd661f6617ca5fc37c8c885cc3374e109ac6049bcbf72b37eabf44602a2da2d4a1237fd145c863e6d75059976de762d9d258c42b0984e2a2befa01c95217c3ee9c736ff209c355466ff99375194eff943bc402ea1d172a1ed02818027175bf493bbbfb8719c12b47d967bf9eac061c90a5b5711172e9095c38bb8cc493c063abffe4bea110b0a2f22ac9311b3947ba31b7ef6bfecf8209eebd6d86c316a2366bbafda7279b2b47d5bb24b6202254f249205dcad347b574433f6593733b806f84316276c1990a016ce1bbdbe5f650325acc7791aefe515ecc60063bd02818100b6a2077f4adcf15a17092d9c4a346d6022ac48f3861b73cf714f84c440a07419a7ce75a73b9cbff4597c53c128bf81e87b272d70428a272d99f90cd9b9ea1033298e108f919c6477400145a102df3fb5601ffc4588203cf710002517bfa24e6ad32f4d09c6b1a995fa28a3104131bedd9072f3b4fb4a5c2056232643d310453f").unwrap();
                Keypair::rsa_from_pkcs8(&mut rsa_key).unwrap()
            };
            TestKeypair(keypair)
        }

        #[cfg(not(feature = "rsa"))]
        fn arbitrary(_g: &mut Gen) -> Self {
            // Small enough to be inlined.
            TestKeypair(Keypair::generate_ed25519())
        }
    }

    impl std::fmt::Debug for TestKeypair {
        fn fmt(&self, f: &mut std::fmt::Formatter<'_>) -> std::fmt::Result {
            f.debug_struct("TestKeypair")
                .field("public", &self.0.public())
                .finish()
        }
    }

    #[test]
    /// Test that RPC messages can be encoded and decoded successfully.
    fn encode_decode() {
        fn prop(message: Message) {
            let message = message.0;

            let rpc = Rpc {
                messages: vec![message],
                subscriptions: vec![],
                control_msgs: vec![],
            };

            let mut codec = GossipsubCodec::new(codec::UviBytes::default(), ValidationMode::Strict);
            let mut buf = BytesMut::new();
            codec.encode(rpc.into_protobuf(), &mut buf).unwrap();
            let decoded_rpc = codec.decode(&mut buf).unwrap().unwrap();
            // mark as validated as its a published message
            match decoded_rpc {
                HandlerEvent::Message { mut rpc, .. } => {
                    rpc.messages[0].validated = true;

                    assert_eq!(rpc, rpc);
                }
                _ => panic!("Must decode a message"),
            }
        }

        QuickCheck::new().quickcheck(prop as fn(_) -> _)
    }

    #[test]
    fn support_floodsub_with_custom_protocol() {
        let protocol_config = ConfigBuilder::default()
            .protocol_id("/foosub", Version::V1_1)
            .support_floodsub()
            .build()
            .unwrap()
            .protocol_config();

        assert_eq!(protocol_config.protocol_ids[0].protocol, "/foosub");
        assert_eq!(protocol_config.protocol_ids[1].protocol, "/floodsub/1.0.0");
    }
}<|MERGE_RESOLUTION|>--- conflicted
+++ resolved
@@ -165,44 +165,19 @@
     fn verify_signature(message: &proto::Message) -> bool {
         use quick_protobuf::MessageWrite;
 
-<<<<<<< HEAD
         let Some(from) = message.from.as_ref() else {
-            debug!("Signature verification failed: No source id given");
+            tracing::debug!("Signature verification failed: No source id given");
             return false;
         };
 
         let Ok(source) = PeerId::from_bytes(from) else {
-            debug!("Signature verification failed: Invalid Peer Id");
+            tracing::debug!("Signature verification failed: Invalid Peer Id");
             return false;
         };
 
         let Some(signature) = message.signature.as_ref() else {
-            debug!("Signature verification failed: No signature provided");
+            tracing::debug!("Signature verification failed: No signature provided");
             return false;
-=======
-        let from = match message.from.as_ref() {
-            Some(v) => v,
-            None => {
-                tracing::debug!("Signature verification failed: No source id given");
-                return false;
-            }
-        };
-
-        let source = match PeerId::from_bytes(from) {
-            Ok(v) => v,
-            Err(_) => {
-                tracing::debug!("Signature verification failed: Invalid Peer Id");
-                return false;
-            }
-        };
-
-        let signature = match message.signature.as_ref() {
-            Some(v) => v,
-            None => {
-                tracing::debug!("Signature verification failed: No signature provided");
-                return false;
-            }
->>>>>>> e2e9179f
         };
 
         // If there is a key value in the protobuf, use that key otherwise the key must be
