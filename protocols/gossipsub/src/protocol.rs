--- conflicted
+++ resolved
@@ -502,7 +502,7 @@
 mod tests {
     use super::*;
     use crate::config::Config;
-    use crate::{types::RpcOut, Behaviour, ConfigBuilder};
+    use crate::{Behaviour, ConfigBuilder};
     use crate::{IdentTopic as Topic, Version};
     use libp2p_identity::Keypair;
     use quickcheck::*;
@@ -576,18 +576,13 @@
         fn prop(message: Message) {
             let message = message.0;
 
-<<<<<<< HEAD
-            let rpc = RpcOut::Publish(message.clone());
-            let mut codec = GossipsubCodec::new(codec::UviBytes::default(), ValidationMode::Strict);
-=======
             let rpc = Rpc {
-                messages: vec![message],
+                messages: vec![message.clone()],
                 subscriptions: vec![],
                 control_msgs: vec![],
             };
 
             let mut codec = GossipsubCodec::new(u32::MAX as usize, ValidationMode::Strict);
->>>>>>> b6eb2bf9
             let mut buf = BytesMut::new();
             codec.encode(rpc.into_protobuf(), &mut buf).unwrap();
             let decoded_rpc = codec.decode(&mut buf).unwrap().unwrap();
