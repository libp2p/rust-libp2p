--- conflicted
+++ resolved
@@ -234,13 +234,8 @@
         }; // this is not relevant
            // peer_connections.connections should never be empty.
         let mut active_connections = peer_connections.connections.len();
-<<<<<<< HEAD
-        for conn_id in peer_connections.connections.clone() {
+        for connection_id in peer_connections.connections.clone() {
             let handler = gs.new_handler(peer_id, &fake_endpoint);
-=======
-        for connection_id in peer_connections.connections.clone() {
-            let handler = gs.new_handler();
->>>>>>> 08510dd5
             active_connections = active_connections.checked_sub(1).unwrap();
             gs.on_swarm_event(FromSwarm::ConnectionClosed(ConnectionClosed {
                 peer_id: *peer_id,
