// Copyright 2020 Sigma Prime Pty Ltd.
//
// Permission is hereby granted, free of charge, to any person obtaining a
// copy of this software and associated documentation files (the "Software"),
// to deal in the Software without restriction, including without limitation
// the rights to use, copy, modify, merge, publish, distribute, sublicense,
// and/or sell copies of the Software, and to permit persons to whom the
// Software is furnished to do so, subject to the following conditions:
//
// The above copyright notice and this permission notice shall be included in
// all copies or substantial portions of the Software.
//
// THE SOFTWARE IS PROVIDED "AS IS", WITHOUT WARRANTY OF ANY KIND, EXPRESS
// OR IMPLIED, INCLUDING BUT NOT LIMITED TO THE WARRANTIES OF MERCHANTABILITY,
// FITNESS FOR A PARTICULAR PURPOSE AND NONINFRINGEMENT. IN NO EVENT SHALL THE
// AUTHORS OR COPYRIGHT HOLDERS BE LIABLE FOR ANY CLAIM, DAMAGES OR OTHER
// LIABILITY, WHETHER IN AN ACTION OF CONTRACT, TORT OR OTHERWISE, ARISING
// FROM, OUT OF OR IN CONNECTION WITH THE SOFTWARE OR THE USE OR OTHER
// DEALINGS IN THE SOFTWARE.

// Collection of tests for the gossipsub network behaviour

use std::{future, net::Ipv4Addr, thread::sleep};

use byteorder::{BigEndian, ByteOrder};
use libp2p_core::ConnectedPoint;
use rand::Rng;

use super::*;
use crate::{
    config::ConfigBuilder, rpc::Receiver, subscription_filter::WhitelistSubscriptionFilter,
    types::Rpc, IdentTopic as Topic,
};

#[derive(Default, Debug)]
struct InjectNodes<D, F> {
    peer_no: usize,
    topics: Vec<String>,
    to_subscribe: bool,
    gs_config: Config,
    explicit: usize,
    outbound: usize,
    scoring: Option<(PeerScoreParams, PeerScoreThresholds)>,
    data_transform: D,
    subscription_filter: F,
    peer_kind: Option<PeerKind>,
}

impl<D, F> InjectNodes<D, F>
where
    D: DataTransform + Default + Clone + Send + 'static,
    F: TopicSubscriptionFilter + Clone + Default + Send + 'static,
{
    #[allow(clippy::type_complexity)]
    pub(crate) fn create_network(
        self,
    ) -> (
        Behaviour<D, F>,
        Vec<PeerId>,
        HashMap<PeerId, Receiver>,
        Vec<TopicHash>,
    ) {
        let keypair = libp2p_identity::Keypair::generate_ed25519();
        // create a gossipsub struct
        let mut gs: Behaviour<D, F> = Behaviour::new_with_subscription_filter_and_transform(
            MessageAuthenticity::Signed(keypair),
            self.gs_config,
            None,
            self.subscription_filter,
            self.data_transform,
        )
        .unwrap();

        if let Some((scoring_params, scoring_thresholds)) = self.scoring {
            gs.with_peer_score(scoring_params, scoring_thresholds)
                .unwrap();
        }

        let mut topic_hashes = vec![];

        // subscribe to the topics
        for t in self.topics {
            let topic = Topic::new(t);
            gs.subscribe(&topic).unwrap();
            topic_hashes.push(topic.hash().clone());
        }

        // build and connect peer_no random peers
        let mut peers = vec![];
        let mut receivers = HashMap::new();

        let empty = vec![];
        for i in 0..self.peer_no {
            let (peer, receiver) = add_peer_with_addr_and_kind(
                &mut gs,
                if self.to_subscribe {
                    &topic_hashes
                } else {
                    &empty
                },
                i < self.outbound,
                i < self.explicit,
                Multiaddr::empty(),
                self.peer_kind.clone().or(Some(PeerKind::Gossipsubv1_1)),
            );
            peers.push(peer);
            receivers.insert(peer, receiver);
        }

        (gs, peers, receivers, topic_hashes)
    }

    fn peer_no(mut self, peer_no: usize) -> Self {
        self.peer_no = peer_no;
        self
    }

    fn topics(mut self, topics: Vec<String>) -> Self {
        self.topics = topics;
        self
    }

    #[allow(clippy::wrong_self_convention)]
    fn to_subscribe(mut self, to_subscribe: bool) -> Self {
        self.to_subscribe = to_subscribe;
        self
    }

    fn gs_config(mut self, gs_config: Config) -> Self {
        self.gs_config = gs_config;
        self
    }

    fn explicit(mut self, explicit: usize) -> Self {
        self.explicit = explicit;
        self
    }

    fn outbound(mut self, outbound: usize) -> Self {
        self.outbound = outbound;
        self
    }

    fn scoring(mut self, scoring: Option<(PeerScoreParams, PeerScoreThresholds)>) -> Self {
        self.scoring = scoring;
        self
    }

    fn subscription_filter(mut self, subscription_filter: F) -> Self {
        self.subscription_filter = subscription_filter;
        self
    }

    fn peer_kind(mut self, peer_kind: PeerKind) -> Self {
        self.peer_kind = Some(peer_kind);
        self
    }
}

fn inject_nodes<D, F>() -> InjectNodes<D, F>
where
    D: DataTransform + Default + Clone + Send + 'static,
    F: TopicSubscriptionFilter + Clone + Default + Send + 'static,
{
    InjectNodes::default()
}

fn inject_nodes1() -> InjectNodes<IdentityTransform, AllowAllSubscriptionFilter> {
    InjectNodes::<IdentityTransform, AllowAllSubscriptionFilter>::default()
}

// helper functions for testing

fn add_peer<D, F>(
    gs: &mut Behaviour<D, F>,
    topic_hashes: &[TopicHash],
    outbound: bool,
    explicit: bool,
) -> (PeerId, Receiver)
where
    D: DataTransform + Default + Clone + Send + 'static,
    F: TopicSubscriptionFilter + Clone + Default + Send + 'static,
{
    add_peer_with_addr(gs, topic_hashes, outbound, explicit, Multiaddr::empty())
}

fn add_peer_with_addr<D, F>(
    gs: &mut Behaviour<D, F>,
    topic_hashes: &[TopicHash],
    outbound: bool,
    explicit: bool,
    address: Multiaddr,
) -> (PeerId, Receiver)
where
    D: DataTransform + Default + Clone + Send + 'static,
    F: TopicSubscriptionFilter + Clone + Default + Send + 'static,
{
    add_peer_with_addr_and_kind(
        gs,
        topic_hashes,
        outbound,
        explicit,
        address,
        Some(PeerKind::Gossipsubv1_1),
    )
}

fn add_peer_with_addr_and_kind<D, F>(
    gs: &mut Behaviour<D, F>,
    topic_hashes: &[TopicHash],
    outbound: bool,
    explicit: bool,
    address: Multiaddr,
    kind: Option<PeerKind>,
) -> (PeerId, Receiver)
where
    D: DataTransform + Default + Clone + Send + 'static,
    F: TopicSubscriptionFilter + Clone + Default + Send + 'static,
{
    let peer = PeerId::random();
    let endpoint = if outbound {
        ConnectedPoint::Dialer {
            address,
            role_override: Endpoint::Dialer,
            port_use: PortUse::Reuse,
        }
    } else {
        ConnectedPoint::Listener {
            local_addr: Multiaddr::empty(),
            send_back_addr: address,
        }
    };

    let sender = Sender::new(gs.config.connection_handler_queue_len());
    let receiver = sender.new_receiver();
    let connection_id = ConnectionId::new_unchecked(0);
    gs.connected_peers.insert(
        peer,
        PeerConnections {
            kind: kind.clone().unwrap_or(PeerKind::Floodsub),
            connections: vec![connection_id],
            topics: Default::default(),
            sender,
            dont_send: LinkedHashMap::new(),
        },
    );

    gs.on_swarm_event(FromSwarm::ConnectionEstablished(ConnectionEstablished {
        peer_id: peer,
        connection_id,
        endpoint: &endpoint,
        failed_addresses: &[],
        other_established: 0, // first connection
    }));
    if let Some(kind) = kind {
        gs.on_connection_handler_event(
            peer,
            ConnectionId::new_unchecked(0),
            HandlerEvent::PeerKind(kind),
        );
    }
    if explicit {
        gs.add_explicit_peer(&peer);
    }
    if !topic_hashes.is_empty() {
        gs.handle_received_subscriptions(
            &topic_hashes
                .iter()
                .cloned()
                .map(|t| Subscription {
                    action: SubscriptionAction::Subscribe,
                    topic_hash: t,
                })
                .collect::<Vec<_>>(),
            &peer,
        );
    }
    (peer, receiver)
}

fn disconnect_peer<D, F>(gs: &mut Behaviour<D, F>, peer_id: &PeerId)
where
    D: DataTransform + Default + Clone + Send + 'static,
    F: TopicSubscriptionFilter + Clone + Default + Send + 'static,
{
    if let Some(peer_connections) = gs.connected_peers.get(peer_id) {
        let fake_endpoint = ConnectedPoint::Dialer {
            address: Multiaddr::empty(),
            role_override: Endpoint::Dialer,
            port_use: PortUse::Reuse,
        }; // this is not relevant
           // peer_connections.connections should never be empty.

        let mut active_connections = peer_connections.connections.len();
        for connection_id in peer_connections.connections.clone() {
            active_connections = active_connections.checked_sub(1).unwrap();

            gs.on_swarm_event(FromSwarm::ConnectionClosed(ConnectionClosed {
                peer_id: *peer_id,
                connection_id,
                endpoint: &fake_endpoint,
                remaining_established: active_connections,
                cause: None,
            }));
        }
    }
}

// Converts a protobuf message into a gossipsub message for reading the Gossipsub event queue.
fn proto_to_message(rpc: &proto::RPC) -> Rpc {
    // Store valid messages.
    let mut messages = Vec::with_capacity(rpc.publish.len());
    let rpc = rpc.clone();
    for message in rpc.publish.into_iter() {
        messages.push(RawMessage {
            source: message.from.map(|x| PeerId::from_bytes(&x).unwrap()),
            data: message.data.unwrap_or_default(),
            sequence_number: message.seqno.map(|x| BigEndian::read_u64(&x)), /* don't inform the
                                                                              * application */
            topic: TopicHash::from_raw(message.topic),
            signature: message.signature, // don't inform the application
            key: None,
            validated: false,
        });
    }
    let mut control_msgs = Vec::new();
    if let Some(rpc_control) = rpc.control {
        // Collect the gossipsub control messages
        let ihave_msgs: Vec<ControlAction> = rpc_control
            .ihave
            .into_iter()
            .map(|ihave| {
                ControlAction::IHave(IHave {
                    topic_hash: TopicHash::from_raw(ihave.topic_id.unwrap_or_default()),
                    message_ids: ihave
                        .message_ids
                        .into_iter()
                        .map(MessageId::from)
                        .collect::<Vec<_>>(),
                })
            })
            .collect();

        let iwant_msgs: Vec<ControlAction> = rpc_control
            .iwant
            .into_iter()
            .map(|iwant| {
                ControlAction::IWant(IWant {
                    message_ids: iwant
                        .message_ids
                        .into_iter()
                        .map(MessageId::from)
                        .collect::<Vec<_>>(),
                })
            })
            .collect();

        let graft_msgs: Vec<ControlAction> = rpc_control
            .graft
            .into_iter()
            .map(|graft| {
                ControlAction::Graft(Graft {
                    topic_hash: TopicHash::from_raw(graft.topic_id.unwrap_or_default()),
                })
            })
            .collect();

        let mut prune_msgs = Vec::new();

        for prune in rpc_control.prune {
            // filter out invalid peers
            let peers = prune
                .peers
                .into_iter()
                .filter_map(|info| {
                    info.peer_id
                        .and_then(|id| PeerId::from_bytes(&id).ok())
                        .map(|peer_id|
                            //TODO signedPeerRecord, see https://github.com/libp2p/specs/pull/217
                            PeerInfo {
                                peer_id: Some(peer_id),
                            })
                })
                .collect::<Vec<PeerInfo>>();

            let topic_hash = TopicHash::from_raw(prune.topic_id.unwrap_or_default());
            prune_msgs.push(ControlAction::Prune(Prune {
                topic_hash,
                peers,
                backoff: prune.backoff,
            }));
        }

        control_msgs.extend(ihave_msgs);
        control_msgs.extend(iwant_msgs);
        control_msgs.extend(graft_msgs);
        control_msgs.extend(prune_msgs);
    }

    Rpc {
        messages,
        subscriptions: rpc
            .subscriptions
            .into_iter()
            .map(|sub| Subscription {
                action: if Some(true) == sub.subscribe {
                    SubscriptionAction::Subscribe
                } else {
                    SubscriptionAction::Unsubscribe
                },
                topic_hash: TopicHash::from_raw(sub.topic_id.unwrap_or_default()),
            })
            .collect(),
        control_msgs,
    }
}

#[test]
/// Test local node subscribing to a topic
fn test_subscribe() {
    // The node should:
    // - Create an empty vector in mesh[topic]
    // - Send subscription request to all peers
    // - run JOIN(topic)

    let subscribe_topic = vec![String::from("test_subscribe")];
    let (gs, _, receivers, topic_hashes) = inject_nodes1()
        .peer_no(20)
        .topics(subscribe_topic)
        .to_subscribe(true)
        .create_network();

    assert!(
        gs.mesh.contains_key(&topic_hashes[0]),
        "Subscribe should add a new entry to the mesh[topic] hashmap"
    );

    // collect all the subscriptions
    let subscriptions = receivers
        .into_values()
        .fold(0, |mut collected_subscriptions, c| {
            let priority = c.priority.get_ref();
            while !priority.is_empty() {
                if let Ok(RpcOut::Subscribe(_)) = priority.try_recv() {
                    collected_subscriptions += 1
                }
            }
            collected_subscriptions
        });

    // we sent a subscribe to all known peers
    assert_eq!(subscriptions, 20);
}

/// Test unsubscribe.
#[test]
fn test_unsubscribe() {
    // Unsubscribe should:
    // - Remove the mesh entry for topic
    // - Send UNSUBSCRIBE to all known peers
    // - Call Leave

    let topic_strings = vec![String::from("topic1"), String::from("topic2")];
    let topics = topic_strings
        .iter()
        .map(|t| Topic::new(t.clone()))
        .collect::<Vec<Topic>>();

    // subscribe to topic_strings
    let (mut gs, _, receivers, topic_hashes) = inject_nodes1()
        .peer_no(20)
        .topics(topic_strings)
        .to_subscribe(true)
        .create_network();

    for topic_hash in &topic_hashes {
        assert!(
            gs.connected_peers
                .values()
                .any(|p| p.topics.contains(topic_hash)),
            "Topic_peers contain a topic entry"
        );
        assert!(
            gs.mesh.contains_key(topic_hash),
            "mesh should contain a topic entry"
        );
    }

    // unsubscribe from both topics
    assert!(
        gs.unsubscribe(&topics[0]),
        "should be able to unsubscribe successfully from each topic",
    );
    assert!(
        gs.unsubscribe(&topics[1]),
        "should be able to unsubscribe successfully from each topic",
    );

    // collect all the subscriptions
    let subscriptions = receivers
        .into_values()
        .fold(0, |mut collected_subscriptions, c| {
            let priority = c.priority.get_ref();
            while !priority.is_empty() {
                if let Ok(RpcOut::Subscribe(_)) = priority.try_recv() {
                    collected_subscriptions += 1
                }
            }
            collected_subscriptions
        });

    // we sent a unsubscribe to all known peers, for two topics
    assert_eq!(subscriptions, 40);

    // check we clean up internal structures
    for topic_hash in &topic_hashes {
        assert!(
            !gs.mesh.contains_key(topic_hash),
            "All topics should have been removed from the mesh"
        );
    }
}

/// Test JOIN(topic) functionality.
#[test]
fn test_join() {
    // The Join function should:
    // - Remove peers from fanout[topic]
    // - Add any fanout[topic] peers to the mesh (up to mesh_n)
    // - Fill up to mesh_n peers from known gossipsub peers in the topic
    // - Send GRAFT messages to all nodes added to the mesh

    // This test is not an isolated unit test, rather it uses higher level,
    // subscribe/unsubscribe to perform the test.

    let topic_strings = vec![String::from("topic1"), String::from("topic2")];
    let topics = topic_strings
        .iter()
        .map(|t| Topic::new(t.clone()))
        .collect::<Vec<Topic>>();

    let (mut gs, _, mut receivers, topic_hashes) = inject_nodes1()
        .peer_no(20)
        .topics(topic_strings)
        .to_subscribe(true)
        .create_network();

    // Flush previous GRAFT messages.
    receivers = flush_events(&mut gs, receivers);

    // unsubscribe, then call join to invoke functionality
    assert!(
        gs.unsubscribe(&topics[0]),
        "should be able to unsubscribe successfully"
    );
    assert!(
        gs.unsubscribe(&topics[1]),
        "should be able to unsubscribe successfully"
    );

    // re-subscribe - there should be peers associated with the topic
    assert!(
        gs.subscribe(&topics[0]).unwrap(),
        "should be able to subscribe successfully"
    );

    // should have added mesh_n nodes to the mesh
    assert!(
        gs.mesh.get(&topic_hashes[0]).unwrap().len() == 6,
        "Should have added 6 nodes to the mesh"
    );

    fn count_grafts(receivers: HashMap<PeerId, Receiver>) -> (usize, HashMap<PeerId, Receiver>) {
        let mut new_receivers = HashMap::new();
        let mut acc = 0;

        for (peer_id, c) in receivers.into_iter() {
            let priority = c.priority.get_ref();
            while !priority.is_empty() {
                if let Ok(RpcOut::Graft(_)) = priority.try_recv() {
                    acc += 1;
                }
            }
            new_receivers.insert(
                peer_id,
                Receiver {
                    priority_queue_len: c.priority_queue_len,
                    priority: c.priority,
                    non_priority: c.non_priority,
                },
            );
        }
        (acc, new_receivers)
    }

    // there should be mesh_n GRAFT messages.
    let (graft_messages, mut receivers) = count_grafts(receivers);

    assert_eq!(
        graft_messages, 6,
        "There should be 6 grafts messages sent to peers"
    );

    // verify fanout nodes
    // add 3 random peers to the fanout[topic1]
    gs.fanout
        .insert(topic_hashes[1].clone(), Default::default());
    let mut new_peers: Vec<PeerId> = vec![];

    for _ in 0..3 {
        let random_peer = PeerId::random();
        // inform the behaviour of a new peer
        let address = "/ip4/127.0.0.1".parse::<Multiaddr>().unwrap();
        gs.handle_established_inbound_connection(
            ConnectionId::new_unchecked(0),
            random_peer,
            &address,
            &address,
        )
        .unwrap();
        let sender = Sender::new(gs.config.connection_handler_queue_len());
        let receiver = sender.new_receiver();
        let connection_id = ConnectionId::new_unchecked(0);
        gs.connected_peers.insert(
            random_peer,
            PeerConnections {
                kind: PeerKind::Floodsub,
                connections: vec![connection_id],
                topics: Default::default(),
                sender,
                dont_send: LinkedHashMap::new(),
            },
        );
        receivers.insert(random_peer, receiver);

        gs.on_swarm_event(FromSwarm::ConnectionEstablished(ConnectionEstablished {
            peer_id: random_peer,
            connection_id,
            endpoint: &ConnectedPoint::Dialer {
                address,
                role_override: Endpoint::Dialer,
                port_use: PortUse::Reuse,
            },
            failed_addresses: &[],
            other_established: 0,
        }));

        // add the new peer to the fanout
        let fanout_peers = gs.fanout.get_mut(&topic_hashes[1]).unwrap();
        fanout_peers.insert(random_peer);
        new_peers.push(random_peer);
    }

    // subscribe to topic1
    gs.subscribe(&topics[1]).unwrap();

    // the three new peers should have been added, along with 3 more from the pool.
    assert!(
        gs.mesh.get(&topic_hashes[1]).unwrap().len() == 6,
        "Should have added 6 nodes to the mesh"
    );
    let mesh_peers = gs.mesh.get(&topic_hashes[1]).unwrap();
    for new_peer in new_peers {
        assert!(
            mesh_peers.contains(&new_peer),
            "Fanout peer should be included in the mesh"
        );
    }

    // there should now 6 graft messages to be sent
    let (graft_messages, _) = count_grafts(receivers);

    assert_eq!(
        graft_messages, 6,
        "There should be 6 grafts messages sent to peers"
    );
}

/// Test local node publish to subscribed topic
#[test]
fn test_publish_without_flood_publishing() {
    // node should:
    // - Send publish message to all peers
    // - Insert message into gs.mcache and gs.received

    // turn off flood publish to test old behaviour
    let config = ConfigBuilder::default()
        .flood_publish(false)
        .build()
        .unwrap();

    let publish_topic = String::from("test_publish");
    let (mut gs, _, receivers, topic_hashes) = inject_nodes1()
        .peer_no(20)
        .topics(vec![publish_topic.clone()])
        .to_subscribe(true)
        .gs_config(config)
        .create_network();

    assert!(
        gs.mesh.contains_key(&topic_hashes[0]),
        "Subscribe should add a new entry to the mesh[topic] hashmap"
    );

    // all peers should be subscribed to the topic
    assert_eq!(
        gs.connected_peers
            .values()
            .filter(|p| p.topics.contains(&topic_hashes[0]))
            .count(),
        20,
        "Peers should be subscribed to the topic"
    );

    // publish on topic
    let publish_data = vec![0; 42];
    gs.publish(Topic::new(publish_topic), publish_data).unwrap();

    // Collect all publish messages
    let publishes = receivers
        .into_values()
        .fold(vec![], |mut collected_publish, c| {
            let priority = c.priority.get_ref();
            while !priority.is_empty() {
                if let Ok(RpcOut::Publish { message, .. }) = priority.try_recv() {
                    collected_publish.push(message);
                }
            }
            collected_publish
        });

    // Transform the inbound message
    let message = &gs
        .data_transform
        .inbound_transform(
            publishes
                .first()
                .expect("Should contain > 0 entries")
                .clone(),
        )
        .unwrap();

    let msg_id = gs.config.message_id(message);

    let config: Config = Config::default();
    assert_eq!(
        publishes.len(),
        config.mesh_n(),
        "Should send a publish message to at least mesh_n peers"
    );

    assert!(
        gs.mcache.get(&msg_id).is_some(),
        "Message cache should contain published message"
    );
}

/// Test local node publish to unsubscribed topic
#[test]
fn test_fanout() {
    // node should:
    // - Populate fanout peers
    // - Send publish message to fanout peers
    // - Insert message into gs.mcache and gs.received

    // turn off flood publish to test fanout behaviour
    let config = ConfigBuilder::default()
        .flood_publish(false)
        .build()
        .unwrap();

    let fanout_topic = String::from("test_fanout");
    let (mut gs, _, receivers, topic_hashes) = inject_nodes1()
        .peer_no(20)
        .topics(vec![fanout_topic.clone()])
        .to_subscribe(true)
        .gs_config(config)
        .create_network();

    assert!(
        gs.mesh.contains_key(&topic_hashes[0]),
        "Subscribe should add a new entry to the mesh[topic] hashmap"
    );
    // Unsubscribe from topic
    assert!(
        gs.unsubscribe(&Topic::new(fanout_topic.clone())),
        "should be able to unsubscribe successfully from topic"
    );

    // Publish on unsubscribed topic
    let publish_data = vec![0; 42];
    gs.publish(Topic::new(fanout_topic.clone()), publish_data)
        .unwrap();

    assert_eq!(
        gs.fanout
            .get(&TopicHash::from_raw(fanout_topic))
            .unwrap()
            .len(),
        gs.config.mesh_n(),
        "Fanout should contain `mesh_n` peers for fanout topic"
    );

    // Collect all publish messages
    let publishes = receivers
        .into_values()
        .fold(vec![], |mut collected_publish, c| {
            let priority = c.priority.get_ref();
            while !priority.is_empty() {
                if let Ok(RpcOut::Publish { message, .. }) = priority.try_recv() {
                    collected_publish.push(message);
                }
            }
            collected_publish
        });

    // Transform the inbound message
    let message = &gs
        .data_transform
        .inbound_transform(
            publishes
                .first()
                .expect("Should contain > 0 entries")
                .clone(),
        )
        .unwrap();

    let msg_id = gs.config.message_id(message);

    assert_eq!(
        publishes.len(),
        gs.config.mesh_n(),
        "Should send a publish message to `mesh_n` fanout peers"
    );

    assert!(
        gs.mcache.get(&msg_id).is_some(),
        "Message cache should contain published message"
    );
}

/// Test the gossipsub NetworkBehaviour peer connection logic.
#[test]
fn test_inject_connected() {
    let (gs, peers, receivers, topic_hashes) = inject_nodes1()
        .peer_no(20)
        .topics(vec![String::from("topic1"), String::from("topic2")])
        .to_subscribe(true)
        .create_network();

    // check that our subscriptions are sent to each of the peers
    // collect all the SendEvents
    let subscriptions = receivers.into_iter().fold(
        HashMap::<PeerId, Vec<String>>::new(),
        |mut collected_subscriptions, (peer, c)| {
            let priority = c.priority.get_ref();
            while !priority.is_empty() {
                if let Ok(RpcOut::Subscribe(topic)) = priority.try_recv() {
                    let mut peer_subs = collected_subscriptions.remove(&peer).unwrap_or_default();
                    peer_subs.push(topic.into_string());
                    collected_subscriptions.insert(peer, peer_subs);
                }
            }
            collected_subscriptions
        },
    );

    // check that there are two subscriptions sent to each peer
    for peer_subs in subscriptions.values() {
        assert!(peer_subs.contains(&String::from("topic1")));
        assert!(peer_subs.contains(&String::from("topic2")));
        assert_eq!(peer_subs.len(), 2);
    }

    // check that there are 20 send events created
    assert_eq!(subscriptions.len(), 20);

    // should add the new peers to `peer_topics` with an empty vec as a gossipsub node
    for peer in peers {
        let peer = gs.connected_peers.get(&peer).unwrap();
        assert!(
            peer.topics == topic_hashes.iter().cloned().collect(),
            "The topics for each node should all topics"
        );
    }
}

/// Test subscription handling
#[test]
fn test_handle_received_subscriptions() {
    // For every subscription:
    // SUBSCRIBE:   - Add subscribed topic to peer_topics for peer.
    //              - Add peer to topics_peer.
    // UNSUBSCRIBE  - Remove topic from peer_topics for peer.
    //              - Remove peer from topic_peers.

    let topics = ["topic1", "topic2", "topic3", "topic4"]
        .iter()
        .map(|&t| String::from(t))
        .collect();
    let (mut gs, peers, _receivers, topic_hashes) = inject_nodes1()
        .peer_no(20)
        .topics(topics)
        .to_subscribe(false)
        .create_network();

    // The first peer sends 3 subscriptions and 1 unsubscription
    let mut subscriptions = topic_hashes[..3]
        .iter()
        .map(|topic_hash| Subscription {
            action: SubscriptionAction::Subscribe,
            topic_hash: topic_hash.clone(),
        })
        .collect::<Vec<Subscription>>();

    subscriptions.push(Subscription {
        action: SubscriptionAction::Unsubscribe,
        topic_hash: topic_hashes[topic_hashes.len() - 1].clone(),
    });

    let unknown_peer = PeerId::random();
    // process the subscriptions
    // first and second peers send subscriptions
    gs.handle_received_subscriptions(&subscriptions, &peers[0]);
    gs.handle_received_subscriptions(&subscriptions, &peers[1]);
    // unknown peer sends the same subscriptions
    gs.handle_received_subscriptions(&subscriptions, &unknown_peer);

    // verify the result

    let peer = gs.connected_peers.get(&peers[0]).unwrap();
    assert!(
        peer.topics
            == topic_hashes
                .iter()
                .take(3)
                .cloned()
                .collect::<BTreeSet<_>>(),
        "First peer should be subscribed to three topics"
    );
    let peer1 = gs.connected_peers.get(&peers[1]).unwrap();
    assert!(
        peer1.topics
            == topic_hashes
                .iter()
                .take(3)
                .cloned()
                .collect::<BTreeSet<_>>(),
        "Second peer should be subscribed to three topics"
    );

    assert!(
        !gs.connected_peers.contains_key(&unknown_peer),
        "Unknown peer should not have been added"
    );

    for topic_hash in topic_hashes[..3].iter() {
        let topic_peers = gs
            .connected_peers
            .iter()
            .filter(|(_, p)| p.topics.contains(topic_hash))
            .map(|(peer_id, _)| *peer_id)
            .collect::<BTreeSet<PeerId>>();
        assert!(
            topic_peers == peers[..2].iter().cloned().collect(),
            "Two peers should be added to the first three topics"
        );
    }

    // Peer 0 unsubscribes from the first topic

    gs.handle_received_subscriptions(
        &[Subscription {
            action: SubscriptionAction::Unsubscribe,
            topic_hash: topic_hashes[0].clone(),
        }],
        &peers[0],
    );

    let peer = gs.connected_peers.get(&peers[0]).unwrap();
    assert!(
        peer.topics == topic_hashes[1..3].iter().cloned().collect::<BTreeSet<_>>(),
        "Peer should be subscribed to two topics"
    );

    // only gossipsub at the moment
    let topic_peers = gs
        .connected_peers
        .iter()
        .filter(|(_, p)| p.topics.contains(&topic_hashes[0]))
        .map(|(peer_id, _)| *peer_id)
        .collect::<BTreeSet<PeerId>>();

    assert!(
        topic_peers == peers[1..2].iter().cloned().collect(),
        "Only the second peers should be in the first topic"
    );
}

/// Test Gossipsub.get_random_peers() function
#[test]
fn test_get_random_peers() {
    // generate a default Config
    let gs_config = ConfigBuilder::default()
        .validation_mode(ValidationMode::Anonymous)
        .build()
        .unwrap();
    // create a gossipsub struct
    let mut gs: Behaviour = Behaviour::new(MessageAuthenticity::Anonymous, gs_config).unwrap();

    // create a topic and fill it with some peers
    let topic_hash = Topic::new("Test").hash();
    let mut peers = vec![];
    let mut topics = BTreeSet::new();
    topics.insert(topic_hash.clone());

    for _ in 0..20 {
        let peer_id = PeerId::random();
        peers.push(peer_id);
        gs.connected_peers.insert(
            peer_id,
            PeerConnections {
                kind: PeerKind::Gossipsubv1_1,
                connections: vec![ConnectionId::new_unchecked(0)],
                topics: topics.clone(),
                sender: Sender::new(gs.config.connection_handler_queue_len()),
                dont_send: LinkedHashMap::new(),
            },
        );
    }

    let random_peers = get_random_peers(&gs.connected_peers, &topic_hash, 5, |_| true);
    assert_eq!(random_peers.len(), 5, "Expected 5 peers to be returned");
    let random_peers = get_random_peers(&gs.connected_peers, &topic_hash, 30, |_| true);
    assert!(random_peers.len() == 20, "Expected 20 peers to be returned");
    assert!(
        random_peers == peers.iter().cloned().collect(),
        "Expected no shuffling"
    );
    let random_peers = get_random_peers(&gs.connected_peers, &topic_hash, 20, |_| true);
    assert!(random_peers.len() == 20, "Expected 20 peers to be returned");
    assert!(
        random_peers == peers.iter().cloned().collect(),
        "Expected no shuffling"
    );
    let random_peers = get_random_peers(&gs.connected_peers, &topic_hash, 0, |_| true);
    assert!(random_peers.is_empty(), "Expected 0 peers to be returned");
    // test the filter
    let random_peers = get_random_peers(&gs.connected_peers, &topic_hash, 5, |_| false);
    assert!(random_peers.is_empty(), "Expected 0 peers to be returned");
    let random_peers = get_random_peers(&gs.connected_peers, &topic_hash, 10, {
        |peer| peers.contains(peer)
    });
    assert!(random_peers.len() == 10, "Expected 10 peers to be returned");
}

/// Tests that the correct message is sent when a peer asks for a message in our cache.
#[test]
fn test_handle_iwant_msg_cached() {
    let (mut gs, peers, receivers, _) = inject_nodes1()
        .peer_no(20)
        .topics(Vec::new())
        .to_subscribe(true)
        .create_network();

    let raw_message = RawMessage {
        source: Some(peers[11]),
        data: vec![1, 2, 3, 4],
        sequence_number: Some(1u64),
        topic: TopicHash::from_raw("topic"),
        signature: None,
        key: None,
        validated: true,
    };

    // Transform the inbound message
    let message = &gs
        .data_transform
        .inbound_transform(raw_message.clone())
        .unwrap();

    let msg_id = gs.config.message_id(message);
    gs.mcache.put(&msg_id, raw_message);

    gs.handle_iwant(&peers[7], vec![msg_id.clone()]);

    // the messages we are sending
    let sent_messages = receivers
        .into_values()
        .fold(vec![], |mut collected_messages, c| {
            let non_priority = c.non_priority.get_ref();
            while !non_priority.is_empty() {
                if let Ok(RpcOut::Forward { message, .. }) = non_priority.try_recv() {
                    collected_messages.push(message)
                }
            }
            collected_messages
        });

    assert!(
        sent_messages
            .iter()
            .map(|msg| gs.data_transform.inbound_transform(msg.clone()).unwrap())
            .any(|msg| gs.config.message_id(&msg) == msg_id),
        "Expected the cached message to be sent to an IWANT peer"
    );
}

/// Tests that messages are sent correctly depending on the shifting of the message cache.
#[test]
fn test_handle_iwant_msg_cached_shifted() {
    let (mut gs, peers, mut receivers, _) = inject_nodes1()
        .peer_no(20)
        .topics(Vec::new())
        .to_subscribe(true)
        .create_network();

    // perform 10 memshifts and check that it leaves the cache
    for shift in 1..10 {
        let raw_message = RawMessage {
            source: Some(peers[11]),
            data: vec![1, 2, 3, 4],
            sequence_number: Some(shift),
            topic: TopicHash::from_raw("topic"),
            signature: None,
            key: None,
            validated: true,
        };

        // Transform the inbound message
        let message = &gs
            .data_transform
            .inbound_transform(raw_message.clone())
            .unwrap();

        let msg_id = gs.config.message_id(message);
        gs.mcache.put(&msg_id, raw_message);
        for _ in 0..shift {
            gs.mcache.shift();
        }

        gs.handle_iwant(&peers[7], vec![msg_id.clone()]);

        // is the message is being sent?
        let mut message_exists = false;
        receivers = receivers.into_iter().map(|(peer_id, c)| {
            let non_priority = c.non_priority.get_ref();
            while !non_priority.is_empty() {
                if matches!(non_priority.try_recv(), Ok(RpcOut::Forward{message, timeout: _ }) if
                        gs.config.message_id(
                            &gs.data_transform
                                .inbound_transform(message.clone())
                                .unwrap(),
                        ) == msg_id)
                {
                    message_exists = true;
                }
            }
            (
                peer_id,
                Receiver {
                    priority_queue_len: c.priority_queue_len,
                    priority: c.priority,
                    non_priority: c.non_priority,
                },
            )
        }).collect();
        // default history_length is 5, expect no messages after shift > 5
        if shift < 5 {
            assert!(
                message_exists,
                "Expected the cached message to be sent to an IWANT peer before 5 shifts"
            );
        } else {
            assert!(
                !message_exists,
                "Expected the cached message to not be sent to an IWANT peer after 5 shifts"
            );
        }
    }
}

/// tests that an event is not created when a peers asks for a message not in our cache
#[test]
fn test_handle_iwant_msg_not_cached() {
    let (mut gs, peers, _, _) = inject_nodes1()
        .peer_no(20)
        .topics(Vec::new())
        .to_subscribe(true)
        .create_network();

    let events_before = gs.events.len();
    gs.handle_iwant(&peers[7], vec![MessageId::new(b"unknown id")]);
    let events_after = gs.events.len();

    assert_eq!(
        events_before, events_after,
        "Expected event count to stay the same"
    );
}

/// tests that an event is created when a peer shares that it has a message we want
#[test]
fn test_handle_ihave_subscribed_and_msg_not_cached() {
    let (mut gs, peers, mut receivers, topic_hashes) = inject_nodes1()
        .peer_no(20)
        .topics(vec![String::from("topic1")])
        .to_subscribe(true)
        .create_network();

    gs.handle_ihave(
        &peers[7],
        vec![(topic_hashes[0].clone(), vec![MessageId::new(b"unknown id")])],
    );

    // check that we sent an IWANT request for `unknown id`
    let mut iwant_exists = false;
    let receiver = receivers.remove(&peers[7]).unwrap();
    let non_priority = receiver.non_priority.get_ref();
    while !non_priority.is_empty() {
        if let Ok(RpcOut::IWant(IWant { message_ids })) = non_priority.try_recv() {
            if message_ids
                .iter()
                .any(|m| *m == MessageId::new(b"unknown id"))
            {
                iwant_exists = true;
                break;
            }
        }
    }

    assert!(
        iwant_exists,
        "Expected to send an IWANT control message for unknown message id"
    );
}

/// tests that an event is not created when a peer shares that it has a message that
/// we already have
#[test]
fn test_handle_ihave_subscribed_and_msg_cached() {
    let (mut gs, peers, _, topic_hashes) = inject_nodes1()
        .peer_no(20)
        .topics(vec![String::from("topic1")])
        .to_subscribe(true)
        .create_network();

    let msg_id = MessageId::new(b"known id");

    let events_before = gs.events.len();
    gs.handle_ihave(&peers[7], vec![(topic_hashes[0].clone(), vec![msg_id])]);
    let events_after = gs.events.len();

    assert_eq!(
        events_before, events_after,
        "Expected event count to stay the same"
    )
}

/// test that an event is not created when a peer shares that it has a message in
/// a topic that we are not subscribed to
#[test]
fn test_handle_ihave_not_subscribed() {
    let (mut gs, peers, _, _) = inject_nodes1()
        .peer_no(20)
        .topics(vec![])
        .to_subscribe(true)
        .create_network();

    let events_before = gs.events.len();
    gs.handle_ihave(
        &peers[7],
        vec![(
            TopicHash::from_raw(String::from("unsubscribed topic")),
            vec![MessageId::new(b"irrelevant id")],
        )],
    );
    let events_after = gs.events.len();

    assert_eq!(
        events_before, events_after,
        "Expected event count to stay the same"
    )
}

/// tests that a peer is added to our mesh when we are both subscribed
/// to the same topic
#[test]
fn test_handle_graft_is_subscribed() {
    let (mut gs, peers, _, topic_hashes) = inject_nodes1()
        .peer_no(20)
        .topics(vec![String::from("topic1")])
        .to_subscribe(true)
        .create_network();

    gs.handle_graft(&peers[7], topic_hashes.clone());

    assert!(
        gs.mesh.get(&topic_hashes[0]).unwrap().contains(&peers[7]),
        "Expected peer to have been added to mesh"
    );
}

/// tests that a peer is not added to our mesh when they are subscribed to
/// a topic that we are not
#[test]
fn test_handle_graft_is_not_subscribed() {
    let (mut gs, peers, _, topic_hashes) = inject_nodes1()
        .peer_no(20)
        .topics(vec![String::from("topic1")])
        .to_subscribe(true)
        .create_network();

    gs.handle_graft(
        &peers[7],
        vec![TopicHash::from_raw(String::from("unsubscribed topic"))],
    );

    assert!(
        !gs.mesh.get(&topic_hashes[0]).unwrap().contains(&peers[7]),
        "Expected peer to have been added to mesh"
    );
}

/// tests multiple topics in a single graft message
#[test]
fn test_handle_graft_multiple_topics() {
    let topics: Vec<String> = ["topic1", "topic2", "topic3", "topic4"]
        .iter()
        .map(|&t| String::from(t))
        .collect();

    let (mut gs, peers, _, topic_hashes) = inject_nodes1()
        .peer_no(20)
        .topics(topics)
        .to_subscribe(true)
        .create_network();

    let mut their_topics = topic_hashes.clone();
    // their_topics = [topic1, topic2, topic3]
    // our_topics = [topic1, topic2, topic4]
    their_topics.pop();
    gs.leave(&their_topics[2]);

    gs.handle_graft(&peers[7], their_topics.clone());

    for hash in topic_hashes.iter().take(2) {
        assert!(
            gs.mesh.get(hash).unwrap().contains(&peers[7]),
            "Expected peer to be in the mesh for the first 2 topics"
        );
    }

    assert!(
        !gs.mesh.contains_key(&topic_hashes[2]),
        "Expected the second topic to not be in the mesh"
    );
}

/// tests that a peer is removed from our mesh
#[test]
fn test_handle_prune_peer_in_mesh() {
    let (mut gs, peers, _, topic_hashes) = inject_nodes1()
        .peer_no(20)
        .topics(vec![String::from("topic1")])
        .to_subscribe(true)
        .create_network();

    // insert peer into our mesh for 'topic1'
    gs.mesh
        .insert(topic_hashes[0].clone(), peers.iter().cloned().collect());
    assert!(
        gs.mesh.get(&topic_hashes[0]).unwrap().contains(&peers[7]),
        "Expected peer to be in mesh"
    );

    gs.handle_prune(
        &peers[7],
        topic_hashes
            .iter()
            .map(|h| (h.clone(), vec![], None))
            .collect(),
    );
    assert!(
        !gs.mesh.get(&topic_hashes[0]).unwrap().contains(&peers[7]),
        "Expected peer to be removed from mesh"
    );
}

fn count_control_msgs(
    receivers: HashMap<PeerId, Receiver>,
    mut filter: impl FnMut(&PeerId, &RpcOut) -> bool,
) -> (usize, HashMap<PeerId, Receiver>) {
    let mut new_receivers = HashMap::new();
    let mut collected_messages = 0;
    for (peer_id, c) in receivers.into_iter() {
        let priority = c.priority.get_ref();
        let non_priority = c.non_priority.get_ref();
        while !priority.is_empty() || !non_priority.is_empty() {
            if let Ok(rpc) = priority.try_recv() {
                if filter(&peer_id, &rpc) {
                    collected_messages += 1;
                }
            }
            if let Ok(rpc) = non_priority.try_recv() {
                if filter(&peer_id, &rpc) {
                    collected_messages += 1;
                }
            }
        }
        new_receivers.insert(
            peer_id,
            Receiver {
                priority_queue_len: c.priority_queue_len,
                priority: c.priority,
                non_priority: c.non_priority,
            },
        );
    }
    (collected_messages, new_receivers)
}

fn flush_events<D: DataTransform, F: TopicSubscriptionFilter>(
    gs: &mut Behaviour<D, F>,
    receivers: HashMap<PeerId, Receiver>,
) -> HashMap<PeerId, Receiver> {
    gs.events.clear();
    let mut new_receivers = HashMap::new();
    for (peer_id, c) in receivers.into_iter() {
        let priority = c.priority.get_ref();
        let non_priority = c.non_priority.get_ref();
        while !priority.is_empty() || !non_priority.is_empty() {
            let _ = priority.try_recv();
            let _ = non_priority.try_recv();
        }
        new_receivers.insert(
            peer_id,
            Receiver {
                priority_queue_len: c.priority_queue_len,
                priority: c.priority,
                non_priority: c.non_priority,
            },
        );
    }
    new_receivers
}

/// tests that a peer added as explicit peer gets connected to
#[test]
fn test_explicit_peer_gets_connected() {
    let (mut gs, _, _, _) = inject_nodes1()
        .peer_no(0)
        .topics(Vec::new())
        .to_subscribe(true)
        .create_network();

    // create new peer
    let peer = PeerId::random();

    // add peer as explicit peer
    gs.add_explicit_peer(&peer);

    let num_events = gs
        .events
        .iter()
        .filter(|e| match e {
            ToSwarm::Dial { opts } => opts.get_peer_id() == Some(peer),
            _ => false,
        })
        .count();

    assert_eq!(
        num_events, 1,
        "There was no dial peer event for the explicit peer"
    );
}

#[test]
fn test_explicit_peer_reconnects() {
    let config = ConfigBuilder::default()
        .check_explicit_peers_ticks(2)
        .build()
        .unwrap();
    let (mut gs, others, receivers, _) = inject_nodes1()
        .peer_no(1)
        .topics(Vec::new())
        .to_subscribe(true)
        .gs_config(config)
        .create_network();

    let peer = others.first().unwrap();

    // add peer as explicit peer
    gs.add_explicit_peer(peer);

    flush_events(&mut gs, receivers);

    // disconnect peer
    disconnect_peer(&mut gs, peer);

    gs.heartbeat();

    // check that no reconnect after first heartbeat since `explicit_peer_ticks == 2`
    assert_eq!(
        gs.events
            .iter()
            .filter(|e| match e {
                ToSwarm::Dial { opts } => opts.get_peer_id() == Some(*peer),
                _ => false,
            })
            .count(),
        0,
        "There was a dial peer event before explicit_peer_ticks heartbeats"
    );

    gs.heartbeat();

    // check that there is a reconnect after second heartbeat
    assert!(
        gs.events
            .iter()
            .filter(|e| match e {
                ToSwarm::Dial { opts } => opts.get_peer_id() == Some(*peer),
                _ => false,
            })
            .count()
            >= 1,
        "There was no dial peer event for the explicit peer"
    );
}

#[test]
fn test_handle_graft_explicit_peer() {
    let (mut gs, peers, receivers, topic_hashes) = inject_nodes1()
        .peer_no(1)
        .topics(vec![String::from("topic1"), String::from("topic2")])
        .to_subscribe(true)
        .gs_config(Config::default())
        .explicit(1)
        .create_network();

    let peer = peers.first().unwrap();

    gs.handle_graft(peer, topic_hashes.clone());

    // peer got not added to mesh
    assert!(gs.mesh[&topic_hashes[0]].is_empty());
    assert!(gs.mesh[&topic_hashes[1]].is_empty());

    // check prunes
    let (control_msgs, _) = count_control_msgs(receivers, |peer_id, m| {
        peer_id == peer
            && match m {
                RpcOut::Prune(Prune { topic_hash, .. }) => {
                    topic_hash == &topic_hashes[0] || topic_hash == &topic_hashes[1]
                }
                _ => false,
            }
    });
    assert!(
        control_msgs >= 2,
        "Not enough prunes sent when grafting from explicit peer"
    );
}

#[test]
fn explicit_peers_not_added_to_mesh_on_receiving_subscription() {
    let (gs, peers, receivers, topic_hashes) = inject_nodes1()
        .peer_no(2)
        .topics(vec![String::from("topic1")])
        .to_subscribe(true)
        .gs_config(Config::default())
        .explicit(1)
        .create_network();

    // only peer 1 is in the mesh not peer 0 (which is an explicit peer)
    assert_eq!(
        gs.mesh[&topic_hashes[0]],
        vec![peers[1]].into_iter().collect()
    );

    // assert that graft gets created to non-explicit peer
    let (control_msgs, receivers) = count_control_msgs(receivers, |peer_id, m| {
        peer_id == &peers[1] && matches!(m, RpcOut::Graft { .. })
    });
    assert!(
        control_msgs >= 1,
        "No graft message got created to non-explicit peer"
    );

    // assert that no graft gets created to explicit peer
    let (control_msgs, _) = count_control_msgs(receivers, |peer_id, m| {
        peer_id == &peers[0] && matches!(m, RpcOut::Graft { .. })
    });
    assert_eq!(
        control_msgs, 0,
        "A graft message got created to an explicit peer"
    );
}

#[test]
fn do_not_graft_explicit_peer() {
    let (mut gs, others, receivers, topic_hashes) = inject_nodes1()
        .peer_no(1)
        .topics(vec![String::from("topic")])
        .to_subscribe(true)
        .gs_config(Config::default())
        .explicit(1)
        .create_network();

    gs.heartbeat();

    // mesh stays empty
    assert_eq!(gs.mesh[&topic_hashes[0]], BTreeSet::new());

    // assert that no graft gets created to explicit peer
    let (control_msgs, _) = count_control_msgs(receivers, |peer_id, m| {
        peer_id == &others[0] && matches!(m, RpcOut::Graft { .. })
    });
    assert_eq!(
        control_msgs, 0,
        "A graft message got created to an explicit peer"
    );
}

#[test]
fn do_forward_messages_to_explicit_peers() {
    let (mut gs, peers, receivers, topic_hashes) = inject_nodes1()
        .peer_no(2)
        .topics(vec![String::from("topic1"), String::from("topic2")])
        .to_subscribe(true)
        .gs_config(Config::default())
        .explicit(1)
        .create_network();

    let local_id = PeerId::random();

    let message = RawMessage {
        source: Some(peers[1]),
        data: vec![12],
        sequence_number: Some(0),
        topic: topic_hashes[0].clone(),
        signature: None,
        key: None,
        validated: true,
    };
    gs.handle_received_message(message.clone(), &local_id);
    assert_eq!(
        receivers.into_iter().fold(0, |mut fwds, (peer_id, c)| {
            let non_priority = c.non_priority.get_ref();
            while !non_priority.is_empty() {
                if matches!(non_priority.try_recv(), Ok(RpcOut::Forward{message: m, timeout: _}) if peer_id == peers[0] && m.data == message.data) {
        fwds +=1;
        }
                }
            fwds
        }),
        1,
        "The message did not get forwarded to the explicit peer"
    );
}

#[test]
fn explicit_peers_not_added_to_mesh_on_subscribe() {
    let (mut gs, peers, receivers, _) = inject_nodes1()
        .peer_no(2)
        .topics(Vec::new())
        .to_subscribe(true)
        .gs_config(Config::default())
        .explicit(1)
        .create_network();

    // create new topic, both peers subscribing to it but we do not subscribe to it
    let topic = Topic::new(String::from("t"));
    let topic_hash = topic.hash();
    for peer in peers.iter().take(2) {
        gs.handle_received_subscriptions(
            &[Subscription {
                action: SubscriptionAction::Subscribe,
                topic_hash: topic_hash.clone(),
            }],
            peer,
        );
    }

    // subscribe now to topic
    gs.subscribe(&topic).unwrap();

    // only peer 1 is in the mesh not peer 0 (which is an explicit peer)
    assert_eq!(gs.mesh[&topic_hash], vec![peers[1]].into_iter().collect());

    // assert that graft gets created to non-explicit peer
    let (control_msgs, receivers) = count_control_msgs(receivers, |peer_id, m| {
        peer_id == &peers[1] && matches!(m, RpcOut::Graft { .. })
    });
    assert!(
        control_msgs > 0,
        "No graft message got created to non-explicit peer"
    );

    // assert that no graft gets created to explicit peer
    let (control_msgs, _) = count_control_msgs(receivers, |peer_id, m| {
        peer_id == &peers[0] && matches!(m, RpcOut::Graft { .. })
    });
    assert_eq!(
        control_msgs, 0,
        "A graft message got created to an explicit peer"
    );
}

#[test]
fn explicit_peers_not_added_to_mesh_from_fanout_on_subscribe() {
    let (mut gs, peers, receivers, _) = inject_nodes1()
        .peer_no(2)
        .topics(Vec::new())
        .to_subscribe(true)
        .gs_config(Config::default())
        .explicit(1)
        .create_network();

    // create new topic, both peers subscribing to it but we do not subscribe to it
    let topic = Topic::new(String::from("t"));
    let topic_hash = topic.hash();
    for peer in peers.iter().take(2) {
        gs.handle_received_subscriptions(
            &[Subscription {
                action: SubscriptionAction::Subscribe,
                topic_hash: topic_hash.clone(),
            }],
            peer,
        );
    }

    // we send a message for this topic => this will initialize the fanout
    gs.publish(topic.clone(), vec![1, 2, 3]).unwrap();

    // subscribe now to topic
    gs.subscribe(&topic).unwrap();

    // only peer 1 is in the mesh not peer 0 (which is an explicit peer)
    assert_eq!(gs.mesh[&topic_hash], vec![peers[1]].into_iter().collect());

    // assert that graft gets created to non-explicit peer
    let (control_msgs, receivers) = count_control_msgs(receivers, |peer_id, m| {
        peer_id == &peers[1] && matches!(m, RpcOut::Graft { .. })
    });
    assert!(
        control_msgs >= 1,
        "No graft message got created to non-explicit peer"
    );

    // assert that no graft gets created to explicit peer
    let (control_msgs, _) = count_control_msgs(receivers, |peer_id, m| {
        peer_id == &peers[0] && matches!(m, RpcOut::Graft { .. })
    });
    assert_eq!(
        control_msgs, 0,
        "A graft message got created to an explicit peer"
    );
}

#[test]
fn no_gossip_gets_sent_to_explicit_peers() {
    let (mut gs, peers, mut receivers, topic_hashes) = inject_nodes1()
        .peer_no(2)
        .topics(vec![String::from("topic1"), String::from("topic2")])
        .to_subscribe(true)
        .gs_config(Config::default())
        .explicit(1)
        .create_network();

    let local_id = PeerId::random();

    let message = RawMessage {
        source: Some(peers[1]),
        data: vec![],
        sequence_number: Some(0),
        topic: topic_hashes[0].clone(),
        signature: None,
        key: None,
        validated: true,
    };

    // forward the message
    gs.handle_received_message(message, &local_id);

    // simulate multiple gossip calls (for randomness)
    for _ in 0..3 {
        gs.emit_gossip();
    }

    // assert that no gossip gets sent to explicit peer
    let receiver = receivers.remove(&peers[0]).unwrap();
    let mut gossips = 0;
    let non_priority = receiver.non_priority.get_ref();
    while !non_priority.is_empty() {
        if let Ok(RpcOut::IHave(_)) = non_priority.try_recv() {
            gossips += 1;
        }
    }
    assert_eq!(gossips, 0, "Gossip got emitted to explicit peer");
}

/// Tests the mesh maintenance addition
#[test]
fn test_mesh_addition() {
    let config: Config = Config::default();

    // Adds mesh_low peers and PRUNE 2 giving us a deficit.
    let (mut gs, peers, _receivers, topics) = inject_nodes1()
        .peer_no(config.mesh_n() + 1)
        .topics(vec!["test".into()])
        .to_subscribe(true)
        .create_network();

    let to_remove_peers = config.mesh_n() + 1 - config.mesh_n_low() - 1;

    for peer in peers.iter().take(to_remove_peers) {
        gs.handle_prune(
            peer,
            topics.iter().map(|h| (h.clone(), vec![], None)).collect(),
        );
    }

    // Verify the pruned peers are removed from the mesh.
    assert_eq!(
        gs.mesh.get(&topics[0]).unwrap().len(),
        config.mesh_n_low() - 1
    );

    // run a heartbeat
    gs.heartbeat();

    // Peers should be added to reach mesh_n
    assert_eq!(gs.mesh.get(&topics[0]).unwrap().len(), config.mesh_n());
}

/// Tests the mesh maintenance subtraction
#[test]
fn test_mesh_subtraction() {
    let config = Config::default();

    // Adds mesh_low peers and PRUNE 2 giving us a deficit.
    let n = config.mesh_n_high() + 10;
    // make all outbound connections so that we allow grafting to all
    let (mut gs, peers, _receivers, topics) = inject_nodes1()
        .peer_no(n)
        .topics(vec!["test".into()])
        .to_subscribe(true)
        .gs_config(config.clone())
        .outbound(n)
        .create_network();

    // graft all the peers
    for peer in peers {
        gs.handle_graft(&peer, topics.clone());
    }

    // run a heartbeat
    gs.heartbeat();

    // Peers should be removed to reach mesh_n
    assert_eq!(gs.mesh.get(&topics[0]).unwrap().len(), config.mesh_n());
}

#[test]
fn test_connect_to_px_peers_on_handle_prune() {
    let config: Config = Config::default();

    let (mut gs, peers, _, topics) = inject_nodes1()
        .peer_no(1)
        .topics(vec!["test".into()])
        .to_subscribe(true)
        .create_network();

    // handle prune from single peer with px peers

    let mut px = Vec::new();
    // propose more px peers than config.prune_peers()
    for _ in 0..config.prune_peers() + 5 {
        px.push(PeerInfo {
            peer_id: Some(PeerId::random()),
        });
    }

    gs.handle_prune(
        &peers[0],
        vec![(
            topics[0].clone(),
            px.clone(),
            Some(config.prune_backoff().as_secs()),
        )],
    );

    // Check DialPeer events for px peers
    let dials: Vec<_> = gs
        .events
        .iter()
        .filter_map(|e| match e {
            ToSwarm::Dial { opts } => opts.get_peer_id(),
            _ => None,
        })
        .collect();

    // Exactly config.prune_peers() many random peers should be dialled
    assert_eq!(dials.len(), config.prune_peers());

    let dials_set: HashSet<_> = dials.into_iter().collect();

    // No duplicates
    assert_eq!(dials_set.len(), config.prune_peers());

    // all dial peers must be in px
    assert!(dials_set.is_subset(
        &px.iter()
            .map(|i| *i.peer_id.as_ref().unwrap())
            .collect::<HashSet<_>>()
    ));
}

#[test]
fn test_send_px_and_backoff_in_prune() {
    let config: Config = Config::default();

    // build mesh with enough peers for px
    let (mut gs, peers, receivers, topics) = inject_nodes1()
        .peer_no(config.prune_peers() + 1)
        .topics(vec!["test".into()])
        .to_subscribe(true)
        .create_network();

    // send prune to peer
    gs.send_graft_prune(
        HashMap::new(),
        vec![(peers[0], vec![topics[0].clone()])]
            .into_iter()
            .collect(),
        HashSet::new(),
    );

    // check prune message
    let (control_msgs, _) = count_control_msgs(receivers, |peer_id, m| {
        peer_id == &peers[0]
            && match m {
                RpcOut::Prune(Prune {
                    topic_hash,
                    peers,
                    backoff,
                }) => {
                    topic_hash == &topics[0] &&
                    peers.len() == config.prune_peers() &&
                    //all peers are different
                    peers.iter().collect::<HashSet<_>>().len() ==
                        config.prune_peers() &&
                    backoff.unwrap() == config.prune_backoff().as_secs()
                }
                _ => false,
            }
    });
    assert_eq!(control_msgs, 1);
}

#[test]
fn test_prune_backoffed_peer_on_graft() {
    let config: Config = Config::default();

    // build mesh with enough peers for px
    let (mut gs, peers, receivers, topics) = inject_nodes1()
        .peer_no(config.prune_peers() + 1)
        .topics(vec!["test".into()])
        .to_subscribe(true)
        .create_network();

    // remove peer from mesh and send prune to peer => this adds a backoff for this peer
    gs.mesh.get_mut(&topics[0]).unwrap().remove(&peers[0]);
    gs.send_graft_prune(
        HashMap::new(),
        vec![(peers[0], vec![topics[0].clone()])]
            .into_iter()
            .collect(),
        HashSet::new(),
    );

    // ignore all messages until now
    let receivers = flush_events(&mut gs, receivers);

    // handle graft
    gs.handle_graft(&peers[0], vec![topics[0].clone()]);

    // check prune message
    let (control_msgs, _) = count_control_msgs(receivers, |peer_id, m| {
        peer_id == &peers[0]
            && match m {
                RpcOut::Prune(Prune {
                    topic_hash,
                    peers,
                    backoff,
                }) => {
                    topic_hash == &topics[0] &&
                    //no px in this case
                    peers.is_empty() &&
                    backoff.unwrap() == config.prune_backoff().as_secs()
                }
                _ => false,
            }
    });
    assert_eq!(control_msgs, 1);
}

#[test]
fn test_do_not_graft_within_backoff_period() {
    let config = ConfigBuilder::default()
        .backoff_slack(1)
        .heartbeat_interval(Duration::from_millis(100))
        .build()
        .unwrap();
    // only one peer => mesh too small and will try to regraft as early as possible
    let (mut gs, peers, receivers, topics) = inject_nodes1()
        .peer_no(1)
        .topics(vec!["test".into()])
        .to_subscribe(true)
        .gs_config(config)
        .create_network();

    // handle prune from peer with backoff of one second
    gs.handle_prune(&peers[0], vec![(topics[0].clone(), Vec::new(), Some(1))]);

    // forget all events until now
    let receivers = flush_events(&mut gs, receivers);

    // call heartbeat
    gs.heartbeat();

    // Sleep for one second and apply 10 regular heartbeats (interval = 100ms).
    for _ in 0..10 {
        sleep(Duration::from_millis(100));
        gs.heartbeat();
    }

    // Check that no graft got created (we have backoff_slack = 1 therefore one more heartbeat
    // is needed).
    let (control_msgs, receivers) =
        count_control_msgs(receivers, |_, m| matches!(m, RpcOut::Graft { .. }));
    assert_eq!(
        control_msgs, 0,
        "Graft message created too early within backoff period"
    );

    // Heartbeat one more time this should graft now
    sleep(Duration::from_millis(100));
    gs.heartbeat();

    // check that graft got created
    let (control_msgs, _) = count_control_msgs(receivers, |_, m| matches!(m, RpcOut::Graft { .. }));
    assert!(
        control_msgs > 0,
        "No graft message was created after backoff period"
    );
}

#[test]
fn test_do_not_graft_within_default_backoff_period_after_receiving_prune_without_backoff() {
    // set default backoff period to 1 second
    let config = ConfigBuilder::default()
        .prune_backoff(Duration::from_millis(90))
        .backoff_slack(1)
        .heartbeat_interval(Duration::from_millis(100))
        .build()
        .unwrap();
    // only one peer => mesh too small and will try to regraft as early as possible
    let (mut gs, peers, receivers, topics) = inject_nodes1()
        .peer_no(1)
        .topics(vec!["test".into()])
        .to_subscribe(true)
        .gs_config(config)
        .create_network();

    // handle prune from peer without a specified backoff
    gs.handle_prune(&peers[0], vec![(topics[0].clone(), Vec::new(), None)]);

    // forget all events until now
    let receivers = flush_events(&mut gs, receivers);

    // call heartbeat
    gs.heartbeat();

    // Apply one more heartbeat
    sleep(Duration::from_millis(100));
    gs.heartbeat();

    // Check that no graft got created (we have backoff_slack = 1 therefore one more heartbeat
    // is needed).
    let (control_msgs, receivers) =
        count_control_msgs(receivers, |_, m| matches!(m, RpcOut::Graft { .. }));
    assert_eq!(
        control_msgs, 0,
        "Graft message created too early within backoff period"
    );

    // Heartbeat one more time this should graft now
    sleep(Duration::from_millis(100));
    gs.heartbeat();

    // check that graft got created
    let (control_msgs, _) = count_control_msgs(receivers, |_, m| matches!(m, RpcOut::Graft { .. }));
    assert!(
        control_msgs > 0,
        "No graft message was created after backoff period"
    );
}

#[test]
fn test_unsubscribe_backoff() {
    const HEARTBEAT_INTERVAL: Duration = Duration::from_millis(100);
    let config = ConfigBuilder::default()
        .backoff_slack(1)
        // ensure a prune_backoff > unsubscribe_backoff
        .prune_backoff(Duration::from_secs(5))
        .unsubscribe_backoff(1)
        .heartbeat_interval(HEARTBEAT_INTERVAL)
        .build()
        .unwrap();

    let topic = String::from("test");
    // only one peer => mesh too small and will try to regraft as early as possible
    let (mut gs, _, receivers, topics) = inject_nodes1()
        .peer_no(1)
        .topics(vec![topic.clone()])
        .to_subscribe(true)
        .gs_config(config)
        .create_network();

    let _ = gs.unsubscribe(&Topic::new(topic));

    let (control_msgs, receivers) = count_control_msgs(receivers, |_, m| match m {
        RpcOut::Prune(Prune { backoff, .. }) => backoff == &Some(1),
        _ => false,
    });
    assert_eq!(
        control_msgs, 1,
        "Peer should be pruned with `unsubscribe_backoff`."
    );

    let _ = gs.subscribe(&Topic::new(topics[0].to_string()));

    // forget all events until now
    let receivers = flush_events(&mut gs, receivers);

    // call heartbeat
    gs.heartbeat();

    // Sleep for one second and apply 10 regular heartbeats (interval = 100ms).
    for _ in 0..10 {
        sleep(HEARTBEAT_INTERVAL);
        gs.heartbeat();
    }

    // Check that no graft got created (we have backoff_slack = 1 therefore one more heartbeat
    // is needed).
    let (control_msgs, receivers) =
        count_control_msgs(receivers, |_, m| matches!(m, RpcOut::Graft { .. }));
    assert_eq!(
        control_msgs, 0,
        "Graft message created too early within backoff period"
    );

    // Heartbeat one more time this should graft now
    sleep(HEARTBEAT_INTERVAL);
    gs.heartbeat();

    // check that graft got created
    let (control_msgs, _) = count_control_msgs(receivers, |_, m| matches!(m, RpcOut::Graft { .. }));
    assert!(
        control_msgs > 0,
        "No graft message was created after backoff period"
    );
}

#[test]
fn test_flood_publish() {
    let config: Config = Config::default();

    let topic = "test";
    // Adds more peers than mesh can hold to test flood publishing
    let (mut gs, _, receivers, _) = inject_nodes1()
        .peer_no(config.mesh_n_high() + 10)
        .topics(vec![topic.into()])
        .to_subscribe(true)
        .create_network();

    // publish message
    let publish_data = vec![0; 42];
    gs.publish(Topic::new(topic), publish_data).unwrap();

    // Collect all publish messages
    let publishes = receivers
        .into_values()
        .fold(vec![], |mut collected_publish, c| {
            let priority = c.priority.get_ref();
            while !priority.is_empty() {
                if let Ok(RpcOut::Publish { message, .. }) = priority.try_recv() {
                    collected_publish.push(message);
                }
            }
            collected_publish
        });

    // Transform the inbound message
    let message = &gs
        .data_transform
        .inbound_transform(
            publishes
                .first()
                .expect("Should contain > 0 entries")
                .clone(),
        )
        .unwrap();

    let msg_id = gs.config.message_id(message);

    let config: Config = Config::default();
    assert_eq!(
        publishes.len(),
        config.mesh_n_high() + 10,
        "Should send a publish message to all known peers"
    );

    assert!(
        gs.mcache.get(&msg_id).is_some(),
        "Message cache should contain published message"
    );
}

#[test]
fn test_gossip_to_at_least_gossip_lazy_peers() {
    let config: Config = Config::default();

    // add more peers than in mesh to test gossipping
    // by default only mesh_n_low peers will get added to mesh
    let (mut gs, _, receivers, topic_hashes) = inject_nodes1()
        .peer_no(config.mesh_n_low() + config.gossip_lazy() + 1)
        .topics(vec!["topic".into()])
        .to_subscribe(true)
        .create_network();

    // receive message
    let raw_message = RawMessage {
        source: Some(PeerId::random()),
        data: vec![],
        sequence_number: Some(0),
        topic: topic_hashes[0].clone(),
        signature: None,
        key: None,
        validated: true,
    };
    gs.handle_received_message(raw_message.clone(), &PeerId::random());

    // emit gossip
    gs.emit_gossip();

    // Transform the inbound message
    let message = &gs.data_transform.inbound_transform(raw_message).unwrap();

    let msg_id = gs.config.message_id(message);

    // check that exactly config.gossip_lazy() many gossip messages were sent.
    let (control_msgs, _) = count_control_msgs(receivers, |_, action| match action {
        RpcOut::IHave(IHave {
            topic_hash,
            message_ids,
        }) => topic_hash == &topic_hashes[0] && message_ids.iter().any(|id| id == &msg_id),
        _ => false,
    });
    assert_eq!(control_msgs, config.gossip_lazy());
}

#[test]
fn test_gossip_to_at_most_gossip_factor_peers() {
    let config: Config = Config::default();

    // add a lot of peers
    let m = config.mesh_n_low() + config.gossip_lazy() * (2.0 / config.gossip_factor()) as usize;
    let (mut gs, _, receivers, topic_hashes) = inject_nodes1()
        .peer_no(m)
        .topics(vec!["topic".into()])
        .to_subscribe(true)
        .create_network();

    // receive message
    let raw_message = RawMessage {
        source: Some(PeerId::random()),
        data: vec![],
        sequence_number: Some(0),
        topic: topic_hashes[0].clone(),
        signature: None,
        key: None,
        validated: true,
    };
    gs.handle_received_message(raw_message.clone(), &PeerId::random());

    // emit gossip
    gs.emit_gossip();

    // Transform the inbound message
    let message = &gs.data_transform.inbound_transform(raw_message).unwrap();

    let msg_id = gs.config.message_id(message);
    // check that exactly config.gossip_lazy() many gossip messages were sent.
    let (control_msgs, _) = count_control_msgs(receivers, |_, action| match action {
        RpcOut::IHave(IHave {
            topic_hash,
            message_ids,
        }) => topic_hash == &topic_hashes[0] && message_ids.iter().any(|id| id == &msg_id),
        _ => false,
    });
    assert_eq!(
        control_msgs,
        ((m - config.mesh_n_low()) as f64 * config.gossip_factor()) as usize
    );
}

#[test]
fn test_accept_only_outbound_peer_grafts_when_mesh_full() {
    let config: Config = Config::default();

    // enough peers to fill the mesh
    let (mut gs, peers, _, topics) = inject_nodes1()
        .peer_no(config.mesh_n_high())
        .topics(vec!["test".into()])
        .to_subscribe(true)
        .create_network();

    // graft all the peers => this will fill the mesh
    for peer in peers {
        gs.handle_graft(&peer, topics.clone());
    }

    // assert current mesh size
    assert_eq!(gs.mesh[&topics[0]].len(), config.mesh_n_high());

    // create an outbound and an inbound peer
    let (inbound, _in_reciver) = add_peer(&mut gs, &topics, false, false);
    let (outbound, _out_receiver) = add_peer(&mut gs, &topics, true, false);

    // send grafts
    gs.handle_graft(&inbound, vec![topics[0].clone()]);
    gs.handle_graft(&outbound, vec![topics[0].clone()]);

    // assert mesh size
    assert_eq!(gs.mesh[&topics[0]].len(), config.mesh_n_high() + 1);

    // inbound is not in mesh
    assert!(!gs.mesh[&topics[0]].contains(&inbound));

    // outbound is in mesh
    assert!(gs.mesh[&topics[0]].contains(&outbound));
}

#[test]
fn test_do_not_remove_too_many_outbound_peers() {
    // use an extreme case to catch errors with high probability
    let m = 50;
    let n = 2 * m;
    let config = ConfigBuilder::default()
        .mesh_n_high(n)
        .mesh_n(n)
        .mesh_n_low(n)
        .mesh_outbound_min(m)
        .build()
        .unwrap();

    // fill the mesh with inbound connections
    let (mut gs, peers, _receivers, topics) = inject_nodes1()
        .peer_no(n)
        .topics(vec!["test".into()])
        .to_subscribe(true)
        .gs_config(config)
        .create_network();

    // graft all the peers
    for peer in peers {
        gs.handle_graft(&peer, topics.clone());
    }

    // create m outbound connections and graft (we will accept the graft)
    let mut outbound = HashSet::new();
    for _ in 0..m {
        let (peer, _) = add_peer(&mut gs, &topics, true, false);
        outbound.insert(peer);
        gs.handle_graft(&peer, topics.clone());
    }

    // mesh is overly full
    assert_eq!(gs.mesh.get(&topics[0]).unwrap().len(), n + m);

    // run a heartbeat
    gs.heartbeat();

    // Peers should be removed to reach n
    assert_eq!(gs.mesh.get(&topics[0]).unwrap().len(), n);

    // all outbound peers are still in the mesh
    assert!(outbound.iter().all(|p| gs.mesh[&topics[0]].contains(p)));
}

#[test]
fn test_add_outbound_peers_if_min_is_not_satisfied() {
    let config: Config = Config::default();

    // Fill full mesh with inbound peers
    let (mut gs, peers, _, topics) = inject_nodes1()
        .peer_no(config.mesh_n_high())
        .topics(vec!["test".into()])
        .to_subscribe(true)
        .create_network();

    // graft all the peers
    for peer in peers {
        gs.handle_graft(&peer, topics.clone());
    }

    // create config.mesh_outbound_min() many outbound connections without grafting
    let mut peers = vec![];
    for _ in 0..config.mesh_outbound_min() {
        peers.push(add_peer(&mut gs, &topics, true, false));
    }

    // Nothing changed in the mesh yet
    assert_eq!(gs.mesh[&topics[0]].len(), config.mesh_n_high());

    // run a heartbeat
    gs.heartbeat();

    // The outbound peers got additionally added
    assert_eq!(
        gs.mesh[&topics[0]].len(),
        config.mesh_n_high() + config.mesh_outbound_min()
    );
}

#[test]
fn test_prune_negative_scored_peers() {
    let config = Config::default();

    // build mesh with one peer
    let (mut gs, peers, receivers, topics) = inject_nodes1()
        .peer_no(1)
        .topics(vec!["test".into()])
        .to_subscribe(true)
        .gs_config(config.clone())
        .explicit(0)
        .outbound(0)
        .scoring(Some((
            PeerScoreParams::default(),
            PeerScoreThresholds::default(),
        )))
        .create_network();

    // add penalty to peer
    gs.peer_score.as_mut().unwrap().0.add_penalty(&peers[0], 1);

    // execute heartbeat
    gs.heartbeat();

    // peer should not be in mesh anymore
    assert!(gs.mesh[&topics[0]].is_empty());

    // check prune message
    let (control_msgs, _) = count_control_msgs(receivers, |peer_id, m| {
        peer_id == &peers[0]
            && match m {
                RpcOut::Prune(Prune {
                    topic_hash,
                    peers,
                    backoff,
                }) => {
                    topic_hash == &topics[0] &&
                    //no px in this case
                    peers.is_empty() &&
                    backoff.unwrap() == config.prune_backoff().as_secs()
                }
                _ => false,
            }
    });
    assert_eq!(control_msgs, 1);
}

#[test]
fn test_dont_graft_to_negative_scored_peers() {
    let config = Config::default();
    // init full mesh
    let (mut gs, peers, _, topics) = inject_nodes1()
        .peer_no(config.mesh_n_high())
        .topics(vec!["test".into()])
        .to_subscribe(true)
        .gs_config(config)
        .scoring(Some((
            PeerScoreParams::default(),
            PeerScoreThresholds::default(),
        )))
        .create_network();

    // add two additional peers that will not be part of the mesh
    let (p1, _receiver1) = add_peer(&mut gs, &topics, false, false);
    let (p2, _receiver2) = add_peer(&mut gs, &topics, false, false);

    // reduce score of p1 to negative
    gs.peer_score.as_mut().unwrap().0.add_penalty(&p1, 1);

    // handle prunes of all other peers
    for p in peers {
        gs.handle_prune(&p, vec![(topics[0].clone(), Vec::new(), None)]);
    }

    // heartbeat
    gs.heartbeat();

    // assert that mesh only contains p2
    assert_eq!(gs.mesh.get(&topics[0]).unwrap().len(), 1);
    assert!(gs.mesh.get(&topics[0]).unwrap().contains(&p2));
}

/// Note that in this test also without a penalty the px would be ignored because of the
/// acceptPXThreshold, but the spec still explicitly states the rule that px from negative
/// peers should get ignored, therefore we test it here.
#[test]
fn test_ignore_px_from_negative_scored_peer() {
    let config = Config::default();

    // build mesh with one peer
    let (mut gs, peers, _, topics) = inject_nodes1()
        .peer_no(1)
        .topics(vec!["test".into()])
        .to_subscribe(true)
        .gs_config(config.clone())
        .scoring(Some((
            PeerScoreParams::default(),
            PeerScoreThresholds::default(),
        )))
        .create_network();

    // penalize peer
    gs.peer_score.as_mut().unwrap().0.add_penalty(&peers[0], 1);

    // handle prune from single peer with px peers
    let px = vec![PeerInfo {
        peer_id: Some(PeerId::random()),
    }];

    gs.handle_prune(
        &peers[0],
        vec![(
            topics[0].clone(),
            px,
            Some(config.prune_backoff().as_secs()),
        )],
    );

    // assert no dials
    assert_eq!(
        gs.events
            .iter()
            .filter(|e| matches!(e, ToSwarm::Dial { .. }))
            .count(),
        0
    );
}

#[test]
fn test_only_send_nonnegative_scoring_peers_in_px() {
    let config = ConfigBuilder::default()
        .prune_peers(16)
        .do_px()
        .build()
        .unwrap();

    // Build mesh with three peer
    let (mut gs, peers, receivers, topics) = inject_nodes1()
        .peer_no(3)
        .topics(vec!["test".into()])
        .to_subscribe(true)
        .gs_config(config)
        .explicit(0)
        .outbound(0)
        .scoring(Some((
            PeerScoreParams::default(),
            PeerScoreThresholds::default(),
        )))
        .create_network();

    // Penalize first peer
    gs.peer_score.as_mut().unwrap().0.add_penalty(&peers[0], 1);

    // Prune second peer
    gs.send_graft_prune(
        HashMap::new(),
        vec![(peers[1], vec![topics[0].clone()])]
            .into_iter()
            .collect(),
        HashSet::new(),
    );

    // Check that px in prune message only contains third peer
    let (control_msgs, _) = count_control_msgs(receivers, |peer_id, m| {
        peer_id == &peers[1]
            && match m {
                RpcOut::Prune(Prune {
                    topic_hash,
                    peers: px,
                    ..
                }) => {
                    topic_hash == &topics[0]
                        && px.len() == 1
                        && px[0].peer_id.as_ref().unwrap() == &peers[2]
                }
                _ => false,
            }
    });
    assert_eq!(control_msgs, 1);
}

#[test]
fn test_do_not_gossip_to_peers_below_gossip_threshold() {
    let config = Config::default();
    let peer_score_params = PeerScoreParams::default();
    let peer_score_thresholds = PeerScoreThresholds {
        gossip_threshold: 3.0 * peer_score_params.behaviour_penalty_weight,
        ..PeerScoreThresholds::default()
    };

    // Build full mesh
    let (mut gs, peers, mut receivers, topics) = inject_nodes1()
        .peer_no(config.mesh_n_high())
        .topics(vec!["test".into()])
        .to_subscribe(true)
        .gs_config(config)
        .scoring(Some((peer_score_params, peer_score_thresholds)))
        .create_network();

    // Graft all the peer
    for peer in peers {
        gs.handle_graft(&peer, topics.clone());
    }

    // Add two additional peers that will not be part of the mesh
    let (p1, receiver1) = add_peer(&mut gs, &topics, false, false);
    receivers.insert(p1, receiver1);
    let (p2, receiver2) = add_peer(&mut gs, &topics, false, false);
    receivers.insert(p2, receiver2);

    // Reduce score of p1 below peer_score_thresholds.gossip_threshold
    // note that penalties get squared so two penalties means a score of
    // 4 * peer_score_params.behaviour_penalty_weight.
    gs.peer_score.as_mut().unwrap().0.add_penalty(&p1, 2);

    // Reduce score of p2 below 0 but not below peer_score_thresholds.gossip_threshold
    gs.peer_score.as_mut().unwrap().0.add_penalty(&p2, 1);

    // Receive message
    let raw_message = RawMessage {
        source: Some(PeerId::random()),
        data: vec![],
        sequence_number: Some(0),
        topic: topics[0].clone(),
        signature: None,
        key: None,
        validated: true,
    };
    gs.handle_received_message(raw_message.clone(), &PeerId::random());

    // Transform the inbound message
    let message = &gs.data_transform.inbound_transform(raw_message).unwrap();

    let msg_id = gs.config.message_id(message);

    // Emit gossip
    gs.emit_gossip();

    // Check that exactly one gossip messages got sent and it got sent to p2
    let (control_msgs, _) = count_control_msgs(receivers, |peer, action| match action {
        RpcOut::IHave(IHave {
            topic_hash,
            message_ids,
        }) => {
            if topic_hash == &topics[0] && message_ids.iter().any(|id| id == &msg_id) {
                assert_eq!(peer, &p2);
                true
            } else {
                false
            }
        }
        _ => false,
    });
    assert_eq!(control_msgs, 1);
}

#[test]
fn test_iwant_msg_from_peer_below_gossip_threshold_gets_ignored() {
    let config = Config::default();
    let peer_score_params = PeerScoreParams::default();
    let peer_score_thresholds = PeerScoreThresholds {
        gossip_threshold: 3.0 * peer_score_params.behaviour_penalty_weight,
        ..PeerScoreThresholds::default()
    };

    // Build full mesh
    let (mut gs, peers, mut receivers, topics) = inject_nodes1()
        .peer_no(config.mesh_n_high())
        .topics(vec!["test".into()])
        .to_subscribe(true)
        .gs_config(config)
        .explicit(0)
        .outbound(0)
        .scoring(Some((peer_score_params, peer_score_thresholds)))
        .create_network();

    // Graft all the peer
    for peer in peers {
        gs.handle_graft(&peer, topics.clone());
    }

    // Add two additional peers that will not be part of the mesh
    let (p1, receiver1) = add_peer(&mut gs, &topics, false, false);
    receivers.insert(p1, receiver1);
    let (p2, receiver2) = add_peer(&mut gs, &topics, false, false);
    receivers.insert(p2, receiver2);

    // Reduce score of p1 below peer_score_thresholds.gossip_threshold
    // note that penalties get squared so two penalties means a score of
    // 4 * peer_score_params.behaviour_penalty_weight.
    gs.peer_score.as_mut().unwrap().0.add_penalty(&p1, 2);

    // Reduce score of p2 below 0 but not below peer_score_thresholds.gossip_threshold
    gs.peer_score.as_mut().unwrap().0.add_penalty(&p2, 1);

    // Receive message
    let raw_message = RawMessage {
        source: Some(PeerId::random()),
        data: vec![],
        sequence_number: Some(0),
        topic: topics[0].clone(),
        signature: None,
        key: None,
        validated: true,
    };
    gs.handle_received_message(raw_message.clone(), &PeerId::random());

    // Transform the inbound message
    let message = &gs.data_transform.inbound_transform(raw_message).unwrap();

    let msg_id = gs.config.message_id(message);

    gs.handle_iwant(&p1, vec![msg_id.clone()]);
    gs.handle_iwant(&p2, vec![msg_id.clone()]);

    // the messages we are sending
    let sent_messages =
        receivers
            .into_iter()
            .fold(vec![], |mut collected_messages, (peer_id, c)| {
                let non_priority = c.non_priority.get_ref();
                while !non_priority.is_empty() {
                    if let Ok(RpcOut::Forward { message, .. }) = non_priority.try_recv() {
                        collected_messages.push((peer_id, message));
                    }
                }
                collected_messages
            });

    // the message got sent to p2
    assert!(sent_messages
        .iter()
        .map(|(peer_id, msg)| (
            peer_id,
            gs.data_transform.inbound_transform(msg.clone()).unwrap()
        ))
        .any(|(peer_id, msg)| peer_id == &p2 && gs.config.message_id(&msg) == msg_id));
    // the message got not sent to p1
    assert!(sent_messages
        .iter()
        .map(|(peer_id, msg)| (
            peer_id,
            gs.data_transform.inbound_transform(msg.clone()).unwrap()
        ))
        .all(|(peer_id, msg)| !(peer_id == &p1 && gs.config.message_id(&msg) == msg_id)));
}

#[test]
fn test_ihave_msg_from_peer_below_gossip_threshold_gets_ignored() {
    let config = Config::default();
    let peer_score_params = PeerScoreParams::default();
    let peer_score_thresholds = PeerScoreThresholds {
        gossip_threshold: 3.0 * peer_score_params.behaviour_penalty_weight,
        ..PeerScoreThresholds::default()
    };
    // build full mesh
    let (mut gs, peers, mut receivers, topics) = inject_nodes1()
        .peer_no(config.mesh_n_high())
        .topics(vec!["test".into()])
        .to_subscribe(true)
        .gs_config(config)
        .explicit(0)
        .outbound(0)
        .scoring(Some((peer_score_params, peer_score_thresholds)))
        .create_network();

    // graft all the peer
    for peer in peers {
        gs.handle_graft(&peer, topics.clone());
    }

    // add two additional peers that will not be part of the mesh
    let (p1, receiver1) = add_peer(&mut gs, &topics, false, false);
    receivers.insert(p1, receiver1);
    let (p2, receiver2) = add_peer(&mut gs, &topics, false, false);
    receivers.insert(p2, receiver2);

    // reduce score of p1 below peer_score_thresholds.gossip_threshold
    // note that penalties get squared so two penalties means a score of
    // 4 * peer_score_params.behaviour_penalty_weight.
    gs.peer_score.as_mut().unwrap().0.add_penalty(&p1, 2);

    // reduce score of p2 below 0 but not below peer_score_thresholds.gossip_threshold
    gs.peer_score.as_mut().unwrap().0.add_penalty(&p2, 1);

    // message that other peers have
    let raw_message = RawMessage {
        source: Some(PeerId::random()),
        data: vec![],
        sequence_number: Some(0),
        topic: topics[0].clone(),
        signature: None,
        key: None,
        validated: true,
    };

    // Transform the inbound message
    let message = &gs.data_transform.inbound_transform(raw_message).unwrap();

    let msg_id = gs.config.message_id(message);

    gs.handle_ihave(&p1, vec![(topics[0].clone(), vec![msg_id.clone()])]);
    gs.handle_ihave(&p2, vec![(topics[0].clone(), vec![msg_id.clone()])]);

    // check that we sent exactly one IWANT request to p2
    let (control_msgs, _) = count_control_msgs(receivers, |peer, c| match c {
        RpcOut::IWant(IWant { message_ids }) => {
            if message_ids.iter().any(|m| m == &msg_id) {
                assert_eq!(peer, &p2);
                true
            } else {
                false
            }
        }
        _ => false,
    });
    assert_eq!(control_msgs, 1);
}

#[test]
fn test_do_not_publish_to_peer_below_publish_threshold() {
    let config = ConfigBuilder::default()
        .flood_publish(false)
        .build()
        .unwrap();
    let peer_score_params = PeerScoreParams::default();
    let peer_score_thresholds = PeerScoreThresholds {
        gossip_threshold: 0.5 * peer_score_params.behaviour_penalty_weight,
        publish_threshold: 3.0 * peer_score_params.behaviour_penalty_weight,
        ..PeerScoreThresholds::default()
    };

    // build mesh with no peers and no subscribed topics
    let (mut gs, _, mut receivers, _) = inject_nodes1()
        .gs_config(config)
        .scoring(Some((peer_score_params, peer_score_thresholds)))
        .create_network();

    // create a new topic for which we are not subscribed
    let topic = Topic::new("test");
    let topics = vec![topic.hash()];

    // add two additional peers that will be added to the mesh
    let (p1, receiver1) = add_peer(&mut gs, &topics, false, false);
    receivers.insert(p1, receiver1);
    let (p2, receiver2) = add_peer(&mut gs, &topics, false, false);
    receivers.insert(p2, receiver2);

    // reduce score of p1 below peer_score_thresholds.publish_threshold
    // note that penalties get squared so two penalties means a score of
    // 4 * peer_score_params.behaviour_penalty_weight.
    gs.peer_score.as_mut().unwrap().0.add_penalty(&p1, 2);

    // reduce score of p2 below 0 but not below peer_score_thresholds.publish_threshold
    gs.peer_score.as_mut().unwrap().0.add_penalty(&p2, 1);

    // a heartbeat will remove the peers from the mesh
    gs.heartbeat();

    // publish on topic
    let publish_data = vec![0; 42];
    gs.publish(topic, publish_data).unwrap();

    // Collect all publish messages
    let publishes = receivers
        .into_iter()
        .fold(vec![], |mut collected_publish, (peer_id, c)| {
            let priority = c.priority.get_ref();
            while !priority.is_empty() {
                if let Ok(RpcOut::Publish { message, .. }) = priority.try_recv() {
                    collected_publish.push((peer_id, message));
                }
            }
            collected_publish
        });

    // assert only published to p2
    assert_eq!(publishes.len(), 1);
    assert_eq!(publishes[0].0, p2);
}

#[test]
fn test_do_not_flood_publish_to_peer_below_publish_threshold() {
    let config = Config::default();
    let peer_score_params = PeerScoreParams::default();
    let peer_score_thresholds = PeerScoreThresholds {
        gossip_threshold: 0.5 * peer_score_params.behaviour_penalty_weight,
        publish_threshold: 3.0 * peer_score_params.behaviour_penalty_weight,
        ..PeerScoreThresholds::default()
    };
    // build mesh with no peers
    let (mut gs, _, mut receivers, topics) = inject_nodes1()
        .topics(vec!["test".into()])
        .gs_config(config)
        .scoring(Some((peer_score_params, peer_score_thresholds)))
        .create_network();

    // add two additional peers that will be added to the mesh
    let (p1, receiver1) = add_peer(&mut gs, &topics, false, false);
    receivers.insert(p1, receiver1);
    let (p2, receiver2) = add_peer(&mut gs, &topics, false, false);
    receivers.insert(p2, receiver2);

    // reduce score of p1 below peer_score_thresholds.publish_threshold
    // note that penalties get squared so two penalties means a score of
    // 4 * peer_score_params.behaviour_penalty_weight.
    gs.peer_score.as_mut().unwrap().0.add_penalty(&p1, 2);

    // reduce score of p2 below 0 but not below peer_score_thresholds.publish_threshold
    gs.peer_score.as_mut().unwrap().0.add_penalty(&p2, 1);

    // a heartbeat will remove the peers from the mesh
    gs.heartbeat();

    // publish on topic
    let publish_data = vec![0; 42];
    gs.publish(Topic::new("test"), publish_data).unwrap();

    // Collect all publish messages
    let publishes = receivers
        .into_iter()
        .fold(vec![], |mut collected_publish, (peer_id, c)| {
            let priority = c.priority.get_ref();
            while !priority.is_empty() {
                if let Ok(RpcOut::Publish { message, .. }) = priority.try_recv() {
                    collected_publish.push((peer_id, message))
                }
            }
            collected_publish
        });

    // assert only published to p2
    assert_eq!(publishes.len(), 1);
    assert!(publishes[0].0 == p2);
}

#[test]
fn test_ignore_rpc_from_peers_below_graylist_threshold() {
    let config = Config::default();
    let peer_score_params = PeerScoreParams::default();
    let peer_score_thresholds = PeerScoreThresholds {
        gossip_threshold: 0.5 * peer_score_params.behaviour_penalty_weight,
        publish_threshold: 0.5 * peer_score_params.behaviour_penalty_weight,
        graylist_threshold: 3.0 * peer_score_params.behaviour_penalty_weight,
        ..PeerScoreThresholds::default()
    };

    // build mesh with no peers
    let (mut gs, _, _, topics) = inject_nodes1()
        .topics(vec!["test".into()])
        .gs_config(config.clone())
        .scoring(Some((peer_score_params, peer_score_thresholds)))
        .create_network();

    // add two additional peers that will be added to the mesh
    let (p1, _receiver1) = add_peer(&mut gs, &topics, false, false);
    let (p2, _receiver2) = add_peer(&mut gs, &topics, false, false);

    // reduce score of p1 below peer_score_thresholds.graylist_threshold
    // note that penalties get squared so two penalties means a score of
    // 4 * peer_score_params.behaviour_penalty_weight.
    gs.peer_score.as_mut().unwrap().0.add_penalty(&p1, 2);

    // reduce score of p2 below publish_threshold but not below graylist_threshold
    gs.peer_score.as_mut().unwrap().0.add_penalty(&p2, 1);

    let raw_message1 = RawMessage {
        source: Some(PeerId::random()),
        data: vec![1, 2, 3, 4],
        sequence_number: Some(1u64),
        topic: topics[0].clone(),
        signature: None,
        key: None,
        validated: true,
    };

    let raw_message2 = RawMessage {
        source: Some(PeerId::random()),
        data: vec![1, 2, 3, 4, 5],
        sequence_number: Some(2u64),
        topic: topics[0].clone(),
        signature: None,
        key: None,
        validated: true,
    };

    let raw_message3 = RawMessage {
        source: Some(PeerId::random()),
        data: vec![1, 2, 3, 4, 5, 6],
        sequence_number: Some(3u64),
        topic: topics[0].clone(),
        signature: None,
        key: None,
        validated: true,
    };

    let raw_message4 = RawMessage {
        source: Some(PeerId::random()),
        data: vec![1, 2, 3, 4, 5, 6, 7],
        sequence_number: Some(4u64),
        topic: topics[0].clone(),
        signature: None,
        key: None,
        validated: true,
    };

    // Transform the inbound message
    let message2 = &gs.data_transform.inbound_transform(raw_message2).unwrap();

    // Transform the inbound message
    let message4 = &gs.data_transform.inbound_transform(raw_message4).unwrap();

    let subscription = Subscription {
        action: SubscriptionAction::Subscribe,
        topic_hash: topics[0].clone(),
    };

    let control_action = ControlAction::IHave(IHave {
        topic_hash: topics[0].clone(),
        message_ids: vec![config.message_id(message2)],
    });

    // clear events
    gs.events.clear();

    // receive from p1
    gs.on_connection_handler_event(
        p1,
        ConnectionId::new_unchecked(0),
        HandlerEvent::Message {
            rpc: Rpc {
                messages: vec![raw_message1],
                subscriptions: vec![subscription.clone()],
                control_msgs: vec![control_action],
            },
            invalid_messages: Vec::new(),
        },
    );

    // only the subscription event gets processed, the rest is dropped
    assert_eq!(gs.events.len(), 1);
    assert!(matches!(
        gs.events[0],
        ToSwarm::GenerateEvent(Event::Subscribed { .. })
    ));

    let control_action = ControlAction::IHave(IHave {
        topic_hash: topics[0].clone(),
        message_ids: vec![config.message_id(message4)],
    });

    // receive from p2
    gs.on_connection_handler_event(
        p2,
        ConnectionId::new_unchecked(0),
        HandlerEvent::Message {
            rpc: Rpc {
                messages: vec![raw_message3],
                subscriptions: vec![subscription],
                control_msgs: vec![control_action],
            },
            invalid_messages: Vec::new(),
        },
    );

    // events got processed
    assert!(gs.events.len() > 1);
}

#[test]
fn test_ignore_px_from_peers_below_accept_px_threshold() {
    let config = ConfigBuilder::default().prune_peers(16).build().unwrap();
    let peer_score_params = PeerScoreParams::default();
    let peer_score_thresholds = PeerScoreThresholds {
        accept_px_threshold: peer_score_params.app_specific_weight,
        ..PeerScoreThresholds::default()
    };
    // Build mesh with two peers
    let (mut gs, peers, _, topics) = inject_nodes1()
        .peer_no(2)
        .topics(vec!["test".into()])
        .to_subscribe(true)
        .gs_config(config.clone())
        .scoring(Some((peer_score_params, peer_score_thresholds)))
        .create_network();

    // Decrease score of first peer to less than accept_px_threshold
    gs.set_application_score(&peers[0], 0.99);

    // Increase score of second peer to accept_px_threshold
    gs.set_application_score(&peers[1], 1.0);

    // Handle prune from peer peers[0] with px peers
    let px = vec![PeerInfo {
        peer_id: Some(PeerId::random()),
    }];
    gs.handle_prune(
        &peers[0],
        vec![(
            topics[0].clone(),
            px,
            Some(config.prune_backoff().as_secs()),
        )],
    );

    // Assert no dials
    assert_eq!(
        gs.events
            .iter()
            .filter(|e| matches!(e, ToSwarm::Dial { .. }))
            .count(),
        0
    );

    // handle prune from peer peers[1] with px peers
    let px = vec![PeerInfo {
        peer_id: Some(PeerId::random()),
    }];
    gs.handle_prune(
        &peers[1],
        vec![(
            topics[0].clone(),
            px,
            Some(config.prune_backoff().as_secs()),
        )],
    );

    // assert there are dials now
    assert!(
        gs.events
            .iter()
            .filter(|e| matches!(e, ToSwarm::Dial { .. }))
            .count()
            > 0
    );
}

#[test]
fn test_keep_best_scoring_peers_on_oversubscription() {
    let config = ConfigBuilder::default()
        .mesh_n_low(15)
        .mesh_n(30)
        .mesh_n_high(60)
        .retain_scores(29)
        .build()
        .unwrap();

    // build mesh with more peers than mesh can hold
    let n = config.mesh_n_high() + 1;
    let (mut gs, peers, _receivers, topics) = inject_nodes1()
        .peer_no(n)
        .topics(vec!["test".into()])
        .to_subscribe(true)
        .gs_config(config.clone())
        .explicit(0)
        .outbound(n)
        .scoring(Some((
            PeerScoreParams::default(),
            PeerScoreThresholds::default(),
        )))
        .create_network();

    // graft all, will be accepted since the are outbound
    for peer in &peers {
        gs.handle_graft(peer, topics.clone());
    }

    // assign scores to peers equalling their index

    // set random positive scores
    for (index, peer) in peers.iter().enumerate() {
        gs.set_application_score(peer, index as f64);
    }

    assert_eq!(gs.mesh[&topics[0]].len(), n);

    // heartbeat to prune some peers
    gs.heartbeat();

    assert_eq!(gs.mesh[&topics[0]].len(), config.mesh_n());

    // mesh contains retain_scores best peers
    assert!(gs.mesh[&topics[0]].is_superset(
        &peers[(n - config.retain_scores())..]
            .iter()
            .cloned()
            .collect()
    ));
}

#[test]
fn test_scoring_p1() {
    let config = Config::default();
    let mut peer_score_params = PeerScoreParams::default();
    let topic = Topic::new("test");
    let topic_hash = topic.hash();
    let topic_params = TopicScoreParams {
        time_in_mesh_weight: 2.0,
        time_in_mesh_quantum: Duration::from_millis(50),
        time_in_mesh_cap: 10.0,
        topic_weight: 0.7,
        ..TopicScoreParams::default()
    };
    peer_score_params
        .topics
        .insert(topic_hash, topic_params.clone());
    let peer_score_thresholds = PeerScoreThresholds::default();

    // build mesh with one peer
    let (mut gs, peers, _, _) = inject_nodes1()
        .peer_no(1)
        .topics(vec!["test".into()])
        .to_subscribe(true)
        .gs_config(config)
        .explicit(0)
        .outbound(0)
        .scoring(Some((peer_score_params, peer_score_thresholds)))
        .create_network();

    // sleep for 2 times the mesh_quantum
    sleep(topic_params.time_in_mesh_quantum * 2);
    // refresh scores
    gs.peer_score.as_mut().unwrap().0.refresh_scores();
    assert!(
        gs.peer_score.as_ref().unwrap().0.score(&peers[0])
            >= 2.0 * topic_params.time_in_mesh_weight * topic_params.topic_weight,
        "score should be at least 2 * time_in_mesh_weight * topic_weight"
    );
    assert!(
        gs.peer_score.as_ref().unwrap().0.score(&peers[0])
            < 3.0 * topic_params.time_in_mesh_weight * topic_params.topic_weight,
        "score should be less than 3 * time_in_mesh_weight * topic_weight"
    );

    // sleep again for 2 times the mesh_quantum
    sleep(topic_params.time_in_mesh_quantum * 2);
    // refresh scores
    gs.peer_score.as_mut().unwrap().0.refresh_scores();
    assert!(
        gs.peer_score.as_ref().unwrap().0.score(&peers[0])
            >= 2.0 * topic_params.time_in_mesh_weight * topic_params.topic_weight,
        "score should be at least 4 * time_in_mesh_weight * topic_weight"
    );

    // sleep for enough periods to reach maximum
    sleep(topic_params.time_in_mesh_quantum * (topic_params.time_in_mesh_cap - 3.0) as u32);
    // refresh scores
    gs.peer_score.as_mut().unwrap().0.refresh_scores();
    assert_eq!(
        gs.peer_score.as_ref().unwrap().0.score(&peers[0]),
        topic_params.time_in_mesh_cap
            * topic_params.time_in_mesh_weight
            * topic_params.topic_weight,
        "score should be exactly time_in_mesh_cap * time_in_mesh_weight * topic_weight"
    );
}

fn random_message(seq: &mut u64, topics: &[TopicHash]) -> RawMessage {
    let mut rng = rand::thread_rng();
    *seq += 1;
    RawMessage {
        source: Some(PeerId::random()),
        data: (0..rng.gen_range(10..30)).map(|_| rng.gen()).collect(),
        sequence_number: Some(*seq),
        topic: topics[rng.gen_range(0..topics.len())].clone(),
        signature: None,
        key: None,
        validated: true,
    }
}

#[test]
fn test_scoring_p2() {
    let config = Config::default();
    let mut peer_score_params = PeerScoreParams::default();
    let topic = Topic::new("test");
    let topic_hash = topic.hash();
    let topic_params = TopicScoreParams {
        time_in_mesh_weight: 0.0, // deactivate time in mesh
        first_message_deliveries_weight: 2.0,
        first_message_deliveries_cap: 10.0,
        first_message_deliveries_decay: 0.9,
        topic_weight: 0.7,
        ..TopicScoreParams::default()
    };
    peer_score_params
        .topics
        .insert(topic_hash, topic_params.clone());
    let peer_score_thresholds = PeerScoreThresholds::default();

    // build mesh with one peer
    let (mut gs, peers, _, topics) = inject_nodes1()
        .peer_no(2)
        .topics(vec!["test".into()])
        .to_subscribe(true)
        .gs_config(config)
        .explicit(0)
        .outbound(0)
        .scoring(Some((peer_score_params, peer_score_thresholds)))
        .create_network();

    let mut seq = 0;
    let deliver_message = |gs: &mut Behaviour, index: usize, msg: RawMessage| {
        gs.handle_received_message(msg, &peers[index]);
    };

    let m1 = random_message(&mut seq, &topics);
    // peer 0 delivers message first
    deliver_message(&mut gs, 0, m1.clone());
    // peer 1 delivers message second
    deliver_message(&mut gs, 1, m1);

    assert_eq!(
        gs.peer_score.as_ref().unwrap().0.score(&peers[0]),
        1.0 * topic_params.first_message_deliveries_weight * topic_params.topic_weight,
        "score should be exactly first_message_deliveries_weight * topic_weight"
    );

    assert_eq!(
        gs.peer_score.as_ref().unwrap().0.score(&peers[1]),
        0.0,
        "there should be no score for second message deliveries * topic_weight"
    );

    // peer 2 delivers two new messages
    deliver_message(&mut gs, 1, random_message(&mut seq, &topics));
    deliver_message(&mut gs, 1, random_message(&mut seq, &topics));
    assert_eq!(
        gs.peer_score.as_ref().unwrap().0.score(&peers[1]),
        2.0 * topic_params.first_message_deliveries_weight * topic_params.topic_weight,
        "score should be exactly 2 * first_message_deliveries_weight * topic_weight"
    );

    // test decaying
    gs.peer_score.as_mut().unwrap().0.refresh_scores();

    assert_eq!(
        gs.peer_score.as_ref().unwrap().0.score(&peers[0]),
        1.0 * topic_params.first_message_deliveries_decay
            * topic_params.first_message_deliveries_weight
            * topic_params.topic_weight,
        "score should be exactly first_message_deliveries_decay * \
               first_message_deliveries_weight * topic_weight"
    );

    assert_eq!(
        gs.peer_score.as_ref().unwrap().0.score(&peers[1]),
        2.0 * topic_params.first_message_deliveries_decay
            * topic_params.first_message_deliveries_weight
            * topic_params.topic_weight,
        "score should be exactly 2 * first_message_deliveries_decay * \
               first_message_deliveries_weight * topic_weight"
    );

    // test cap
    for _ in 0..topic_params.first_message_deliveries_cap as u64 {
        deliver_message(&mut gs, 1, random_message(&mut seq, &topics));
    }

    assert_eq!(
        gs.peer_score.as_ref().unwrap().0.score(&peers[1]),
        topic_params.first_message_deliveries_cap
            * topic_params.first_message_deliveries_weight
            * topic_params.topic_weight,
        "score should be exactly first_message_deliveries_cap * \
               first_message_deliveries_weight * topic_weight"
    );
}

#[test]
fn test_scoring_p3() {
    let config = Config::default();
    let mut peer_score_params = PeerScoreParams::default();
    let topic = Topic::new("test");
    let topic_hash = topic.hash();
    let topic_params = TopicScoreParams {
        time_in_mesh_weight: 0.0,             // deactivate time in mesh
        first_message_deliveries_weight: 0.0, // deactivate first time deliveries
        mesh_message_deliveries_weight: -2.0,
        mesh_message_deliveries_decay: 0.9,
        mesh_message_deliveries_cap: 10.0,
        mesh_message_deliveries_threshold: 5.0,
        mesh_message_deliveries_activation: Duration::from_secs(1),
        mesh_message_deliveries_window: Duration::from_millis(100),
        topic_weight: 0.7,
        ..TopicScoreParams::default()
    };
    peer_score_params.topics.insert(topic_hash, topic_params);
    let peer_score_thresholds = PeerScoreThresholds::default();

    // build mesh with two peers
    let (mut gs, peers, _, topics) = inject_nodes1()
        .peer_no(2)
        .topics(vec!["test".into()])
        .to_subscribe(true)
        .gs_config(config)
        .explicit(0)
        .outbound(0)
        .scoring(Some((peer_score_params, peer_score_thresholds)))
        .create_network();

    let mut seq = 0;
    let deliver_message = |gs: &mut Behaviour, index: usize, msg: RawMessage| {
        gs.handle_received_message(msg, &peers[index]);
    };

    let mut expected_message_deliveries = 0.0;

    // messages used to test window
    let m1 = random_message(&mut seq, &topics);
    let m2 = random_message(&mut seq, &topics);

    // peer 1 delivers m1
    deliver_message(&mut gs, 1, m1.clone());

    // peer 0 delivers two message
    deliver_message(&mut gs, 0, random_message(&mut seq, &topics));
    deliver_message(&mut gs, 0, random_message(&mut seq, &topics));
    expected_message_deliveries += 2.0;

    sleep(Duration::from_millis(60));

    // peer 1 delivers m2
    deliver_message(&mut gs, 1, m2.clone());

    sleep(Duration::from_millis(70));
    // peer 0 delivers m1 and m2 only m2 gets counted
    deliver_message(&mut gs, 0, m1);
    deliver_message(&mut gs, 0, m2);
    expected_message_deliveries += 1.0;

    sleep(Duration::from_millis(900));

    // message deliveries penalties get activated, peer 0 has only delivered 3 messages and
    // therefore gets a penalty
    gs.peer_score.as_mut().unwrap().0.refresh_scores();
    expected_message_deliveries *= 0.9; // decay

    assert_eq!(
        gs.peer_score.as_ref().unwrap().0.score(&peers[0]),
        (5f64 - expected_message_deliveries).powi(2) * -2.0 * 0.7
    );

    // peer 0 delivers a lot of messages => message_deliveries should be capped at 10
    for _ in 0..20 {
        deliver_message(&mut gs, 0, random_message(&mut seq, &topics));
    }

    expected_message_deliveries = 10.0;

    assert_eq!(gs.peer_score.as_ref().unwrap().0.score(&peers[0]), 0.0);

    // apply 10 decays
    for _ in 0..10 {
        gs.peer_score.as_mut().unwrap().0.refresh_scores();
        expected_message_deliveries *= 0.9; // decay
    }

    assert_eq!(
        gs.peer_score.as_ref().unwrap().0.score(&peers[0]),
        (5f64 - expected_message_deliveries).powi(2) * -2.0 * 0.7
    );
}

#[test]
fn test_scoring_p3b() {
    let config = ConfigBuilder::default()
        .prune_backoff(Duration::from_millis(100))
        .build()
        .unwrap();
    let mut peer_score_params = PeerScoreParams::default();
    let topic = Topic::new("test");
    let topic_hash = topic.hash();
    let topic_params = TopicScoreParams {
        time_in_mesh_weight: 0.0,             // deactivate time in mesh
        first_message_deliveries_weight: 0.0, // deactivate first time deliveries
        mesh_message_deliveries_weight: -2.0,
        mesh_message_deliveries_decay: 0.9,
        mesh_message_deliveries_cap: 10.0,
        mesh_message_deliveries_threshold: 5.0,
        mesh_message_deliveries_activation: Duration::from_secs(1),
        mesh_message_deliveries_window: Duration::from_millis(100),
        mesh_failure_penalty_weight: -3.0,
        mesh_failure_penalty_decay: 0.95,
        topic_weight: 0.7,
        ..Default::default()
    };
    peer_score_params.topics.insert(topic_hash, topic_params);
    peer_score_params.app_specific_weight = 1.0;
    let peer_score_thresholds = PeerScoreThresholds::default();

    // build mesh with one peer
    let (mut gs, peers, _, topics) = inject_nodes1()
        .peer_no(1)
        .topics(vec!["test".into()])
        .to_subscribe(true)
        .gs_config(config)
        .explicit(0)
        .outbound(0)
        .scoring(Some((peer_score_params, peer_score_thresholds)))
        .create_network();

    let mut seq = 0;
    let deliver_message = |gs: &mut Behaviour, index: usize, msg: RawMessage| {
        gs.handle_received_message(msg, &peers[index]);
    };

    let mut expected_message_deliveries = 0.0;

    // add some positive score
    gs.peer_score
        .as_mut()
        .unwrap()
        .0
        .set_application_score(&peers[0], 100.0);

    // peer 0 delivers two message
    deliver_message(&mut gs, 0, random_message(&mut seq, &topics));
    deliver_message(&mut gs, 0, random_message(&mut seq, &topics));
    expected_message_deliveries += 2.0;

    sleep(Duration::from_millis(1050));

    // activation kicks in
    gs.peer_score.as_mut().unwrap().0.refresh_scores();
    expected_message_deliveries *= 0.9; // decay

    // prune peer
    gs.handle_prune(&peers[0], vec![(topics[0].clone(), vec![], None)]);

    // wait backoff
    sleep(Duration::from_millis(130));

    // regraft peer
    gs.handle_graft(&peers[0], topics.clone());

    // the score should now consider p3b
    let mut expected_b3 = (5f64 - expected_message_deliveries).powi(2);
    assert_eq!(
        gs.peer_score.as_ref().unwrap().0.score(&peers[0]),
        100.0 + expected_b3 * -3.0 * 0.7
    );

    // we can also add a new p3 to the score

    // peer 0 delivers one message
    deliver_message(&mut gs, 0, random_message(&mut seq, &topics));
    expected_message_deliveries += 1.0;

    sleep(Duration::from_millis(1050));
    gs.peer_score.as_mut().unwrap().0.refresh_scores();
    expected_message_deliveries *= 0.9; // decay
    expected_b3 *= 0.95;

    assert_eq!(
        gs.peer_score.as_ref().unwrap().0.score(&peers[0]),
        100.0 + (expected_b3 * -3.0 + (5f64 - expected_message_deliveries).powi(2) * -2.0) * 0.7
    );
}

#[test]
fn test_scoring_p4_valid_message() {
    let config = ConfigBuilder::default()
        .validate_messages()
        .build()
        .unwrap();
    let mut peer_score_params = PeerScoreParams::default();
    let topic = Topic::new("test");
    let topic_hash = topic.hash();
    let topic_params = TopicScoreParams {
        // deactivate time in mesh
        time_in_mesh_weight: 0.0,
        // deactivate first time deliveries
        first_message_deliveries_weight: 0.0,
        // deactivate message deliveries
        mesh_message_deliveries_weight: 0.0,
        // deactivate mesh failure penalties
        mesh_failure_penalty_weight: 0.0,
        invalid_message_deliveries_weight: -2.0,
        invalid_message_deliveries_decay: 0.9,
        topic_weight: 0.7,
        ..Default::default()
    };
    peer_score_params.topics.insert(topic_hash, topic_params);
    peer_score_params.app_specific_weight = 1.0;
    let peer_score_thresholds = PeerScoreThresholds::default();

    // build mesh with two peers
    let (mut gs, peers, _, topics) = inject_nodes1()
        .peer_no(1)
        .topics(vec!["test".into()])
        .to_subscribe(true)
        .gs_config(config.clone())
        .explicit(0)
        .outbound(0)
        .scoring(Some((peer_score_params, peer_score_thresholds)))
        .create_network();

    let mut seq = 0;
    let deliver_message = |gs: &mut Behaviour, index: usize, msg: RawMessage| {
        gs.handle_received_message(msg, &peers[index]);
    };

    // peer 0 delivers valid message
    let m1 = random_message(&mut seq, &topics);
    deliver_message(&mut gs, 0, m1.clone());

    // Transform the inbound message
    let message1 = &gs.data_transform.inbound_transform(m1).unwrap();

    assert_eq!(gs.peer_score.as_ref().unwrap().0.score(&peers[0]), 0.0);

    // message m1 gets validated
    gs.report_message_validation_result(
        &config.message_id(message1),
        &peers[0],
        MessageAcceptance::Accept,
    );

    assert_eq!(gs.peer_score.as_ref().unwrap().0.score(&peers[0]), 0.0);
}

#[test]
fn test_scoring_p4_invalid_signature() {
    let config = ConfigBuilder::default()
        .validate_messages()
        .build()
        .unwrap();
    let mut peer_score_params = PeerScoreParams::default();
    let topic = Topic::new("test");
    let topic_hash = topic.hash();
    let topic_params = TopicScoreParams {
        // deactivate time in mesh
        time_in_mesh_weight: 0.0,
        // deactivate first time deliveries
        first_message_deliveries_weight: 0.0,
        // deactivate message deliveries
        mesh_message_deliveries_weight: 0.0,
        // deactivate mesh failure penalties
        mesh_failure_penalty_weight: 0.0,
        invalid_message_deliveries_weight: -2.0,
        invalid_message_deliveries_decay: 0.9,
        topic_weight: 0.7,
        ..Default::default()
    };
    peer_score_params.topics.insert(topic_hash, topic_params);
    peer_score_params.app_specific_weight = 1.0;
    let peer_score_thresholds = PeerScoreThresholds::default();

    // build mesh with one peer
    let (mut gs, peers, _, topics) = inject_nodes1()
        .peer_no(1)
        .topics(vec!["test".into()])
        .to_subscribe(true)
        .gs_config(config)
        .explicit(0)
        .outbound(0)
        .scoring(Some((peer_score_params, peer_score_thresholds)))
        .create_network();

    let mut seq = 0;

    // peer 0 delivers message with invalid signature
    let m = random_message(&mut seq, &topics);

    gs.on_connection_handler_event(
        peers[0],
        ConnectionId::new_unchecked(0),
        HandlerEvent::Message {
            rpc: Rpc {
                messages: vec![],
                subscriptions: vec![],
                control_msgs: vec![],
            },
            invalid_messages: vec![(m, ValidationError::InvalidSignature)],
        },
    );

    assert_eq!(
        gs.peer_score.as_ref().unwrap().0.score(&peers[0]),
        -2.0 * 0.7
    );
}

#[test]
fn test_scoring_p4_message_from_self() {
    let config = ConfigBuilder::default()
        .validate_messages()
        .build()
        .unwrap();
    let mut peer_score_params = PeerScoreParams::default();
    let topic = Topic::new("test");
    let topic_hash = topic.hash();
    let topic_params = TopicScoreParams {
        // deactivate time in mesh
        time_in_mesh_weight: 0.0,
        // deactivate first time deliveries
        first_message_deliveries_weight: 0.0,
        // deactivate message deliveries
        mesh_message_deliveries_weight: 0.0,
        // deactivate mesh failure penalties
        mesh_failure_penalty_weight: 0.0,
        invalid_message_deliveries_weight: -2.0,
        invalid_message_deliveries_decay: 0.9,
        topic_weight: 0.7,
        ..Default::default()
    };
    peer_score_params.topics.insert(topic_hash, topic_params);
    peer_score_params.app_specific_weight = 1.0;
    let peer_score_thresholds = PeerScoreThresholds::default();

    // build mesh with two peers
    let (mut gs, peers, _, topics) = inject_nodes1()
        .peer_no(1)
        .topics(vec!["test".into()])
        .to_subscribe(true)
        .gs_config(config)
        .explicit(0)
        .outbound(0)
        .scoring(Some((peer_score_params, peer_score_thresholds)))
        .create_network();

    let mut seq = 0;
    let deliver_message = |gs: &mut Behaviour, index: usize, msg: RawMessage| {
        gs.handle_received_message(msg, &peers[index]);
    };

    // peer 0 delivers invalid message from self
    let mut m = random_message(&mut seq, &topics);
    m.source = Some(*gs.publish_config.get_own_id().unwrap());

    deliver_message(&mut gs, 0, m);
    assert_eq!(
        gs.peer_score.as_ref().unwrap().0.score(&peers[0]),
        -2.0 * 0.7
    );
}

#[test]
fn test_scoring_p4_ignored_message() {
    let config = ConfigBuilder::default()
        .validate_messages()
        .build()
        .unwrap();
    let mut peer_score_params = PeerScoreParams::default();
    let topic = Topic::new("test");
    let topic_hash = topic.hash();
    let topic_params = TopicScoreParams {
        // deactivate time in mesh
        time_in_mesh_weight: 0.0,
        // deactivate first time deliveries
        first_message_deliveries_weight: 0.0,
        // deactivate message deliveries
        mesh_message_deliveries_weight: 0.0,
        // deactivate mesh failure penalties
        mesh_failure_penalty_weight: 0.0,
        invalid_message_deliveries_weight: -2.0,
        invalid_message_deliveries_decay: 0.9,
        topic_weight: 0.7,
        ..Default::default()
    };
    peer_score_params.topics.insert(topic_hash, topic_params);
    peer_score_params.app_specific_weight = 1.0;
    let peer_score_thresholds = PeerScoreThresholds::default();

    // build mesh with two peers
    let (mut gs, peers, _, topics) = inject_nodes1()
        .peer_no(1)
        .topics(vec!["test".into()])
        .to_subscribe(true)
        .gs_config(config.clone())
        .explicit(0)
        .outbound(0)
        .scoring(Some((peer_score_params, peer_score_thresholds)))
        .create_network();

    let mut seq = 0;
    let deliver_message = |gs: &mut Behaviour, index: usize, msg: RawMessage| {
        gs.handle_received_message(msg, &peers[index]);
    };

    // peer 0 delivers ignored message
    let m1 = random_message(&mut seq, &topics);
    deliver_message(&mut gs, 0, m1.clone());

    assert_eq!(gs.peer_score.as_ref().unwrap().0.score(&peers[0]), 0.0);

    // Transform the inbound message
    let message1 = &gs.data_transform.inbound_transform(m1).unwrap();

    // message m1 gets ignored
    gs.report_message_validation_result(
        &config.message_id(message1),
        &peers[0],
        MessageAcceptance::Ignore,
    );

    assert_eq!(gs.peer_score.as_ref().unwrap().0.score(&peers[0]), 0.0);
}

#[test]
fn test_scoring_p4_application_invalidated_message() {
    let config = ConfigBuilder::default()
        .validate_messages()
        .build()
        .unwrap();
    let mut peer_score_params = PeerScoreParams::default();
    let topic = Topic::new("test");
    let topic_hash = topic.hash();
    let topic_params = TopicScoreParams {
        // deactivate time in mesh
        time_in_mesh_weight: 0.0,
        // deactivate first time deliveries
        first_message_deliveries_weight: 0.0,
        // deactivate message deliveries
        mesh_message_deliveries_weight: 0.0,
        // deactivate mesh failure penalties
        mesh_failure_penalty_weight: 0.0,
        invalid_message_deliveries_weight: -2.0,
        invalid_message_deliveries_decay: 0.9,
        topic_weight: 0.7,
        ..Default::default()
    };
    peer_score_params.topics.insert(topic_hash, topic_params);
    peer_score_params.app_specific_weight = 1.0;
    let peer_score_thresholds = PeerScoreThresholds::default();

    // build mesh with two peers
    let (mut gs, peers, _, topics) = inject_nodes1()
        .peer_no(1)
        .topics(vec!["test".into()])
        .to_subscribe(true)
        .gs_config(config.clone())
        .explicit(0)
        .outbound(0)
        .scoring(Some((peer_score_params, peer_score_thresholds)))
        .create_network();

    let mut seq = 0;
    let deliver_message = |gs: &mut Behaviour, index: usize, msg: RawMessage| {
        gs.handle_received_message(msg, &peers[index]);
    };

    // peer 0 delivers invalid message
    let m1 = random_message(&mut seq, &topics);
    deliver_message(&mut gs, 0, m1.clone());

    assert_eq!(gs.peer_score.as_ref().unwrap().0.score(&peers[0]), 0.0);

    // Transform the inbound message
    let message1 = &gs.data_transform.inbound_transform(m1).unwrap();

    // message m1 gets rejected
    gs.report_message_validation_result(
        &config.message_id(message1),
        &peers[0],
        MessageAcceptance::Reject,
    );

    assert_eq!(
        gs.peer_score.as_ref().unwrap().0.score(&peers[0]),
        -2.0 * 0.7
    );
}

#[test]
fn test_scoring_p4_application_invalid_message_from_two_peers() {
    let config = ConfigBuilder::default()
        .validate_messages()
        .build()
        .unwrap();
    let mut peer_score_params = PeerScoreParams::default();
    let topic = Topic::new("test");
    let topic_hash = topic.hash();
    let topic_params = TopicScoreParams {
        // deactivate time in mesh
        time_in_mesh_weight: 0.0,
        // deactivate first time deliveries
        first_message_deliveries_weight: 0.0,
        // deactivate message deliveries
        mesh_message_deliveries_weight: 0.0,
        // deactivate mesh failure penalties
        mesh_failure_penalty_weight: 0.0,
        invalid_message_deliveries_weight: -2.0,
        invalid_message_deliveries_decay: 0.9,
        topic_weight: 0.7,
        ..Default::default()
    };
    peer_score_params.topics.insert(topic_hash, topic_params);
    peer_score_params.app_specific_weight = 1.0;
    let peer_score_thresholds = PeerScoreThresholds::default();

    // build mesh with two peers
    let (mut gs, peers, _, topics) = inject_nodes1()
        .peer_no(2)
        .topics(vec!["test".into()])
        .to_subscribe(true)
        .gs_config(config.clone())
        .explicit(0)
        .outbound(0)
        .scoring(Some((peer_score_params, peer_score_thresholds)))
        .create_network();

    let mut seq = 0;
    let deliver_message = |gs: &mut Behaviour, index: usize, msg: RawMessage| {
        gs.handle_received_message(msg, &peers[index]);
    };

    // peer 0 delivers invalid message
    let m1 = random_message(&mut seq, &topics);
    deliver_message(&mut gs, 0, m1.clone());

    // Transform the inbound message
    let message1 = &gs.data_transform.inbound_transform(m1.clone()).unwrap();

    // peer 1 delivers same message
    deliver_message(&mut gs, 1, m1);

    assert_eq!(gs.peer_score.as_ref().unwrap().0.score(&peers[0]), 0.0);
    assert_eq!(gs.peer_score.as_ref().unwrap().0.score(&peers[1]), 0.0);

    // message m1 gets rejected
    gs.report_message_validation_result(
        &config.message_id(message1),
        &peers[0],
        MessageAcceptance::Reject,
    );

    assert_eq!(
        gs.peer_score.as_ref().unwrap().0.score(&peers[0]),
        -2.0 * 0.7
    );
    assert_eq!(
        gs.peer_score.as_ref().unwrap().0.score(&peers[1]),
        -2.0 * 0.7
    );
}

#[test]
fn test_scoring_p4_three_application_invalid_messages() {
    let config = ConfigBuilder::default()
        .validate_messages()
        .build()
        .unwrap();
    let mut peer_score_params = PeerScoreParams::default();
    let topic = Topic::new("test");
    let topic_hash = topic.hash();
    let topic_params = TopicScoreParams {
        // deactivate time in mesh
        time_in_mesh_weight: 0.0,
        // deactivate first time deliveries
        first_message_deliveries_weight: 0.0,
        // deactivate message deliveries
        mesh_message_deliveries_weight: 0.0,
        // deactivate mesh failure penalties
        mesh_failure_penalty_weight: 0.0,
        invalid_message_deliveries_weight: -2.0,
        invalid_message_deliveries_decay: 0.9,
        topic_weight: 0.7,
        ..Default::default()
    };
    peer_score_params.topics.insert(topic_hash, topic_params);
    peer_score_params.app_specific_weight = 1.0;
    let peer_score_thresholds = PeerScoreThresholds::default();

    // build mesh with one peer
    let (mut gs, peers, _, topics) = inject_nodes1()
        .peer_no(1)
        .topics(vec!["test".into()])
        .to_subscribe(true)
        .gs_config(config.clone())
        .explicit(0)
        .outbound(0)
        .scoring(Some((peer_score_params, peer_score_thresholds)))
        .create_network();

    let mut seq = 0;
    let deliver_message = |gs: &mut Behaviour, index: usize, msg: RawMessage| {
        gs.handle_received_message(msg, &peers[index]);
    };

    // peer 0 delivers two invalid message
    let m1 = random_message(&mut seq, &topics);
    let m2 = random_message(&mut seq, &topics);
    let m3 = random_message(&mut seq, &topics);
    deliver_message(&mut gs, 0, m1.clone());
    deliver_message(&mut gs, 0, m2.clone());
    deliver_message(&mut gs, 0, m3.clone());

    // Transform the inbound message
    let message1 = &gs.data_transform.inbound_transform(m1).unwrap();

    // Transform the inbound message
    let message2 = &gs.data_transform.inbound_transform(m2).unwrap();
    // Transform the inbound message
    let message3 = &gs.data_transform.inbound_transform(m3).unwrap();

    assert_eq!(gs.peer_score.as_ref().unwrap().0.score(&peers[0]), 0.0);

    // messages gets rejected
    gs.report_message_validation_result(
        &config.message_id(message1),
        &peers[0],
        MessageAcceptance::Reject,
    );

    gs.report_message_validation_result(
        &config.message_id(message2),
        &peers[0],
        MessageAcceptance::Reject,
    );

    gs.report_message_validation_result(
        &config.message_id(message3),
        &peers[0],
        MessageAcceptance::Reject,
    );

    // number of invalid messages gets squared
    assert_eq!(
        gs.peer_score.as_ref().unwrap().0.score(&peers[0]),
        9.0 * -2.0 * 0.7
    );
}

#[test]
fn test_scoring_p4_decay() {
    let config = ConfigBuilder::default()
        .validate_messages()
        .build()
        .unwrap();
    let mut peer_score_params = PeerScoreParams::default();
    let topic = Topic::new("test");
    let topic_hash = topic.hash();
    let topic_params = TopicScoreParams {
        // deactivate time in mesh
        time_in_mesh_weight: 0.0,
        // deactivate first time deliveries
        first_message_deliveries_weight: 0.0,
        // deactivate message deliveries
        mesh_message_deliveries_weight: 0.0,
        // deactivate mesh failure penalties
        mesh_failure_penalty_weight: 0.0,
        invalid_message_deliveries_weight: -2.0,
        invalid_message_deliveries_decay: 0.9,
        topic_weight: 0.7,
        ..Default::default()
    };
    peer_score_params.topics.insert(topic_hash, topic_params);
    peer_score_params.app_specific_weight = 1.0;
    let peer_score_thresholds = PeerScoreThresholds::default();

    // build mesh with one peer
    let (mut gs, peers, _, topics) = inject_nodes1()
        .peer_no(1)
        .topics(vec!["test".into()])
        .to_subscribe(true)
        .gs_config(config.clone())
        .explicit(0)
        .outbound(0)
        .scoring(Some((peer_score_params, peer_score_thresholds)))
        .create_network();

    let mut seq = 0;
    let deliver_message = |gs: &mut Behaviour, index: usize, msg: RawMessage| {
        gs.handle_received_message(msg, &peers[index]);
    };

    // peer 0 delivers invalid message
    let m1 = random_message(&mut seq, &topics);
    deliver_message(&mut gs, 0, m1.clone());

    // Transform the inbound message
    let message1 = &gs.data_transform.inbound_transform(m1).unwrap();
    assert_eq!(gs.peer_score.as_ref().unwrap().0.score(&peers[0]), 0.0);

    // message m1 gets rejected
    gs.report_message_validation_result(
        &config.message_id(message1),
        &peers[0],
        MessageAcceptance::Reject,
    );

    assert_eq!(
        gs.peer_score.as_ref().unwrap().0.score(&peers[0]),
        -2.0 * 0.7
    );

    // we decay
    gs.peer_score.as_mut().unwrap().0.refresh_scores();

    // the number of invalids gets decayed to 0.9 and then squared in the score
    assert_eq!(
        gs.peer_score.as_ref().unwrap().0.score(&peers[0]),
        0.9 * 0.9 * -2.0 * 0.7
    );
}

#[test]
fn test_scoring_p5() {
    let peer_score_params = PeerScoreParams {
        app_specific_weight: 2.0,
        ..PeerScoreParams::default()
    };

    // build mesh with one peer
    let (mut gs, peers, _, _) = inject_nodes1()
        .peer_no(1)
        .topics(vec!["test".into()])
        .to_subscribe(true)
        .gs_config(Config::default())
        .explicit(0)
        .outbound(0)
        .scoring(Some((peer_score_params, PeerScoreThresholds::default())))
        .create_network();

    gs.set_application_score(&peers[0], 1.1);

    assert_eq!(
        gs.peer_score.as_ref().unwrap().0.score(&peers[0]),
        1.1 * 2.0
    );
}

#[test]
fn test_scoring_p6() {
    let peer_score_params = PeerScoreParams {
        ip_colocation_factor_threshold: 5.0,
        ip_colocation_factor_weight: -2.0,
        ..Default::default()
    };

    let (mut gs, _, _, _) = inject_nodes1()
        .peer_no(0)
        .topics(vec![])
        .to_subscribe(false)
        .gs_config(Config::default())
        .explicit(0)
        .outbound(0)
        .scoring(Some((peer_score_params, PeerScoreThresholds::default())))
        .create_network();

    // create 5 peers with the same ip
    let addr = Multiaddr::from(Ipv4Addr::new(10, 1, 2, 3));
    let peers = vec![
        add_peer_with_addr(&mut gs, &[], false, false, addr.clone()).0,
        add_peer_with_addr(&mut gs, &[], false, false, addr.clone()).0,
        add_peer_with_addr(&mut gs, &[], true, false, addr.clone()).0,
        add_peer_with_addr(&mut gs, &[], true, false, addr.clone()).0,
        add_peer_with_addr(&mut gs, &[], true, true, addr.clone()).0,
    ];

    // create 4 other peers with other ip
    let addr2 = Multiaddr::from(Ipv4Addr::new(10, 1, 2, 4));
    let others = vec![
        add_peer_with_addr(&mut gs, &[], false, false, addr2.clone()).0,
        add_peer_with_addr(&mut gs, &[], false, false, addr2.clone()).0,
        add_peer_with_addr(&mut gs, &[], true, false, addr2.clone()).0,
        add_peer_with_addr(&mut gs, &[], true, false, addr2.clone()).0,
    ];

    // no penalties yet
    for peer in peers.iter().chain(others.iter()) {
        assert_eq!(gs.peer_score.as_ref().unwrap().0.score(peer), 0.0);
    }

    // add additional connection for 3 others with addr
    for id in others.iter().take(3) {
        gs.on_swarm_event(FromSwarm::ConnectionEstablished(ConnectionEstablished {
            peer_id: *id,
            connection_id: ConnectionId::new_unchecked(0),
            endpoint: &ConnectedPoint::Dialer {
                address: addr.clone(),
                role_override: Endpoint::Dialer,
                port_use: PortUse::Reuse,
            },
            failed_addresses: &[],
            other_established: 0,
        }));
    }

    // penalties apply squared
    for peer in peers.iter().chain(others.iter().take(3)) {
        assert_eq!(gs.peer_score.as_ref().unwrap().0.score(peer), 9.0 * -2.0);
    }
    // fourth other peer still no penalty
    assert_eq!(gs.peer_score.as_ref().unwrap().0.score(&others[3]), 0.0);

    // add additional connection for 3 of the peers to addr2
    for peer in peers.iter().take(3) {
        gs.on_swarm_event(FromSwarm::ConnectionEstablished(ConnectionEstablished {
            peer_id: *peer,
            connection_id: ConnectionId::new_unchecked(0),
            endpoint: &ConnectedPoint::Dialer {
                address: addr2.clone(),
                role_override: Endpoint::Dialer,
                port_use: PortUse::Reuse,
            },
            failed_addresses: &[],
            other_established: 1,
        }));
    }

    // double penalties for the first three of each
    for peer in peers.iter().take(3).chain(others.iter().take(3)) {
        assert_eq!(
            gs.peer_score.as_ref().unwrap().0.score(peer),
            (9.0 + 4.0) * -2.0
        );
    }

    // single penalties for the rest
    for peer in peers.iter().skip(3) {
        assert_eq!(gs.peer_score.as_ref().unwrap().0.score(peer), 9.0 * -2.0);
    }
    assert_eq!(
        gs.peer_score.as_ref().unwrap().0.score(&others[3]),
        4.0 * -2.0
    );

    // two times same ip doesn't count twice
    gs.on_swarm_event(FromSwarm::ConnectionEstablished(ConnectionEstablished {
        peer_id: peers[0],
        connection_id: ConnectionId::new_unchecked(0),
        endpoint: &ConnectedPoint::Dialer {
            address: addr,
            role_override: Endpoint::Dialer,
            port_use: PortUse::Reuse,
        },
        failed_addresses: &[],
        other_established: 2,
    }));

    // nothing changed
    // double penalties for the first three of each
    for peer in peers.iter().take(3).chain(others.iter().take(3)) {
        assert_eq!(
            gs.peer_score.as_ref().unwrap().0.score(peer),
            (9.0 + 4.0) * -2.0
        );
    }

    // single penalties for the rest
    for peer in peers.iter().skip(3) {
        assert_eq!(gs.peer_score.as_ref().unwrap().0.score(peer), 9.0 * -2.0);
    }
    assert_eq!(
        gs.peer_score.as_ref().unwrap().0.score(&others[3]),
        4.0 * -2.0
    );
}

#[test]
fn test_scoring_p7_grafts_before_backoff() {
    let config = ConfigBuilder::default()
        .prune_backoff(Duration::from_millis(200))
        .graft_flood_threshold(Duration::from_millis(100))
        .build()
        .unwrap();
    let peer_score_params = PeerScoreParams {
        behaviour_penalty_weight: -2.0,
        behaviour_penalty_decay: 0.9,
        ..Default::default()
    };

    let (mut gs, peers, _receivers, topics) = inject_nodes1()
        .peer_no(2)
        .topics(vec!["test".into()])
        .to_subscribe(false)
        .gs_config(config)
        .explicit(0)
        .outbound(0)
        .scoring(Some((peer_score_params, PeerScoreThresholds::default())))
        .create_network();

    // remove peers from mesh and send prune to them => this adds a backoff for the peers
    for peer in peers.iter().take(2) {
        gs.mesh.get_mut(&topics[0]).unwrap().remove(peer);
        gs.send_graft_prune(
            HashMap::new(),
            HashMap::from([(*peer, vec![topics[0].clone()])]),
            HashSet::new(),
        );
    }

    // wait 50 millisecs
    sleep(Duration::from_millis(50));

    // first peer tries to graft
    gs.handle_graft(&peers[0], vec![topics[0].clone()]);

    // double behaviour penalty for first peer (squared)
    assert_eq!(
        gs.peer_score.as_ref().unwrap().0.score(&peers[0]),
        4.0 * -2.0
    );

    // wait 100 millisecs
    sleep(Duration::from_millis(100));

    // second peer tries to graft
    gs.handle_graft(&peers[1], vec![topics[0].clone()]);

    // single behaviour penalty for second peer
    assert_eq!(
        gs.peer_score.as_ref().unwrap().0.score(&peers[1]),
        1.0 * -2.0
    );

    // test decay
    gs.peer_score.as_mut().unwrap().0.refresh_scores();

    assert_eq!(
        gs.peer_score.as_ref().unwrap().0.score(&peers[0]),
        4.0 * 0.9 * 0.9 * -2.0
    );
    assert_eq!(
        gs.peer_score.as_ref().unwrap().0.score(&peers[1]),
        1.0 * 0.9 * 0.9 * -2.0
    );
}

#[test]
fn test_opportunistic_grafting() {
    let config = ConfigBuilder::default()
        .mesh_n_low(3)
        .mesh_n(5)
        .mesh_n_high(7)
        .mesh_outbound_min(0) // deactivate outbound handling
        .opportunistic_graft_ticks(2)
        .opportunistic_graft_peers(2)
        .build()
        .unwrap();
    let peer_score_params = PeerScoreParams {
        app_specific_weight: 1.0,
        ..Default::default()
    };
    let thresholds = PeerScoreThresholds {
        opportunistic_graft_threshold: 2.0,
        ..Default::default()
    };

    let (mut gs, peers, _receivers, topics) = inject_nodes1()
        .peer_no(5)
        .topics(vec!["test".into()])
        .to_subscribe(false)
        .gs_config(config)
        .explicit(0)
        .outbound(0)
        .scoring(Some((peer_score_params, thresholds)))
        .create_network();

    // fill mesh with 5 peers
    for peer in &peers {
        gs.handle_graft(peer, topics.clone());
    }

    // add additional 5 peers
    let others: Vec<_> = (0..5)
        .map(|_| add_peer(&mut gs, &topics, false, false))
        .collect();

    // currently mesh equals peers
    assert_eq!(gs.mesh[&topics[0]], peers.iter().cloned().collect());

    // give others high scores (but the first two have not high enough scores)
    for (i, peer) in peers.iter().enumerate().take(5) {
        gs.set_application_score(peer, 0.0 + i as f64);
    }

    // set scores for peers in the mesh
    for (i, (peer, _receiver)) in others.iter().enumerate().take(5) {
        gs.set_application_score(peer, 0.0 + i as f64);
    }

    // this gives a median of exactly 2.0 => should not apply opportunistic grafting
    gs.heartbeat();
    gs.heartbeat();

    assert_eq!(
        gs.mesh[&topics[0]].len(),
        5,
        "should not apply opportunistic grafting"
    );

    // reduce middle score to 1.0 giving a median of 1.0
    gs.set_application_score(&peers[2], 1.0);

    // opportunistic grafting after two heartbeats

    gs.heartbeat();
    assert_eq!(
        gs.mesh[&topics[0]].len(),
        5,
        "should not apply opportunistic grafting after first tick"
    );

    gs.heartbeat();

    assert_eq!(
        gs.mesh[&topics[0]].len(),
        7,
        "opportunistic grafting should have added 2 peers"
    );

    assert!(
        gs.mesh[&topics[0]].is_superset(&peers.iter().cloned().collect()),
        "old peers are still part of the mesh"
    );

    assert!(
        gs.mesh[&topics[0]].is_disjoint(&others.iter().map(|(p, _)| p).cloned().take(2).collect()),
        "peers below or equal to median should not be added in opportunistic grafting"
    );
}

#[test]
fn test_ignore_graft_from_unknown_topic() {
    // build gossipsub without subscribing to any topics
    let (mut gs, peers, receivers, _) = inject_nodes1()
        .peer_no(1)
        .topics(vec![])
        .to_subscribe(false)
        .create_network();

    // handle an incoming graft for some topic
    gs.handle_graft(&peers[0], vec![Topic::new("test").hash()]);

    // assert that no prune got created
    let (control_msgs, _) = count_control_msgs(receivers, |_, a| matches!(a, RpcOut::Prune { .. }));
    assert_eq!(
        control_msgs, 0,
        "we should not prune after graft in unknown topic"
    );
}

#[test]
fn test_ignore_too_many_iwants_from_same_peer_for_same_message() {
    let config = Config::default();
    // build gossipsub with full mesh
    let (mut gs, _, mut receivers, topics) = inject_nodes1()
        .peer_no(config.mesh_n_high())
        .topics(vec!["test".into()])
        .to_subscribe(false)
        .create_network();

    // add another peer not in the mesh
    let (peer, receiver) = add_peer(&mut gs, &topics, false, false);
    receivers.insert(peer, receiver);

    // receive a message
    let mut seq = 0;
    let m1 = random_message(&mut seq, &topics);

    // Transform the inbound message
    let message1 = &gs.data_transform.inbound_transform(m1.clone()).unwrap();

    let id = config.message_id(message1);

    gs.handle_received_message(m1, &PeerId::random());

    // clear events
    let receivers = flush_events(&mut gs, receivers);

    // the first gossip_retransimission many iwants return the valid message, all others are
    // ignored.
    for _ in 0..(2 * config.gossip_retransimission() + 10) {
        gs.handle_iwant(&peer, vec![id.clone()]);
    }

    assert_eq!(
        receivers.into_values().fold(0, |mut fwds, c| {
            let non_priority = c.non_priority.get_ref();
            while !non_priority.is_empty() {
                if let Ok(RpcOut::Forward { .. }) = non_priority.try_recv() {
                    fwds += 1;
                }
            }
            fwds
        }),
        config.gossip_retransimission() as usize,
        "not more then gossip_retransmission many messages get sent back"
    );
}

#[test]
fn test_ignore_too_many_ihaves() {
    let config = ConfigBuilder::default()
        .max_ihave_messages(10)
        .build()
        .unwrap();
    // build gossipsub with full mesh
    let (mut gs, _, mut receivers, topics) = inject_nodes1()
        .peer_no(config.mesh_n_high())
        .topics(vec!["test".into()])
        .to_subscribe(false)
        .gs_config(config.clone())
        .create_network();

    // add another peer not in the mesh
    let (peer, receiver) = add_peer(&mut gs, &topics, false, false);
    receivers.insert(peer, receiver);

    // peer has 20 messages
    let mut seq = 0;
    let messages: Vec<_> = (0..20).map(|_| random_message(&mut seq, &topics)).collect();

    // peer sends us one ihave for each message in order
    for raw_message in &messages {
        // Transform the inbound message
        let message = &gs
            .data_transform
            .inbound_transform(raw_message.clone())
            .unwrap();

        gs.handle_ihave(
            &peer,
            vec![(topics[0].clone(), vec![config.message_id(message)])],
        );
    }

    let first_ten: HashSet<_> = messages
        .iter()
        .take(10)
        .map(|msg| gs.data_transform.inbound_transform(msg.clone()).unwrap())
        .map(|m| config.message_id(&m))
        .collect();

    // we send iwant only for the first 10 messages
    let (control_msgs, receivers) = count_control_msgs(receivers, |p, action| {
        p == &peer
            && matches!(action, RpcOut::IWant(IWant { message_ids }) if message_ids.len() == 1 && first_ten.contains(&message_ids[0]))
    });
    assert_eq!(
        control_msgs, 10,
        "exactly the first ten ihaves should be processed and one iwant for each created"
    );

    // after a heartbeat everything is forgotten
    gs.heartbeat();

    for raw_message in messages[10..].iter() {
        // Transform the inbound message
        let message = &gs
            .data_transform
            .inbound_transform(raw_message.clone())
            .unwrap();

        gs.handle_ihave(
            &peer,
            vec![(topics[0].clone(), vec![config.message_id(message)])],
        );
    }

    // we sent iwant for all 10 messages
    let (control_msgs, _) = count_control_msgs(receivers, |p, action| {
        p == &peer
            && matches!(action, RpcOut::IWant(IWant { message_ids }) if message_ids.len() == 1)
    });
    assert_eq!(control_msgs, 10, "all 20 should get sent");
}

#[test]
fn test_ignore_too_many_messages_in_ihave() {
    let config = ConfigBuilder::default()
        .max_ihave_messages(10)
        .max_ihave_length(10)
        .build()
        .unwrap();
    // build gossipsub with full mesh
    let (mut gs, _, mut receivers, topics) = inject_nodes1()
        .peer_no(config.mesh_n_high())
        .topics(vec!["test".into()])
        .to_subscribe(false)
        .gs_config(config.clone())
        .create_network();

    // add another peer not in the mesh
    let (peer, receiver) = add_peer(&mut gs, &topics, false, false);
    receivers.insert(peer, receiver);

<<<<<<< HEAD
    //peer has 30 messages
=======
    // peer has 20 messages
>>>>>>> b187c14e
    let mut seq = 0;
    let message_ids: Vec<_> = (0..30)
        .map(|_| random_message(&mut seq, &topics))
        .map(|msg| gs.data_transform.inbound_transform(msg).unwrap())
        .map(|msg| config.message_id(&msg))
        .collect();

    // peer sends us three ihaves
    gs.handle_ihave(&peer, vec![(topics[0].clone(), message_ids[0..8].to_vec())]);
    gs.handle_ihave(
        &peer,
        vec![(topics[0].clone(), message_ids[0..12].to_vec())],
    );
    gs.handle_ihave(
        &peer,
        vec![(topics[0].clone(), message_ids[0..20].to_vec())],
    );

    let first_twelve: HashSet<_> = message_ids.iter().take(12).collect();

    // we send iwant only for the first 10 messages
    let mut sum = 0;
    let (control_msgs, receivers) = count_control_msgs(receivers, |p, rpc| match rpc {
        RpcOut::IWant(IWant { message_ids }) => {
            p == &peer && {
                assert!(first_twelve.is_superset(&message_ids.iter().collect()));
                sum += message_ids.len();
                true
            }
        }
        _ => false,
    });
    assert_eq!(
        control_msgs, 2,
        "the third ihave should get ignored and no iwant sent"
    );

    assert_eq!(sum, 10, "exactly the first ten ihaves should be processed");

    // after a heartbeat everything is forgotten
    gs.heartbeat();
    gs.handle_ihave(
        &peer,
        vec![(topics[0].clone(), message_ids[20..30].to_vec())],
    );

    // we sent 10 iwant messages ids via a IWANT rpc.
    let mut sum = 0;
    let (control_msgs, _) = count_control_msgs(receivers, |p, rpc| match rpc {
        RpcOut::IWant(IWant { message_ids }) => {
            p == &peer && {
                sum += message_ids.len();
                true
            }
        }
        _ => false,
    });
    assert_eq!(control_msgs, 1);
    assert_eq!(sum, 10, "exactly 20 iwants should get sent");
}

#[test]
fn test_limit_number_of_message_ids_inside_ihave() {
    let config = ConfigBuilder::default()
        .max_ihave_messages(10)
        .max_ihave_length(100)
        .build()
        .unwrap();
    // build gossipsub with full mesh
    let (mut gs, peers, mut receivers, topics) = inject_nodes1()
        .peer_no(config.mesh_n_high())
        .topics(vec!["test".into()])
        .to_subscribe(false)
        .gs_config(config)
        .create_network();

    // graft to all peers to really fill the mesh with all the peers
    for peer in peers {
        gs.handle_graft(&peer, topics.clone());
    }

    // add two other peers not in the mesh
    let (p1, receiver1) = add_peer(&mut gs, &topics, false, false);
    receivers.insert(p1, receiver1);
    let (p2, receiver2) = add_peer(&mut gs, &topics, false, false);
    receivers.insert(p2, receiver2);

    // receive 200 messages from another peer
    let mut seq = 0;
    for _ in 0..200 {
        gs.handle_received_message(random_message(&mut seq, &topics), &PeerId::random());
    }

    // emit gossip
    gs.emit_gossip();

    // both peers should have gotten 100 random ihave messages, to assert the randomness, we
    // assert that both have not gotten the same set of messages, but have an intersection
    // (which is the case with very high probability, the probabiltity of failure is < 10^-58).

    let mut ihaves1 = HashSet::new();
    let mut ihaves2 = HashSet::new();

    let (control_msgs, _) = count_control_msgs(receivers, |p, action| match action {
        RpcOut::IHave(IHave { message_ids, .. }) => {
            if p == &p1 {
                ihaves1 = message_ids.iter().cloned().collect();
                true
            } else if p == &p2 {
                ihaves2 = message_ids.iter().cloned().collect();
                true
            } else {
                false
            }
        }
        _ => false,
    });
    assert_eq!(
        control_msgs, 2,
        "should have emitted one ihave to p1 and one to p2"
    );

    assert_eq!(
        ihaves1.len(),
        100,
        "should have sent 100 message ids in ihave to p1"
    );
    assert_eq!(
        ihaves2.len(),
        100,
        "should have sent 100 message ids in ihave to p2"
    );
    assert!(
        ihaves1 != ihaves2,
        "should have sent different random messages to p1 and p2 \
        (this may fail with a probability < 10^-58"
    );
    assert!(
        ihaves1.intersection(&ihaves2).count() > 0,
        "should have sent random messages with some common messages to p1 and p2 \
            (this may fail with a probability < 10^-58"
    );
}

#[test]
fn test_iwant_penalties() {
    // use tracing_subscriber::EnvFilter;
    // let _ = tracing_subscriber::fmt()
    // .with_env_filter(EnvFilter::from_default_env())
    // .try_init();
    let config = ConfigBuilder::default()
        .iwant_followup_time(Duration::from_secs(4))
        .build()
        .unwrap();
    let peer_score_params = PeerScoreParams {
        behaviour_penalty_weight: -1.0,
        ..Default::default()
    };

    // fill the mesh
    let (mut gs, peers, _, topics) = inject_nodes1()
        .peer_no(2)
        .topics(vec!["test".into()])
        .to_subscribe(false)
        .gs_config(config.clone())
        .explicit(0)
        .outbound(0)
        .scoring(Some((peer_score_params, PeerScoreThresholds::default())))
        .create_network();

    // graft to all peers to really fill the mesh with all the peers
    for peer in peers {
        gs.handle_graft(&peer, topics.clone());
    }

    // add 100 more peers
    let other_peers: Vec<_> = (0..100)
        .map(|_| add_peer(&mut gs, &topics, false, false))
        .collect();

    // each peer sends us an ihave containing each two message ids
    let mut first_messages = Vec::new();
    let mut second_messages = Vec::new();
    let mut seq = 0;
    for (peer, _receiver) in &other_peers {
        let msg1 = random_message(&mut seq, &topics);
        let msg2 = random_message(&mut seq, &topics);

        // Decompress the raw message and calculate the message id.
        // Transform the inbound message
        let message1 = &gs.data_transform.inbound_transform(msg1.clone()).unwrap();

        // Transform the inbound message
        let message2 = &gs.data_transform.inbound_transform(msg2.clone()).unwrap();

        first_messages.push(msg1.clone());
        second_messages.push(msg2.clone());
        gs.handle_ihave(
            peer,
            vec![(
                topics[0].clone(),
                vec![config.message_id(message1), config.message_id(message2)],
            )],
        );
    }

    // the peers send us all the first message ids in time
    for (index, (peer, _receiver)) in other_peers.iter().enumerate() {
        gs.handle_received_message(first_messages[index].clone(), peer);
    }

    // now we do a heartbeat no penalization should have been applied yet
    gs.heartbeat();

    for (peer, _receiver) in &other_peers {
        assert_eq!(gs.peer_score.as_ref().unwrap().0.score(peer), 0.0);
    }

    // receive the first twenty of the other peers then send their response
    for (index, (peer, _receiver)) in other_peers.iter().enumerate().take(20) {
        gs.handle_received_message(second_messages[index].clone(), peer);
    }

    // sleep for the promise duration
    sleep(Duration::from_secs(4));

    // now we do a heartbeat to apply penalization
    gs.heartbeat();

    // now we get the second messages from the last 80 peers.
    for (index, (peer, _receiver)) in other_peers.iter().enumerate() {
        if index > 19 {
            gs.handle_received_message(second_messages[index].clone(), peer);
        }
    }

    // no further penalizations should get applied
    gs.heartbeat();

    // Only the last 80 peers should be penalized for not responding in time
    let mut not_penalized = 0;
    let mut single_penalized = 0;
    let mut double_penalized = 0;

    for (i, (peer, _receiver)) in other_peers.iter().enumerate() {
        let score = gs.peer_score.as_ref().unwrap().0.score(peer);
        if score == 0.0 {
            not_penalized += 1;
        } else if score == -1.0 {
            assert!(i > 9);
            single_penalized += 1;
        } else if score == -4.0 {
            assert!(i > 9);
            double_penalized += 1
        } else {
            println!("{peer}");
            println!("{score}");
            panic!("Invalid score of peer");
        }
    }

    assert_eq!(not_penalized, 20);
    assert_eq!(single_penalized, 80);
    assert_eq!(double_penalized, 0);
}

#[test]
fn test_publish_to_floodsub_peers_without_flood_publish() {
    let config = ConfigBuilder::default()
        .flood_publish(false)
        .build()
        .unwrap();
    let (mut gs, _, mut receivers, topics) = inject_nodes1()
        .peer_no(config.mesh_n_low() - 1)
        .topics(vec!["test".into()])
        .to_subscribe(false)
        .gs_config(config)
        .create_network();

    // add two floodsub peer, one explicit, one implicit
    let (p1, receiver1) = add_peer_with_addr_and_kind(
        &mut gs,
        &topics,
        false,
        false,
        Multiaddr::empty(),
        Some(PeerKind::Floodsub),
    );
    receivers.insert(p1, receiver1);

    let (p2, receiver2) =
        add_peer_with_addr_and_kind(&mut gs, &topics, false, false, Multiaddr::empty(), None);
    receivers.insert(p2, receiver2);

    // p1 and p2 are not in the mesh
    assert!(!gs.mesh[&topics[0]].contains(&p1) && !gs.mesh[&topics[0]].contains(&p2));

    // publish a message
    let publish_data = vec![0; 42];
    gs.publish(Topic::new("test"), publish_data).unwrap();

    // Collect publish messages to floodsub peers
    let publishes = receivers
        .into_iter()
        .fold(0, |mut collected_publish, (peer_id, c)| {
            let priority = c.priority.get_ref();
            while !priority.is_empty() {
                if matches!(priority.try_recv(),
            Ok(RpcOut::Publish{..}) if peer_id == p1 || peer_id == p2)
                {
                    collected_publish += 1;
                }
            }
            collected_publish
        });

    assert_eq!(
        publishes, 2,
        "Should send a publish message to all floodsub peers"
    );
}

#[test]
fn test_do_not_use_floodsub_in_fanout() {
    let config = ConfigBuilder::default()
        .flood_publish(false)
        .build()
        .unwrap();
    let (mut gs, _, mut receivers, _) = inject_nodes1()
        .peer_no(config.mesh_n_low() - 1)
        .topics(Vec::new())
        .to_subscribe(false)
        .gs_config(config)
        .create_network();

    let topic = Topic::new("test");
    let topics = vec![topic.hash()];

    // add two floodsub peer, one explicit, one implicit
    let (p1, receiver1) = add_peer_with_addr_and_kind(
        &mut gs,
        &topics,
        false,
        false,
        Multiaddr::empty(),
        Some(PeerKind::Floodsub),
    );

    receivers.insert(p1, receiver1);
    let (p2, receiver2) =
        add_peer_with_addr_and_kind(&mut gs, &topics, false, false, Multiaddr::empty(), None);

    receivers.insert(p2, receiver2);
    // publish a message
    let publish_data = vec![0; 42];
    gs.publish(Topic::new("test"), publish_data).unwrap();

    // Collect publish messages to floodsub peers
    let publishes = receivers
        .into_iter()
        .fold(0, |mut collected_publish, (peer_id, c)| {
            let priority = c.priority.get_ref();
            while !priority.is_empty() {
                if matches!(priority.try_recv(),
            Ok(RpcOut::Publish{..}) if peer_id == p1 || peer_id == p2)
                {
                    collected_publish += 1;
                }
            }
            collected_publish
        });

    assert_eq!(
        publishes, 2,
        "Should send a publish message to all floodsub peers"
    );

    assert!(
        !gs.fanout[&topics[0]].contains(&p1) && !gs.fanout[&topics[0]].contains(&p2),
        "Floodsub peers are not allowed in fanout"
    );
}

#[test]
fn test_dont_add_floodsub_peers_to_mesh_on_join() {
    let (mut gs, _, _, _) = inject_nodes1()
        .peer_no(0)
        .topics(Vec::new())
        .to_subscribe(false)
        .create_network();

    let topic = Topic::new("test");
    let topics = vec![topic.hash()];

    // add two floodsub peer, one explicit, one implicit
    let _p1 = add_peer_with_addr_and_kind(
        &mut gs,
        &topics,
        false,
        false,
        Multiaddr::empty(),
        Some(PeerKind::Floodsub),
    );
    let _p2 = add_peer_with_addr_and_kind(&mut gs, &topics, false, false, Multiaddr::empty(), None);

    gs.join(&topics[0]);

    assert!(
        gs.mesh[&topics[0]].is_empty(),
        "Floodsub peers should not get added to mesh"
    );
}

#[test]
fn test_dont_send_px_to_old_gossipsub_peers() {
    let (mut gs, _, receivers, topics) = inject_nodes1()
        .peer_no(0)
        .topics(vec!["test".into()])
        .to_subscribe(false)
        .create_network();

    // add an old gossipsub peer
    let (p1, _receiver1) = add_peer_with_addr_and_kind(
        &mut gs,
        &topics,
        false,
        false,
        Multiaddr::empty(),
        Some(PeerKind::Gossipsub),
    );

    // prune the peer
    gs.send_graft_prune(
        HashMap::new(),
        vec![(p1, topics.clone())].into_iter().collect(),
        HashSet::new(),
    );

    // check that prune does not contain px
    let (control_msgs, _) = count_control_msgs(receivers, |_, m| match m {
        RpcOut::Prune(Prune { peers: px, .. }) => !px.is_empty(),
        _ => false,
    });
    assert_eq!(control_msgs, 0, "Should not send px to floodsub peers");
}

#[test]
fn test_dont_send_floodsub_peers_in_px() {
    // build mesh with one peer
    let (mut gs, peers, receivers, topics) = inject_nodes1()
        .peer_no(1)
        .topics(vec!["test".into()])
        .to_subscribe(true)
        .create_network();

    // add two floodsub peers
    let _p1 = add_peer_with_addr_and_kind(
        &mut gs,
        &topics,
        false,
        false,
        Multiaddr::empty(),
        Some(PeerKind::Floodsub),
    );
    let _p2 = add_peer_with_addr_and_kind(&mut gs, &topics, false, false, Multiaddr::empty(), None);

    // prune only mesh node
    gs.send_graft_prune(
        HashMap::new(),
        vec![(peers[0], topics.clone())].into_iter().collect(),
        HashSet::new(),
    );

    // check that px in prune message is empty
    let (control_msgs, _) = count_control_msgs(receivers, |_, m| match m {
        RpcOut::Prune(Prune { peers: px, .. }) => !px.is_empty(),
        _ => false,
    });
    assert_eq!(control_msgs, 0, "Should not include floodsub peers in px");
}

#[test]
fn test_dont_add_floodsub_peers_to_mesh_in_heartbeat() {
    let (mut gs, _, _, topics) = inject_nodes1()
        .peer_no(0)
        .topics(vec!["test".into()])
        .to_subscribe(false)
        .create_network();

    // add two floodsub peer, one explicit, one implicit
    let _p1 = add_peer_with_addr_and_kind(
        &mut gs,
        &topics,
        true,
        false,
        Multiaddr::empty(),
        Some(PeerKind::Floodsub),
    );
    let _p2 = add_peer_with_addr_and_kind(&mut gs, &topics, true, false, Multiaddr::empty(), None);

    gs.heartbeat();

    assert!(
        gs.mesh[&topics[0]].is_empty(),
        "Floodsub peers should not get added to mesh"
    );
}

// Some very basic test of public api methods.
#[test]
fn test_public_api() {
    let (gs, peers, _, topic_hashes) = inject_nodes1()
        .peer_no(4)
        .topics(vec![String::from("topic1")])
        .to_subscribe(true)
        .create_network();
    let peers = peers.into_iter().collect::<BTreeSet<_>>();

    assert_eq!(
        gs.topics().cloned().collect::<Vec<_>>(),
        topic_hashes,
        "Expected topics to match registered topic."
    );

    assert_eq!(
        gs.mesh_peers(&TopicHash::from_raw("topic1"))
            .cloned()
            .collect::<BTreeSet<_>>(),
        peers,
        "Expected peers for a registered topic to contain all peers."
    );

    assert_eq!(
        gs.all_mesh_peers().cloned().collect::<BTreeSet<_>>(),
        peers,
        "Expected all_peers to contain all peers."
    );
}

#[test]
fn test_subscribe_to_invalid_topic() {
    let t1 = Topic::new("t1");
    let t2 = Topic::new("t2");
    let (mut gs, _, _, _) = inject_nodes::<IdentityTransform, _>()
        .subscription_filter(WhitelistSubscriptionFilter(
            vec![t1.hash()].into_iter().collect(),
        ))
        .to_subscribe(false)
        .create_network();

    assert!(gs.subscribe(&t1).is_ok());
    assert!(gs.subscribe(&t2).is_err());
}

#[test]
fn test_subscribe_and_graft_with_negative_score() {
    // simulate a communication between two gossipsub instances
    let (mut gs1, _, _, topic_hashes) = inject_nodes1()
        .topics(vec!["test".into()])
        .scoring(Some((
            PeerScoreParams::default(),
            PeerScoreThresholds::default(),
        )))
        .create_network();

    let (mut gs2, _, receivers, _) = inject_nodes1().create_network();

    let connection_id = ConnectionId::new_unchecked(0);

    let topic = Topic::new("test");

    let (p2, _receiver1) = add_peer(&mut gs1, &Vec::new(), true, false);
    let (p1, _receiver2) = add_peer(&mut gs2, &topic_hashes, false, false);

    // add penalty to peer p2
    gs1.peer_score.as_mut().unwrap().0.add_penalty(&p2, 1);

    let original_score = gs1.peer_score.as_ref().unwrap().0.score(&p2);

    // subscribe to topic in gs2
    gs2.subscribe(&topic).unwrap();

    let forward_messages_to_p1 = |gs1: &mut Behaviour<_, _>,
                                  p1: PeerId,
                                  p2: PeerId,
                                  connection_id: ConnectionId,
                                  receivers: HashMap<PeerId, Receiver>|
     -> HashMap<PeerId, Receiver> {
        let new_receivers = HashMap::new();
        for (peer_id, receiver) in receivers.into_iter() {
            let non_priority = receiver.non_priority.get_ref();
            match non_priority.try_recv() {
                Ok(rpc) if peer_id == p1 => {
                    gs1.on_connection_handler_event(
                        p2,
                        connection_id,
                        HandlerEvent::Message {
                            rpc: proto_to_message(&rpc.into_protobuf()),
                            invalid_messages: vec![],
                        },
                    );
                }
                _ => {}
            }
        }
        new_receivers
    };

    // forward the subscribe message
    let receivers = forward_messages_to_p1(&mut gs1, p1, p2, connection_id, receivers);

    // heartbeats on both
    gs1.heartbeat();
    gs2.heartbeat();

    // forward messages again
    forward_messages_to_p1(&mut gs1, p1, p2, connection_id, receivers);

    // nobody got penalized
    assert!(gs1.peer_score.as_ref().unwrap().0.score(&p2) >= original_score);
}

#[test]
/// Test nodes that send grafts without subscriptions.
fn test_graft_without_subscribe() {
    // The node should:
    // - Create an empty vector in mesh[topic]
    // - Send subscription request to all peers
    // - run JOIN(topic)

    let topic = String::from("test_subscribe");
    let subscribe_topic = vec![topic.clone()];
    let subscribe_topic_hash = vec![Topic::new(topic.clone()).hash()];
    let (mut gs, peers, _, topic_hashes) = inject_nodes1()
        .peer_no(1)
        .topics(subscribe_topic)
        .to_subscribe(false)
        .create_network();

    assert!(
        gs.mesh.contains_key(&topic_hashes[0]),
        "Subscribe should add a new entry to the mesh[topic] hashmap"
    );

    // The node sends a graft for the subscribe topic.
    gs.handle_graft(&peers[0], subscribe_topic_hash);

    // The node disconnects
    disconnect_peer(&mut gs, &peers[0]);

    // We unsubscribe from the topic.
    let _ = gs.unsubscribe(&Topic::new(topic));
}

/// Test that a node sends IDONTWANT messages to the mesh peers
/// that run Gossipsub v1.2.
#[test]
fn sends_idontwant() {
    let (mut gs, peers, receivers, topic_hashes) = inject_nodes1()
        .peer_no(5)
        .topics(vec![String::from("topic1")])
        .to_subscribe(true)
        .gs_config(Config::default())
        .explicit(1)
        .peer_kind(PeerKind::Gossipsubv1_2_beta)
        .create_network();

    let local_id = PeerId::random();

    let message = RawMessage {
        source: Some(peers[1]),
        data: vec![12],
        sequence_number: Some(0),
        topic: topic_hashes[0].clone(),
        signature: None,
        key: None,
        validated: true,
    };
    gs.handle_received_message(message.clone(), &local_id);
    assert_eq!(
        receivers
            .into_iter()
            .fold(0, |mut idontwants, (peer_id, c)| {
                let non_priority = c.non_priority.get_ref();
                while !non_priority.is_empty() {
                    if let Ok(RpcOut::IDontWant(_)) = non_priority.try_recv() {
                        assert_ne!(peer_id, peers[1]);
                        idontwants += 1;
                    }
                }
                idontwants
            }),
        3,
        "IDONTWANT was not sent"
    );
}

/// Test that a node doesn't send IDONTWANT messages to the mesh peers
/// that don't run Gossipsub v1.2.
#[test]
fn doesnt_send_idontwant() {
    let (mut gs, peers, receivers, topic_hashes) = inject_nodes1()
        .peer_no(5)
        .topics(vec![String::from("topic1")])
        .to_subscribe(true)
        .gs_config(Config::default())
        .explicit(1)
        .peer_kind(PeerKind::Gossipsubv1_1)
        .create_network();

    let local_id = PeerId::random();

    let message = RawMessage {
        source: Some(peers[1]),
        data: vec![12],
        sequence_number: Some(0),
        topic: topic_hashes[0].clone(),
        signature: None,
        key: None,
        validated: true,
    };
    gs.handle_received_message(message.clone(), &local_id);
    assert_eq!(
        receivers
            .into_iter()
            .fold(0, |mut idontwants, (peer_id, c)| {
                let non_priority = c.non_priority.get_ref();
                while !non_priority.is_empty() {
                    if matches!(non_priority.try_recv(), Ok(RpcOut::IDontWant(_)) if peer_id != peers[1]) {
                        idontwants += 1;
                    }
                }
                idontwants
            }),
        0,
        "IDONTWANT were sent"
    );
}

/// Test that a node doesn't forward a messages to the mesh peers
/// that sent IDONTWANT.
#[test]
fn doesnt_forward_idontwant() {
    let (mut gs, peers, receivers, topic_hashes) = inject_nodes1()
        .peer_no(4)
        .topics(vec![String::from("topic1")])
        .to_subscribe(true)
        .gs_config(Config::default())
        .explicit(1)
        .peer_kind(PeerKind::Gossipsubv1_2_beta)
        .create_network();

    let local_id = PeerId::random();

    let raw_message = RawMessage {
        source: Some(peers[1]),
        data: vec![12],
        sequence_number: Some(0),
        topic: topic_hashes[0].clone(),
        signature: None,
        key: None,
        validated: true,
    };
    let message = gs
        .data_transform
        .inbound_transform(raw_message.clone())
        .unwrap();
    let message_id = gs.config.message_id(&message);
    let peer = gs.connected_peers.get_mut(&peers[2]).unwrap();
    peer.dont_send.insert(message_id, Instant::now());

    gs.handle_received_message(raw_message.clone(), &local_id);
    assert_eq!(
        receivers.into_iter().fold(0, |mut fwds, (peer_id, c)| {
            let non_priority = c.non_priority.get_ref();
            while !non_priority.is_empty() {
                if let Ok(RpcOut::Forward { .. }) = non_priority.try_recv() {
                    assert_ne!(peer_id, peers[2]);
                    fwds += 1;
                }
            }
            fwds
        }),
        2,
        "IDONTWANT was not sent"
    );
}

/// Test that a node parses an
/// IDONTWANT message to the respective peer.
#[test]
fn parses_idontwant() {
    let (mut gs, peers, _receivers, _topic_hashes) = inject_nodes1()
        .peer_no(2)
        .topics(vec![String::from("topic1")])
        .to_subscribe(true)
        .gs_config(Config::default())
        .explicit(1)
        .peer_kind(PeerKind::Gossipsubv1_2_beta)
        .create_network();

    let message_id = MessageId::new(&[0, 1, 2, 3]);
    let rpc = Rpc {
        messages: vec![],
        subscriptions: vec![],
        control_msgs: vec![ControlAction::IDontWant(IDontWant {
            message_ids: vec![message_id.clone()],
        })],
    };
    gs.on_connection_handler_event(
        peers[1],
        ConnectionId::new_unchecked(0),
        HandlerEvent::Message {
            rpc,
            invalid_messages: vec![],
        },
    );
    let peer = gs.connected_peers.get_mut(&peers[1]).unwrap();
    assert!(peer.dont_send.get(&message_id).is_some());
}

/// Test that a node clears stale IDONTWANT messages.
#[test]
fn clear_stale_idontwant() {
    let (mut gs, peers, _receivers, _topic_hashes) = inject_nodes1()
        .peer_no(4)
        .topics(vec![String::from("topic1")])
        .to_subscribe(true)
        .gs_config(Config::default())
        .explicit(1)
        .peer_kind(PeerKind::Gossipsubv1_2_beta)
        .create_network();

    let peer = gs.connected_peers.get_mut(&peers[2]).unwrap();
    peer.dont_send
        .insert(MessageId::new(&[1, 2, 3, 4]), Instant::now());
    std::thread::sleep(Duration::from_secs(3));
    gs.heartbeat();
    let peer = gs.connected_peers.get_mut(&peers[2]).unwrap();
    assert!(peer.dont_send.is_empty());
}

#[test]
fn test_all_queues_full() {
    let gs_config = ConfigBuilder::default()
        .validation_mode(ValidationMode::Permissive)
        .build()
        .unwrap();

    let mut gs: Behaviour = Behaviour::new(MessageAuthenticity::RandomAuthor, gs_config).unwrap();

    let topic_hash = Topic::new("Test").hash();
    let mut peers = vec![];
    let mut topics = BTreeSet::new();
    topics.insert(topic_hash.clone());

    let peer_id = PeerId::random();
    peers.push(peer_id);
    gs.connected_peers.insert(
        peer_id,
        PeerConnections {
            kind: PeerKind::Gossipsubv1_1,
            connections: vec![ConnectionId::new_unchecked(0)],
            topics: topics.clone(),
            sender: Sender::new(2),
            dont_send: LinkedHashMap::new(),
        },
    );

    let publish_data = vec![0; 42];
    gs.publish(topic_hash.clone(), publish_data.clone())
        .unwrap();
    let publish_data = vec![2; 59];
    let err = gs.publish(topic_hash, publish_data).unwrap_err();
    assert!(matches!(err, PublishError::AllQueuesFull(f) if f == 1));
}

#[test]
fn test_slow_peer_returns_failed_publish() {
    let gs_config = ConfigBuilder::default()
        .validation_mode(ValidationMode::Permissive)
        .build()
        .unwrap();

    let mut gs: Behaviour = Behaviour::new(MessageAuthenticity::RandomAuthor, gs_config).unwrap();

    let topic_hash = Topic::new("Test").hash();
    let mut peers = vec![];
    let mut topics = BTreeSet::new();
    topics.insert(topic_hash.clone());

    let slow_peer_id = PeerId::random();
    peers.push(slow_peer_id);
    gs.connected_peers.insert(
        slow_peer_id,
        PeerConnections {
            kind: PeerKind::Gossipsubv1_1,
            connections: vec![ConnectionId::new_unchecked(0)],
            topics: topics.clone(),
            sender: Sender::new(2),
            dont_send: LinkedHashMap::new(),
        },
    );
    let peer_id = PeerId::random();
    peers.push(peer_id);
    gs.connected_peers.insert(
        peer_id,
        PeerConnections {
            kind: PeerKind::Gossipsubv1_1,
            connections: vec![ConnectionId::new_unchecked(0)],
            topics: topics.clone(),
            sender: Sender::new(gs.config.connection_handler_queue_len()),
            dont_send: LinkedHashMap::new(),
        },
    );

    let publish_data = vec![0; 42];
    gs.publish(topic_hash.clone(), publish_data.clone())
        .unwrap();
    let publish_data = vec![2; 59];
    gs.publish(topic_hash.clone(), publish_data).unwrap();
    gs.heartbeat();

    gs.heartbeat();

    let slow_peer_failed_messages = match gs.events.pop_front().unwrap() {
        ToSwarm::GenerateEvent(Event::SlowPeer {
            peer_id,
            failed_messages,
        }) if peer_id == slow_peer_id => failed_messages,
        _ => panic!("invalid event"),
    };

    let failed_messages = FailedMessages {
        publish: 1,
        forward: 0,
        priority: 1,
        non_priority: 0,
        timeout: 0,
    };

    assert_eq!(slow_peer_failed_messages.priority, failed_messages.priority);
    assert_eq!(
        slow_peer_failed_messages.non_priority,
        failed_messages.non_priority
    );
    assert_eq!(slow_peer_failed_messages.publish, failed_messages.publish);
    assert_eq!(slow_peer_failed_messages.forward, failed_messages.forward);
}

#[test]
fn test_slow_peer_returns_failed_ihave_handling() {
    let gs_config = ConfigBuilder::default()
        .validation_mode(ValidationMode::Permissive)
        .build()
        .unwrap();

    let mut gs: Behaviour = Behaviour::new(MessageAuthenticity::RandomAuthor, gs_config).unwrap();

    let topic_hash = Topic::new("Test").hash();
    let mut peers = vec![];
    let mut topics = BTreeSet::new();
    topics.insert(topic_hash.clone());

    let slow_peer_id = PeerId::random();
    peers.push(slow_peer_id);
    gs.connected_peers.insert(
        slow_peer_id,
        PeerConnections {
            kind: PeerKind::Gossipsubv1_1,
            connections: vec![ConnectionId::new_unchecked(0)],
            topics: topics.clone(),
            sender: Sender::new(2),
            dont_send: LinkedHashMap::new(),
        },
    );
    peers.push(slow_peer_id);
    let mesh = gs.mesh.entry(topic_hash.clone()).or_default();
    mesh.insert(slow_peer_id);

    let peer_id = PeerId::random();
    peers.push(peer_id);
    gs.connected_peers.insert(
        peer_id,
        PeerConnections {
            kind: PeerKind::Gossipsubv1_1,
            connections: vec![ConnectionId::new_unchecked(0)],
            topics: topics.clone(),
            sender: Sender::new(gs.config.connection_handler_queue_len()),
            dont_send: LinkedHashMap::new(),
        },
    );

    let publish_data = vec![1; 59];
    let transformed = gs
        .data_transform
        .outbound_transform(&topic_hash, publish_data.clone())
        .unwrap();
    let raw_message = gs
        .build_raw_message(topic_hash.clone(), transformed)
        .unwrap();
    let msg_id = gs.config.message_id(&Message {
        source: raw_message.source,
        data: publish_data,
        sequence_number: raw_message.sequence_number,
        topic: raw_message.topic.clone(),
    });

    gs.handle_ihave(
        &slow_peer_id,
        vec![(topic_hash.clone(), vec![msg_id.clone()])],
    );
    gs.handle_ihave(&slow_peer_id, vec![(topic_hash, vec![msg_id.clone()])]);

    gs.heartbeat();

    let slow_peer_failed_messages = gs
        .events
        .into_iter()
        .find_map(|e| match e {
            ToSwarm::GenerateEvent(Event::SlowPeer {
                peer_id,
                failed_messages,
            }) if peer_id == slow_peer_id => Some(failed_messages),
            _ => None,
        })
        .unwrap();

    let failed_messages = FailedMessages {
        publish: 0,
        forward: 0,
        priority: 0,
        non_priority: 1,
        timeout: 0,
    };

    assert_eq!(slow_peer_failed_messages.priority, failed_messages.priority);
    assert_eq!(
        slow_peer_failed_messages.non_priority,
        failed_messages.non_priority
    );
    assert_eq!(slow_peer_failed_messages.publish, failed_messages.publish);
    assert_eq!(slow_peer_failed_messages.forward, failed_messages.forward);
}

#[test]
fn test_slow_peer_returns_failed_iwant_handling() {
    let gs_config = ConfigBuilder::default()
        .validation_mode(ValidationMode::Permissive)
        .build()
        .unwrap();

    let mut gs: Behaviour = Behaviour::new(MessageAuthenticity::RandomAuthor, gs_config).unwrap();

    let topic_hash = Topic::new("Test").hash();
    let mut peers = vec![];
    let mut topics = BTreeSet::new();
    topics.insert(topic_hash.clone());

    let slow_peer_id = PeerId::random();
    peers.push(slow_peer_id);
    gs.connected_peers.insert(
        slow_peer_id,
        PeerConnections {
            kind: PeerKind::Gossipsubv1_1,
            connections: vec![ConnectionId::new_unchecked(0)],
            topics: topics.clone(),
            sender: Sender::new(2),
            dont_send: LinkedHashMap::new(),
        },
    );
    peers.push(slow_peer_id);
    let mesh = gs.mesh.entry(topic_hash.clone()).or_default();
    mesh.insert(slow_peer_id);

    let peer_id = PeerId::random();
    peers.push(peer_id);
    gs.connected_peers.insert(
        peer_id,
        PeerConnections {
            kind: PeerKind::Gossipsubv1_1,
            connections: vec![ConnectionId::new_unchecked(0)],
            topics: topics.clone(),
            sender: Sender::new(gs.config.connection_handler_queue_len()),
            dont_send: LinkedHashMap::new(),
        },
    );

    let publish_data = vec![1; 59];
    let transformed = gs
        .data_transform
        .outbound_transform(&topic_hash, publish_data.clone())
        .unwrap();
    let raw_message = gs
        .build_raw_message(topic_hash.clone(), transformed)
        .unwrap();
    let msg_id = gs.config.message_id(&Message {
        source: raw_message.source,
        data: publish_data,
        sequence_number: raw_message.sequence_number,
        topic: raw_message.topic.clone(),
    });

    gs.mcache.put(&msg_id, raw_message);
    gs.handle_iwant(&slow_peer_id, vec![msg_id.clone(), msg_id]);

    gs.heartbeat();

    let slow_peer_failed_messages = gs
        .events
        .into_iter()
        .find_map(|e| match e {
            ToSwarm::GenerateEvent(Event::SlowPeer {
                peer_id,
                failed_messages,
            }) if peer_id == slow_peer_id => Some(failed_messages),
            _ => None,
        })
        .unwrap();

    let failed_messages = FailedMessages {
        publish: 0,
        forward: 1,
        priority: 0,
        non_priority: 1,
        timeout: 0,
    };

    assert_eq!(slow_peer_failed_messages.priority, failed_messages.priority);
    assert_eq!(
        slow_peer_failed_messages.non_priority,
        failed_messages.non_priority
    );
    assert_eq!(slow_peer_failed_messages.publish, failed_messages.publish);
    assert_eq!(slow_peer_failed_messages.forward, failed_messages.forward);
}

#[test]
fn test_slow_peer_returns_failed_forward() {
    let gs_config = ConfigBuilder::default()
        .validation_mode(ValidationMode::Permissive)
        .build()
        .unwrap();

    let mut gs: Behaviour = Behaviour::new(MessageAuthenticity::RandomAuthor, gs_config).unwrap();

    let topic_hash = Topic::new("Test").hash();
    let mut peers = vec![];
    let mut topics = BTreeSet::new();
    topics.insert(topic_hash.clone());

    let slow_peer_id = PeerId::random();
    peers.push(slow_peer_id);
    gs.connected_peers.insert(
        slow_peer_id,
        PeerConnections {
            kind: PeerKind::Gossipsubv1_1,
            connections: vec![ConnectionId::new_unchecked(0)],
            topics: topics.clone(),
            sender: Sender::new(2),
            dont_send: LinkedHashMap::new(),
        },
    );
    peers.push(slow_peer_id);
    let mesh = gs.mesh.entry(topic_hash.clone()).or_default();
    mesh.insert(slow_peer_id);

    let peer_id = PeerId::random();
    peers.push(peer_id);
    gs.connected_peers.insert(
        peer_id,
        PeerConnections {
            kind: PeerKind::Gossipsubv1_1,
            connections: vec![ConnectionId::new_unchecked(0)],
            topics: topics.clone(),
            sender: Sender::new(gs.config.connection_handler_queue_len()),
            dont_send: LinkedHashMap::new(),
        },
    );

    let publish_data = vec![1; 59];
    let transformed = gs
        .data_transform
        .outbound_transform(&topic_hash, publish_data.clone())
        .unwrap();
    let raw_message = gs
        .build_raw_message(topic_hash.clone(), transformed)
        .unwrap();
    let msg_id = gs.config.message_id(&Message {
        source: raw_message.source,
        data: publish_data,
        sequence_number: raw_message.sequence_number,
        topic: raw_message.topic.clone(),
    });

    gs.forward_msg(&msg_id, raw_message.clone(), None, HashSet::new());
    gs.forward_msg(&msg_id, raw_message, None, HashSet::new());

    gs.heartbeat();

    let slow_peer_failed_messages = gs
        .events
        .into_iter()
        .find_map(|e| match e {
            ToSwarm::GenerateEvent(Event::SlowPeer {
                peer_id,
                failed_messages,
            }) if peer_id == slow_peer_id => Some(failed_messages),
            _ => None,
        })
        .unwrap();

    let failed_messages = FailedMessages {
        publish: 0,
        forward: 1,
        priority: 0,
        non_priority: 1,
        timeout: 0,
    };

    assert_eq!(slow_peer_failed_messages.priority, failed_messages.priority);
    assert_eq!(
        slow_peer_failed_messages.non_priority,
        failed_messages.non_priority
    );
    assert_eq!(slow_peer_failed_messages.publish, failed_messages.publish);
    assert_eq!(slow_peer_failed_messages.forward, failed_messages.forward);
}

#[test]
fn test_slow_peer_is_downscored_on_publish() {
    let gs_config = ConfigBuilder::default()
        .validation_mode(ValidationMode::Permissive)
        .build()
        .unwrap();

    let mut gs: Behaviour = Behaviour::new(MessageAuthenticity::RandomAuthor, gs_config).unwrap();
    let slow_peer_params = PeerScoreParams::default();
    gs.with_peer_score(slow_peer_params.clone(), PeerScoreThresholds::default())
        .unwrap();

    let topic_hash = Topic::new("Test").hash();
    let mut peers = vec![];
    let mut topics = BTreeSet::new();
    topics.insert(topic_hash.clone());

    let slow_peer_id = PeerId::random();
    peers.push(slow_peer_id);
    let mesh = gs.mesh.entry(topic_hash.clone()).or_default();
    mesh.insert(slow_peer_id);
    gs.connected_peers.insert(
        slow_peer_id,
        PeerConnections {
            kind: PeerKind::Gossipsubv1_1,
            connections: vec![ConnectionId::new_unchecked(0)],
            topics: topics.clone(),
            sender: Sender::new(2),
            dont_send: LinkedHashMap::new(),
        },
    );
    gs.peer_score.as_mut().unwrap().0.add_peer(slow_peer_id);
    let peer_id = PeerId::random();
    peers.push(peer_id);
    gs.connected_peers.insert(
        peer_id,
        PeerConnections {
            kind: PeerKind::Gossipsubv1_1,
            connections: vec![ConnectionId::new_unchecked(0)],
            topics: topics.clone(),
            sender: Sender::new(gs.config.connection_handler_queue_len()),
            dont_send: LinkedHashMap::new(),
        },
    );

    let publish_data = vec![0; 42];
    gs.publish(topic_hash.clone(), publish_data.clone())
        .unwrap();
    let publish_data = vec![2; 59];
    gs.publish(topic_hash.clone(), publish_data).unwrap();
    gs.heartbeat();
    let slow_peer_score = gs.peer_score(&slow_peer_id).unwrap();
    assert_eq!(slow_peer_score, slow_peer_params.slow_peer_weight);
}

#[tokio::test]
async fn test_timedout_messages_are_reported() {
    let gs_config = ConfigBuilder::default()
        .validation_mode(ValidationMode::Permissive)
        .build()
        .unwrap();

    let mut gs: Behaviour = Behaviour::new(MessageAuthenticity::RandomAuthor, gs_config).unwrap();

    let sender = Sender::new(2);
    let topic_hash = Topic::new("Test").hash();
    let publish_data = vec![2; 59];
    let raw_message = gs.build_raw_message(topic_hash, publish_data).unwrap();

    sender
        .send_message(RpcOut::Publish {
            message: raw_message,
            timeout: Delay::new(Duration::from_nanos(1)),
        })
        .unwrap();
    let mut receiver = sender.new_receiver();
    let stale = future::poll_fn(|cx| receiver.poll_stale(cx)).await.unwrap();
    assert!(matches!(stale, RpcOut::Publish { .. }));
}

#[test]
fn test_priority_messages_are_always_sent() {
    let sender = Sender::new(2);
    let topic_hash = Topic::new("Test").hash();
    // Fill the buffer with the first message.
    assert!(sender
        .send_message(RpcOut::Subscribe(topic_hash.clone()))
        .is_ok());
    assert!(sender
        .send_message(RpcOut::Subscribe(topic_hash.clone()))
        .is_ok());
    assert!(sender.send_message(RpcOut::Unsubscribe(topic_hash)).is_ok());
}<|MERGE_RESOLUTION|>--- conflicted
+++ resolved
@@ -4619,11 +4619,7 @@
     let (peer, receiver) = add_peer(&mut gs, &topics, false, false);
     receivers.insert(peer, receiver);
 
-<<<<<<< HEAD
     //peer has 30 messages
-=======
-    // peer has 20 messages
->>>>>>> b187c14e
     let mut seq = 0;
     let message_ids: Vec<_> = (0..30)
         .map(|_| random_message(&mut seq, &topics))
