--- conflicted
+++ resolved
@@ -228,7 +228,10 @@
             "Should have added 6 nodes to the mesh"
         );
 
-        fn collect_grafts(mut collected_grafts: Vec<GossipsubControlAction>, (_, controls): (&PeerId, &Vec<GossipsubControlAction>)) -> Vec<GossipsubControlAction> {
+        fn collect_grafts(
+            mut collected_grafts: Vec<GossipsubControlAction>,
+            (_, controls): (&PeerId, &Vec<GossipsubControlAction>),
+        ) -> Vec<GossipsubControlAction> {
             for c in controls.iter() {
                 match c {
                     GossipsubControlAction::Graft { topic_hash: _ } => {
@@ -241,10 +244,7 @@
         }
 
         // there should be mesh_n GRAFT messages.
-        let graft_messages =
-            gs.control_pool
-                .iter()
-                .fold(vec![], collect_grafts);
+        let graft_messages = gs.control_pool.iter().fold(vec![], collect_grafts);
 
         assert_eq!(
             graft_messages.len(),
@@ -254,7 +254,8 @@
 
         // verify fanout nodes
         // add 3 random peers to the fanout[topic1]
-        gs.fanout.insert(topic_hashes[1].clone(), Default::default());
+        gs.fanout
+            .insert(topic_hashes[1].clone(), Default::default());
         let new_peers: Vec<PeerId> = vec![];
         for _ in 0..3 {
             let fanout_peers = gs.fanout.get_mut(&topic_hashes[1]).unwrap();
@@ -278,10 +279,7 @@
         }
 
         // there should now be 12 graft messages to be sent
-        let graft_messages =
-            gs.control_pool
-                .iter()
-                .fold(vec![], collect_grafts);
+        let graft_messages = gs.control_pool.iter().fold(vec![], collect_grafts);
 
         assert!(
             graft_messages.len() == 12,
@@ -559,33 +557,24 @@
             peers.push(PeerId::random())
         }
 
-        gs.topic_peers.insert(topic_hash.clone(), peers.iter().cloned().collect());
-
-<<<<<<< HEAD
+        gs.topic_peers
+            .insert(topic_hash.clone(), peers.iter().cloned().collect());
+
         let random_peers = Gossipsub::get_random_peers(&gs.topic_peers, &topic_hash, 5, |_| true);
-        assert!(random_peers.len() == 5, "Expected 5 peers to be returned");
+        assert_eq!(random_peers.len(), 5, "Expected 5 peers to be returned");
         let random_peers = Gossipsub::get_random_peers(&gs.topic_peers, &topic_hash, 30, |_| true);
         assert!(random_peers.len() == 20, "Expected 20 peers to be returned");
-        assert!(random_peers == peers, "Expected no shuffling");
+        assert!(
+            random_peers == peers.iter().cloned().collect(),
+            "Expected no shuffling"
+        );
         let random_peers = Gossipsub::get_random_peers(&gs.topic_peers, &topic_hash, 20, |_| true);
         assert!(random_peers.len() == 20, "Expected 20 peers to be returned");
-        assert!(random_peers == peers, "Expected no shuffling");
+        assert!(
+            random_peers == peers.iter().cloned().collect(),
+            "Expected no shuffling"
+        );
         let random_peers = Gossipsub::get_random_peers(&gs.topic_peers, &topic_hash, 0, |_| true);
-=======
-        let random_peers =
-            Gossipsub::get_random_peers(&gs.topic_peers, &topic_hash, 5, |_| true);
-        assert_eq!(random_peers.len(), 5, "Expected 5 peers to be returned");
-        let random_peers =
-            Gossipsub::get_random_peers(&gs.topic_peers, &topic_hash, 30, |_| true);
-        assert!(random_peers.len() == 20, "Expected 20 peers to be returned");
-        assert!(random_peers == peers.iter().cloned().collect(), "Expected no shuffling");
-        let random_peers =
-            Gossipsub::get_random_peers(&gs.topic_peers, &topic_hash, 20, |_| true);
-        assert!(random_peers.len() == 20, "Expected 20 peers to be returned");
-        assert!(random_peers == peers.iter().cloned().collect(), "Expected no shuffling");
-        let random_peers =
-            Gossipsub::get_random_peers(&gs.topic_peers, &topic_hash, 0, |_| true);
->>>>>>> 57f07aa0
         assert!(random_peers.len() == 0, "Expected 0 peers to be returned");
         // test the filter
         let random_peers = Gossipsub::get_random_peers(&gs.topic_peers, &topic_hash, 5, |_| false);
@@ -840,7 +829,8 @@
             build_and_inject_nodes(20, vec![String::from("topic1")], true);
 
         // insert peer into our mesh for 'topic1'
-        gs.mesh.insert(topic_hashes[0].clone(), peers.iter().cloned().collect());
+        gs.mesh
+            .insert(topic_hashes[0].clone(), peers.iter().cloned().collect());
         assert!(
             gs.mesh.get(&topic_hashes[0]).unwrap().contains(&peers[7]),
             "Expected peer to be in mesh"
