// Copyright 2020 Sigma Prime Pty Ltd.
//
// Permission is hereby granted, free of charge, to any person obtaining a
// copy of this software and associated documentation files (the "Software"),
// to deal in the Software without restriction, including without limitation
// the rights to use, copy, modify, merge, publish, distribute, sublicense,
// and/or sell copies of the Software, and to permit persons to whom the
// Software is furnished to do so, subject to the following conditions:
//
// The above copyright notice and this permission notice shall be included in
// all copies or substantial portions of the Software.
//
// THE SOFTWARE IS PROVIDED "AS IS", WITHOUT WARRANTY OF ANY KIND, EXPRESS
// OR IMPLIED, INCLUDING BUT NOT LIMITED TO THE WARRANTIES OF MERCHANTABILITY,
// FITNESS FOR A PARTICULAR PURPOSE AND NONINFRINGEMENT. IN NO EVENT SHALL THE
// AUTHORS OR COPYRIGHT HOLDERS BE LIABLE FOR ANY CLAIM, DAMAGES OR OTHER
// LIABILITY, WHETHER IN AN ACTION OF CONTRACT, TORT OR OTHERWISE, ARISING
// FROM, OUT OF OR IN CONNECTION WITH THE SOFTWARE OR THE USE OR OTHER
// DEALINGS IN THE SOFTWARE.

// Collection of tests for the gossipsub network behaviour

use super::*;
use crate::rpc::Receiver;
use crate::subscription_filter::WhitelistSubscriptionFilter;
use crate::{config::ConfigBuilder, types::Rpc, IdentTopic as Topic};
use byteorder::{BigEndian, ByteOrder};
use libp2p_core::ConnectedPoint;
use rand::Rng;
<<<<<<< HEAD
use std::future;
=======
use std::net::Ipv4Addr;
>>>>>>> 00588a54
use std::thread::sleep;

#[derive(Default, Debug)]
struct InjectNodes<D, F>
// TODO: remove trait bound Default when this issue is fixed:
//  https://github.com/colin-kiegel/rust-derive-builder/issues/93
where
    D: DataTransform + Default + Clone + Send + 'static,
    F: TopicSubscriptionFilter + Clone + Default + Send + 'static,
{
    peer_no: usize,
    topics: Vec<String>,
    to_subscribe: bool,
    gs_config: Config,
    explicit: usize,
    outbound: usize,
    scoring: Option<(PeerScoreParams, PeerScoreThresholds)>,
    data_transform: D,
    subscription_filter: F,
}

impl<D, F> InjectNodes<D, F>
where
    D: DataTransform + Default + Clone + Send + 'static,
    F: TopicSubscriptionFilter + Clone + Default + Send + 'static,
{
    #[allow(clippy::type_complexity)]
    pub(crate) fn create_network(
        self,
    ) -> (
        Behaviour<D, F>,
        Vec<PeerId>,
        HashMap<PeerId, Receiver>,
        Vec<TopicHash>,
    ) {
        let keypair = libp2p_identity::Keypair::generate_ed25519();
        // create a gossipsub struct
        let mut gs: Behaviour<D, F> = Behaviour::new_with_subscription_filter_and_transform(
            MessageAuthenticity::Signed(keypair),
            self.gs_config,
            None,
            self.subscription_filter,
            self.data_transform,
        )
        .unwrap();

        if let Some((scoring_params, scoring_thresholds)) = self.scoring {
            gs.with_peer_score(scoring_params, scoring_thresholds)
                .unwrap();
        }

        let mut topic_hashes = vec![];

        // subscribe to the topics
        for t in self.topics {
            let topic = Topic::new(t);
            gs.subscribe(&topic).unwrap();
            topic_hashes.push(topic.hash().clone());
        }

        // build and connect peer_no random peers
        let mut peers = vec![];
        let mut receivers = HashMap::new();

        let empty = vec![];
        for i in 0..self.peer_no {
            let (peer, receiver) = add_peer(
                &mut gs,
                if self.to_subscribe {
                    &topic_hashes
                } else {
                    &empty
                },
                i < self.outbound,
                i < self.explicit,
            );
            peers.push(peer);
            receivers.insert(peer, receiver);
        }

        (gs, peers, receivers, topic_hashes)
    }

    fn peer_no(mut self, peer_no: usize) -> Self {
        self.peer_no = peer_no;
        self
    }

    fn topics(mut self, topics: Vec<String>) -> Self {
        self.topics = topics;
        self
    }

    #[allow(clippy::wrong_self_convention)]
    fn to_subscribe(mut self, to_subscribe: bool) -> Self {
        self.to_subscribe = to_subscribe;
        self
    }

    fn gs_config(mut self, gs_config: Config) -> Self {
        self.gs_config = gs_config;
        self
    }

    fn explicit(mut self, explicit: usize) -> Self {
        self.explicit = explicit;
        self
    }

    fn outbound(mut self, outbound: usize) -> Self {
        self.outbound = outbound;
        self
    }

    fn scoring(mut self, scoring: Option<(PeerScoreParams, PeerScoreThresholds)>) -> Self {
        self.scoring = scoring;
        self
    }

    fn subscription_filter(mut self, subscription_filter: F) -> Self {
        self.subscription_filter = subscription_filter;
        self
    }
}

fn inject_nodes<D, F>() -> InjectNodes<D, F>
where
    D: DataTransform + Default + Clone + Send + 'static,
    F: TopicSubscriptionFilter + Clone + Default + Send + 'static,
{
    InjectNodes::default()
}

fn inject_nodes1() -> InjectNodes<IdentityTransform, AllowAllSubscriptionFilter> {
    InjectNodes::<IdentityTransform, AllowAllSubscriptionFilter>::default()
}

// helper functions for testing

fn add_peer<D, F>(
    gs: &mut Behaviour<D, F>,
    topic_hashes: &[TopicHash],
    outbound: bool,
    explicit: bool,
) -> (PeerId, Receiver)
where
    D: DataTransform + Default + Clone + Send + 'static,
    F: TopicSubscriptionFilter + Clone + Default + Send + 'static,
{
    add_peer_with_addr(gs, topic_hashes, outbound, explicit, Multiaddr::empty())
}

fn add_peer_with_addr<D, F>(
    gs: &mut Behaviour<D, F>,
    topic_hashes: &[TopicHash],
    outbound: bool,
    explicit: bool,
    address: Multiaddr,
) -> (PeerId, Receiver)
where
    D: DataTransform + Default + Clone + Send + 'static,
    F: TopicSubscriptionFilter + Clone + Default + Send + 'static,
{
    add_peer_with_addr_and_kind(
        gs,
        topic_hashes,
        outbound,
        explicit,
        address,
        Some(PeerKind::Gossipsubv1_1),
    )
}

fn add_peer_with_addr_and_kind<D, F>(
    gs: &mut Behaviour<D, F>,
    topic_hashes: &[TopicHash],
    outbound: bool,
    explicit: bool,
    address: Multiaddr,
    kind: Option<PeerKind>,
) -> (PeerId, Receiver)
where
    D: DataTransform + Default + Clone + Send + 'static,
    F: TopicSubscriptionFilter + Clone + Default + Send + 'static,
{
    let peer = PeerId::random();
    let endpoint = if outbound {
        ConnectedPoint::Dialer {
            address,
            role_override: Endpoint::Dialer,
            port_use: PortUse::Reuse,
        }
    } else {
        ConnectedPoint::Listener {
            local_addr: Multiaddr::empty(),
            send_back_addr: address,
        }
    };

    let sender = Sender::new(gs.config.connection_handler_queue_len());
    let receiver = sender.new_receiver();
    let connection_id = ConnectionId::new_unchecked(0);
    gs.connected_peers.insert(
        peer,
        PeerConnections {
            kind: kind.clone().unwrap_or(PeerKind::Floodsub),
            connections: vec![connection_id],
            topics: Default::default(),
            sender,
        },
    );

    gs.on_swarm_event(FromSwarm::ConnectionEstablished(ConnectionEstablished {
        peer_id: peer,
        connection_id,
        endpoint: &endpoint,
        failed_addresses: &[],
        other_established: 0, // first connection
    }));
    if let Some(kind) = kind {
        gs.on_connection_handler_event(
            peer,
            ConnectionId::new_unchecked(0),
            HandlerEvent::PeerKind(kind),
        );
    }
    if explicit {
        gs.add_explicit_peer(&peer);
    }
    if !topic_hashes.is_empty() {
        gs.handle_received_subscriptions(
            &topic_hashes
                .iter()
                .cloned()
                .map(|t| Subscription {
                    action: SubscriptionAction::Subscribe,
                    topic_hash: t,
                })
                .collect::<Vec<_>>(),
            &peer,
        );
    }
    (peer, receiver)
}

fn disconnect_peer<D, F>(gs: &mut Behaviour<D, F>, peer_id: &PeerId)
where
    D: DataTransform + Default + Clone + Send + 'static,
    F: TopicSubscriptionFilter + Clone + Default + Send + 'static,
{
    if let Some(peer_connections) = gs.connected_peers.get(peer_id) {
        let fake_endpoint = ConnectedPoint::Dialer {
            address: Multiaddr::empty(),
            role_override: Endpoint::Dialer,
            port_use: PortUse::Reuse,
        }; // this is not relevant
           // peer_connections.connections should never be empty.

        let mut active_connections = peer_connections.connections.len();
        for connection_id in peer_connections.connections.clone() {
            active_connections = active_connections.checked_sub(1).unwrap();

            gs.on_swarm_event(FromSwarm::ConnectionClosed(ConnectionClosed {
                peer_id: *peer_id,
                connection_id,
                endpoint: &fake_endpoint,
                remaining_established: active_connections,
                cause: None,
            }));
        }
    }
}

// Converts a protobuf message into a gossipsub message for reading the Gossipsub event queue.
fn proto_to_message(rpc: &proto::RPC) -> Rpc {
    // Store valid messages.
    let mut messages = Vec::with_capacity(rpc.publish.len());
    let rpc = rpc.clone();
    for message in rpc.publish.into_iter() {
        messages.push(RawMessage {
            source: message.from.map(|x| PeerId::from_bytes(&x).unwrap()),
            data: message.data.unwrap_or_default(),
            sequence_number: message.seqno.map(|x| BigEndian::read_u64(&x)), // don't inform the application
            topic: TopicHash::from_raw(message.topic),
            signature: message.signature, // don't inform the application
            key: None,
            validated: false,
        });
    }
    let mut control_msgs = Vec::new();
    if let Some(rpc_control) = rpc.control {
        // Collect the gossipsub control messages
        let ihave_msgs: Vec<ControlAction> = rpc_control
            .ihave
            .into_iter()
            .map(|ihave| {
                ControlAction::IHave(IHave {
                    topic_hash: TopicHash::from_raw(ihave.topic_id.unwrap_or_default()),
                    message_ids: ihave
                        .message_ids
                        .into_iter()
                        .map(MessageId::from)
                        .collect::<Vec<_>>(),
                })
            })
            .collect();

        let iwant_msgs: Vec<ControlAction> = rpc_control
            .iwant
            .into_iter()
            .map(|iwant| {
                ControlAction::IWant(IWant {
                    message_ids: iwant
                        .message_ids
                        .into_iter()
                        .map(MessageId::from)
                        .collect::<Vec<_>>(),
                })
            })
            .collect();

        let graft_msgs: Vec<ControlAction> = rpc_control
            .graft
            .into_iter()
            .map(|graft| {
                ControlAction::Graft(Graft {
                    topic_hash: TopicHash::from_raw(graft.topic_id.unwrap_or_default()),
                })
            })
            .collect();

        let mut prune_msgs = Vec::new();

        for prune in rpc_control.prune {
            // filter out invalid peers
            let peers = prune
                .peers
                .into_iter()
                .filter_map(|info| {
                    info.peer_id
                        .and_then(|id| PeerId::from_bytes(&id).ok())
                        .map(|peer_id|
                            //TODO signedPeerRecord, see https://github.com/libp2p/specs/pull/217
                            PeerInfo {
                                peer_id: Some(peer_id),
                            })
                })
                .collect::<Vec<PeerInfo>>();

            let topic_hash = TopicHash::from_raw(prune.topic_id.unwrap_or_default());
            prune_msgs.push(ControlAction::Prune(Prune {
                topic_hash,
                peers,
                backoff: prune.backoff,
            }));
        }

        control_msgs.extend(ihave_msgs);
        control_msgs.extend(iwant_msgs);
        control_msgs.extend(graft_msgs);
        control_msgs.extend(prune_msgs);
    }

    Rpc {
        messages,
        subscriptions: rpc
            .subscriptions
            .into_iter()
            .map(|sub| Subscription {
                action: if Some(true) == sub.subscribe {
                    SubscriptionAction::Subscribe
                } else {
                    SubscriptionAction::Unsubscribe
                },
                topic_hash: TopicHash::from_raw(sub.topic_id.unwrap_or_default()),
            })
            .collect(),
        control_msgs,
    }
}

#[test]
/// Test local node subscribing to a topic
fn test_subscribe() {
    // The node should:
    // - Create an empty vector in mesh[topic]
    // - Send subscription request to all peers
    // - run JOIN(topic)

    let subscribe_topic = vec![String::from("test_subscribe")];
    let (gs, _, receivers, topic_hashes) = inject_nodes1()
        .peer_no(20)
        .topics(subscribe_topic)
        .to_subscribe(true)
        .create_network();

    assert!(
        gs.mesh.contains_key(&topic_hashes[0]),
        "Subscribe should add a new entry to the mesh[topic] hashmap"
    );

    // collect all the subscriptions
    let subscriptions = receivers
        .into_values()
        .fold(0, |mut collected_subscriptions, c| {
            let priority = c.priority.get_ref();
            while !priority.is_empty() {
                if let Ok(RpcOut::Subscribe(_)) = priority.try_recv() {
                    collected_subscriptions += 1
                }
            }
            collected_subscriptions
        });

    // we sent a subscribe to all known peers
    assert_eq!(subscriptions, 20);
}

/// Test unsubscribe.
#[test]
fn test_unsubscribe() {
    // Unsubscribe should:
    // - Remove the mesh entry for topic
    // - Send UNSUBSCRIBE to all known peers
    // - Call Leave

    let topic_strings = vec![String::from("topic1"), String::from("topic2")];
    let topics = topic_strings
        .iter()
        .map(|t| Topic::new(t.clone()))
        .collect::<Vec<Topic>>();

    // subscribe to topic_strings
    let (mut gs, _, receivers, topic_hashes) = inject_nodes1()
        .peer_no(20)
        .topics(topic_strings)
        .to_subscribe(true)
        .create_network();

    for topic_hash in &topic_hashes {
        assert!(
            gs.connected_peers
                .values()
                .any(|p| p.topics.contains(topic_hash)),
            "Topic_peers contain a topic entry"
        );
        assert!(
            gs.mesh.contains_key(topic_hash),
            "mesh should contain a topic entry"
        );
    }

    // unsubscribe from both topics
    assert!(
        gs.unsubscribe(&topics[0]),
        "should be able to unsubscribe successfully from each topic",
    );
    assert!(
        gs.unsubscribe(&topics[1]),
        "should be able to unsubscribe successfully from each topic",
    );

    // collect all the subscriptions
    let subscriptions = receivers
        .into_values()
        .fold(0, |mut collected_subscriptions, c| {
            let priority = c.priority.get_ref();
            while !priority.is_empty() {
                if let Ok(RpcOut::Subscribe(_)) = priority.try_recv() {
                    collected_subscriptions += 1
                }
            }
            collected_subscriptions
        });

    // we sent a unsubscribe to all known peers, for two topics
    assert_eq!(subscriptions, 40);

    // check we clean up internal structures
    for topic_hash in &topic_hashes {
        assert!(
            !gs.mesh.contains_key(topic_hash),
            "All topics should have been removed from the mesh"
        );
    }
}

/// Test JOIN(topic) functionality.
#[test]
fn test_join() {
    // The Join function should:
    // - Remove peers from fanout[topic]
    // - Add any fanout[topic] peers to the mesh (up to mesh_n)
    // - Fill up to mesh_n peers from known gossipsub peers in the topic
    // - Send GRAFT messages to all nodes added to the mesh

    // This test is not an isolated unit test, rather it uses higher level,
    // subscribe/unsubscribe to perform the test.

    let topic_strings = vec![String::from("topic1"), String::from("topic2")];
    let topics = topic_strings
        .iter()
        .map(|t| Topic::new(t.clone()))
        .collect::<Vec<Topic>>();

    let (mut gs, _, mut receivers, topic_hashes) = inject_nodes1()
        .peer_no(20)
        .topics(topic_strings)
        .to_subscribe(true)
        .create_network();

    // Flush previous GRAFT messages.
    receivers = flush_events(&mut gs, receivers);

    // unsubscribe, then call join to invoke functionality
    assert!(
        gs.unsubscribe(&topics[0]),
        "should be able to unsubscribe successfully"
    );
    assert!(
        gs.unsubscribe(&topics[1]),
        "should be able to unsubscribe successfully"
    );

    // re-subscribe - there should be peers associated with the topic
    assert!(
        gs.subscribe(&topics[0]).unwrap(),
        "should be able to subscribe successfully"
    );

    // should have added mesh_n nodes to the mesh
    assert!(
        gs.mesh.get(&topic_hashes[0]).unwrap().len() == 6,
        "Should have added 6 nodes to the mesh"
    );

    fn count_grafts(receivers: HashMap<PeerId, Receiver>) -> (usize, HashMap<PeerId, Receiver>) {
        let mut new_receivers = HashMap::new();
        let mut acc = 0;

        for (peer_id, c) in receivers.into_iter() {
            let priority = c.priority.get_ref();
            while !priority.is_empty() {
                if let Ok(RpcOut::Graft(_)) = priority.try_recv() {
                    acc += 1;
                }
            }
            new_receivers.insert(
                peer_id,
                Receiver {
                    priority_queue_len: c.priority_queue_len,
                    priority: c.priority,
                    non_priority: c.non_priority,
                },
            );
        }
        (acc, new_receivers)
    }

    // there should be mesh_n GRAFT messages.
    let (graft_messages, mut receivers) = count_grafts(receivers);

    assert_eq!(
        graft_messages, 6,
        "There should be 6 grafts messages sent to peers"
    );

    // verify fanout nodes
    // add 3 random peers to the fanout[topic1]
    gs.fanout
        .insert(topic_hashes[1].clone(), Default::default());
    let mut new_peers: Vec<PeerId> = vec![];

    for _ in 0..3 {
        let random_peer = PeerId::random();
        // inform the behaviour of a new peer
        let address = "/ip4/127.0.0.1".parse::<Multiaddr>().unwrap();
        gs.handle_established_inbound_connection(
            ConnectionId::new_unchecked(0),
            random_peer,
            &address,
            &address,
        )
        .unwrap();
        let sender = Sender::new(gs.config.connection_handler_queue_len());
        let receiver = sender.new_receiver();
        let connection_id = ConnectionId::new_unchecked(0);
        gs.connected_peers.insert(
            random_peer,
            PeerConnections {
                kind: PeerKind::Floodsub,
                connections: vec![connection_id],
                topics: Default::default(),
                sender,
            },
        );
        receivers.insert(random_peer, receiver);

        gs.on_swarm_event(FromSwarm::ConnectionEstablished(ConnectionEstablished {
            peer_id: random_peer,
            connection_id,
            endpoint: &ConnectedPoint::Dialer {
                address,
                role_override: Endpoint::Dialer,
                port_use: PortUse::Reuse,
            },
            failed_addresses: &[],
            other_established: 0,
        }));

        // add the new peer to the fanout
        let fanout_peers = gs.fanout.get_mut(&topic_hashes[1]).unwrap();
        fanout_peers.insert(random_peer);
        new_peers.push(random_peer);
    }

    // subscribe to topic1
    gs.subscribe(&topics[1]).unwrap();

    // the three new peers should have been added, along with 3 more from the pool.
    assert!(
        gs.mesh.get(&topic_hashes[1]).unwrap().len() == 6,
        "Should have added 6 nodes to the mesh"
    );
    let mesh_peers = gs.mesh.get(&topic_hashes[1]).unwrap();
    for new_peer in new_peers {
        assert!(
            mesh_peers.contains(&new_peer),
            "Fanout peer should be included in the mesh"
        );
    }

    // there should now 6 graft messages to be sent
    let (graft_messages, _) = count_grafts(receivers);

    assert_eq!(
        graft_messages, 6,
        "There should be 6 grafts messages sent to peers"
    );
}

/// Test local node publish to subscribed topic
#[test]
fn test_publish_without_flood_publishing() {
    // node should:
    // - Send publish message to all peers
    // - Insert message into gs.mcache and gs.received

    //turn off flood publish to test old behaviour
    let config = ConfigBuilder::default()
        .flood_publish(false)
        .build()
        .unwrap();

    let publish_topic = String::from("test_publish");
    let (mut gs, _, receivers, topic_hashes) = inject_nodes1()
        .peer_no(20)
        .topics(vec![publish_topic.clone()])
        .to_subscribe(true)
        .gs_config(config)
        .create_network();

    assert!(
        gs.mesh.contains_key(&topic_hashes[0]),
        "Subscribe should add a new entry to the mesh[topic] hashmap"
    );

    // all peers should be subscribed to the topic
    assert_eq!(
        gs.connected_peers
            .values()
            .filter(|p| p.topics.contains(&topic_hashes[0]))
            .count(),
        20,
        "Peers should be subscribed to the topic"
    );

    // publish on topic
    let publish_data = vec![0; 42];
    gs.publish(Topic::new(publish_topic), publish_data).unwrap();

    // Collect all publish messages
    let publishes = receivers
        .into_values()
        .fold(vec![], |mut collected_publish, c| {
            let priority = c.priority.get_ref();
            while !priority.is_empty() {
                if let Ok(RpcOut::Publish { message, .. }) = priority.try_recv() {
                    collected_publish.push(message);
                }
            }
            collected_publish
        });

    // Transform the inbound message
    let message = &gs
        .data_transform
        .inbound_transform(
            publishes
                .first()
                .expect("Should contain > 0 entries")
                .clone(),
        )
        .unwrap();

    let msg_id = gs.config.message_id(message);

    let config: Config = Config::default();
    assert_eq!(
        publishes.len(),
        config.mesh_n(),
        "Should send a publish message to at least mesh_n peers"
    );

    assert!(
        gs.mcache.get(&msg_id).is_some(),
        "Message cache should contain published message"
    );
}

/// Test local node publish to unsubscribed topic
#[test]
fn test_fanout() {
    // node should:
    // - Populate fanout peers
    // - Send publish message to fanout peers
    // - Insert message into gs.mcache and gs.received

    //turn off flood publish to test fanout behaviour
    let config = ConfigBuilder::default()
        .flood_publish(false)
        .build()
        .unwrap();

    let fanout_topic = String::from("test_fanout");
    let (mut gs, _, receivers, topic_hashes) = inject_nodes1()
        .peer_no(20)
        .topics(vec![fanout_topic.clone()])
        .to_subscribe(true)
        .gs_config(config)
        .create_network();

    assert!(
        gs.mesh.contains_key(&topic_hashes[0]),
        "Subscribe should add a new entry to the mesh[topic] hashmap"
    );
    // Unsubscribe from topic
    assert!(
        gs.unsubscribe(&Topic::new(fanout_topic.clone())),
        "should be able to unsubscribe successfully from topic"
    );

    // Publish on unsubscribed topic
    let publish_data = vec![0; 42];
    gs.publish(Topic::new(fanout_topic.clone()), publish_data)
        .unwrap();

    assert_eq!(
        gs.fanout
            .get(&TopicHash::from_raw(fanout_topic))
            .unwrap()
            .len(),
        gs.config.mesh_n(),
        "Fanout should contain `mesh_n` peers for fanout topic"
    );

    // Collect all publish messages
    let publishes = receivers
        .into_values()
        .fold(vec![], |mut collected_publish, c| {
            let priority = c.priority.get_ref();
            while !priority.is_empty() {
                if let Ok(RpcOut::Publish { message, .. }) = priority.try_recv() {
                    collected_publish.push(message);
                }
            }
            collected_publish
        });

    // Transform the inbound message
    let message = &gs
        .data_transform
        .inbound_transform(
            publishes
                .first()
                .expect("Should contain > 0 entries")
                .clone(),
        )
        .unwrap();

    let msg_id = gs.config.message_id(message);

    assert_eq!(
        publishes.len(),
        gs.config.mesh_n(),
        "Should send a publish message to `mesh_n` fanout peers"
    );

    assert!(
        gs.mcache.get(&msg_id).is_some(),
        "Message cache should contain published message"
    );
}

/// Test the gossipsub NetworkBehaviour peer connection logic.
#[test]
fn test_inject_connected() {
    let (gs, peers, receivers, topic_hashes) = inject_nodes1()
        .peer_no(20)
        .topics(vec![String::from("topic1"), String::from("topic2")])
        .to_subscribe(true)
        .create_network();

    // check that our subscriptions are sent to each of the peers
    // collect all the SendEvents
    let subscriptions = receivers.into_iter().fold(
        HashMap::<PeerId, Vec<String>>::new(),
        |mut collected_subscriptions, (peer, c)| {
            let priority = c.priority.get_ref();
            while !priority.is_empty() {
                if let Ok(RpcOut::Subscribe(topic)) = priority.try_recv() {
                    let mut peer_subs = collected_subscriptions.remove(&peer).unwrap_or_default();
                    peer_subs.push(topic.into_string());
                    collected_subscriptions.insert(peer, peer_subs);
                }
            }
            collected_subscriptions
        },
    );

    // check that there are two subscriptions sent to each peer
    for peer_subs in subscriptions.values() {
        assert!(peer_subs.contains(&String::from("topic1")));
        assert!(peer_subs.contains(&String::from("topic2")));
        assert_eq!(peer_subs.len(), 2);
    }

    // check that there are 20 send events created
    assert_eq!(subscriptions.len(), 20);

    // should add the new peers to `peer_topics` with an empty vec as a gossipsub node
    for peer in peers {
        let peer = gs.connected_peers.get(&peer).unwrap();
        assert!(
            peer.topics == topic_hashes.iter().cloned().collect(),
            "The topics for each node should all topics"
        );
    }
}

/// Test subscription handling
#[test]
fn test_handle_received_subscriptions() {
    // For every subscription:
    // SUBSCRIBE:   - Add subscribed topic to peer_topics for peer.
    //              - Add peer to topics_peer.
    // UNSUBSCRIBE  - Remove topic from peer_topics for peer.
    //              - Remove peer from topic_peers.

    let topics = ["topic1", "topic2", "topic3", "topic4"]
        .iter()
        .map(|&t| String::from(t))
        .collect();
    let (mut gs, peers, _receivers, topic_hashes) = inject_nodes1()
        .peer_no(20)
        .topics(topics)
        .to_subscribe(false)
        .create_network();

    // The first peer sends 3 subscriptions and 1 unsubscription
    let mut subscriptions = topic_hashes[..3]
        .iter()
        .map(|topic_hash| Subscription {
            action: SubscriptionAction::Subscribe,
            topic_hash: topic_hash.clone(),
        })
        .collect::<Vec<Subscription>>();

    subscriptions.push(Subscription {
        action: SubscriptionAction::Unsubscribe,
        topic_hash: topic_hashes[topic_hashes.len() - 1].clone(),
    });

    let unknown_peer = PeerId::random();
    // process the subscriptions
    // first and second peers send subscriptions
    gs.handle_received_subscriptions(&subscriptions, &peers[0]);
    gs.handle_received_subscriptions(&subscriptions, &peers[1]);
    // unknown peer sends the same subscriptions
    gs.handle_received_subscriptions(&subscriptions, &unknown_peer);

    // verify the result

    let peer = gs.connected_peers.get(&peers[0]).unwrap();
    assert!(
        peer.topics
            == topic_hashes
                .iter()
                .take(3)
                .cloned()
                .collect::<BTreeSet<_>>(),
        "First peer should be subscribed to three topics"
    );
    let peer1 = gs.connected_peers.get(&peers[1]).unwrap();
    assert!(
        peer1.topics
            == topic_hashes
                .iter()
                .take(3)
                .cloned()
                .collect::<BTreeSet<_>>(),
        "Second peer should be subscribed to three topics"
    );

    assert!(
        !gs.connected_peers.contains_key(&unknown_peer),
        "Unknown peer should not have been added"
    );

    for topic_hash in topic_hashes[..3].iter() {
        let topic_peers = gs
            .connected_peers
            .iter()
            .filter(|(_, p)| p.topics.contains(topic_hash))
            .map(|(peer_id, _)| *peer_id)
            .collect::<BTreeSet<PeerId>>();
        assert!(
            topic_peers == peers[..2].iter().cloned().collect(),
            "Two peers should be added to the first three topics"
        );
    }

    // Peer 0 unsubscribes from the first topic

    gs.handle_received_subscriptions(
        &[Subscription {
            action: SubscriptionAction::Unsubscribe,
            topic_hash: topic_hashes[0].clone(),
        }],
        &peers[0],
    );

    let peer = gs.connected_peers.get(&peers[0]).unwrap();
    assert!(
        peer.topics == topic_hashes[1..3].iter().cloned().collect::<BTreeSet<_>>(),
        "Peer should be subscribed to two topics"
    );

    // only gossipsub at the moment
    let topic_peers = gs
        .connected_peers
        .iter()
        .filter(|(_, p)| p.topics.contains(&topic_hashes[0]))
        .map(|(peer_id, _)| *peer_id)
        .collect::<BTreeSet<PeerId>>();

    assert!(
        topic_peers == peers[1..2].iter().cloned().collect(),
        "Only the second peers should be in the first topic"
    );
}

/// Test Gossipsub.get_random_peers() function
#[test]
fn test_get_random_peers() {
    // generate a default Config
    let gs_config = ConfigBuilder::default()
        .validation_mode(ValidationMode::Anonymous)
        .build()
        .unwrap();
    // create a gossipsub struct
    let mut gs: Behaviour = Behaviour::new(MessageAuthenticity::Anonymous, gs_config).unwrap();

    // create a topic and fill it with some peers
    let topic_hash = Topic::new("Test").hash();
    let mut peers = vec![];
    let mut topics = BTreeSet::new();
    topics.insert(topic_hash.clone());

    for _ in 0..20 {
        let peer_id = PeerId::random();
        peers.push(peer_id);
        gs.connected_peers.insert(
            peer_id,
            PeerConnections {
                kind: PeerKind::Gossipsubv1_1,
                connections: vec![ConnectionId::new_unchecked(0)],
                topics: topics.clone(),
                sender: Sender::new(gs.config.connection_handler_queue_len()),
            },
        );
    }

    let random_peers = get_random_peers(&gs.connected_peers, &topic_hash, 5, |_| true);
    assert_eq!(random_peers.len(), 5, "Expected 5 peers to be returned");
    let random_peers = get_random_peers(&gs.connected_peers, &topic_hash, 30, |_| true);
    assert!(random_peers.len() == 20, "Expected 20 peers to be returned");
    assert!(
        random_peers == peers.iter().cloned().collect(),
        "Expected no shuffling"
    );
    let random_peers = get_random_peers(&gs.connected_peers, &topic_hash, 20, |_| true);
    assert!(random_peers.len() == 20, "Expected 20 peers to be returned");
    assert!(
        random_peers == peers.iter().cloned().collect(),
        "Expected no shuffling"
    );
    let random_peers = get_random_peers(&gs.connected_peers, &topic_hash, 0, |_| true);
    assert!(random_peers.is_empty(), "Expected 0 peers to be returned");
    // test the filter
    let random_peers = get_random_peers(&gs.connected_peers, &topic_hash, 5, |_| false);
    assert!(random_peers.is_empty(), "Expected 0 peers to be returned");
    let random_peers = get_random_peers(&gs.connected_peers, &topic_hash, 10, {
        |peer| peers.contains(peer)
    });
    assert!(random_peers.len() == 10, "Expected 10 peers to be returned");
}

/// Tests that the correct message is sent when a peer asks for a message in our cache.
#[test]
fn test_handle_iwant_msg_cached() {
    let (mut gs, peers, receivers, _) = inject_nodes1()
        .peer_no(20)
        .topics(Vec::new())
        .to_subscribe(true)
        .create_network();

    let raw_message = RawMessage {
        source: Some(peers[11]),
        data: vec![1, 2, 3, 4],
        sequence_number: Some(1u64),
        topic: TopicHash::from_raw("topic"),
        signature: None,
        key: None,
        validated: true,
    };

    // Transform the inbound message
    let message = &gs
        .data_transform
        .inbound_transform(raw_message.clone())
        .unwrap();

    let msg_id = gs.config.message_id(message);
    gs.mcache.put(&msg_id, raw_message);

    gs.handle_iwant(&peers[7], vec![msg_id.clone()]);

    // the messages we are sending
    let sent_messages = receivers
        .into_values()
        .fold(vec![], |mut collected_messages, c| {
            let non_priority = c.non_priority.get_ref();
            while !non_priority.is_empty() {
                if let Ok(RpcOut::Forward { message, .. }) = non_priority.try_recv() {
                    collected_messages.push(message)
                }
            }
            collected_messages
        });

    assert!(
        sent_messages
            .iter()
            .map(|msg| gs.data_transform.inbound_transform(msg.clone()).unwrap())
            .any(|msg| gs.config.message_id(&msg) == msg_id),
        "Expected the cached message to be sent to an IWANT peer"
    );
}

/// Tests that messages are sent correctly depending on the shifting of the message cache.
#[test]
fn test_handle_iwant_msg_cached_shifted() {
    let (mut gs, peers, mut receivers, _) = inject_nodes1()
        .peer_no(20)
        .topics(Vec::new())
        .to_subscribe(true)
        .create_network();

    // perform 10 memshifts and check that it leaves the cache
    for shift in 1..10 {
        let raw_message = RawMessage {
            source: Some(peers[11]),
            data: vec![1, 2, 3, 4],
            sequence_number: Some(shift),
            topic: TopicHash::from_raw("topic"),
            signature: None,
            key: None,
            validated: true,
        };

        // Transform the inbound message
        let message = &gs
            .data_transform
            .inbound_transform(raw_message.clone())
            .unwrap();

        let msg_id = gs.config.message_id(message);
        gs.mcache.put(&msg_id, raw_message);
        for _ in 0..shift {
            gs.mcache.shift();
        }

        gs.handle_iwant(&peers[7], vec![msg_id.clone()]);

        // is the message is being sent?
        let mut message_exists = false;
        receivers = receivers.into_iter().map(|(peer_id, c)| {
            let non_priority = c.non_priority.get_ref();
            while !non_priority.is_empty() {
                if matches!(non_priority.try_recv(), Ok(RpcOut::Forward{message, timeout: _ }) if
                        gs.config.message_id(
                            &gs.data_transform
                                .inbound_transform(message.clone())
                                .unwrap(),
                        ) == msg_id)
                {
                    message_exists = true;
                }
            }
            (
                peer_id,
                Receiver {
                    priority_queue_len: c.priority_queue_len,
                    priority: c.priority,
                    non_priority: c.non_priority,
                },
            )
        }).collect();
        // default history_length is 5, expect no messages after shift > 5
        if shift < 5 {
            assert!(
                message_exists,
                "Expected the cached message to be sent to an IWANT peer before 5 shifts"
            );
        } else {
            assert!(
                !message_exists,
                "Expected the cached message to not be sent to an IWANT peer after 5 shifts"
            );
        }
    }
}

/// tests that an event is not created when a peers asks for a message not in our cache
#[test]
fn test_handle_iwant_msg_not_cached() {
    let (mut gs, peers, _, _) = inject_nodes1()
        .peer_no(20)
        .topics(Vec::new())
        .to_subscribe(true)
        .create_network();

    let events_before = gs.events.len();
    gs.handle_iwant(&peers[7], vec![MessageId::new(b"unknown id")]);
    let events_after = gs.events.len();

    assert_eq!(
        events_before, events_after,
        "Expected event count to stay the same"
    );
}

/// tests that an event is created when a peer shares that it has a message we want
#[test]
fn test_handle_ihave_subscribed_and_msg_not_cached() {
    let (mut gs, peers, mut receivers, topic_hashes) = inject_nodes1()
        .peer_no(20)
        .topics(vec![String::from("topic1")])
        .to_subscribe(true)
        .create_network();

    gs.handle_ihave(
        &peers[7],
        vec![(topic_hashes[0].clone(), vec![MessageId::new(b"unknown id")])],
    );

    // check that we sent an IWANT request for `unknown id`
    let mut iwant_exists = false;
    let receiver = receivers.remove(&peers[7]).unwrap();
    let non_priority = receiver.non_priority.get_ref();
    while !non_priority.is_empty() {
        if let Ok(RpcOut::IWant(IWant { message_ids })) = non_priority.try_recv() {
            if message_ids
                .iter()
                .any(|m| *m == MessageId::new(b"unknown id"))
            {
                iwant_exists = true;
                break;
            }
        }
    }

    assert!(
        iwant_exists,
        "Expected to send an IWANT control message for unknown message id"
    );
}

/// tests that an event is not created when a peer shares that it has a message that
/// we already have
#[test]
fn test_handle_ihave_subscribed_and_msg_cached() {
    let (mut gs, peers, _, topic_hashes) = inject_nodes1()
        .peer_no(20)
        .topics(vec![String::from("topic1")])
        .to_subscribe(true)
        .create_network();

    let msg_id = MessageId::new(b"known id");

    let events_before = gs.events.len();
    gs.handle_ihave(&peers[7], vec![(topic_hashes[0].clone(), vec![msg_id])]);
    let events_after = gs.events.len();

    assert_eq!(
        events_before, events_after,
        "Expected event count to stay the same"
    )
}

/// test that an event is not created when a peer shares that it has a message in
/// a topic that we are not subscribed to
#[test]
fn test_handle_ihave_not_subscribed() {
    let (mut gs, peers, _, _) = inject_nodes1()
        .peer_no(20)
        .topics(vec![])
        .to_subscribe(true)
        .create_network();

    let events_before = gs.events.len();
    gs.handle_ihave(
        &peers[7],
        vec![(
            TopicHash::from_raw(String::from("unsubscribed topic")),
            vec![MessageId::new(b"irrelevant id")],
        )],
    );
    let events_after = gs.events.len();

    assert_eq!(
        events_before, events_after,
        "Expected event count to stay the same"
    )
}

/// tests that a peer is added to our mesh when we are both subscribed
/// to the same topic
#[test]
fn test_handle_graft_is_subscribed() {
    let (mut gs, peers, _, topic_hashes) = inject_nodes1()
        .peer_no(20)
        .topics(vec![String::from("topic1")])
        .to_subscribe(true)
        .create_network();

    gs.handle_graft(&peers[7], topic_hashes.clone());

    assert!(
        gs.mesh.get(&topic_hashes[0]).unwrap().contains(&peers[7]),
        "Expected peer to have been added to mesh"
    );
}

/// tests that a peer is not added to our mesh when they are subscribed to
/// a topic that we are not
#[test]
fn test_handle_graft_is_not_subscribed() {
    let (mut gs, peers, _, topic_hashes) = inject_nodes1()
        .peer_no(20)
        .topics(vec![String::from("topic1")])
        .to_subscribe(true)
        .create_network();

    gs.handle_graft(
        &peers[7],
        vec![TopicHash::from_raw(String::from("unsubscribed topic"))],
    );

    assert!(
        !gs.mesh.get(&topic_hashes[0]).unwrap().contains(&peers[7]),
        "Expected peer to have been added to mesh"
    );
}

/// tests multiple topics in a single graft message
#[test]
fn test_handle_graft_multiple_topics() {
    let topics: Vec<String> = ["topic1", "topic2", "topic3", "topic4"]
        .iter()
        .map(|&t| String::from(t))
        .collect();

    let (mut gs, peers, _, topic_hashes) = inject_nodes1()
        .peer_no(20)
        .topics(topics)
        .to_subscribe(true)
        .create_network();

    let mut their_topics = topic_hashes.clone();
    // their_topics = [topic1, topic2, topic3]
    // our_topics = [topic1, topic2, topic4]
    their_topics.pop();
    gs.leave(&their_topics[2]);

    gs.handle_graft(&peers[7], their_topics.clone());

    for hash in topic_hashes.iter().take(2) {
        assert!(
            gs.mesh.get(hash).unwrap().contains(&peers[7]),
            "Expected peer to be in the mesh for the first 2 topics"
        );
    }

    assert!(
        !gs.mesh.contains_key(&topic_hashes[2]),
        "Expected the second topic to not be in the mesh"
    );
}

/// tests that a peer is removed from our mesh
#[test]
fn test_handle_prune_peer_in_mesh() {
    let (mut gs, peers, _, topic_hashes) = inject_nodes1()
        .peer_no(20)
        .topics(vec![String::from("topic1")])
        .to_subscribe(true)
        .create_network();

    // insert peer into our mesh for 'topic1'
    gs.mesh
        .insert(topic_hashes[0].clone(), peers.iter().cloned().collect());
    assert!(
        gs.mesh.get(&topic_hashes[0]).unwrap().contains(&peers[7]),
        "Expected peer to be in mesh"
    );

    gs.handle_prune(
        &peers[7],
        topic_hashes
            .iter()
            .map(|h| (h.clone(), vec![], None))
            .collect(),
    );
    assert!(
        !gs.mesh.get(&topic_hashes[0]).unwrap().contains(&peers[7]),
        "Expected peer to be removed from mesh"
    );
}

fn count_control_msgs(
    receivers: HashMap<PeerId, Receiver>,
    mut filter: impl FnMut(&PeerId, &RpcOut) -> bool,
) -> (usize, HashMap<PeerId, Receiver>) {
    let mut new_receivers = HashMap::new();
    let mut collected_messages = 0;
    for (peer_id, c) in receivers.into_iter() {
        let priority = c.priority.get_ref();
        let non_priority = c.non_priority.get_ref();
        while !priority.is_empty() || !non_priority.is_empty() {
            if let Ok(rpc) = priority.try_recv() {
                if filter(&peer_id, &rpc) {
                    collected_messages += 1;
                }
            }
            if let Ok(rpc) = non_priority.try_recv() {
                if filter(&peer_id, &rpc) {
                    collected_messages += 1;
                }
            }
        }
        new_receivers.insert(
            peer_id,
            Receiver {
                priority_queue_len: c.priority_queue_len,
                priority: c.priority,
                non_priority: c.non_priority,
            },
        );
    }
    (collected_messages, new_receivers)
}

fn flush_events<D: DataTransform, F: TopicSubscriptionFilter>(
    gs: &mut Behaviour<D, F>,
    receivers: HashMap<PeerId, Receiver>,
) -> HashMap<PeerId, Receiver> {
    gs.events.clear();
    let mut new_receivers = HashMap::new();
    for (peer_id, c) in receivers.into_iter() {
        let priority = c.priority.get_ref();
        let non_priority = c.non_priority.get_ref();
        while !priority.is_empty() || !non_priority.is_empty() {
            let _ = priority.try_recv();
            let _ = non_priority.try_recv();
        }
        new_receivers.insert(
            peer_id,
            Receiver {
                priority_queue_len: c.priority_queue_len,
                priority: c.priority,
                non_priority: c.non_priority,
            },
        );
    }
    new_receivers
}

/// tests that a peer added as explicit peer gets connected to
#[test]
fn test_explicit_peer_gets_connected() {
    let (mut gs, _, _, _) = inject_nodes1()
        .peer_no(0)
        .topics(Vec::new())
        .to_subscribe(true)
        .create_network();

    //create new peer
    let peer = PeerId::random();

    //add peer as explicit peer
    gs.add_explicit_peer(&peer);

    let num_events = gs
        .events
        .iter()
        .filter(|e| match e {
            ToSwarm::Dial { opts } => opts.get_peer_id() == Some(peer),
            _ => false,
        })
        .count();

    assert_eq!(
        num_events, 1,
        "There was no dial peer event for the explicit peer"
    );
}

#[test]
fn test_explicit_peer_reconnects() {
    let config = ConfigBuilder::default()
        .check_explicit_peers_ticks(2)
        .build()
        .unwrap();
    let (mut gs, others, receivers, _) = inject_nodes1()
        .peer_no(1)
        .topics(Vec::new())
        .to_subscribe(true)
        .gs_config(config)
        .create_network();

    let peer = others.first().unwrap();

    //add peer as explicit peer
    gs.add_explicit_peer(peer);

    flush_events(&mut gs, receivers);

    //disconnect peer
    disconnect_peer(&mut gs, peer);

    gs.heartbeat();

    //check that no reconnect after first heartbeat since `explicit_peer_ticks == 2`
    assert_eq!(
        gs.events
            .iter()
            .filter(|e| match e {
                ToSwarm::Dial { opts } => opts.get_peer_id() == Some(*peer),
                _ => false,
            })
            .count(),
        0,
        "There was a dial peer event before explicit_peer_ticks heartbeats"
    );

    gs.heartbeat();

    //check that there is a reconnect after second heartbeat
    assert!(
        gs.events
            .iter()
            .filter(|e| match e {
                ToSwarm::Dial { opts } => opts.get_peer_id() == Some(*peer),
                _ => false,
            })
            .count()
            >= 1,
        "There was no dial peer event for the explicit peer"
    );
}

#[test]
fn test_handle_graft_explicit_peer() {
    let (mut gs, peers, receivers, topic_hashes) = inject_nodes1()
        .peer_no(1)
        .topics(vec![String::from("topic1"), String::from("topic2")])
        .to_subscribe(true)
        .gs_config(Config::default())
        .explicit(1)
        .create_network();

    let peer = peers.first().unwrap();

    gs.handle_graft(peer, topic_hashes.clone());

    //peer got not added to mesh
    assert!(gs.mesh[&topic_hashes[0]].is_empty());
    assert!(gs.mesh[&topic_hashes[1]].is_empty());

    //check prunes
    let (control_msgs, _) = count_control_msgs(receivers, |peer_id, m| {
        peer_id == peer
            && match m {
                RpcOut::Prune(Prune { topic_hash, .. }) => {
                    topic_hash == &topic_hashes[0] || topic_hash == &topic_hashes[1]
                }
                _ => false,
            }
    });
    assert!(
        control_msgs >= 2,
        "Not enough prunes sent when grafting from explicit peer"
    );
}

#[test]
fn explicit_peers_not_added_to_mesh_on_receiving_subscription() {
    let (gs, peers, receivers, topic_hashes) = inject_nodes1()
        .peer_no(2)
        .topics(vec![String::from("topic1")])
        .to_subscribe(true)
        .gs_config(Config::default())
        .explicit(1)
        .create_network();

    //only peer 1 is in the mesh not peer 0 (which is an explicit peer)
    assert_eq!(
        gs.mesh[&topic_hashes[0]],
        vec![peers[1]].into_iter().collect()
    );

    //assert that graft gets created to non-explicit peer
    let (control_msgs, receivers) = count_control_msgs(receivers, |peer_id, m| {
        peer_id == &peers[1] && matches!(m, RpcOut::Graft { .. })
    });
    assert!(
        control_msgs >= 1,
        "No graft message got created to non-explicit peer"
    );

    //assert that no graft gets created to explicit peer
    let (control_msgs, _) = count_control_msgs(receivers, |peer_id, m| {
        peer_id == &peers[0] && matches!(m, RpcOut::Graft { .. })
    });
    assert_eq!(
        control_msgs, 0,
        "A graft message got created to an explicit peer"
    );
}

#[test]
fn do_not_graft_explicit_peer() {
    let (mut gs, others, receivers, topic_hashes) = inject_nodes1()
        .peer_no(1)
        .topics(vec![String::from("topic")])
        .to_subscribe(true)
        .gs_config(Config::default())
        .explicit(1)
        .create_network();

    gs.heartbeat();

    //mesh stays empty
    assert_eq!(gs.mesh[&topic_hashes[0]], BTreeSet::new());

    //assert that no graft gets created to explicit peer
    let (control_msgs, _) = count_control_msgs(receivers, |peer_id, m| {
        peer_id == &others[0] && matches!(m, RpcOut::Graft { .. })
    });
    assert_eq!(
        control_msgs, 0,
        "A graft message got created to an explicit peer"
    );
}

#[test]
fn do_forward_messages_to_explicit_peers() {
    let (mut gs, peers, receivers, topic_hashes) = inject_nodes1()
        .peer_no(2)
        .topics(vec![String::from("topic1"), String::from("topic2")])
        .to_subscribe(true)
        .gs_config(Config::default())
        .explicit(1)
        .create_network();

    let local_id = PeerId::random();

    let message = RawMessage {
        source: Some(peers[1]),
        data: vec![12],
        sequence_number: Some(0),
        topic: topic_hashes[0].clone(),
        signature: None,
        key: None,
        validated: true,
    };
    gs.handle_received_message(message.clone(), &local_id);
    assert_eq!(
        receivers.into_iter().fold(0, |mut fwds, (peer_id, c)| {
            let non_priority = c.non_priority.get_ref();
            while !non_priority.is_empty() {
                if matches!(non_priority.try_recv(), Ok(RpcOut::Forward{message: m, timeout: _}) if peer_id == peers[0] && m.data == message.data) {
        fwds +=1;
        }
                }
            fwds
        }),
        1,
        "The message did not get forwarded to the explicit peer"
    );
}

#[test]
fn explicit_peers_not_added_to_mesh_on_subscribe() {
    let (mut gs, peers, receivers, _) = inject_nodes1()
        .peer_no(2)
        .topics(Vec::new())
        .to_subscribe(true)
        .gs_config(Config::default())
        .explicit(1)
        .create_network();

    //create new topic, both peers subscribing to it but we do not subscribe to it
    let topic = Topic::new(String::from("t"));
    let topic_hash = topic.hash();
    for peer in peers.iter().take(2) {
        gs.handle_received_subscriptions(
            &[Subscription {
                action: SubscriptionAction::Subscribe,
                topic_hash: topic_hash.clone(),
            }],
            peer,
        );
    }

    //subscribe now to topic
    gs.subscribe(&topic).unwrap();

    //only peer 1 is in the mesh not peer 0 (which is an explicit peer)
    assert_eq!(gs.mesh[&topic_hash], vec![peers[1]].into_iter().collect());

    //assert that graft gets created to non-explicit peer
    let (control_msgs, receivers) = count_control_msgs(receivers, |peer_id, m| {
        peer_id == &peers[1] && matches!(m, RpcOut::Graft { .. })
    });
    assert!(
        control_msgs > 0,
        "No graft message got created to non-explicit peer"
    );

    //assert that no graft gets created to explicit peer
    let (control_msgs, _) = count_control_msgs(receivers, |peer_id, m| {
        peer_id == &peers[0] && matches!(m, RpcOut::Graft { .. })
    });
    assert_eq!(
        control_msgs, 0,
        "A graft message got created to an explicit peer"
    );
}

#[test]
fn explicit_peers_not_added_to_mesh_from_fanout_on_subscribe() {
    let (mut gs, peers, receivers, _) = inject_nodes1()
        .peer_no(2)
        .topics(Vec::new())
        .to_subscribe(true)
        .gs_config(Config::default())
        .explicit(1)
        .create_network();

    //create new topic, both peers subscribing to it but we do not subscribe to it
    let topic = Topic::new(String::from("t"));
    let topic_hash = topic.hash();
    for peer in peers.iter().take(2) {
        gs.handle_received_subscriptions(
            &[Subscription {
                action: SubscriptionAction::Subscribe,
                topic_hash: topic_hash.clone(),
            }],
            peer,
        );
    }

    //we send a message for this topic => this will initialize the fanout
    gs.publish(topic.clone(), vec![1, 2, 3]).unwrap();

    //subscribe now to topic
    gs.subscribe(&topic).unwrap();

    //only peer 1 is in the mesh not peer 0 (which is an explicit peer)
    assert_eq!(gs.mesh[&topic_hash], vec![peers[1]].into_iter().collect());

    //assert that graft gets created to non-explicit peer
    let (control_msgs, receivers) = count_control_msgs(receivers, |peer_id, m| {
        peer_id == &peers[1] && matches!(m, RpcOut::Graft { .. })
    });
    assert!(
        control_msgs >= 1,
        "No graft message got created to non-explicit peer"
    );

    //assert that no graft gets created to explicit peer
    let (control_msgs, _) = count_control_msgs(receivers, |peer_id, m| {
        peer_id == &peers[0] && matches!(m, RpcOut::Graft { .. })
    });
    assert_eq!(
        control_msgs, 0,
        "A graft message got created to an explicit peer"
    );
}

#[test]
fn no_gossip_gets_sent_to_explicit_peers() {
    let (mut gs, peers, mut receivers, topic_hashes) = inject_nodes1()
        .peer_no(2)
        .topics(vec![String::from("topic1"), String::from("topic2")])
        .to_subscribe(true)
        .gs_config(Config::default())
        .explicit(1)
        .create_network();

    let local_id = PeerId::random();

    let message = RawMessage {
        source: Some(peers[1]),
        data: vec![],
        sequence_number: Some(0),
        topic: topic_hashes[0].clone(),
        signature: None,
        key: None,
        validated: true,
    };

    //forward the message
    gs.handle_received_message(message, &local_id);

    //simulate multiple gossip calls (for randomness)
    for _ in 0..3 {
        gs.emit_gossip();
    }

    //assert that no gossip gets sent to explicit peer
    let receiver = receivers.remove(&peers[0]).unwrap();
    let mut gossips = 0;
    let non_priority = receiver.non_priority.get_ref();
    while !non_priority.is_empty() {
        if let Ok(RpcOut::IHave(_)) = non_priority.try_recv() {
            gossips += 1;
        }
    }
    assert_eq!(gossips, 0, "Gossip got emitted to explicit peer");
}

/// Tests the mesh maintenance addition
#[test]
fn test_mesh_addition() {
    let config: Config = Config::default();

    // Adds mesh_low peers and PRUNE 2 giving us a deficit.
    let (mut gs, peers, _receivers, topics) = inject_nodes1()
        .peer_no(config.mesh_n() + 1)
        .topics(vec!["test".into()])
        .to_subscribe(true)
        .create_network();

    let to_remove_peers = config.mesh_n() + 1 - config.mesh_n_low() - 1;

    for peer in peers.iter().take(to_remove_peers) {
        gs.handle_prune(
            peer,
            topics.iter().map(|h| (h.clone(), vec![], None)).collect(),
        );
    }

    // Verify the pruned peers are removed from the mesh.
    assert_eq!(
        gs.mesh.get(&topics[0]).unwrap().len(),
        config.mesh_n_low() - 1
    );

    // run a heartbeat
    gs.heartbeat();

    // Peers should be added to reach mesh_n
    assert_eq!(gs.mesh.get(&topics[0]).unwrap().len(), config.mesh_n());
}

/// Tests the mesh maintenance subtraction
#[test]
fn test_mesh_subtraction() {
    let config = Config::default();

    // Adds mesh_low peers and PRUNE 2 giving us a deficit.
    let n = config.mesh_n_high() + 10;
    //make all outbound connections so that we allow grafting to all
    let (mut gs, peers, _receivers, topics) = inject_nodes1()
        .peer_no(n)
        .topics(vec!["test".into()])
        .to_subscribe(true)
        .gs_config(config.clone())
        .outbound(n)
        .create_network();

    // graft all the peers
    for peer in peers {
        gs.handle_graft(&peer, topics.clone());
    }

    // run a heartbeat
    gs.heartbeat();

    // Peers should be removed to reach mesh_n
    assert_eq!(gs.mesh.get(&topics[0]).unwrap().len(), config.mesh_n());
}

#[test]
fn test_connect_to_px_peers_on_handle_prune() {
    let config: Config = Config::default();

    let (mut gs, peers, _, topics) = inject_nodes1()
        .peer_no(1)
        .topics(vec!["test".into()])
        .to_subscribe(true)
        .create_network();

    //handle prune from single peer with px peers

    let mut px = Vec::new();
    //propose more px peers than config.prune_peers()
    for _ in 0..config.prune_peers() + 5 {
        px.push(PeerInfo {
            peer_id: Some(PeerId::random()),
        });
    }

    gs.handle_prune(
        &peers[0],
        vec![(
            topics[0].clone(),
            px.clone(),
            Some(config.prune_backoff().as_secs()),
        )],
    );

    //Check DialPeer events for px peers
    let dials: Vec<_> = gs
        .events
        .iter()
        .filter_map(|e| match e {
            ToSwarm::Dial { opts } => opts.get_peer_id(),
            _ => None,
        })
        .collect();

    // Exactly config.prune_peers() many random peers should be dialled
    assert_eq!(dials.len(), config.prune_peers());

    let dials_set: HashSet<_> = dials.into_iter().collect();

    // No duplicates
    assert_eq!(dials_set.len(), config.prune_peers());

    //all dial peers must be in px
    assert!(dials_set.is_subset(
        &px.iter()
            .map(|i| *i.peer_id.as_ref().unwrap())
            .collect::<HashSet<_>>()
    ));
}

#[test]
fn test_send_px_and_backoff_in_prune() {
    let config: Config = Config::default();

    //build mesh with enough peers for px
    let (mut gs, peers, receivers, topics) = inject_nodes1()
        .peer_no(config.prune_peers() + 1)
        .topics(vec!["test".into()])
        .to_subscribe(true)
        .create_network();

    //send prune to peer
    gs.send_graft_prune(
        HashMap::new(),
        vec![(peers[0], vec![topics[0].clone()])]
            .into_iter()
            .collect(),
        HashSet::new(),
    );

    //check prune message
    let (control_msgs, _) = count_control_msgs(receivers, |peer_id, m| {
        peer_id == &peers[0]
            && match m {
                RpcOut::Prune(Prune {
                    topic_hash,
                    peers,
                    backoff,
                }) => {
                    topic_hash == &topics[0] &&
                    peers.len() == config.prune_peers() &&
                    //all peers are different
                    peers.iter().collect::<HashSet<_>>().len() ==
                        config.prune_peers() &&
                    backoff.unwrap() == config.prune_backoff().as_secs()
                }
                _ => false,
            }
    });
    assert_eq!(control_msgs, 1);
}

#[test]
fn test_prune_backoffed_peer_on_graft() {
    let config: Config = Config::default();

    //build mesh with enough peers for px
    let (mut gs, peers, receivers, topics) = inject_nodes1()
        .peer_no(config.prune_peers() + 1)
        .topics(vec!["test".into()])
        .to_subscribe(true)
        .create_network();

    //remove peer from mesh and send prune to peer => this adds a backoff for this peer
    gs.mesh.get_mut(&topics[0]).unwrap().remove(&peers[0]);
    gs.send_graft_prune(
        HashMap::new(),
        vec![(peers[0], vec![topics[0].clone()])]
            .into_iter()
            .collect(),
        HashSet::new(),
    );

    //ignore all messages until now
    let receivers = flush_events(&mut gs, receivers);

    //handle graft
    gs.handle_graft(&peers[0], vec![topics[0].clone()]);

    //check prune message
    let (control_msgs, _) = count_control_msgs(receivers, |peer_id, m| {
        peer_id == &peers[0]
            && match m {
                RpcOut::Prune(Prune {
                    topic_hash,
                    peers,
                    backoff,
                }) => {
                    topic_hash == &topics[0] &&
                    //no px in this case
                    peers.is_empty() &&
                    backoff.unwrap() == config.prune_backoff().as_secs()
                }
                _ => false,
            }
    });
    assert_eq!(control_msgs, 1);
}

#[test]
fn test_do_not_graft_within_backoff_period() {
    let config = ConfigBuilder::default()
        .backoff_slack(1)
        .heartbeat_interval(Duration::from_millis(100))
        .build()
        .unwrap();
    //only one peer => mesh too small and will try to regraft as early as possible
    let (mut gs, peers, receivers, topics) = inject_nodes1()
        .peer_no(1)
        .topics(vec!["test".into()])
        .to_subscribe(true)
        .gs_config(config)
        .create_network();

    //handle prune from peer with backoff of one second
    gs.handle_prune(&peers[0], vec![(topics[0].clone(), Vec::new(), Some(1))]);

    //forget all events until now
    let receivers = flush_events(&mut gs, receivers);

    //call heartbeat
    gs.heartbeat();

    //Sleep for one second and apply 10 regular heartbeats (interval = 100ms).
    for _ in 0..10 {
        sleep(Duration::from_millis(100));
        gs.heartbeat();
    }

    //Check that no graft got created (we have backoff_slack = 1 therefore one more heartbeat
    // is needed).
    let (control_msgs, receivers) =
        count_control_msgs(receivers, |_, m| matches!(m, RpcOut::Graft { .. }));
    assert_eq!(
        control_msgs, 0,
        "Graft message created too early within backoff period"
    );

    //Heartbeat one more time this should graft now
    sleep(Duration::from_millis(100));
    gs.heartbeat();

    //check that graft got created
    let (control_msgs, _) = count_control_msgs(receivers, |_, m| matches!(m, RpcOut::Graft { .. }));
    assert!(
        control_msgs > 0,
        "No graft message was created after backoff period"
    );
}

#[test]
fn test_do_not_graft_within_default_backoff_period_after_receiving_prune_without_backoff() {
    //set default backoff period to 1 second
    let config = ConfigBuilder::default()
        .prune_backoff(Duration::from_millis(90))
        .backoff_slack(1)
        .heartbeat_interval(Duration::from_millis(100))
        .build()
        .unwrap();
    //only one peer => mesh too small and will try to regraft as early as possible
    let (mut gs, peers, receivers, topics) = inject_nodes1()
        .peer_no(1)
        .topics(vec!["test".into()])
        .to_subscribe(true)
        .gs_config(config)
        .create_network();

    //handle prune from peer without a specified backoff
    gs.handle_prune(&peers[0], vec![(topics[0].clone(), Vec::new(), None)]);

    //forget all events until now
    let receivers = flush_events(&mut gs, receivers);

    //call heartbeat
    gs.heartbeat();

    //Apply one more heartbeat
    sleep(Duration::from_millis(100));
    gs.heartbeat();

    //Check that no graft got created (we have backoff_slack = 1 therefore one more heartbeat
    // is needed).
    let (control_msgs, receivers) =
        count_control_msgs(receivers, |_, m| matches!(m, RpcOut::Graft { .. }));
    assert_eq!(
        control_msgs, 0,
        "Graft message created too early within backoff period"
    );

    //Heartbeat one more time this should graft now
    sleep(Duration::from_millis(100));
    gs.heartbeat();

    //check that graft got created
    let (control_msgs, _) = count_control_msgs(receivers, |_, m| matches!(m, RpcOut::Graft { .. }));
    assert!(
        control_msgs > 0,
        "No graft message was created after backoff period"
    );
}

#[test]
fn test_unsubscribe_backoff() {
    const HEARTBEAT_INTERVAL: Duration = Duration::from_millis(100);
    let config = ConfigBuilder::default()
        .backoff_slack(1)
        // ensure a prune_backoff > unsubscribe_backoff
        .prune_backoff(Duration::from_secs(5))
        .unsubscribe_backoff(1)
        .heartbeat_interval(HEARTBEAT_INTERVAL)
        .build()
        .unwrap();

    let topic = String::from("test");
    // only one peer => mesh too small and will try to regraft as early as possible
    let (mut gs, _, receivers, topics) = inject_nodes1()
        .peer_no(1)
        .topics(vec![topic.clone()])
        .to_subscribe(true)
        .gs_config(config)
        .create_network();

    let _ = gs.unsubscribe(&Topic::new(topic));

    let (control_msgs, receivers) = count_control_msgs(receivers, |_, m| match m {
        RpcOut::Prune(Prune { backoff, .. }) => backoff == &Some(1),
        _ => false,
    });
    assert_eq!(
        control_msgs, 1,
        "Peer should be pruned with `unsubscribe_backoff`."
    );

    let _ = gs.subscribe(&Topic::new(topics[0].to_string()));

    // forget all events until now
    let receivers = flush_events(&mut gs, receivers);

    // call heartbeat
    gs.heartbeat();

    // Sleep for one second and apply 10 regular heartbeats (interval = 100ms).
    for _ in 0..10 {
        sleep(HEARTBEAT_INTERVAL);
        gs.heartbeat();
    }

    // Check that no graft got created (we have backoff_slack = 1 therefore one more heartbeat
    // is needed).
    let (control_msgs, receivers) =
        count_control_msgs(receivers, |_, m| matches!(m, RpcOut::Graft { .. }));
    assert_eq!(
        control_msgs, 0,
        "Graft message created too early within backoff period"
    );

    // Heartbeat one more time this should graft now
    sleep(HEARTBEAT_INTERVAL);
    gs.heartbeat();

    // check that graft got created
    let (control_msgs, _) = count_control_msgs(receivers, |_, m| matches!(m, RpcOut::Graft { .. }));
    assert!(
        control_msgs > 0,
        "No graft message was created after backoff period"
    );
}

#[test]
fn test_flood_publish() {
    let config: Config = Config::default();

    let topic = "test";
    // Adds more peers than mesh can hold to test flood publishing
    let (mut gs, _, receivers, _) = inject_nodes1()
        .peer_no(config.mesh_n_high() + 10)
        .topics(vec![topic.into()])
        .to_subscribe(true)
        .create_network();

    //publish message
    let publish_data = vec![0; 42];
    gs.publish(Topic::new(topic), publish_data).unwrap();

    // Collect all publish messages
    let publishes = receivers
        .into_values()
        .fold(vec![], |mut collected_publish, c| {
            let priority = c.priority.get_ref();
            while !priority.is_empty() {
                if let Ok(RpcOut::Publish { message, .. }) = priority.try_recv() {
                    collected_publish.push(message);
                }
            }
            collected_publish
        });

    // Transform the inbound message
    let message = &gs
        .data_transform
        .inbound_transform(
            publishes
                .first()
                .expect("Should contain > 0 entries")
                .clone(),
        )
        .unwrap();

    let msg_id = gs.config.message_id(message);

    let config: Config = Config::default();
    assert_eq!(
        publishes.len(),
        config.mesh_n_high() + 10,
        "Should send a publish message to all known peers"
    );

    assert!(
        gs.mcache.get(&msg_id).is_some(),
        "Message cache should contain published message"
    );
}

#[test]
fn test_gossip_to_at_least_gossip_lazy_peers() {
    let config: Config = Config::default();

    //add more peers than in mesh to test gossipping
    //by default only mesh_n_low peers will get added to mesh
    let (mut gs, _, receivers, topic_hashes) = inject_nodes1()
        .peer_no(config.mesh_n_low() + config.gossip_lazy() + 1)
        .topics(vec!["topic".into()])
        .to_subscribe(true)
        .create_network();

    //receive message
    let raw_message = RawMessage {
        source: Some(PeerId::random()),
        data: vec![],
        sequence_number: Some(0),
        topic: topic_hashes[0].clone(),
        signature: None,
        key: None,
        validated: true,
    };
    gs.handle_received_message(raw_message.clone(), &PeerId::random());

    //emit gossip
    gs.emit_gossip();

    // Transform the inbound message
    let message = &gs.data_transform.inbound_transform(raw_message).unwrap();

    let msg_id = gs.config.message_id(message);

    //check that exactly config.gossip_lazy() many gossip messages were sent.
    let (control_msgs, _) = count_control_msgs(receivers, |_, action| match action {
        RpcOut::IHave(IHave {
            topic_hash,
            message_ids,
        }) => topic_hash == &topic_hashes[0] && message_ids.iter().any(|id| id == &msg_id),
        _ => false,
    });
    assert_eq!(control_msgs, config.gossip_lazy());
}

#[test]
fn test_gossip_to_at_most_gossip_factor_peers() {
    let config: Config = Config::default();

    //add a lot of peers
    let m = config.mesh_n_low() + config.gossip_lazy() * (2.0 / config.gossip_factor()) as usize;
    let (mut gs, _, receivers, topic_hashes) = inject_nodes1()
        .peer_no(m)
        .topics(vec!["topic".into()])
        .to_subscribe(true)
        .create_network();

    //receive message
    let raw_message = RawMessage {
        source: Some(PeerId::random()),
        data: vec![],
        sequence_number: Some(0),
        topic: topic_hashes[0].clone(),
        signature: None,
        key: None,
        validated: true,
    };
    gs.handle_received_message(raw_message.clone(), &PeerId::random());

    //emit gossip
    gs.emit_gossip();

    // Transform the inbound message
    let message = &gs.data_transform.inbound_transform(raw_message).unwrap();

    let msg_id = gs.config.message_id(message);
    //check that exactly config.gossip_lazy() many gossip messages were sent.
    let (control_msgs, _) = count_control_msgs(receivers, |_, action| match action {
        RpcOut::IHave(IHave {
            topic_hash,
            message_ids,
        }) => topic_hash == &topic_hashes[0] && message_ids.iter().any(|id| id == &msg_id),
        _ => false,
    });
    assert_eq!(
        control_msgs,
        ((m - config.mesh_n_low()) as f64 * config.gossip_factor()) as usize
    );
}

#[test]
fn test_accept_only_outbound_peer_grafts_when_mesh_full() {
    let config: Config = Config::default();

    //enough peers to fill the mesh
    let (mut gs, peers, _, topics) = inject_nodes1()
        .peer_no(config.mesh_n_high())
        .topics(vec!["test".into()])
        .to_subscribe(true)
        .create_network();

    // graft all the peers => this will fill the mesh
    for peer in peers {
        gs.handle_graft(&peer, topics.clone());
    }

    //assert current mesh size
    assert_eq!(gs.mesh[&topics[0]].len(), config.mesh_n_high());

    //create an outbound and an inbound peer
    let (inbound, _in_reciver) = add_peer(&mut gs, &topics, false, false);
    let (outbound, _out_receiver) = add_peer(&mut gs, &topics, true, false);

    //send grafts
    gs.handle_graft(&inbound, vec![topics[0].clone()]);
    gs.handle_graft(&outbound, vec![topics[0].clone()]);

    //assert mesh size
    assert_eq!(gs.mesh[&topics[0]].len(), config.mesh_n_high() + 1);

    //inbound is not in mesh
    assert!(!gs.mesh[&topics[0]].contains(&inbound));

    //outbound is in mesh
    assert!(gs.mesh[&topics[0]].contains(&outbound));
}

#[test]
fn test_do_not_remove_too_many_outbound_peers() {
    //use an extreme case to catch errors with high probability
    let m = 50;
    let n = 2 * m;
    let config = ConfigBuilder::default()
        .mesh_n_high(n)
        .mesh_n(n)
        .mesh_n_low(n)
        .mesh_outbound_min(m)
        .build()
        .unwrap();

    //fill the mesh with inbound connections
    let (mut gs, peers, _receivers, topics) = inject_nodes1()
        .peer_no(n)
        .topics(vec!["test".into()])
        .to_subscribe(true)
        .gs_config(config)
        .create_network();

    // graft all the peers
    for peer in peers {
        gs.handle_graft(&peer, topics.clone());
    }

    //create m outbound connections and graft (we will accept the graft)
    let mut outbound = HashSet::new();
    for _ in 0..m {
        let (peer, _) = add_peer(&mut gs, &topics, true, false);
        outbound.insert(peer);
        gs.handle_graft(&peer, topics.clone());
    }

    //mesh is overly full
    assert_eq!(gs.mesh.get(&topics[0]).unwrap().len(), n + m);

    // run a heartbeat
    gs.heartbeat();

    // Peers should be removed to reach n
    assert_eq!(gs.mesh.get(&topics[0]).unwrap().len(), n);

    //all outbound peers are still in the mesh
    assert!(outbound.iter().all(|p| gs.mesh[&topics[0]].contains(p)));
}

#[test]
fn test_add_outbound_peers_if_min_is_not_satisfied() {
    let config: Config = Config::default();

    // Fill full mesh with inbound peers
    let (mut gs, peers, _, topics) = inject_nodes1()
        .peer_no(config.mesh_n_high())
        .topics(vec!["test".into()])
        .to_subscribe(true)
        .create_network();

    // graft all the peers
    for peer in peers {
        gs.handle_graft(&peer, topics.clone());
    }

    //create config.mesh_outbound_min() many outbound connections without grafting
    let mut peers = vec![];
    for _ in 0..config.mesh_outbound_min() {
        peers.push(add_peer(&mut gs, &topics, true, false));
    }

    // Nothing changed in the mesh yet
    assert_eq!(gs.mesh[&topics[0]].len(), config.mesh_n_high());

    // run a heartbeat
    gs.heartbeat();

    // The outbound peers got additionally added
    assert_eq!(
        gs.mesh[&topics[0]].len(),
        config.mesh_n_high() + config.mesh_outbound_min()
    );
}

#[test]
fn test_prune_negative_scored_peers() {
    let config = Config::default();

    //build mesh with one peer
    let (mut gs, peers, receivers, topics) = inject_nodes1()
        .peer_no(1)
        .topics(vec!["test".into()])
        .to_subscribe(true)
        .gs_config(config.clone())
        .explicit(0)
        .outbound(0)
        .scoring(Some((
            PeerScoreParams::default(),
            PeerScoreThresholds::default(),
        )))
        .create_network();

    //add penalty to peer
    gs.peer_score.as_mut().unwrap().0.add_penalty(&peers[0], 1);

    //execute heartbeat
    gs.heartbeat();

    //peer should not be in mesh anymore
    assert!(gs.mesh[&topics[0]].is_empty());

    //check prune message
    let (control_msgs, _) = count_control_msgs(receivers, |peer_id, m| {
        peer_id == &peers[0]
            && match m {
                RpcOut::Prune(Prune {
                    topic_hash,
                    peers,
                    backoff,
                }) => {
                    topic_hash == &topics[0] &&
                    //no px in this case
                    peers.is_empty() &&
                    backoff.unwrap() == config.prune_backoff().as_secs()
                }
                _ => false,
            }
    });
    assert_eq!(control_msgs, 1);
}

#[test]
fn test_dont_graft_to_negative_scored_peers() {
    let config = Config::default();
    //init full mesh
    let (mut gs, peers, _, topics) = inject_nodes1()
        .peer_no(config.mesh_n_high())
        .topics(vec!["test".into()])
        .to_subscribe(true)
        .gs_config(config)
        .scoring(Some((
            PeerScoreParams::default(),
            PeerScoreThresholds::default(),
        )))
        .create_network();

    //add two additional peers that will not be part of the mesh
    let (p1, _receiver1) = add_peer(&mut gs, &topics, false, false);
    let (p2, _receiver2) = add_peer(&mut gs, &topics, false, false);

    //reduce score of p1 to negative
    gs.peer_score.as_mut().unwrap().0.add_penalty(&p1, 1);

    //handle prunes of all other peers
    for p in peers {
        gs.handle_prune(&p, vec![(topics[0].clone(), Vec::new(), None)]);
    }

    //heartbeat
    gs.heartbeat();

    //assert that mesh only contains p2
    assert_eq!(gs.mesh.get(&topics[0]).unwrap().len(), 1);
    assert!(gs.mesh.get(&topics[0]).unwrap().contains(&p2));
}

///Note that in this test also without a penalty the px would be ignored because of the
/// acceptPXThreshold, but the spec still explicitly states the rule that px from negative
/// peers should get ignored, therefore we test it here.
#[test]
fn test_ignore_px_from_negative_scored_peer() {
    let config = Config::default();

    //build mesh with one peer
    let (mut gs, peers, _, topics) = inject_nodes1()
        .peer_no(1)
        .topics(vec!["test".into()])
        .to_subscribe(true)
        .gs_config(config.clone())
        .scoring(Some((
            PeerScoreParams::default(),
            PeerScoreThresholds::default(),
        )))
        .create_network();

    //penalize peer
    gs.peer_score.as_mut().unwrap().0.add_penalty(&peers[0], 1);

    //handle prune from single peer with px peers
    let px = vec![PeerInfo {
        peer_id: Some(PeerId::random()),
    }];

    gs.handle_prune(
        &peers[0],
        vec![(
            topics[0].clone(),
            px,
            Some(config.prune_backoff().as_secs()),
        )],
    );

    //assert no dials
    assert_eq!(
        gs.events
            .iter()
            .filter(|e| matches!(e, ToSwarm::Dial { .. }))
            .count(),
        0
    );
}

#[test]
fn test_only_send_nonnegative_scoring_peers_in_px() {
    let config = ConfigBuilder::default()
        .prune_peers(16)
        .do_px()
        .build()
        .unwrap();

    // Build mesh with three peer
    let (mut gs, peers, receivers, topics) = inject_nodes1()
        .peer_no(3)
        .topics(vec!["test".into()])
        .to_subscribe(true)
        .gs_config(config)
        .explicit(0)
        .outbound(0)
        .scoring(Some((
            PeerScoreParams::default(),
            PeerScoreThresholds::default(),
        )))
        .create_network();

    // Penalize first peer
    gs.peer_score.as_mut().unwrap().0.add_penalty(&peers[0], 1);

    // Prune second peer
    gs.send_graft_prune(
        HashMap::new(),
        vec![(peers[1], vec![topics[0].clone()])]
            .into_iter()
            .collect(),
        HashSet::new(),
    );

    // Check that px in prune message only contains third peer
    let (control_msgs, _) = count_control_msgs(receivers, |peer_id, m| {
        peer_id == &peers[1]
            && match m {
                RpcOut::Prune(Prune {
                    topic_hash,
                    peers: px,
                    ..
                }) => {
                    topic_hash == &topics[0]
                        && px.len() == 1
                        && px[0].peer_id.as_ref().unwrap() == &peers[2]
                }
                _ => false,
            }
    });
    assert_eq!(control_msgs, 1);
}

#[test]
fn test_do_not_gossip_to_peers_below_gossip_threshold() {
    let config = Config::default();
    let peer_score_params = PeerScoreParams::default();
    let peer_score_thresholds = PeerScoreThresholds {
        gossip_threshold: 3.0 * peer_score_params.behaviour_penalty_weight,
        ..PeerScoreThresholds::default()
    };

    // Build full mesh
    let (mut gs, peers, mut receivers, topics) = inject_nodes1()
        .peer_no(config.mesh_n_high())
        .topics(vec!["test".into()])
        .to_subscribe(true)
        .gs_config(config)
        .scoring(Some((peer_score_params, peer_score_thresholds)))
        .create_network();

    // Graft all the peer
    for peer in peers {
        gs.handle_graft(&peer, topics.clone());
    }

    // Add two additional peers that will not be part of the mesh
    let (p1, receiver1) = add_peer(&mut gs, &topics, false, false);
    receivers.insert(p1, receiver1);
    let (p2, receiver2) = add_peer(&mut gs, &topics, false, false);
    receivers.insert(p2, receiver2);

    // Reduce score of p1 below peer_score_thresholds.gossip_threshold
    // note that penalties get squared so two penalties means a score of
    // 4 * peer_score_params.behaviour_penalty_weight.
    gs.peer_score.as_mut().unwrap().0.add_penalty(&p1, 2);

    // Reduce score of p2 below 0 but not below peer_score_thresholds.gossip_threshold
    gs.peer_score.as_mut().unwrap().0.add_penalty(&p2, 1);

    // Receive message
    let raw_message = RawMessage {
        source: Some(PeerId::random()),
        data: vec![],
        sequence_number: Some(0),
        topic: topics[0].clone(),
        signature: None,
        key: None,
        validated: true,
    };
    gs.handle_received_message(raw_message.clone(), &PeerId::random());

    // Transform the inbound message
    let message = &gs.data_transform.inbound_transform(raw_message).unwrap();

    let msg_id = gs.config.message_id(message);

    // Emit gossip
    gs.emit_gossip();

    // Check that exactly one gossip messages got sent and it got sent to p2
    let (control_msgs, _) = count_control_msgs(receivers, |peer, action| match action {
        RpcOut::IHave(IHave {
            topic_hash,
            message_ids,
        }) => {
            if topic_hash == &topics[0] && message_ids.iter().any(|id| id == &msg_id) {
                assert_eq!(peer, &p2);
                true
            } else {
                false
            }
        }
        _ => false,
    });
    assert_eq!(control_msgs, 1);
}

#[test]
fn test_iwant_msg_from_peer_below_gossip_threshold_gets_ignored() {
    let config = Config::default();
    let peer_score_params = PeerScoreParams::default();
    let peer_score_thresholds = PeerScoreThresholds {
        gossip_threshold: 3.0 * peer_score_params.behaviour_penalty_weight,
        ..PeerScoreThresholds::default()
    };

    // Build full mesh
    let (mut gs, peers, mut receivers, topics) = inject_nodes1()
        .peer_no(config.mesh_n_high())
        .topics(vec!["test".into()])
        .to_subscribe(true)
        .gs_config(config)
        .explicit(0)
        .outbound(0)
        .scoring(Some((peer_score_params, peer_score_thresholds)))
        .create_network();

    // Graft all the peer
    for peer in peers {
        gs.handle_graft(&peer, topics.clone());
    }

    // Add two additional peers that will not be part of the mesh
    let (p1, receiver1) = add_peer(&mut gs, &topics, false, false);
    receivers.insert(p1, receiver1);
    let (p2, receiver2) = add_peer(&mut gs, &topics, false, false);
    receivers.insert(p2, receiver2);

    // Reduce score of p1 below peer_score_thresholds.gossip_threshold
    // note that penalties get squared so two penalties means a score of
    // 4 * peer_score_params.behaviour_penalty_weight.
    gs.peer_score.as_mut().unwrap().0.add_penalty(&p1, 2);

    // Reduce score of p2 below 0 but not below peer_score_thresholds.gossip_threshold
    gs.peer_score.as_mut().unwrap().0.add_penalty(&p2, 1);

    // Receive message
    let raw_message = RawMessage {
        source: Some(PeerId::random()),
        data: vec![],
        sequence_number: Some(0),
        topic: topics[0].clone(),
        signature: None,
        key: None,
        validated: true,
    };
    gs.handle_received_message(raw_message.clone(), &PeerId::random());

    // Transform the inbound message
    let message = &gs.data_transform.inbound_transform(raw_message).unwrap();

    let msg_id = gs.config.message_id(message);

    gs.handle_iwant(&p1, vec![msg_id.clone()]);
    gs.handle_iwant(&p2, vec![msg_id.clone()]);

    // the messages we are sending
    let sent_messages =
        receivers
            .into_iter()
            .fold(vec![], |mut collected_messages, (peer_id, c)| {
                let non_priority = c.non_priority.get_ref();
                while !non_priority.is_empty() {
                    if let Ok(RpcOut::Forward { message, .. }) = non_priority.try_recv() {
                        collected_messages.push((peer_id, message));
                    }
                }
                collected_messages
            });

    //the message got sent to p2
    assert!(sent_messages
        .iter()
        .map(|(peer_id, msg)| (
            peer_id,
            gs.data_transform.inbound_transform(msg.clone()).unwrap()
        ))
        .any(|(peer_id, msg)| peer_id == &p2 && gs.config.message_id(&msg) == msg_id));
    //the message got not sent to p1
    assert!(sent_messages
        .iter()
        .map(|(peer_id, msg)| (
            peer_id,
            gs.data_transform.inbound_transform(msg.clone()).unwrap()
        ))
        .all(|(peer_id, msg)| !(peer_id == &p1 && gs.config.message_id(&msg) == msg_id)));
}

#[test]
fn test_ihave_msg_from_peer_below_gossip_threshold_gets_ignored() {
    let config = Config::default();
    let peer_score_params = PeerScoreParams::default();
    let peer_score_thresholds = PeerScoreThresholds {
        gossip_threshold: 3.0 * peer_score_params.behaviour_penalty_weight,
        ..PeerScoreThresholds::default()
    };
    //build full mesh
    let (mut gs, peers, mut receivers, topics) = inject_nodes1()
        .peer_no(config.mesh_n_high())
        .topics(vec!["test".into()])
        .to_subscribe(true)
        .gs_config(config)
        .explicit(0)
        .outbound(0)
        .scoring(Some((peer_score_params, peer_score_thresholds)))
        .create_network();

    // graft all the peer
    for peer in peers {
        gs.handle_graft(&peer, topics.clone());
    }

    //add two additional peers that will not be part of the mesh
    let (p1, receiver1) = add_peer(&mut gs, &topics, false, false);
    receivers.insert(p1, receiver1);
    let (p2, receiver2) = add_peer(&mut gs, &topics, false, false);
    receivers.insert(p2, receiver2);

    //reduce score of p1 below peer_score_thresholds.gossip_threshold
    //note that penalties get squared so two penalties means a score of
    // 4 * peer_score_params.behaviour_penalty_weight.
    gs.peer_score.as_mut().unwrap().0.add_penalty(&p1, 2);

    //reduce score of p2 below 0 but not below peer_score_thresholds.gossip_threshold
    gs.peer_score.as_mut().unwrap().0.add_penalty(&p2, 1);

    //message that other peers have
    let raw_message = RawMessage {
        source: Some(PeerId::random()),
        data: vec![],
        sequence_number: Some(0),
        topic: topics[0].clone(),
        signature: None,
        key: None,
        validated: true,
    };

    // Transform the inbound message
    let message = &gs.data_transform.inbound_transform(raw_message).unwrap();

    let msg_id = gs.config.message_id(message);

    gs.handle_ihave(&p1, vec![(topics[0].clone(), vec![msg_id.clone()])]);
    gs.handle_ihave(&p2, vec![(topics[0].clone(), vec![msg_id.clone()])]);

    // check that we sent exactly one IWANT request to p2
    let (control_msgs, _) = count_control_msgs(receivers, |peer, c| match c {
        RpcOut::IWant(IWant { message_ids }) => {
            if message_ids.iter().any(|m| m == &msg_id) {
                assert_eq!(peer, &p2);
                true
            } else {
                false
            }
        }
        _ => false,
    });
    assert_eq!(control_msgs, 1);
}

#[test]
fn test_do_not_publish_to_peer_below_publish_threshold() {
    let config = ConfigBuilder::default()
        .flood_publish(false)
        .build()
        .unwrap();
    let peer_score_params = PeerScoreParams::default();
    let peer_score_thresholds = PeerScoreThresholds {
        gossip_threshold: 0.5 * peer_score_params.behaviour_penalty_weight,
        publish_threshold: 3.0 * peer_score_params.behaviour_penalty_weight,
        ..PeerScoreThresholds::default()
    };

    //build mesh with no peers and no subscribed topics
    let (mut gs, _, mut receivers, _) = inject_nodes1()
        .gs_config(config)
        .scoring(Some((peer_score_params, peer_score_thresholds)))
        .create_network();

    //create a new topic for which we are not subscribed
    let topic = Topic::new("test");
    let topics = vec![topic.hash()];

    //add two additional peers that will be added to the mesh
    let (p1, receiver1) = add_peer(&mut gs, &topics, false, false);
    receivers.insert(p1, receiver1);
    let (p2, receiver2) = add_peer(&mut gs, &topics, false, false);
    receivers.insert(p2, receiver2);

    //reduce score of p1 below peer_score_thresholds.publish_threshold
    //note that penalties get squared so two penalties means a score of
    // 4 * peer_score_params.behaviour_penalty_weight.
    gs.peer_score.as_mut().unwrap().0.add_penalty(&p1, 2);

    //reduce score of p2 below 0 but not below peer_score_thresholds.publish_threshold
    gs.peer_score.as_mut().unwrap().0.add_penalty(&p2, 1);

    //a heartbeat will remove the peers from the mesh
    gs.heartbeat();

    // publish on topic
    let publish_data = vec![0; 42];
    gs.publish(topic, publish_data).unwrap();

    // Collect all publish messages
    let publishes = receivers
        .into_iter()
        .fold(vec![], |mut collected_publish, (peer_id, c)| {
            let priority = c.priority.get_ref();
            while !priority.is_empty() {
                if let Ok(RpcOut::Publish { message, .. }) = priority.try_recv() {
                    collected_publish.push((peer_id, message));
                }
            }
            collected_publish
        });

    //assert only published to p2
    assert_eq!(publishes.len(), 1);
    assert_eq!(publishes[0].0, p2);
}

#[test]
fn test_do_not_flood_publish_to_peer_below_publish_threshold() {
    let config = Config::default();
    let peer_score_params = PeerScoreParams::default();
    let peer_score_thresholds = PeerScoreThresholds {
        gossip_threshold: 0.5 * peer_score_params.behaviour_penalty_weight,
        publish_threshold: 3.0 * peer_score_params.behaviour_penalty_weight,
        ..PeerScoreThresholds::default()
    };
    //build mesh with no peers
    let (mut gs, _, mut receivers, topics) = inject_nodes1()
        .topics(vec!["test".into()])
        .gs_config(config)
        .scoring(Some((peer_score_params, peer_score_thresholds)))
        .create_network();

    //add two additional peers that will be added to the mesh
    let (p1, receiver1) = add_peer(&mut gs, &topics, false, false);
    receivers.insert(p1, receiver1);
    let (p2, receiver2) = add_peer(&mut gs, &topics, false, false);
    receivers.insert(p2, receiver2);

    //reduce score of p1 below peer_score_thresholds.publish_threshold
    //note that penalties get squared so two penalties means a score of
    // 4 * peer_score_params.behaviour_penalty_weight.
    gs.peer_score.as_mut().unwrap().0.add_penalty(&p1, 2);

    //reduce score of p2 below 0 but not below peer_score_thresholds.publish_threshold
    gs.peer_score.as_mut().unwrap().0.add_penalty(&p2, 1);

    //a heartbeat will remove the peers from the mesh
    gs.heartbeat();

    // publish on topic
    let publish_data = vec![0; 42];
    gs.publish(Topic::new("test"), publish_data).unwrap();

    // Collect all publish messages
    let publishes = receivers
        .into_iter()
        .fold(vec![], |mut collected_publish, (peer_id, c)| {
            let priority = c.priority.get_ref();
            while !priority.is_empty() {
                if let Ok(RpcOut::Publish { message, .. }) = priority.try_recv() {
                    collected_publish.push((peer_id, message))
                }
            }
            collected_publish
        });

    //assert only published to p2
    assert_eq!(publishes.len(), 1);
    assert!(publishes[0].0 == p2);
}

#[test]
fn test_ignore_rpc_from_peers_below_graylist_threshold() {
    let config = Config::default();
    let peer_score_params = PeerScoreParams::default();
    let peer_score_thresholds = PeerScoreThresholds {
        gossip_threshold: 0.5 * peer_score_params.behaviour_penalty_weight,
        publish_threshold: 0.5 * peer_score_params.behaviour_penalty_weight,
        graylist_threshold: 3.0 * peer_score_params.behaviour_penalty_weight,
        ..PeerScoreThresholds::default()
    };

    //build mesh with no peers
    let (mut gs, _, _, topics) = inject_nodes1()
        .topics(vec!["test".into()])
        .gs_config(config.clone())
        .scoring(Some((peer_score_params, peer_score_thresholds)))
        .create_network();

    //add two additional peers that will be added to the mesh
    let (p1, _receiver1) = add_peer(&mut gs, &topics, false, false);
    let (p2, _receiver2) = add_peer(&mut gs, &topics, false, false);

    //reduce score of p1 below peer_score_thresholds.graylist_threshold
    //note that penalties get squared so two penalties means a score of
    // 4 * peer_score_params.behaviour_penalty_weight.
    gs.peer_score.as_mut().unwrap().0.add_penalty(&p1, 2);

    //reduce score of p2 below publish_threshold but not below graylist_threshold
    gs.peer_score.as_mut().unwrap().0.add_penalty(&p2, 1);

    let raw_message1 = RawMessage {
        source: Some(PeerId::random()),
        data: vec![1, 2, 3, 4],
        sequence_number: Some(1u64),
        topic: topics[0].clone(),
        signature: None,
        key: None,
        validated: true,
    };

    let raw_message2 = RawMessage {
        source: Some(PeerId::random()),
        data: vec![1, 2, 3, 4, 5],
        sequence_number: Some(2u64),
        topic: topics[0].clone(),
        signature: None,
        key: None,
        validated: true,
    };

    let raw_message3 = RawMessage {
        source: Some(PeerId::random()),
        data: vec![1, 2, 3, 4, 5, 6],
        sequence_number: Some(3u64),
        topic: topics[0].clone(),
        signature: None,
        key: None,
        validated: true,
    };

    let raw_message4 = RawMessage {
        source: Some(PeerId::random()),
        data: vec![1, 2, 3, 4, 5, 6, 7],
        sequence_number: Some(4u64),
        topic: topics[0].clone(),
        signature: None,
        key: None,
        validated: true,
    };

    // Transform the inbound message
    let message2 = &gs.data_transform.inbound_transform(raw_message2).unwrap();

    // Transform the inbound message
    let message4 = &gs.data_transform.inbound_transform(raw_message4).unwrap();

    let subscription = Subscription {
        action: SubscriptionAction::Subscribe,
        topic_hash: topics[0].clone(),
    };

    let control_action = ControlAction::IHave(IHave {
        topic_hash: topics[0].clone(),
        message_ids: vec![config.message_id(message2)],
    });

    //clear events
    gs.events.clear();

    //receive from p1
    gs.on_connection_handler_event(
        p1,
        ConnectionId::new_unchecked(0),
        HandlerEvent::Message {
            rpc: Rpc {
                messages: vec![raw_message1],
                subscriptions: vec![subscription.clone()],
                control_msgs: vec![control_action],
            },
            invalid_messages: Vec::new(),
        },
    );

    //only the subscription event gets processed, the rest is dropped
    assert_eq!(gs.events.len(), 1);
    assert!(matches!(
        gs.events[0],
        ToSwarm::GenerateEvent(Event::Subscribed { .. })
    ));

    let control_action = ControlAction::IHave(IHave {
        topic_hash: topics[0].clone(),
        message_ids: vec![config.message_id(message4)],
    });

    //receive from p2
    gs.on_connection_handler_event(
        p2,
        ConnectionId::new_unchecked(0),
        HandlerEvent::Message {
            rpc: Rpc {
                messages: vec![raw_message3],
                subscriptions: vec![subscription],
                control_msgs: vec![control_action],
            },
            invalid_messages: Vec::new(),
        },
    );

    //events got processed
    assert!(gs.events.len() > 1);
}

#[test]
fn test_ignore_px_from_peers_below_accept_px_threshold() {
    let config = ConfigBuilder::default().prune_peers(16).build().unwrap();
    let peer_score_params = PeerScoreParams::default();
    let peer_score_thresholds = PeerScoreThresholds {
        accept_px_threshold: peer_score_params.app_specific_weight,
        ..PeerScoreThresholds::default()
    };
    // Build mesh with two peers
    let (mut gs, peers, _, topics) = inject_nodes1()
        .peer_no(2)
        .topics(vec!["test".into()])
        .to_subscribe(true)
        .gs_config(config.clone())
        .scoring(Some((peer_score_params, peer_score_thresholds)))
        .create_network();

    // Decrease score of first peer to less than accept_px_threshold
    gs.set_application_score(&peers[0], 0.99);

    // Increase score of second peer to accept_px_threshold
    gs.set_application_score(&peers[1], 1.0);

    // Handle prune from peer peers[0] with px peers
    let px = vec![PeerInfo {
        peer_id: Some(PeerId::random()),
    }];
    gs.handle_prune(
        &peers[0],
        vec![(
            topics[0].clone(),
            px,
            Some(config.prune_backoff().as_secs()),
        )],
    );

    // Assert no dials
    assert_eq!(
        gs.events
            .iter()
            .filter(|e| matches!(e, ToSwarm::Dial { .. }))
            .count(),
        0
    );

    //handle prune from peer peers[1] with px peers
    let px = vec![PeerInfo {
        peer_id: Some(PeerId::random()),
    }];
    gs.handle_prune(
        &peers[1],
        vec![(
            topics[0].clone(),
            px,
            Some(config.prune_backoff().as_secs()),
        )],
    );

    //assert there are dials now
    assert!(
        gs.events
            .iter()
            .filter(|e| matches!(e, ToSwarm::Dial { .. }))
            .count()
            > 0
    );
}

#[test]
fn test_keep_best_scoring_peers_on_oversubscription() {
    let config = ConfigBuilder::default()
        .mesh_n_low(15)
        .mesh_n(30)
        .mesh_n_high(60)
        .retain_scores(29)
        .build()
        .unwrap();

    //build mesh with more peers than mesh can hold
    let n = config.mesh_n_high() + 1;
    let (mut gs, peers, _receivers, topics) = inject_nodes1()
        .peer_no(n)
        .topics(vec!["test".into()])
        .to_subscribe(true)
        .gs_config(config.clone())
        .explicit(0)
        .outbound(n)
        .scoring(Some((
            PeerScoreParams::default(),
            PeerScoreThresholds::default(),
        )))
        .create_network();

    // graft all, will be accepted since the are outbound
    for peer in &peers {
        gs.handle_graft(peer, topics.clone());
    }

    //assign scores to peers equalling their index

    //set random positive scores
    for (index, peer) in peers.iter().enumerate() {
        gs.set_application_score(peer, index as f64);
    }

    assert_eq!(gs.mesh[&topics[0]].len(), n);

    //heartbeat to prune some peers
    gs.heartbeat();

    assert_eq!(gs.mesh[&topics[0]].len(), config.mesh_n());

    //mesh contains retain_scores best peers
    assert!(gs.mesh[&topics[0]].is_superset(
        &peers[(n - config.retain_scores())..]
            .iter()
            .cloned()
            .collect()
    ));
}

#[test]
fn test_scoring_p1() {
    let config = Config::default();
    let mut peer_score_params = PeerScoreParams::default();
    let topic = Topic::new("test");
    let topic_hash = topic.hash();
    let topic_params = TopicScoreParams {
        time_in_mesh_weight: 2.0,
        time_in_mesh_quantum: Duration::from_millis(50),
        time_in_mesh_cap: 10.0,
        topic_weight: 0.7,
        ..TopicScoreParams::default()
    };
    peer_score_params
        .topics
        .insert(topic_hash, topic_params.clone());
    let peer_score_thresholds = PeerScoreThresholds::default();

    //build mesh with one peer
    let (mut gs, peers, _, _) = inject_nodes1()
        .peer_no(1)
        .topics(vec!["test".into()])
        .to_subscribe(true)
        .gs_config(config)
        .explicit(0)
        .outbound(0)
        .scoring(Some((peer_score_params, peer_score_thresholds)))
        .create_network();

    //sleep for 2 times the mesh_quantum
    sleep(topic_params.time_in_mesh_quantum * 2);
    //refresh scores
    gs.peer_score.as_mut().unwrap().0.refresh_scores();
    assert!(
        gs.peer_score.as_ref().unwrap().0.score(&peers[0])
            >= 2.0 * topic_params.time_in_mesh_weight * topic_params.topic_weight,
        "score should be at least 2 * time_in_mesh_weight * topic_weight"
    );
    assert!(
        gs.peer_score.as_ref().unwrap().0.score(&peers[0])
            < 3.0 * topic_params.time_in_mesh_weight * topic_params.topic_weight,
        "score should be less than 3 * time_in_mesh_weight * topic_weight"
    );

    //sleep again for 2 times the mesh_quantum
    sleep(topic_params.time_in_mesh_quantum * 2);
    //refresh scores
    gs.peer_score.as_mut().unwrap().0.refresh_scores();
    assert!(
        gs.peer_score.as_ref().unwrap().0.score(&peers[0])
            >= 2.0 * topic_params.time_in_mesh_weight * topic_params.topic_weight,
        "score should be at least 4 * time_in_mesh_weight * topic_weight"
    );

    //sleep for enough periods to reach maximum
    sleep(topic_params.time_in_mesh_quantum * (topic_params.time_in_mesh_cap - 3.0) as u32);
    //refresh scores
    gs.peer_score.as_mut().unwrap().0.refresh_scores();
    assert_eq!(
        gs.peer_score.as_ref().unwrap().0.score(&peers[0]),
        topic_params.time_in_mesh_cap
            * topic_params.time_in_mesh_weight
            * topic_params.topic_weight,
        "score should be exactly time_in_mesh_cap * time_in_mesh_weight * topic_weight"
    );
}

fn random_message(seq: &mut u64, topics: &[TopicHash]) -> RawMessage {
    let mut rng = rand::thread_rng();
    *seq += 1;
    RawMessage {
        source: Some(PeerId::random()),
        data: (0..rng.gen_range(10..30)).map(|_| rng.gen()).collect(),
        sequence_number: Some(*seq),
        topic: topics[rng.gen_range(0..topics.len())].clone(),
        signature: None,
        key: None,
        validated: true,
    }
}

#[test]
fn test_scoring_p2() {
    let config = Config::default();
    let mut peer_score_params = PeerScoreParams::default();
    let topic = Topic::new("test");
    let topic_hash = topic.hash();
    let topic_params = TopicScoreParams {
        time_in_mesh_weight: 0.0, //deactivate time in mesh
        first_message_deliveries_weight: 2.0,
        first_message_deliveries_cap: 10.0,
        first_message_deliveries_decay: 0.9,
        topic_weight: 0.7,
        ..TopicScoreParams::default()
    };
    peer_score_params
        .topics
        .insert(topic_hash, topic_params.clone());
    let peer_score_thresholds = PeerScoreThresholds::default();

    //build mesh with one peer
    let (mut gs, peers, _, topics) = inject_nodes1()
        .peer_no(2)
        .topics(vec!["test".into()])
        .to_subscribe(true)
        .gs_config(config)
        .explicit(0)
        .outbound(0)
        .scoring(Some((peer_score_params, peer_score_thresholds)))
        .create_network();

    let mut seq = 0;
    let deliver_message = |gs: &mut Behaviour, index: usize, msg: RawMessage| {
        gs.handle_received_message(msg, &peers[index]);
    };

    let m1 = random_message(&mut seq, &topics);
    //peer 0 delivers message first
    deliver_message(&mut gs, 0, m1.clone());
    //peer 1 delivers message second
    deliver_message(&mut gs, 1, m1);

    assert_eq!(
        gs.peer_score.as_ref().unwrap().0.score(&peers[0]),
        1.0 * topic_params.first_message_deliveries_weight * topic_params.topic_weight,
        "score should be exactly first_message_deliveries_weight * topic_weight"
    );

    assert_eq!(
        gs.peer_score.as_ref().unwrap().0.score(&peers[1]),
        0.0,
        "there should be no score for second message deliveries * topic_weight"
    );

    //peer 2 delivers two new messages
    deliver_message(&mut gs, 1, random_message(&mut seq, &topics));
    deliver_message(&mut gs, 1, random_message(&mut seq, &topics));
    assert_eq!(
        gs.peer_score.as_ref().unwrap().0.score(&peers[1]),
        2.0 * topic_params.first_message_deliveries_weight * topic_params.topic_weight,
        "score should be exactly 2 * first_message_deliveries_weight * topic_weight"
    );

    //test decaying
    gs.peer_score.as_mut().unwrap().0.refresh_scores();

    assert_eq!(
        gs.peer_score.as_ref().unwrap().0.score(&peers[0]),
        1.0 * topic_params.first_message_deliveries_decay
            * topic_params.first_message_deliveries_weight
            * topic_params.topic_weight,
        "score should be exactly first_message_deliveries_decay * \
               first_message_deliveries_weight * topic_weight"
    );

    assert_eq!(
        gs.peer_score.as_ref().unwrap().0.score(&peers[1]),
        2.0 * topic_params.first_message_deliveries_decay
            * topic_params.first_message_deliveries_weight
            * topic_params.topic_weight,
        "score should be exactly 2 * first_message_deliveries_decay * \
               first_message_deliveries_weight * topic_weight"
    );

    //test cap
    for _ in 0..topic_params.first_message_deliveries_cap as u64 {
        deliver_message(&mut gs, 1, random_message(&mut seq, &topics));
    }

    assert_eq!(
        gs.peer_score.as_ref().unwrap().0.score(&peers[1]),
        topic_params.first_message_deliveries_cap
            * topic_params.first_message_deliveries_weight
            * topic_params.topic_weight,
        "score should be exactly first_message_deliveries_cap * \
               first_message_deliveries_weight * topic_weight"
    );
}

#[test]
fn test_scoring_p3() {
    let config = Config::default();
    let mut peer_score_params = PeerScoreParams::default();
    let topic = Topic::new("test");
    let topic_hash = topic.hash();
    let topic_params = TopicScoreParams {
        time_in_mesh_weight: 0.0,             //deactivate time in mesh
        first_message_deliveries_weight: 0.0, //deactivate first time deliveries
        mesh_message_deliveries_weight: -2.0,
        mesh_message_deliveries_decay: 0.9,
        mesh_message_deliveries_cap: 10.0,
        mesh_message_deliveries_threshold: 5.0,
        mesh_message_deliveries_activation: Duration::from_secs(1),
        mesh_message_deliveries_window: Duration::from_millis(100),
        topic_weight: 0.7,
        ..TopicScoreParams::default()
    };
    peer_score_params.topics.insert(topic_hash, topic_params);
    let peer_score_thresholds = PeerScoreThresholds::default();

    //build mesh with two peers
    let (mut gs, peers, _, topics) = inject_nodes1()
        .peer_no(2)
        .topics(vec!["test".into()])
        .to_subscribe(true)
        .gs_config(config)
        .explicit(0)
        .outbound(0)
        .scoring(Some((peer_score_params, peer_score_thresholds)))
        .create_network();

    let mut seq = 0;
    let deliver_message = |gs: &mut Behaviour, index: usize, msg: RawMessage| {
        gs.handle_received_message(msg, &peers[index]);
    };

    let mut expected_message_deliveries = 0.0;

    //messages used to test window
    let m1 = random_message(&mut seq, &topics);
    let m2 = random_message(&mut seq, &topics);

    //peer 1 delivers m1
    deliver_message(&mut gs, 1, m1.clone());

    //peer 0 delivers two message
    deliver_message(&mut gs, 0, random_message(&mut seq, &topics));
    deliver_message(&mut gs, 0, random_message(&mut seq, &topics));
    expected_message_deliveries += 2.0;

    sleep(Duration::from_millis(60));

    //peer 1 delivers m2
    deliver_message(&mut gs, 1, m2.clone());

    sleep(Duration::from_millis(70));
    //peer 0 delivers m1 and m2 only m2 gets counted
    deliver_message(&mut gs, 0, m1);
    deliver_message(&mut gs, 0, m2);
    expected_message_deliveries += 1.0;

    sleep(Duration::from_millis(900));

    //message deliveries penalties get activated, peer 0 has only delivered 3 messages and
    // therefore gets a penalty
    gs.peer_score.as_mut().unwrap().0.refresh_scores();
    expected_message_deliveries *= 0.9; //decay

    assert_eq!(
        gs.peer_score.as_ref().unwrap().0.score(&peers[0]),
        (5f64 - expected_message_deliveries).powi(2) * -2.0 * 0.7
    );

    // peer 0 delivers a lot of messages => message_deliveries should be capped at 10
    for _ in 0..20 {
        deliver_message(&mut gs, 0, random_message(&mut seq, &topics));
    }

    expected_message_deliveries = 10.0;

    assert_eq!(gs.peer_score.as_ref().unwrap().0.score(&peers[0]), 0.0);

    //apply 10 decays
    for _ in 0..10 {
        gs.peer_score.as_mut().unwrap().0.refresh_scores();
        expected_message_deliveries *= 0.9; //decay
    }

    assert_eq!(
        gs.peer_score.as_ref().unwrap().0.score(&peers[0]),
        (5f64 - expected_message_deliveries).powi(2) * -2.0 * 0.7
    );
}

#[test]
fn test_scoring_p3b() {
    let config = ConfigBuilder::default()
        .prune_backoff(Duration::from_millis(100))
        .build()
        .unwrap();
    let mut peer_score_params = PeerScoreParams::default();
    let topic = Topic::new("test");
    let topic_hash = topic.hash();
    let topic_params = TopicScoreParams {
        time_in_mesh_weight: 0.0,             //deactivate time in mesh
        first_message_deliveries_weight: 0.0, //deactivate first time deliveries
        mesh_message_deliveries_weight: -2.0,
        mesh_message_deliveries_decay: 0.9,
        mesh_message_deliveries_cap: 10.0,
        mesh_message_deliveries_threshold: 5.0,
        mesh_message_deliveries_activation: Duration::from_secs(1),
        mesh_message_deliveries_window: Duration::from_millis(100),
        mesh_failure_penalty_weight: -3.0,
        mesh_failure_penalty_decay: 0.95,
        topic_weight: 0.7,
        ..Default::default()
    };
    peer_score_params.topics.insert(topic_hash, topic_params);
    peer_score_params.app_specific_weight = 1.0;
    let peer_score_thresholds = PeerScoreThresholds::default();

    //build mesh with one peer
    let (mut gs, peers, _, topics) = inject_nodes1()
        .peer_no(1)
        .topics(vec!["test".into()])
        .to_subscribe(true)
        .gs_config(config)
        .explicit(0)
        .outbound(0)
        .scoring(Some((peer_score_params, peer_score_thresholds)))
        .create_network();

    let mut seq = 0;
    let deliver_message = |gs: &mut Behaviour, index: usize, msg: RawMessage| {
        gs.handle_received_message(msg, &peers[index]);
    };

    let mut expected_message_deliveries = 0.0;

    //add some positive score
    gs.peer_score
        .as_mut()
        .unwrap()
        .0
        .set_application_score(&peers[0], 100.0);

    //peer 0 delivers two message
    deliver_message(&mut gs, 0, random_message(&mut seq, &topics));
    deliver_message(&mut gs, 0, random_message(&mut seq, &topics));
    expected_message_deliveries += 2.0;

    sleep(Duration::from_millis(1050));

    //activation kicks in
    gs.peer_score.as_mut().unwrap().0.refresh_scores();
    expected_message_deliveries *= 0.9; //decay

    //prune peer
    gs.handle_prune(&peers[0], vec![(topics[0].clone(), vec![], None)]);

    //wait backoff
    sleep(Duration::from_millis(130));

    //regraft peer
    gs.handle_graft(&peers[0], topics.clone());

    //the score should now consider p3b
    let mut expected_b3 = (5f64 - expected_message_deliveries).powi(2);
    assert_eq!(
        gs.peer_score.as_ref().unwrap().0.score(&peers[0]),
        100.0 + expected_b3 * -3.0 * 0.7
    );

    //we can also add a new p3 to the score

    //peer 0 delivers one message
    deliver_message(&mut gs, 0, random_message(&mut seq, &topics));
    expected_message_deliveries += 1.0;

    sleep(Duration::from_millis(1050));
    gs.peer_score.as_mut().unwrap().0.refresh_scores();
    expected_message_deliveries *= 0.9; //decay
    expected_b3 *= 0.95;

    assert_eq!(
        gs.peer_score.as_ref().unwrap().0.score(&peers[0]),
        100.0 + (expected_b3 * -3.0 + (5f64 - expected_message_deliveries).powi(2) * -2.0) * 0.7
    );
}

#[test]
fn test_scoring_p4_valid_message() {
    let config = ConfigBuilder::default()
        .validate_messages()
        .build()
        .unwrap();
    let mut peer_score_params = PeerScoreParams::default();
    let topic = Topic::new("test");
    let topic_hash = topic.hash();
    let topic_params = TopicScoreParams {
        time_in_mesh_weight: 0.0,             //deactivate time in mesh
        first_message_deliveries_weight: 0.0, //deactivate first time deliveries
        mesh_message_deliveries_weight: 0.0,  //deactivate message deliveries
        mesh_failure_penalty_weight: 0.0,     //deactivate mesh failure penalties
        invalid_message_deliveries_weight: -2.0,
        invalid_message_deliveries_decay: 0.9,
        topic_weight: 0.7,
        ..Default::default()
    };
    peer_score_params.topics.insert(topic_hash, topic_params);
    peer_score_params.app_specific_weight = 1.0;
    let peer_score_thresholds = PeerScoreThresholds::default();

    //build mesh with two peers
    let (mut gs, peers, _, topics) = inject_nodes1()
        .peer_no(1)
        .topics(vec!["test".into()])
        .to_subscribe(true)
        .gs_config(config.clone())
        .explicit(0)
        .outbound(0)
        .scoring(Some((peer_score_params, peer_score_thresholds)))
        .create_network();

    let mut seq = 0;
    let deliver_message = |gs: &mut Behaviour, index: usize, msg: RawMessage| {
        gs.handle_received_message(msg, &peers[index]);
    };

    //peer 0 delivers valid message
    let m1 = random_message(&mut seq, &topics);
    deliver_message(&mut gs, 0, m1.clone());

    // Transform the inbound message
    let message1 = &gs.data_transform.inbound_transform(m1).unwrap();

    assert_eq!(gs.peer_score.as_ref().unwrap().0.score(&peers[0]), 0.0);

    //message m1 gets validated
    gs.report_message_validation_result(
        &config.message_id(message1),
        &peers[0],
        MessageAcceptance::Accept,
    );

    assert_eq!(gs.peer_score.as_ref().unwrap().0.score(&peers[0]), 0.0);
}

#[test]
fn test_scoring_p4_invalid_signature() {
    let config = ConfigBuilder::default()
        .validate_messages()
        .build()
        .unwrap();
    let mut peer_score_params = PeerScoreParams::default();
    let topic = Topic::new("test");
    let topic_hash = topic.hash();
    let topic_params = TopicScoreParams {
        time_in_mesh_weight: 0.0,             //deactivate time in mesh
        first_message_deliveries_weight: 0.0, //deactivate first time deliveries
        mesh_message_deliveries_weight: 0.0,  //deactivate message deliveries
        mesh_failure_penalty_weight: 0.0,     //deactivate mesh failure penalties
        invalid_message_deliveries_weight: -2.0,
        invalid_message_deliveries_decay: 0.9,
        topic_weight: 0.7,
        ..Default::default()
    };
    peer_score_params.topics.insert(topic_hash, topic_params);
    peer_score_params.app_specific_weight = 1.0;
    let peer_score_thresholds = PeerScoreThresholds::default();

    //build mesh with one peer
    let (mut gs, peers, _, topics) = inject_nodes1()
        .peer_no(1)
        .topics(vec!["test".into()])
        .to_subscribe(true)
        .gs_config(config)
        .explicit(0)
        .outbound(0)
        .scoring(Some((peer_score_params, peer_score_thresholds)))
        .create_network();

    let mut seq = 0;

    //peer 0 delivers message with invalid signature
    let m = random_message(&mut seq, &topics);

    gs.on_connection_handler_event(
        peers[0],
        ConnectionId::new_unchecked(0),
        HandlerEvent::Message {
            rpc: Rpc {
                messages: vec![],
                subscriptions: vec![],
                control_msgs: vec![],
            },
            invalid_messages: vec![(m, ValidationError::InvalidSignature)],
        },
    );

    assert_eq!(
        gs.peer_score.as_ref().unwrap().0.score(&peers[0]),
        -2.0 * 0.7
    );
}

#[test]
fn test_scoring_p4_message_from_self() {
    let config = ConfigBuilder::default()
        .validate_messages()
        .build()
        .unwrap();
    let mut peer_score_params = PeerScoreParams::default();
    let topic = Topic::new("test");
    let topic_hash = topic.hash();
    let topic_params = TopicScoreParams {
        time_in_mesh_weight: 0.0,             //deactivate time in mesh
        first_message_deliveries_weight: 0.0, //deactivate first time deliveries
        mesh_message_deliveries_weight: 0.0,  //deactivate message deliveries
        mesh_failure_penalty_weight: 0.0,     //deactivate mesh failure penalties
        invalid_message_deliveries_weight: -2.0,
        invalid_message_deliveries_decay: 0.9,
        topic_weight: 0.7,
        ..Default::default()
    };
    peer_score_params.topics.insert(topic_hash, topic_params);
    peer_score_params.app_specific_weight = 1.0;
    let peer_score_thresholds = PeerScoreThresholds::default();

    //build mesh with two peers
    let (mut gs, peers, _, topics) = inject_nodes1()
        .peer_no(1)
        .topics(vec!["test".into()])
        .to_subscribe(true)
        .gs_config(config)
        .explicit(0)
        .outbound(0)
        .scoring(Some((peer_score_params, peer_score_thresholds)))
        .create_network();

    let mut seq = 0;
    let deliver_message = |gs: &mut Behaviour, index: usize, msg: RawMessage| {
        gs.handle_received_message(msg, &peers[index]);
    };

    //peer 0 delivers invalid message from self
    let mut m = random_message(&mut seq, &topics);
    m.source = Some(*gs.publish_config.get_own_id().unwrap());

    deliver_message(&mut gs, 0, m);
    assert_eq!(
        gs.peer_score.as_ref().unwrap().0.score(&peers[0]),
        -2.0 * 0.7
    );
}

#[test]
fn test_scoring_p4_ignored_message() {
    let config = ConfigBuilder::default()
        .validate_messages()
        .build()
        .unwrap();
    let mut peer_score_params = PeerScoreParams::default();
    let topic = Topic::new("test");
    let topic_hash = topic.hash();
    let topic_params = TopicScoreParams {
        time_in_mesh_weight: 0.0,             //deactivate time in mesh
        first_message_deliveries_weight: 0.0, //deactivate first time deliveries
        mesh_message_deliveries_weight: 0.0,  //deactivate message deliveries
        mesh_failure_penalty_weight: 0.0,     //deactivate mesh failure penalties
        invalid_message_deliveries_weight: -2.0,
        invalid_message_deliveries_decay: 0.9,
        topic_weight: 0.7,
        ..Default::default()
    };
    peer_score_params.topics.insert(topic_hash, topic_params);
    peer_score_params.app_specific_weight = 1.0;
    let peer_score_thresholds = PeerScoreThresholds::default();

    //build mesh with two peers
    let (mut gs, peers, _, topics) = inject_nodes1()
        .peer_no(1)
        .topics(vec!["test".into()])
        .to_subscribe(true)
        .gs_config(config.clone())
        .explicit(0)
        .outbound(0)
        .scoring(Some((peer_score_params, peer_score_thresholds)))
        .create_network();

    let mut seq = 0;
    let deliver_message = |gs: &mut Behaviour, index: usize, msg: RawMessage| {
        gs.handle_received_message(msg, &peers[index]);
    };

    //peer 0 delivers ignored message
    let m1 = random_message(&mut seq, &topics);
    deliver_message(&mut gs, 0, m1.clone());

    assert_eq!(gs.peer_score.as_ref().unwrap().0.score(&peers[0]), 0.0);

    // Transform the inbound message
    let message1 = &gs.data_transform.inbound_transform(m1).unwrap();

    //message m1 gets ignored
    gs.report_message_validation_result(
        &config.message_id(message1),
        &peers[0],
        MessageAcceptance::Ignore,
    );

    assert_eq!(gs.peer_score.as_ref().unwrap().0.score(&peers[0]), 0.0);
}

#[test]
fn test_scoring_p4_application_invalidated_message() {
    let config = ConfigBuilder::default()
        .validate_messages()
        .build()
        .unwrap();
    let mut peer_score_params = PeerScoreParams::default();
    let topic = Topic::new("test");
    let topic_hash = topic.hash();
    let topic_params = TopicScoreParams {
        time_in_mesh_weight: 0.0,             //deactivate time in mesh
        first_message_deliveries_weight: 0.0, //deactivate first time deliveries
        mesh_message_deliveries_weight: 0.0,  //deactivate message deliveries
        mesh_failure_penalty_weight: 0.0,     //deactivate mesh failure penalties
        invalid_message_deliveries_weight: -2.0,
        invalid_message_deliveries_decay: 0.9,
        topic_weight: 0.7,
        ..Default::default()
    };
    peer_score_params.topics.insert(topic_hash, topic_params);
    peer_score_params.app_specific_weight = 1.0;
    let peer_score_thresholds = PeerScoreThresholds::default();

    //build mesh with two peers
    let (mut gs, peers, _, topics) = inject_nodes1()
        .peer_no(1)
        .topics(vec!["test".into()])
        .to_subscribe(true)
        .gs_config(config.clone())
        .explicit(0)
        .outbound(0)
        .scoring(Some((peer_score_params, peer_score_thresholds)))
        .create_network();

    let mut seq = 0;
    let deliver_message = |gs: &mut Behaviour, index: usize, msg: RawMessage| {
        gs.handle_received_message(msg, &peers[index]);
    };

    //peer 0 delivers invalid message
    let m1 = random_message(&mut seq, &topics);
    deliver_message(&mut gs, 0, m1.clone());

    assert_eq!(gs.peer_score.as_ref().unwrap().0.score(&peers[0]), 0.0);

    // Transform the inbound message
    let message1 = &gs.data_transform.inbound_transform(m1).unwrap();

    //message m1 gets rejected
    gs.report_message_validation_result(
        &config.message_id(message1),
        &peers[0],
        MessageAcceptance::Reject,
    );

    assert_eq!(
        gs.peer_score.as_ref().unwrap().0.score(&peers[0]),
        -2.0 * 0.7
    );
}

#[test]
fn test_scoring_p4_application_invalid_message_from_two_peers() {
    let config = ConfigBuilder::default()
        .validate_messages()
        .build()
        .unwrap();
    let mut peer_score_params = PeerScoreParams::default();
    let topic = Topic::new("test");
    let topic_hash = topic.hash();
    let topic_params = TopicScoreParams {
        time_in_mesh_weight: 0.0,             //deactivate time in mesh
        first_message_deliveries_weight: 0.0, //deactivate first time deliveries
        mesh_message_deliveries_weight: 0.0,  //deactivate message deliveries
        mesh_failure_penalty_weight: 0.0,     //deactivate mesh failure penalties
        invalid_message_deliveries_weight: -2.0,
        invalid_message_deliveries_decay: 0.9,
        topic_weight: 0.7,
        ..Default::default()
    };
    peer_score_params.topics.insert(topic_hash, topic_params);
    peer_score_params.app_specific_weight = 1.0;
    let peer_score_thresholds = PeerScoreThresholds::default();

    //build mesh with two peers
    let (mut gs, peers, _, topics) = inject_nodes1()
        .peer_no(2)
        .topics(vec!["test".into()])
        .to_subscribe(true)
        .gs_config(config.clone())
        .explicit(0)
        .outbound(0)
        .scoring(Some((peer_score_params, peer_score_thresholds)))
        .create_network();

    let mut seq = 0;
    let deliver_message = |gs: &mut Behaviour, index: usize, msg: RawMessage| {
        gs.handle_received_message(msg, &peers[index]);
    };

    //peer 0 delivers invalid message
    let m1 = random_message(&mut seq, &topics);
    deliver_message(&mut gs, 0, m1.clone());

    // Transform the inbound message
    let message1 = &gs.data_transform.inbound_transform(m1.clone()).unwrap();

    //peer 1 delivers same message
    deliver_message(&mut gs, 1, m1);

    assert_eq!(gs.peer_score.as_ref().unwrap().0.score(&peers[0]), 0.0);
    assert_eq!(gs.peer_score.as_ref().unwrap().0.score(&peers[1]), 0.0);

    //message m1 gets rejected
    gs.report_message_validation_result(
        &config.message_id(message1),
        &peers[0],
        MessageAcceptance::Reject,
    );

    assert_eq!(
        gs.peer_score.as_ref().unwrap().0.score(&peers[0]),
        -2.0 * 0.7
    );
    assert_eq!(
        gs.peer_score.as_ref().unwrap().0.score(&peers[1]),
        -2.0 * 0.7
    );
}

#[test]
fn test_scoring_p4_three_application_invalid_messages() {
    let config = ConfigBuilder::default()
        .validate_messages()
        .build()
        .unwrap();
    let mut peer_score_params = PeerScoreParams::default();
    let topic = Topic::new("test");
    let topic_hash = topic.hash();
    let topic_params = TopicScoreParams {
        time_in_mesh_weight: 0.0,             //deactivate time in mesh
        first_message_deliveries_weight: 0.0, //deactivate first time deliveries
        mesh_message_deliveries_weight: 0.0,  //deactivate message deliveries
        mesh_failure_penalty_weight: 0.0,     //deactivate mesh failure penalties
        invalid_message_deliveries_weight: -2.0,
        invalid_message_deliveries_decay: 0.9,
        topic_weight: 0.7,
        ..Default::default()
    };
    peer_score_params.topics.insert(topic_hash, topic_params);
    peer_score_params.app_specific_weight = 1.0;
    let peer_score_thresholds = PeerScoreThresholds::default();

    //build mesh with one peer
    let (mut gs, peers, _, topics) = inject_nodes1()
        .peer_no(1)
        .topics(vec!["test".into()])
        .to_subscribe(true)
        .gs_config(config.clone())
        .explicit(0)
        .outbound(0)
        .scoring(Some((peer_score_params, peer_score_thresholds)))
        .create_network();

    let mut seq = 0;
    let deliver_message = |gs: &mut Behaviour, index: usize, msg: RawMessage| {
        gs.handle_received_message(msg, &peers[index]);
    };

    //peer 0 delivers two invalid message
    let m1 = random_message(&mut seq, &topics);
    let m2 = random_message(&mut seq, &topics);
    let m3 = random_message(&mut seq, &topics);
    deliver_message(&mut gs, 0, m1.clone());
    deliver_message(&mut gs, 0, m2.clone());
    deliver_message(&mut gs, 0, m3.clone());

    // Transform the inbound message
    let message1 = &gs.data_transform.inbound_transform(m1).unwrap();

    // Transform the inbound message
    let message2 = &gs.data_transform.inbound_transform(m2).unwrap();
    // Transform the inbound message
    let message3 = &gs.data_transform.inbound_transform(m3).unwrap();

    assert_eq!(gs.peer_score.as_ref().unwrap().0.score(&peers[0]), 0.0);

    //messages gets rejected
    gs.report_message_validation_result(
        &config.message_id(message1),
        &peers[0],
        MessageAcceptance::Reject,
    );

    gs.report_message_validation_result(
        &config.message_id(message2),
        &peers[0],
        MessageAcceptance::Reject,
    );

    gs.report_message_validation_result(
        &config.message_id(message3),
        &peers[0],
        MessageAcceptance::Reject,
    );

    //number of invalid messages gets squared
    assert_eq!(
        gs.peer_score.as_ref().unwrap().0.score(&peers[0]),
        9.0 * -2.0 * 0.7
    );
}

#[test]
fn test_scoring_p4_decay() {
    let config = ConfigBuilder::default()
        .validate_messages()
        .build()
        .unwrap();
    let mut peer_score_params = PeerScoreParams::default();
    let topic = Topic::new("test");
    let topic_hash = topic.hash();
    let topic_params = TopicScoreParams {
        time_in_mesh_weight: 0.0,             //deactivate time in mesh
        first_message_deliveries_weight: 0.0, //deactivate first time deliveries
        mesh_message_deliveries_weight: 0.0,  //deactivate message deliveries
        mesh_failure_penalty_weight: 0.0,     //deactivate mesh failure penalties
        invalid_message_deliveries_weight: -2.0,
        invalid_message_deliveries_decay: 0.9,
        topic_weight: 0.7,
        ..Default::default()
    };
    peer_score_params.topics.insert(topic_hash, topic_params);
    peer_score_params.app_specific_weight = 1.0;
    let peer_score_thresholds = PeerScoreThresholds::default();

    //build mesh with one peer
    let (mut gs, peers, _, topics) = inject_nodes1()
        .peer_no(1)
        .topics(vec!["test".into()])
        .to_subscribe(true)
        .gs_config(config.clone())
        .explicit(0)
        .outbound(0)
        .scoring(Some((peer_score_params, peer_score_thresholds)))
        .create_network();

    let mut seq = 0;
    let deliver_message = |gs: &mut Behaviour, index: usize, msg: RawMessage| {
        gs.handle_received_message(msg, &peers[index]);
    };

    //peer 0 delivers invalid message
    let m1 = random_message(&mut seq, &topics);
    deliver_message(&mut gs, 0, m1.clone());

    // Transform the inbound message
    let message1 = &gs.data_transform.inbound_transform(m1).unwrap();
    assert_eq!(gs.peer_score.as_ref().unwrap().0.score(&peers[0]), 0.0);

    //message m1 gets rejected
    gs.report_message_validation_result(
        &config.message_id(message1),
        &peers[0],
        MessageAcceptance::Reject,
    );

    assert_eq!(
        gs.peer_score.as_ref().unwrap().0.score(&peers[0]),
        -2.0 * 0.7
    );

    //we decay
    gs.peer_score.as_mut().unwrap().0.refresh_scores();

    // the number of invalids gets decayed to 0.9 and then squared in the score
    assert_eq!(
        gs.peer_score.as_ref().unwrap().0.score(&peers[0]),
        0.9 * 0.9 * -2.0 * 0.7
    );
}

#[test]
fn test_scoring_p5() {
    let peer_score_params = PeerScoreParams {
        app_specific_weight: 2.0,
        ..PeerScoreParams::default()
    };

    //build mesh with one peer
    let (mut gs, peers, _, _) = inject_nodes1()
        .peer_no(1)
        .topics(vec!["test".into()])
        .to_subscribe(true)
        .gs_config(Config::default())
        .explicit(0)
        .outbound(0)
        .scoring(Some((peer_score_params, PeerScoreThresholds::default())))
        .create_network();

    gs.set_application_score(&peers[0], 1.1);

    assert_eq!(
        gs.peer_score.as_ref().unwrap().0.score(&peers[0]),
        1.1 * 2.0
    );
}

#[test]
fn test_scoring_p6() {
    let peer_score_params = PeerScoreParams {
        ip_colocation_factor_threshold: 5.0,
        ip_colocation_factor_weight: -2.0,
        ..Default::default()
    };

    let (mut gs, _, _, _) = inject_nodes1()
        .peer_no(0)
        .topics(vec![])
        .to_subscribe(false)
        .gs_config(Config::default())
        .explicit(0)
        .outbound(0)
        .scoring(Some((peer_score_params, PeerScoreThresholds::default())))
        .create_network();

    //create 5 peers with the same ip
    let addr = Multiaddr::from(Ipv4Addr::new(10, 1, 2, 3));
    let peers = vec![
        add_peer_with_addr(&mut gs, &[], false, false, addr.clone()).0,
        add_peer_with_addr(&mut gs, &[], false, false, addr.clone()).0,
        add_peer_with_addr(&mut gs, &[], true, false, addr.clone()).0,
        add_peer_with_addr(&mut gs, &[], true, false, addr.clone()).0,
        add_peer_with_addr(&mut gs, &[], true, true, addr.clone()).0,
    ];

    //create 4 other peers with other ip
    let addr2 = Multiaddr::from(Ipv4Addr::new(10, 1, 2, 4));
    let others = vec![
        add_peer_with_addr(&mut gs, &[], false, false, addr2.clone()).0,
        add_peer_with_addr(&mut gs, &[], false, false, addr2.clone()).0,
        add_peer_with_addr(&mut gs, &[], true, false, addr2.clone()).0,
        add_peer_with_addr(&mut gs, &[], true, false, addr2.clone()).0,
    ];

    //no penalties yet
    for peer in peers.iter().chain(others.iter()) {
        assert_eq!(gs.peer_score.as_ref().unwrap().0.score(peer), 0.0);
    }

    //add additional connection for 3 others with addr
    for id in others.iter().take(3) {
        gs.on_swarm_event(FromSwarm::ConnectionEstablished(ConnectionEstablished {
            peer_id: *id,
            connection_id: ConnectionId::new_unchecked(0),
            endpoint: &ConnectedPoint::Dialer {
                address: addr.clone(),
                role_override: Endpoint::Dialer,
                port_use: PortUse::Reuse,
            },
            failed_addresses: &[],
            other_established: 0,
        }));
    }

    //penalties apply squared
    for peer in peers.iter().chain(others.iter().take(3)) {
        assert_eq!(gs.peer_score.as_ref().unwrap().0.score(peer), 9.0 * -2.0);
    }
    //fourth other peer still no penalty
    assert_eq!(gs.peer_score.as_ref().unwrap().0.score(&others[3]), 0.0);

    //add additional connection for 3 of the peers to addr2
    for peer in peers.iter().take(3) {
        gs.on_swarm_event(FromSwarm::ConnectionEstablished(ConnectionEstablished {
            peer_id: *peer,
            connection_id: ConnectionId::new_unchecked(0),
            endpoint: &ConnectedPoint::Dialer {
                address: addr2.clone(),
                role_override: Endpoint::Dialer,
                port_use: PortUse::Reuse,
            },
            failed_addresses: &[],
            other_established: 1,
        }));
    }

    //double penalties for the first three of each
    for peer in peers.iter().take(3).chain(others.iter().take(3)) {
        assert_eq!(
            gs.peer_score.as_ref().unwrap().0.score(peer),
            (9.0 + 4.0) * -2.0
        );
    }

    //single penalties for the rest
    for peer in peers.iter().skip(3) {
        assert_eq!(gs.peer_score.as_ref().unwrap().0.score(peer), 9.0 * -2.0);
    }
    assert_eq!(
        gs.peer_score.as_ref().unwrap().0.score(&others[3]),
        4.0 * -2.0
    );

    //two times same ip doesn't count twice
    gs.on_swarm_event(FromSwarm::ConnectionEstablished(ConnectionEstablished {
        peer_id: peers[0],
        connection_id: ConnectionId::new_unchecked(0),
        endpoint: &ConnectedPoint::Dialer {
            address: addr,
            role_override: Endpoint::Dialer,
            port_use: PortUse::Reuse,
        },
        failed_addresses: &[],
        other_established: 2,
    }));

    //nothing changed
    //double penalties for the first three of each
    for peer in peers.iter().take(3).chain(others.iter().take(3)) {
        assert_eq!(
            gs.peer_score.as_ref().unwrap().0.score(peer),
            (9.0 + 4.0) * -2.0
        );
    }

    //single penalties for the rest
    for peer in peers.iter().skip(3) {
        assert_eq!(gs.peer_score.as_ref().unwrap().0.score(peer), 9.0 * -2.0);
    }
    assert_eq!(
        gs.peer_score.as_ref().unwrap().0.score(&others[3]),
        4.0 * -2.0
    );
}

#[test]
fn test_scoring_p7_grafts_before_backoff() {
    let config = ConfigBuilder::default()
        .prune_backoff(Duration::from_millis(200))
        .graft_flood_threshold(Duration::from_millis(100))
        .build()
        .unwrap();
    let peer_score_params = PeerScoreParams {
        behaviour_penalty_weight: -2.0,
        behaviour_penalty_decay: 0.9,
        ..Default::default()
    };

    let (mut gs, peers, _receivers, topics) = inject_nodes1()
        .peer_no(2)
        .topics(vec!["test".into()])
        .to_subscribe(false)
        .gs_config(config)
        .explicit(0)
        .outbound(0)
        .scoring(Some((peer_score_params, PeerScoreThresholds::default())))
        .create_network();

    //remove peers from mesh and send prune to them => this adds a backoff for the peers
    for peer in peers.iter().take(2) {
        gs.mesh.get_mut(&topics[0]).unwrap().remove(peer);
        gs.send_graft_prune(
            HashMap::new(),
            HashMap::from([(*peer, vec![topics[0].clone()])]),
            HashSet::new(),
        );
    }

    //wait 50 millisecs
    sleep(Duration::from_millis(50));

    //first peer tries to graft
    gs.handle_graft(&peers[0], vec![topics[0].clone()]);

    //double behaviour penalty for first peer (squared)
    assert_eq!(
        gs.peer_score.as_ref().unwrap().0.score(&peers[0]),
        4.0 * -2.0
    );

    //wait 100 millisecs
    sleep(Duration::from_millis(100));

    //second peer tries to graft
    gs.handle_graft(&peers[1], vec![topics[0].clone()]);

    //single behaviour penalty for second peer
    assert_eq!(
        gs.peer_score.as_ref().unwrap().0.score(&peers[1]),
        1.0 * -2.0
    );

    //test decay
    gs.peer_score.as_mut().unwrap().0.refresh_scores();

    assert_eq!(
        gs.peer_score.as_ref().unwrap().0.score(&peers[0]),
        4.0 * 0.9 * 0.9 * -2.0
    );
    assert_eq!(
        gs.peer_score.as_ref().unwrap().0.score(&peers[1]),
        1.0 * 0.9 * 0.9 * -2.0
    );
}

#[test]
fn test_opportunistic_grafting() {
    let config = ConfigBuilder::default()
        .mesh_n_low(3)
        .mesh_n(5)
        .mesh_n_high(7)
        .mesh_outbound_min(0) //deactivate outbound handling
        .opportunistic_graft_ticks(2)
        .opportunistic_graft_peers(2)
        .build()
        .unwrap();
    let peer_score_params = PeerScoreParams {
        app_specific_weight: 1.0,
        ..Default::default()
    };
    let thresholds = PeerScoreThresholds {
        opportunistic_graft_threshold: 2.0,
        ..Default::default()
    };

    let (mut gs, peers, _receivers, topics) = inject_nodes1()
        .peer_no(5)
        .topics(vec!["test".into()])
        .to_subscribe(false)
        .gs_config(config)
        .explicit(0)
        .outbound(0)
        .scoring(Some((peer_score_params, thresholds)))
        .create_network();

    //fill mesh with 5 peers
    for peer in &peers {
        gs.handle_graft(peer, topics.clone());
    }

    //add additional 5 peers
    let others: Vec<_> = (0..5)
        .map(|_| add_peer(&mut gs, &topics, false, false))
        .collect();

    //currently mesh equals peers
    assert_eq!(gs.mesh[&topics[0]], peers.iter().cloned().collect());

    //give others high scores (but the first two have not high enough scores)
    for (i, peer) in peers.iter().enumerate().take(5) {
        gs.set_application_score(peer, 0.0 + i as f64);
    }

    //set scores for peers in the mesh
    for (i, (peer, _receiver)) in others.iter().enumerate().take(5) {
        gs.set_application_score(peer, 0.0 + i as f64);
    }

    //this gives a median of exactly 2.0 => should not apply opportunistic grafting
    gs.heartbeat();
    gs.heartbeat();

    assert_eq!(
        gs.mesh[&topics[0]].len(),
        5,
        "should not apply opportunistic grafting"
    );

    //reduce middle score to 1.0 giving a median of 1.0
    gs.set_application_score(&peers[2], 1.0);

    //opportunistic grafting after two heartbeats

    gs.heartbeat();
    assert_eq!(
        gs.mesh[&topics[0]].len(),
        5,
        "should not apply opportunistic grafting after first tick"
    );

    gs.heartbeat();

    assert_eq!(
        gs.mesh[&topics[0]].len(),
        7,
        "opportunistic grafting should have added 2 peers"
    );

    assert!(
        gs.mesh[&topics[0]].is_superset(&peers.iter().cloned().collect()),
        "old peers are still part of the mesh"
    );

    assert!(
        gs.mesh[&topics[0]].is_disjoint(&others.iter().map(|(p, _)| p).cloned().take(2).collect()),
        "peers below or equal to median should not be added in opportunistic grafting"
    );
}

#[test]
fn test_ignore_graft_from_unknown_topic() {
    //build gossipsub without subscribing to any topics
    let (mut gs, peers, receivers, _) = inject_nodes1()
        .peer_no(1)
        .topics(vec![])
        .to_subscribe(false)
        .create_network();

    //handle an incoming graft for some topic
    gs.handle_graft(&peers[0], vec![Topic::new("test").hash()]);

    //assert that no prune got created
    let (control_msgs, _) = count_control_msgs(receivers, |_, a| matches!(a, RpcOut::Prune { .. }));
    assert_eq!(
        control_msgs, 0,
        "we should not prune after graft in unknown topic"
    );
}

#[test]
fn test_ignore_too_many_iwants_from_same_peer_for_same_message() {
    let config = Config::default();
    //build gossipsub with full mesh
    let (mut gs, _, mut receivers, topics) = inject_nodes1()
        .peer_no(config.mesh_n_high())
        .topics(vec!["test".into()])
        .to_subscribe(false)
        .create_network();

    //add another peer not in the mesh
    let (peer, receiver) = add_peer(&mut gs, &topics, false, false);
    receivers.insert(peer, receiver);

    //receive a message
    let mut seq = 0;
    let m1 = random_message(&mut seq, &topics);

    // Transform the inbound message
    let message1 = &gs.data_transform.inbound_transform(m1.clone()).unwrap();

    let id = config.message_id(message1);

    gs.handle_received_message(m1, &PeerId::random());

    //clear events
    let receivers = flush_events(&mut gs, receivers);

    //the first gossip_retransimission many iwants return the valid message, all others are
    // ignored.
    for _ in 0..(2 * config.gossip_retransimission() + 10) {
        gs.handle_iwant(&peer, vec![id.clone()]);
    }

    assert_eq!(
        receivers.into_values().fold(0, |mut fwds, c| {
            let non_priority = c.non_priority.get_ref();
            while !non_priority.is_empty() {
                if let Ok(RpcOut::Forward { .. }) = non_priority.try_recv() {
                    fwds += 1;
                }
            }
            fwds
        }),
        config.gossip_retransimission() as usize,
        "not more then gossip_retransmission many messages get sent back"
    );
}

#[test]
fn test_ignore_too_many_ihaves() {
    let config = ConfigBuilder::default()
        .max_ihave_messages(10)
        .build()
        .unwrap();
    //build gossipsub with full mesh
    let (mut gs, _, mut receivers, topics) = inject_nodes1()
        .peer_no(config.mesh_n_high())
        .topics(vec!["test".into()])
        .to_subscribe(false)
        .gs_config(config.clone())
        .create_network();

    //add another peer not in the mesh
    let (peer, receiver) = add_peer(&mut gs, &topics, false, false);
    receivers.insert(peer, receiver);

    //peer has 20 messages
    let mut seq = 0;
    let messages: Vec<_> = (0..20).map(|_| random_message(&mut seq, &topics)).collect();

    //peer sends us one ihave for each message in order
    for raw_message in &messages {
        // Transform the inbound message
        let message = &gs
            .data_transform
            .inbound_transform(raw_message.clone())
            .unwrap();

        gs.handle_ihave(
            &peer,
            vec![(topics[0].clone(), vec![config.message_id(message)])],
        );
    }

    let first_ten: HashSet<_> = messages
        .iter()
        .take(10)
        .map(|msg| gs.data_transform.inbound_transform(msg.clone()).unwrap())
        .map(|m| config.message_id(&m))
        .collect();

    //we send iwant only for the first 10 messages
    let (control_msgs, receivers) = count_control_msgs(receivers, |p, action| {
        p == &peer
            && matches!(action, RpcOut::IWant(IWant { message_ids }) if message_ids.len() == 1 && first_ten.contains(&message_ids[0]))
    });
    assert_eq!(
        control_msgs, 10,
        "exactly the first ten ihaves should be processed and one iwant for each created"
    );

    //after a heartbeat everything is forgotten
    gs.heartbeat();

    for raw_message in messages[10..].iter() {
        // Transform the inbound message
        let message = &gs
            .data_transform
            .inbound_transform(raw_message.clone())
            .unwrap();

        gs.handle_ihave(
            &peer,
            vec![(topics[0].clone(), vec![config.message_id(message)])],
        );
    }

    //we sent iwant for all 10 messages
    let (control_msgs, _) = count_control_msgs(receivers, |p, action| {
        p == &peer
            && matches!(action, RpcOut::IWant(IWant { message_ids }) if message_ids.len() == 1)
    });
    assert_eq!(control_msgs, 10, "all 20 should get sent");
}

#[test]
fn test_ignore_too_many_messages_in_ihave() {
    let config = ConfigBuilder::default()
        .max_ihave_messages(10)
        .max_ihave_length(10)
        .build()
        .unwrap();
    //build gossipsub with full mesh
    let (mut gs, _, mut receivers, topics) = inject_nodes1()
        .peer_no(config.mesh_n_high())
        .topics(vec!["test".into()])
        .to_subscribe(false)
        .gs_config(config.clone())
        .create_network();

    //add another peer not in the mesh
    let (peer, receiver) = add_peer(&mut gs, &topics, false, false);
    receivers.insert(peer, receiver);

    //peer has 20 messages
    let mut seq = 0;
    let message_ids: Vec<_> = (0..20)
        .map(|_| random_message(&mut seq, &topics))
        .map(|msg| gs.data_transform.inbound_transform(msg).unwrap())
        .map(|msg| config.message_id(&msg))
        .collect();

    //peer sends us three ihaves
    gs.handle_ihave(&peer, vec![(topics[0].clone(), message_ids[0..8].to_vec())]);
    gs.handle_ihave(
        &peer,
        vec![(topics[0].clone(), message_ids[0..12].to_vec())],
    );
    gs.handle_ihave(
        &peer,
        vec![(topics[0].clone(), message_ids[0..20].to_vec())],
    );

    let first_twelve: HashSet<_> = message_ids.iter().take(12).collect();

    //we send iwant only for the first 10 messages
    let mut sum = 0;
    let (control_msgs, receivers) = count_control_msgs(receivers, |p, rpc| match rpc {
        RpcOut::IWant(IWant { message_ids }) => {
            p == &peer && {
                assert!(first_twelve.is_superset(&message_ids.iter().collect()));
                sum += message_ids.len();
                true
            }
        }
        _ => false,
    });
    assert_eq!(
        control_msgs, 2,
        "the third ihave should get ignored and no iwant sent"
    );

    assert_eq!(sum, 10, "exactly the first ten ihaves should be processed");

    //after a heartbeat everything is forgotten
    gs.heartbeat();
    gs.handle_ihave(
        &peer,
        vec![(topics[0].clone(), message_ids[10..20].to_vec())],
    );

    //we sent 10 iwant messages ids via a IWANT rpc.
    let mut sum = 0;
    let (control_msgs, _) = count_control_msgs(receivers, |p, rpc| match rpc {
        RpcOut::IWant(IWant { message_ids }) => {
            p == &peer && {
                sum += message_ids.len();
                true
            }
        }
        _ => false,
    });
    assert_eq!(control_msgs, 1);
    assert_eq!(sum, 10, "exactly 20 iwants should get sent");
}

#[test]
fn test_limit_number_of_message_ids_inside_ihave() {
    let config = ConfigBuilder::default()
        .max_ihave_messages(10)
        .max_ihave_length(100)
        .build()
        .unwrap();
    //build gossipsub with full mesh
    let (mut gs, peers, mut receivers, topics) = inject_nodes1()
        .peer_no(config.mesh_n_high())
        .topics(vec!["test".into()])
        .to_subscribe(false)
        .gs_config(config)
        .create_network();

    //graft to all peers to really fill the mesh with all the peers
    for peer in peers {
        gs.handle_graft(&peer, topics.clone());
    }

    //add two other peers not in the mesh
    let (p1, receiver1) = add_peer(&mut gs, &topics, false, false);
    receivers.insert(p1, receiver1);
    let (p2, receiver2) = add_peer(&mut gs, &topics, false, false);
    receivers.insert(p2, receiver2);

    //receive 200 messages from another peer
    let mut seq = 0;
    for _ in 0..200 {
        gs.handle_received_message(random_message(&mut seq, &topics), &PeerId::random());
    }

    //emit gossip
    gs.emit_gossip();

    // both peers should have gotten 100 random ihave messages, to assert the randomness, we
    // assert that both have not gotten the same set of messages, but have an intersection
    // (which is the case with very high probability, the probabiltity of failure is < 10^-58).

    let mut ihaves1 = HashSet::new();
    let mut ihaves2 = HashSet::new();

    let (control_msgs, _) = count_control_msgs(receivers, |p, action| match action {
        RpcOut::IHave(IHave { message_ids, .. }) => {
            if p == &p1 {
                ihaves1 = message_ids.iter().cloned().collect();
                true
            } else if p == &p2 {
                ihaves2 = message_ids.iter().cloned().collect();
                true
            } else {
                false
            }
        }
        _ => false,
    });
    assert_eq!(
        control_msgs, 2,
        "should have emitted one ihave to p1 and one to p2"
    );

    assert_eq!(
        ihaves1.len(),
        100,
        "should have sent 100 message ids in ihave to p1"
    );
    assert_eq!(
        ihaves2.len(),
        100,
        "should have sent 100 message ids in ihave to p2"
    );
    assert!(
        ihaves1 != ihaves2,
        "should have sent different random messages to p1 and p2 \
        (this may fail with a probability < 10^-58"
    );
    assert!(
        ihaves1.intersection(&ihaves2).count() > 0,
        "should have sent random messages with some common messages to p1 and p2 \
            (this may fail with a probability < 10^-58"
    );
}

#[test]
fn test_iwant_penalties() {
    /*
    use tracing_subscriber::EnvFilter;
    let _ = tracing_subscriber::fmt()
        .with_env_filter(EnvFilter::from_default_env())
        .try_init();
    */
    let config = ConfigBuilder::default()
        .iwant_followup_time(Duration::from_secs(4))
        .build()
        .unwrap();
    let peer_score_params = PeerScoreParams {
        behaviour_penalty_weight: -1.0,
        ..Default::default()
    };

    // fill the mesh
    let (mut gs, peers, _, topics) = inject_nodes1()
        .peer_no(2)
        .topics(vec!["test".into()])
        .to_subscribe(false)
        .gs_config(config.clone())
        .explicit(0)
        .outbound(0)
        .scoring(Some((peer_score_params, PeerScoreThresholds::default())))
        .create_network();

    // graft to all peers to really fill the mesh with all the peers
    for peer in peers {
        gs.handle_graft(&peer, topics.clone());
    }

    // add 100 more peers
    let other_peers: Vec<_> = (0..100)
        .map(|_| add_peer(&mut gs, &topics, false, false))
        .collect();

    // each peer sends us an ihave containing each two message ids
    let mut first_messages = Vec::new();
    let mut second_messages = Vec::new();
    let mut seq = 0;
    for (peer, _receiver) in &other_peers {
        let msg1 = random_message(&mut seq, &topics);
        let msg2 = random_message(&mut seq, &topics);

        // Decompress the raw message and calculate the message id.
        // Transform the inbound message
        let message1 = &gs.data_transform.inbound_transform(msg1.clone()).unwrap();

        // Transform the inbound message
        let message2 = &gs.data_transform.inbound_transform(msg2.clone()).unwrap();

        first_messages.push(msg1.clone());
        second_messages.push(msg2.clone());
        gs.handle_ihave(
            peer,
            vec![(
                topics[0].clone(),
                vec![config.message_id(message1), config.message_id(message2)],
            )],
        );
    }

    // the peers send us all the first message ids in time
    for (index, (peer, _receiver)) in other_peers.iter().enumerate() {
        gs.handle_received_message(first_messages[index].clone(), peer);
    }

    // now we do a heartbeat no penalization should have been applied yet
    gs.heartbeat();

    for (peer, _receiver) in &other_peers {
        assert_eq!(gs.peer_score.as_ref().unwrap().0.score(peer), 0.0);
    }

    // receive the first twenty of the other peers then send their response
    for (index, (peer, _receiver)) in other_peers.iter().enumerate().take(20) {
        gs.handle_received_message(second_messages[index].clone(), peer);
    }

    // sleep for the promise duration
    sleep(Duration::from_secs(4));

    // now we do a heartbeat to apply penalization
    gs.heartbeat();

    // now we get the second messages from the last 80 peers.
    for (index, (peer, _receiver)) in other_peers.iter().enumerate() {
        if index > 19 {
            gs.handle_received_message(second_messages[index].clone(), peer);
        }
    }

    // no further penalizations should get applied
    gs.heartbeat();

    // Only the last 80 peers should be penalized for not responding in time
    let mut not_penalized = 0;
    let mut single_penalized = 0;
    let mut double_penalized = 0;

    for (i, (peer, _receiver)) in other_peers.iter().enumerate() {
        let score = gs.peer_score.as_ref().unwrap().0.score(peer);
        if score == 0.0 {
            not_penalized += 1;
        } else if score == -1.0 {
            assert!(i > 9);
            single_penalized += 1;
        } else if score == -4.0 {
            assert!(i > 9);
            double_penalized += 1
        } else {
            println!("{peer}");
            println!("{score}");
            panic!("Invalid score of peer");
        }
    }

    assert_eq!(not_penalized, 20);
    assert_eq!(single_penalized, 80);
    assert_eq!(double_penalized, 0);
}

#[test]
fn test_publish_to_floodsub_peers_without_flood_publish() {
    let config = ConfigBuilder::default()
        .flood_publish(false)
        .build()
        .unwrap();
    let (mut gs, _, mut receivers, topics) = inject_nodes1()
        .peer_no(config.mesh_n_low() - 1)
        .topics(vec!["test".into()])
        .to_subscribe(false)
        .gs_config(config)
        .create_network();

    //add two floodsub peer, one explicit, one implicit
    let (p1, receiver1) = add_peer_with_addr_and_kind(
        &mut gs,
        &topics,
        false,
        false,
        Multiaddr::empty(),
        Some(PeerKind::Floodsub),
    );
    receivers.insert(p1, receiver1);

    let (p2, receiver2) =
        add_peer_with_addr_and_kind(&mut gs, &topics, false, false, Multiaddr::empty(), None);
    receivers.insert(p2, receiver2);

    //p1 and p2 are not in the mesh
    assert!(!gs.mesh[&topics[0]].contains(&p1) && !gs.mesh[&topics[0]].contains(&p2));

    //publish a message
    let publish_data = vec![0; 42];
    gs.publish(Topic::new("test"), publish_data).unwrap();

    // Collect publish messages to floodsub peers
    let publishes = receivers
        .into_iter()
        .fold(0, |mut collected_publish, (peer_id, c)| {
            let priority = c.priority.get_ref();
            while !priority.is_empty() {
                if matches!(priority.try_recv(),
            Ok(RpcOut::Publish{..}) if peer_id == p1 || peer_id == p2)
                {
                    collected_publish += 1;
                }
            }
            collected_publish
        });

    assert_eq!(
        publishes, 2,
        "Should send a publish message to all floodsub peers"
    );
}

#[test]
fn test_do_not_use_floodsub_in_fanout() {
    let config = ConfigBuilder::default()
        .flood_publish(false)
        .build()
        .unwrap();
    let (mut gs, _, mut receivers, _) = inject_nodes1()
        .peer_no(config.mesh_n_low() - 1)
        .topics(Vec::new())
        .to_subscribe(false)
        .gs_config(config)
        .create_network();

    let topic = Topic::new("test");
    let topics = vec![topic.hash()];

    //add two floodsub peer, one explicit, one implicit
    let (p1, receiver1) = add_peer_with_addr_and_kind(
        &mut gs,
        &topics,
        false,
        false,
        Multiaddr::empty(),
        Some(PeerKind::Floodsub),
    );

    receivers.insert(p1, receiver1);
    let (p2, receiver2) =
        add_peer_with_addr_and_kind(&mut gs, &topics, false, false, Multiaddr::empty(), None);

    receivers.insert(p2, receiver2);
    //publish a message
    let publish_data = vec![0; 42];
    gs.publish(Topic::new("test"), publish_data).unwrap();

    // Collect publish messages to floodsub peers
    let publishes = receivers
        .into_iter()
        .fold(0, |mut collected_publish, (peer_id, c)| {
            let priority = c.priority.get_ref();
            while !priority.is_empty() {
                if matches!(priority.try_recv(),
            Ok(RpcOut::Publish{..}) if peer_id == p1 || peer_id == p2)
                {
                    collected_publish += 1;
                }
            }
            collected_publish
        });

    assert_eq!(
        publishes, 2,
        "Should send a publish message to all floodsub peers"
    );

    assert!(
        !gs.fanout[&topics[0]].contains(&p1) && !gs.fanout[&topics[0]].contains(&p2),
        "Floodsub peers are not allowed in fanout"
    );
}

#[test]
fn test_dont_add_floodsub_peers_to_mesh_on_join() {
    let (mut gs, _, _, _) = inject_nodes1()
        .peer_no(0)
        .topics(Vec::new())
        .to_subscribe(false)
        .create_network();

    let topic = Topic::new("test");
    let topics = vec![topic.hash()];

    //add two floodsub peer, one explicit, one implicit
    let _p1 = add_peer_with_addr_and_kind(
        &mut gs,
        &topics,
        false,
        false,
        Multiaddr::empty(),
        Some(PeerKind::Floodsub),
    );
    let _p2 = add_peer_with_addr_and_kind(&mut gs, &topics, false, false, Multiaddr::empty(), None);

    gs.join(&topics[0]);

    assert!(
        gs.mesh[&topics[0]].is_empty(),
        "Floodsub peers should not get added to mesh"
    );
}

#[test]
fn test_dont_send_px_to_old_gossipsub_peers() {
    let (mut gs, _, receivers, topics) = inject_nodes1()
        .peer_no(0)
        .topics(vec!["test".into()])
        .to_subscribe(false)
        .create_network();

    //add an old gossipsub peer
    let (p1, _receiver1) = add_peer_with_addr_and_kind(
        &mut gs,
        &topics,
        false,
        false,
        Multiaddr::empty(),
        Some(PeerKind::Gossipsub),
    );

    //prune the peer
    gs.send_graft_prune(
        HashMap::new(),
        vec![(p1, topics.clone())].into_iter().collect(),
        HashSet::new(),
    );

    //check that prune does not contain px
    let (control_msgs, _) = count_control_msgs(receivers, |_, m| match m {
        RpcOut::Prune(Prune { peers: px, .. }) => !px.is_empty(),
        _ => false,
    });
    assert_eq!(control_msgs, 0, "Should not send px to floodsub peers");
}

#[test]
fn test_dont_send_floodsub_peers_in_px() {
    //build mesh with one peer
    let (mut gs, peers, receivers, topics) = inject_nodes1()
        .peer_no(1)
        .topics(vec!["test".into()])
        .to_subscribe(true)
        .create_network();

    //add two floodsub peers
    let _p1 = add_peer_with_addr_and_kind(
        &mut gs,
        &topics,
        false,
        false,
        Multiaddr::empty(),
        Some(PeerKind::Floodsub),
    );
    let _p2 = add_peer_with_addr_and_kind(&mut gs, &topics, false, false, Multiaddr::empty(), None);

    //prune only mesh node
    gs.send_graft_prune(
        HashMap::new(),
        vec![(peers[0], topics.clone())].into_iter().collect(),
        HashSet::new(),
    );

    //check that px in prune message is empty
    let (control_msgs, _) = count_control_msgs(receivers, |_, m| match m {
        RpcOut::Prune(Prune { peers: px, .. }) => !px.is_empty(),
        _ => false,
    });
    assert_eq!(control_msgs, 0, "Should not include floodsub peers in px");
}

#[test]
fn test_dont_add_floodsub_peers_to_mesh_in_heartbeat() {
    let (mut gs, _, _, topics) = inject_nodes1()
        .peer_no(0)
        .topics(vec!["test".into()])
        .to_subscribe(false)
        .create_network();

    //add two floodsub peer, one explicit, one implicit
    let _p1 = add_peer_with_addr_and_kind(
        &mut gs,
        &topics,
        true,
        false,
        Multiaddr::empty(),
        Some(PeerKind::Floodsub),
    );
    let _p2 = add_peer_with_addr_and_kind(&mut gs, &topics, true, false, Multiaddr::empty(), None);

    gs.heartbeat();

    assert!(
        gs.mesh[&topics[0]].is_empty(),
        "Floodsub peers should not get added to mesh"
    );
}

// Some very basic test of public api methods.
#[test]
fn test_public_api() {
    let (gs, peers, _, topic_hashes) = inject_nodes1()
        .peer_no(4)
        .topics(vec![String::from("topic1")])
        .to_subscribe(true)
        .create_network();
    let peers = peers.into_iter().collect::<BTreeSet<_>>();

    assert_eq!(
        gs.topics().cloned().collect::<Vec<_>>(),
        topic_hashes,
        "Expected topics to match registered topic."
    );

    assert_eq!(
        gs.mesh_peers(&TopicHash::from_raw("topic1"))
            .cloned()
            .collect::<BTreeSet<_>>(),
        peers,
        "Expected peers for a registered topic to contain all peers."
    );

    assert_eq!(
        gs.all_mesh_peers().cloned().collect::<BTreeSet<_>>(),
        peers,
        "Expected all_peers to contain all peers."
    );
}

#[test]
fn test_subscribe_to_invalid_topic() {
    let t1 = Topic::new("t1");
    let t2 = Topic::new("t2");
    let (mut gs, _, _, _) = inject_nodes::<IdentityTransform, _>()
        .subscription_filter(WhitelistSubscriptionFilter(
            vec![t1.hash()].into_iter().collect(),
        ))
        .to_subscribe(false)
        .create_network();

    assert!(gs.subscribe(&t1).is_ok());
    assert!(gs.subscribe(&t2).is_err());
}

#[test]
fn test_subscribe_and_graft_with_negative_score() {
    //simulate a communication between two gossipsub instances
    let (mut gs1, _, _, topic_hashes) = inject_nodes1()
        .topics(vec!["test".into()])
        .scoring(Some((
            PeerScoreParams::default(),
            PeerScoreThresholds::default(),
        )))
        .create_network();

    let (mut gs2, _, receivers, _) = inject_nodes1().create_network();

    let connection_id = ConnectionId::new_unchecked(0);

    let topic = Topic::new("test");

    let (p2, _receiver1) = add_peer(&mut gs1, &Vec::new(), true, false);
    let (p1, _receiver2) = add_peer(&mut gs2, &topic_hashes, false, false);

    //add penalty to peer p2
    gs1.peer_score.as_mut().unwrap().0.add_penalty(&p2, 1);

    let original_score = gs1.peer_score.as_ref().unwrap().0.score(&p2);

    //subscribe to topic in gs2
    gs2.subscribe(&topic).unwrap();

    let forward_messages_to_p1 = |gs1: &mut Behaviour<_, _>,
                                  p1: PeerId,
                                  p2: PeerId,
                                  connection_id: ConnectionId,
                                  receivers: HashMap<PeerId, Receiver>|
     -> HashMap<PeerId, Receiver> {
        let new_receivers = HashMap::new();
        for (peer_id, receiver) in receivers.into_iter() {
            let non_priority = receiver.non_priority.get_ref();
            match non_priority.try_recv() {
                Ok(rpc) if peer_id == p1 => {
                    gs1.on_connection_handler_event(
                        p2,
                        connection_id,
                        HandlerEvent::Message {
                            rpc: proto_to_message(&rpc.into_protobuf()),
                            invalid_messages: vec![],
                        },
                    );
                }
                _ => {}
            }
        }
        new_receivers
    };

    //forward the subscribe message
    let receivers = forward_messages_to_p1(&mut gs1, p1, p2, connection_id, receivers);

    //heartbeats on both
    gs1.heartbeat();
    gs2.heartbeat();

    //forward messages again
    forward_messages_to_p1(&mut gs1, p1, p2, connection_id, receivers);

    //nobody got penalized
    assert!(gs1.peer_score.as_ref().unwrap().0.score(&p2) >= original_score);
}

#[test]
/// Test nodes that send grafts without subscriptions.
fn test_graft_without_subscribe() {
    // The node should:
    // - Create an empty vector in mesh[topic]
    // - Send subscription request to all peers
    // - run JOIN(topic)

    let topic = String::from("test_subscribe");
    let subscribe_topic = vec![topic.clone()];
    let subscribe_topic_hash = vec![Topic::new(topic.clone()).hash()];
    let (mut gs, peers, _, topic_hashes) = inject_nodes1()
        .peer_no(1)
        .topics(subscribe_topic)
        .to_subscribe(false)
        .create_network();

    assert!(
        gs.mesh.contains_key(&topic_hashes[0]),
        "Subscribe should add a new entry to the mesh[topic] hashmap"
    );

    // The node sends a graft for the subscribe topic.
    gs.handle_graft(&peers[0], subscribe_topic_hash);

    // The node disconnects
    disconnect_peer(&mut gs, &peers[0]);

    // We unsubscribe from the topic.
    let _ = gs.unsubscribe(&Topic::new(topic));
}

#[test]
fn test_all_queues_full() {
    let gs_config = ConfigBuilder::default()
        .validation_mode(ValidationMode::Permissive)
        .build()
        .unwrap();

    let mut gs: Behaviour = Behaviour::new(MessageAuthenticity::RandomAuthor, gs_config).unwrap();

    let topic_hash = Topic::new("Test").hash();
    let mut peers = vec![];
    let mut topics = BTreeSet::new();
    topics.insert(topic_hash.clone());

    let peer_id = PeerId::random();
    peers.push(peer_id);
    gs.connected_peers.insert(
        peer_id,
        PeerConnections {
            kind: PeerKind::Gossipsubv1_1,
            connections: vec![ConnectionId::new_unchecked(0)],
            topics: topics.clone(),
            sender: Sender::new(2),
        },
    );

    let publish_data = vec![0; 42];
    gs.publish(topic_hash.clone(), publish_data.clone())
        .unwrap();
    let publish_data = vec![2; 59];
    let err = gs.publish(topic_hash, publish_data).unwrap_err();
    assert!(matches!(err, PublishError::AllQueuesFull(f) if f == 1));
}

#[test]
fn test_slow_peer_returns_failed_publish() {
    let gs_config = ConfigBuilder::default()
        .validation_mode(ValidationMode::Permissive)
        .build()
        .unwrap();

    let mut gs: Behaviour = Behaviour::new(MessageAuthenticity::RandomAuthor, gs_config).unwrap();

    let topic_hash = Topic::new("Test").hash();
    let mut peers = vec![];
    let mut topics = BTreeSet::new();
    topics.insert(topic_hash.clone());

    let slow_peer_id = PeerId::random();
    peers.push(slow_peer_id);
    gs.connected_peers.insert(
        slow_peer_id,
        PeerConnections {
            kind: PeerKind::Gossipsubv1_1,
            connections: vec![ConnectionId::new_unchecked(0)],
            topics: topics.clone(),
            sender: Sender::new(2),
        },
    );
    let peer_id = PeerId::random();
    peers.push(peer_id);
    gs.connected_peers.insert(
        peer_id,
        PeerConnections {
            kind: PeerKind::Gossipsubv1_1,
            connections: vec![ConnectionId::new_unchecked(0)],
            topics: topics.clone(),
            sender: Sender::new(gs.config.connection_handler_queue_len()),
        },
    );

    let publish_data = vec![0; 42];
    gs.publish(topic_hash.clone(), publish_data.clone())
        .unwrap();
    let publish_data = vec![2; 59];
    gs.publish(topic_hash.clone(), publish_data).unwrap();
    gs.heartbeat();

    gs.heartbeat();

    let slow_peer_failed_messages = match gs.events.pop_front().unwrap() {
        ToSwarm::GenerateEvent(Event::SlowPeer {
            peer_id,
            failed_messages,
        }) if peer_id == slow_peer_id => failed_messages,
        _ => panic!("invalid event"),
    };

    let failed_messages = FailedMessages {
        publish: 1,
        forward: 0,
        priority: 1,
        non_priority: 0,
    };

    assert_eq!(slow_peer_failed_messages.priority, failed_messages.priority);
    assert_eq!(
        slow_peer_failed_messages.non_priority,
        failed_messages.non_priority
    );
    assert_eq!(slow_peer_failed_messages.publish, failed_messages.publish);
    assert_eq!(slow_peer_failed_messages.forward, failed_messages.forward);
}

#[test]
fn test_slow_peer_returns_failed_ihave_handling() {
    let gs_config = ConfigBuilder::default()
        .validation_mode(ValidationMode::Permissive)
        .build()
        .unwrap();

    let mut gs: Behaviour = Behaviour::new(MessageAuthenticity::RandomAuthor, gs_config).unwrap();

    let topic_hash = Topic::new("Test").hash();
    let mut peers = vec![];
    let mut topics = BTreeSet::new();
    topics.insert(topic_hash.clone());

    let slow_peer_id = PeerId::random();
    peers.push(slow_peer_id);
    gs.connected_peers.insert(
        slow_peer_id,
        PeerConnections {
            kind: PeerKind::Gossipsubv1_1,
            connections: vec![ConnectionId::new_unchecked(0)],
            topics: topics.clone(),
            sender: Sender::new(2),
        },
    );
    peers.push(slow_peer_id);
    let mesh = gs.mesh.entry(topic_hash.clone()).or_default();
    mesh.insert(slow_peer_id);

    let peer_id = PeerId::random();
    peers.push(peer_id);
    gs.connected_peers.insert(
        peer_id,
        PeerConnections {
            kind: PeerKind::Gossipsubv1_1,
            connections: vec![ConnectionId::new_unchecked(0)],
            topics: topics.clone(),
            sender: Sender::new(gs.config.connection_handler_queue_len()),
        },
    );

    let publish_data = vec![1; 59];
    let transformed = gs
        .data_transform
        .outbound_transform(&topic_hash, publish_data.clone())
        .unwrap();
    let raw_message = gs
        .build_raw_message(topic_hash.clone(), transformed)
        .unwrap();
    let msg_id = gs.config.message_id(&Message {
        source: raw_message.source,
        data: publish_data,
        sequence_number: raw_message.sequence_number,
        topic: raw_message.topic.clone(),
    });

    gs.handle_ihave(
        &slow_peer_id,
        vec![(topic_hash.clone(), vec![msg_id.clone()])],
    );
    gs.handle_ihave(&slow_peer_id, vec![(topic_hash, vec![msg_id.clone()])]);

    gs.heartbeat();

    let slow_peer_failed_messages = gs
        .events
        .into_iter()
        .find_map(|e| match e {
            ToSwarm::GenerateEvent(Event::SlowPeer {
                peer_id,
                failed_messages,
            }) if peer_id == slow_peer_id => Some(failed_messages),
            _ => None,
        })
        .unwrap();

    let failed_messages = FailedMessages {
        publish: 0,
        forward: 0,
        priority: 0,
        non_priority: 1,
    };

    assert_eq!(slow_peer_failed_messages.priority, failed_messages.priority);
    assert_eq!(
        slow_peer_failed_messages.non_priority,
        failed_messages.non_priority
    );
    assert_eq!(slow_peer_failed_messages.publish, failed_messages.publish);
    assert_eq!(slow_peer_failed_messages.forward, failed_messages.forward);
}

#[test]
fn test_slow_peer_returns_failed_iwant_handling() {
    let gs_config = ConfigBuilder::default()
        .validation_mode(ValidationMode::Permissive)
        .build()
        .unwrap();

    let mut gs: Behaviour = Behaviour::new(MessageAuthenticity::RandomAuthor, gs_config).unwrap();

    let topic_hash = Topic::new("Test").hash();
    let mut peers = vec![];
    let mut topics = BTreeSet::new();
    topics.insert(topic_hash.clone());

    let slow_peer_id = PeerId::random();
    peers.push(slow_peer_id);
    gs.connected_peers.insert(
        slow_peer_id,
        PeerConnections {
            kind: PeerKind::Gossipsubv1_1,
            connections: vec![ConnectionId::new_unchecked(0)],
            topics: topics.clone(),
            sender: Sender::new(2),
        },
    );
    peers.push(slow_peer_id);
    let mesh = gs.mesh.entry(topic_hash.clone()).or_default();
    mesh.insert(slow_peer_id);

    let peer_id = PeerId::random();
    peers.push(peer_id);
    gs.connected_peers.insert(
        peer_id,
        PeerConnections {
            kind: PeerKind::Gossipsubv1_1,
            connections: vec![ConnectionId::new_unchecked(0)],
            topics: topics.clone(),
            sender: Sender::new(gs.config.connection_handler_queue_len()),
        },
    );

    let publish_data = vec![1; 59];
    let transformed = gs
        .data_transform
        .outbound_transform(&topic_hash, publish_data.clone())
        .unwrap();
    let raw_message = gs
        .build_raw_message(topic_hash.clone(), transformed)
        .unwrap();
    let msg_id = gs.config.message_id(&Message {
        source: raw_message.source,
        data: publish_data,
        sequence_number: raw_message.sequence_number,
        topic: raw_message.topic.clone(),
    });

    gs.mcache.put(&msg_id, raw_message);
    gs.handle_iwant(&slow_peer_id, vec![msg_id.clone(), msg_id]);

    gs.heartbeat();

    let slow_peer_failed_messages = gs
        .events
        .into_iter()
        .find_map(|e| match e {
            ToSwarm::GenerateEvent(Event::SlowPeer {
                peer_id,
                failed_messages,
            }) if peer_id == slow_peer_id => Some(failed_messages),
            _ => None,
        })
        .unwrap();

    let failed_messages = FailedMessages {
        publish: 0,
        forward: 1,
        priority: 0,
        non_priority: 1,
    };

    assert_eq!(slow_peer_failed_messages.priority, failed_messages.priority);
    assert_eq!(
        slow_peer_failed_messages.non_priority,
        failed_messages.non_priority
    );
    assert_eq!(slow_peer_failed_messages.publish, failed_messages.publish);
    assert_eq!(slow_peer_failed_messages.forward, failed_messages.forward);
}

#[test]
fn test_slow_peer_returns_failed_forward() {
    let gs_config = ConfigBuilder::default()
        .validation_mode(ValidationMode::Permissive)
        .build()
        .unwrap();

    let mut gs: Behaviour = Behaviour::new(MessageAuthenticity::RandomAuthor, gs_config).unwrap();

    let topic_hash = Topic::new("Test").hash();
    let mut peers = vec![];
    let mut topics = BTreeSet::new();
    topics.insert(topic_hash.clone());

    let slow_peer_id = PeerId::random();
    peers.push(slow_peer_id);
    gs.connected_peers.insert(
        slow_peer_id,
        PeerConnections {
            kind: PeerKind::Gossipsubv1_1,
            connections: vec![ConnectionId::new_unchecked(0)],
            topics: topics.clone(),
            sender: Sender::new(2),
        },
    );
    peers.push(slow_peer_id);
    let mesh = gs.mesh.entry(topic_hash.clone()).or_default();
    mesh.insert(slow_peer_id);

    let peer_id = PeerId::random();
    peers.push(peer_id);
    gs.connected_peers.insert(
        peer_id,
        PeerConnections {
            kind: PeerKind::Gossipsubv1_1,
            connections: vec![ConnectionId::new_unchecked(0)],
            topics: topics.clone(),
            sender: Sender::new(gs.config.connection_handler_queue_len()),
        },
    );

    let publish_data = vec![1; 59];
    let transformed = gs
        .data_transform
        .outbound_transform(&topic_hash, publish_data.clone())
        .unwrap();
    let raw_message = gs
        .build_raw_message(topic_hash.clone(), transformed)
        .unwrap();
    let msg_id = gs.config.message_id(&Message {
        source: raw_message.source,
        data: publish_data,
        sequence_number: raw_message.sequence_number,
        topic: raw_message.topic.clone(),
    });

    gs.forward_msg(&msg_id, raw_message.clone(), None, HashSet::new());
    gs.forward_msg(&msg_id, raw_message, None, HashSet::new());

    gs.heartbeat();

    let slow_peer_failed_messages = gs
        .events
        .into_iter()
        .find_map(|e| match e {
            ToSwarm::GenerateEvent(Event::SlowPeer {
                peer_id,
                failed_messages,
            }) if peer_id == slow_peer_id => Some(failed_messages),
            _ => None,
        })
        .unwrap();

    let failed_messages = FailedMessages {
        publish: 0,
        forward: 1,
        priority: 0,
        non_priority: 1,
    };

    assert_eq!(slow_peer_failed_messages.priority, failed_messages.priority);
    assert_eq!(
        slow_peer_failed_messages.non_priority,
        failed_messages.non_priority
    );
    assert_eq!(slow_peer_failed_messages.publish, failed_messages.publish);
    assert_eq!(slow_peer_failed_messages.forward, failed_messages.forward);
}

#[test]
fn test_slow_peer_is_downscored_on_publish() {
    let gs_config = ConfigBuilder::default()
        .validation_mode(ValidationMode::Permissive)
        .build()
        .unwrap();

    let mut gs: Behaviour = Behaviour::new(MessageAuthenticity::RandomAuthor, gs_config).unwrap();
    let slow_peer_params = PeerScoreParams::default();
    gs.with_peer_score(slow_peer_params.clone(), PeerScoreThresholds::default())
        .unwrap();

    let topic_hash = Topic::new("Test").hash();
    let mut peers = vec![];
    let mut topics = BTreeSet::new();
    topics.insert(topic_hash.clone());

    let slow_peer_id = PeerId::random();
    peers.push(slow_peer_id);
    let mesh = gs.mesh.entry(topic_hash.clone()).or_default();
    mesh.insert(slow_peer_id);
    gs.connected_peers.insert(
        slow_peer_id,
        PeerConnections {
            kind: PeerKind::Gossipsubv1_1,
            connections: vec![ConnectionId::new_unchecked(0)],
            topics: topics.clone(),
            sender: Sender::new(2),
        },
    );
    gs.peer_score.as_mut().unwrap().0.add_peer(slow_peer_id);
    let peer_id = PeerId::random();
    peers.push(peer_id);
    gs.connected_peers.insert(
        peer_id,
        PeerConnections {
            kind: PeerKind::Gossipsubv1_1,
            connections: vec![ConnectionId::new_unchecked(0)],
            topics: topics.clone(),
            sender: Sender::new(gs.config.connection_handler_queue_len()),
        },
    );

    let publish_data = vec![0; 42];
    gs.publish(topic_hash.clone(), publish_data.clone())
        .unwrap();
    let publish_data = vec![2; 59];
    gs.publish(topic_hash.clone(), publish_data).unwrap();
    gs.heartbeat();
    let slow_peer_score = gs.peer_score(&slow_peer_id).unwrap();
    assert_eq!(slow_peer_score, slow_peer_params.slow_peer_weight);
}

#[async_std::test]
async fn test_timedout_messages_are_reported() {
    let gs_config = ConfigBuilder::default()
        .validation_mode(ValidationMode::Permissive)
        .build()
        .unwrap();

    let mut gs: Behaviour = Behaviour::new(MessageAuthenticity::RandomAuthor, gs_config).unwrap();

    let sender = Sender::new(2);
    let topic_hash = Topic::new("Test").hash();
    let publish_data = vec![2; 59];
    let raw_message = gs.build_raw_message(topic_hash, publish_data).unwrap();

    sender
        .send_message(RpcOut::Publish {
            message: raw_message,
            timeout: Delay::new(Duration::from_nanos(1)),
        })
        .unwrap();
    let mut receiver = sender.new_receiver();
    let stale = future::poll_fn(|cx| receiver.poll_stale(cx)).await.unwrap();
    assert!(matches!(stale, RpcOut::Publish { .. }));
}

#[test]
fn test_priority_messages_are_always_sent() {
    let sender = Sender::new(2);
    let topic_hash = Topic::new("Test").hash();
    // Fill the buffer with the first message.
    assert!(sender
        .send_message(RpcOut::Subscribe(topic_hash.clone()))
        .is_ok());
    assert!(sender
        .send_message(RpcOut::Subscribe(topic_hash.clone()))
        .is_ok());
    assert!(sender.send_message(RpcOut::Unsubscribe(topic_hash)).is_ok());
}<|MERGE_RESOLUTION|>--- conflicted
+++ resolved
@@ -27,11 +27,8 @@
 use byteorder::{BigEndian, ByteOrder};
 use libp2p_core::ConnectedPoint;
 use rand::Rng;
-<<<<<<< HEAD
 use std::future;
-=======
 use std::net::Ipv4Addr;
->>>>>>> 00588a54
 use std::thread::sleep;
 
 #[derive(Default, Debug)]
@@ -5667,7 +5664,7 @@
     assert_eq!(slow_peer_score, slow_peer_params.slow_peer_weight);
 }
 
-#[async_std::test]
+#[tokio::test]
 async fn test_timedout_messages_are_reported() {
     let gs_config = ConfigBuilder::default()
         .validation_mode(ValidationMode::Permissive)
