--- conflicted
+++ resolved
@@ -28,17 +28,8 @@
     time::Duration,
 };
 
-<<<<<<< HEAD
-use futures::StreamExt;
-use futures_ticker::Ticker;
-#[cfg(feature = "metrics")]
-use prometheus_client::registry::Registry;
-use rand::{seq::SliceRandom, thread_rng};
-
-=======
 use futures::FutureExt;
 use futures_timer::Delay;
->>>>>>> d0590a7a
 use libp2p_core::{
     multiaddr::Protocol::{Ip4, Ip6},
     transport::PortUse,
@@ -51,36 +42,18 @@
     ConnectionDenied, ConnectionId, NetworkBehaviour, NotifyHandler, THandler, THandlerInEvent,
     THandlerOutEvent, ToSwarm,
 };
+#[cfg(feature = "metrics")]
 use prometheus_client::registry::Registry;
 use quick_protobuf::{MessageWrite, Writer};
 use rand::{seq::SliceRandom, thread_rng};
 use web_time::{Instant, SystemTime};
 
-<<<<<<< HEAD
-use crate::backoff::BackoffStorage;
-use crate::config::{Config, ValidationMode};
-use crate::gossip_promises::GossipPromises;
-use crate::handler::{Handler, HandlerEvent, HandlerIn};
-use crate::mcache::MessageCache;
-#[cfg(feature = "metrics")]
-use crate::metrics::{Churn, Config as MetricsConfig, Inclusion, Penalty};
-use crate::peer_score::{PeerScore, PeerScoreParams, PeerScoreThresholds, RejectReason};
-use crate::protocol::SIGNING_PREFIX;
-use crate::subscription_filter::{AllowAllSubscriptionFilter, TopicSubscriptionFilter};
-use crate::time_cache::DuplicateCache;
-use crate::topic::{Hasher, Topic, TopicHash};
-use crate::transform::{DataTransform, IdentityTransform};
-use crate::types::{
-    ControlAction, Message, MessageAcceptance, MessageId, PeerInfo, RawMessage, Subscription,
-    SubscriptionAction,
-=======
 use crate::{
     backoff::BackoffStorage,
     config::{Config, ValidationMode},
     gossip_promises::GossipPromises,
     handler::{Handler, HandlerEvent, HandlerIn},
     mcache::MessageCache,
-    metrics::{Churn, Config as MetricsConfig, Inclusion, Metrics, Penalty},
     peer_score::{PeerScore, PeerScoreParams, PeerScoreThresholds, RejectReason},
     protocol::SIGNING_PREFIX,
     rpc::Sender,
@@ -94,8 +67,9 @@
         PeerInfo, PeerKind, Prune, RawMessage, RpcOut, Subscription, SubscriptionAction,
     },
     FailedMessages, PublishError, SubscriptionError, TopicScoreParams, ValidationError,
->>>>>>> d0590a7a
 };
+#[cfg(feature = "metrics")]
+use crate::metrics::{Churn, Config as MetricsConfig, Inclusion, Metrics, Penalty};
 
 #[cfg(test)]
 mod tests;
@@ -550,7 +524,6 @@
 
         Ok(Behaviour {
             events: VecDeque::new(),
-            control_pool: HashMap::new(),
             publish_config: privacy.into(),
             duplicate_cache: DuplicateCache::new(config.duplicate_cache_time()),
             explicit_peers: HashSet::new(),
@@ -564,22 +537,19 @@
                 config.backoff_slack(),
             ),
             mcache: MessageCache::new(config.history_gossip(), config.history_length()),
-            heartbeat: Ticker::new_with_next(
-                config.heartbeat_interval(),
-                config.heartbeat_initial_delay(),
-            ),
+            heartbeat: Delay::new(config.heartbeat_interval() + config.heartbeat_initial_delay()),
             heartbeat_ticks: 0,
             px_peers: HashSet::new(),
             outbound_peers: HashSet::new(),
             peer_score: None,
             count_received_ihave: HashMap::new(),
             count_sent_iwant: HashMap::new(),
-            pending_iwant_msgs: HashSet::new(),
             connected_peers: HashMap::new(),
             published_message_ids: DuplicateCache::new(config.published_message_ids_cache_time()),
             config,
             subscription_filter,
             data_transform,
+            failed_messages: Default::default(),
         })
     }
 }
@@ -2140,13 +2110,10 @@
 
         // remove unsubscribed peers from the mesh and fanout if they exist there.
         for (peer_id, topic_hash) in unsubscribed_peers {
-<<<<<<< HEAD
-            #[cfg(feature = "metrics")]
-=======
             self.fanout
                 .get_mut(&topic_hash)
                 .map(|peers| peers.remove(&peer_id));
->>>>>>> d0590a7a
+            #[cfg(feature = "metrics")]
             self.remove_peer_from_mesh(&peer_id, &topic_hash, None, false, Churn::Unsub);
             #[cfg(not(feature = "metrics"))]
             self.remove_peer_from_mesh(&peer_id, &topic_hash, None, false);
@@ -2203,6 +2170,7 @@
         // Every heartbeat we sample the send queues to add to our metrics. We do this intentionally
         // before we add all the gossip from this heartbeat in order to gain a true measure of
         // steady-state size of the queues.
+        #[cfg(feature = "metrics")]
         if let Some(m) = &mut self.metrics {
             for sender_queue in self.connected_peers.values().map(|v| &v.sender) {
                 m.observe_priority_queue_size(sender_queue.priority_queue_len());
@@ -2919,33 +2887,6 @@
         }
     }
 
-<<<<<<< HEAD
-    // adds a control action to control_pool
-    fn control_pool_add(
-        control_pool: &mut HashMap<PeerId, Vec<ControlAction>>,
-        peer: PeerId,
-        control: ControlAction,
-    ) {
-        control_pool.entry(peer).or_default().push(control);
-    }
-
-    /// Takes each control action mapping and turns it into a message
-    fn flush_control_pool(&mut self) {
-        for (peer, controls) in self.control_pool.drain().collect::<Vec<_>>() {
-            for msg in controls {
-                self.send_message(peer, RpcOut::Control(msg));
-            }
-        }
-
-        // This clears all pending IWANT messages
-        self.pending_iwant_msgs.clear();
-    }
-
-    /// Send a [`RpcOut`] message to a peer. This will wrap the message in an arc if it
-    /// is not already an arc.
-    fn send_message(&mut self, peer_id: PeerId, rpc: RpcOut) {
-        #[cfg(feature = "metrics")]
-=======
     /// Send a [`RpcOut`] message to a peer.
     ///
     /// Returns `true` if sending was successful, `false` otherwise.
@@ -2953,7 +2894,7 @@
     /// sending the message failed due to the channel to the connection handler being
     /// full (which indicates a slow peer).
     fn send_message(&mut self, peer_id: PeerId, rpc: RpcOut) -> bool {
->>>>>>> d0590a7a
+        #[cfg(feature = "metrics")]
         if let Some(m) = self.metrics.as_mut() {
             if let RpcOut::Publish { ref message, .. } | RpcOut::Forward { ref message, .. } = rpc {
                 // register bytes sent on the internal metrics.
@@ -3111,35 +3052,6 @@
         } else {
             // remove from mesh, topic_peers, peer_topic and the fanout
             tracing::debug!(peer=%peer_id, "Peer disconnected");
-<<<<<<< HEAD
-            {
-                let Some(peer) = self.connected_peers.get(&peer_id) else {
-                    debug_assert!(
-                        self.blacklisted_peers.contains(&peer_id),
-                        "Disconnected node not in connected list"
-                    );
-                    return;
-                };
-
-                // remove peer from all mappings
-                for topic in peer.topics.iter() {
-                    // check the mesh for the topic
-                    if let Some(mesh_peers) = self.mesh.get_mut(topic) {
-                        // check if the peer is in the mesh and remove it
-                        if mesh_peers.remove(&peer_id) {
-                            #[cfg(feature = "metrics")]
-                            if let Some(m) = self.metrics.as_mut() {
-                                m.peers_removed(topic, Churn::Dc, 1);
-                                m.set_mesh_peers(topic, mesh_peers.len());
-                            }
-                        };
-                    }
-
-                    #[cfg(feature = "metrics")]
-                    if let Some(m) = self.metrics.as_mut() {
-                        m.dec_topic_peers(topic);
-                    }
-=======
             let Some(connected_peer) = self.connected_peers.get(&peer_id) else {
                 tracing::error!(peer_id = %peer_id, "Peer non-existent when handling disconnection");
                 return;
@@ -3151,14 +3063,15 @@
                 if let Some(mesh_peers) = self.mesh.get_mut(topic) {
                     // check if the peer is in the mesh and remove it
                     if mesh_peers.remove(&peer_id) {
+                        #[cfg(feature = "metrics")]
                         if let Some(m) = self.metrics.as_mut() {
                             m.peers_removed(topic, Churn::Dc, 1);
                             m.set_mesh_peers(topic, mesh_peers.len());
                         }
                     };
                 }
->>>>>>> d0590a7a
-
+
+                #[cfg(feature = "metrics")]
                 if let Some(m) = self.metrics.as_mut() {
                     m.dec_topic_peers(topic);
                 }
@@ -3350,6 +3263,7 @@
                 }
 
                 // Record metrics on the failure.
+                #[cfg(feature = "metrics")]
                 if let Some(metrics) = self.metrics.as_mut() {
                     match rpc {
                         RpcOut::Publish { message, .. } => {
