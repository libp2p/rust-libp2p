--- conflicted
+++ resolved
@@ -215,11 +215,7 @@
     config: Config,
 
     /// Events that need to be yielded to the outside when polling.
-<<<<<<< HEAD
-    events: VecDeque<NetworkBehaviourAction<GossipsubEvent, GossipsubHandlerIn>>,
-=======
-    events: VecDeque<NetworkBehaviourAction<Event, Handler>>,
->>>>>>> ab59af4d
+    events: VecDeque<NetworkBehaviourAction<Event, HandlerIn>>,
 
     /// Pools non-urgent control messages between heartbeats.
     control_pool: HashMap<PeerId, Vec<ControlAction>>,
@@ -3480,11 +3476,7 @@
     new_topics: Vec<&TopicHash>,
     mesh: &HashMap<TopicHash, BTreeSet<PeerId>>,
     known_topics: Option<&BTreeSet<TopicHash>>,
-<<<<<<< HEAD
-    events: &mut VecDeque<NetworkBehaviourAction<GossipsubEvent, GossipsubHandlerIn>>,
-=======
-    events: &mut VecDeque<NetworkBehaviourAction<Event, Handler>>,
->>>>>>> ab59af4d
+    events: &mut VecDeque<NetworkBehaviourAction<Event, HandlerIn>>,
     connections: &HashMap<PeerId, PeerConnections>,
 ) {
     // Ensure there is an active connection
@@ -3525,11 +3517,7 @@
     old_topic: &TopicHash,
     mesh: &HashMap<TopicHash, BTreeSet<PeerId>>,
     known_topics: Option<&BTreeSet<TopicHash>>,
-<<<<<<< HEAD
-    events: &mut VecDeque<NetworkBehaviourAction<GossipsubEvent, GossipsubHandlerIn>>,
-=======
-    events: &mut VecDeque<NetworkBehaviourAction<Event, Handler>>,
->>>>>>> ab59af4d
+    events: &mut VecDeque<NetworkBehaviourAction<Event, HandlerIn>>,
     connections: &HashMap<PeerId, PeerConnections>,
 ) {
     // Ensure there is an active connection
