--- conflicted
+++ resolved
@@ -41,13 +41,8 @@
 use libp2p_swarm::{
     behaviour::{AddressChange, ConnectionClosed, ConnectionEstablished, FromSwarm},
     dial_opts::DialOpts,
-<<<<<<< HEAD
-    ConnectionHandler, ConnectionId, IntoConnectionHandler, NetworkBehaviour,
-    NetworkBehaviourAction, NotifyHandler, PollParameters, THandlerInEvent,
-=======
     ConnectionId, NetworkBehaviour, NetworkBehaviourAction, NotifyHandler, PollParameters,
-    THandlerOutEvent,
->>>>>>> d1336a7d
+    THandlerInEvent, THandlerOutEvent,
 };
 use wasm_timer::Instant;
 
