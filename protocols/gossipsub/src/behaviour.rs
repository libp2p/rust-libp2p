// Copyright 2020 Sigma Prime Pty Ltd.
//
// Permission is hereby granted, free of charge, to any person obtaining a
// copy of this software and associated documentation files (the "Software"),
// to deal in the Software without restriction, including without limitation
// the rights to use, copy, modify, merge, publish, distribute, sublicense,
// and/or sell copies of the Software, and to permit persons to whom the
// Software is furnished to do so, subject to the following conditions:
//
// The above copyright notice and this permission notice shall be included in
// all copies or substantial portions of the Software.
//
// THE SOFTWARE IS PROVIDED "AS IS", WITHOUT WARRANTY OF ANY KIND, EXPRESS
// OR IMPLIED, INCLUDING BUT NOT LIMITED TO THE WARRANTIES OF MERCHANTABILITY,
// FITNESS FOR A PARTICULAR PURPOSE AND NONINFRINGEMENT. IN NO EVENT SHALL THE
// AUTHORS OR COPYRIGHT HOLDERS BE LIABLE FOR ANY CLAIM, DAMAGES OR OTHER
// LIABILITY, WHETHER IN AN ACTION OF CONTRACT, TORT OR OTHERWISE, ARISING
// FROM, OUT OF OR IN CONNECTION WITH THE SOFTWARE OR THE USE OR OTHER
// DEALINGS IN THE SOFTWARE.

use std::{
    cmp::{max, Ordering},
    collections::HashSet,
    collections::VecDeque,
    collections::{BTreeSet, HashMap},
    fmt,
    net::IpAddr,
    sync::Arc,
    task::{Context, Poll},
    time::Duration,
};

use futures::StreamExt;
use log::{debug, error, trace, warn};
use prometheus_client::registry::Registry;
use prost::Message;
use rand::{seq::SliceRandom, thread_rng};

use libp2p_core::{
    connection::ConnectionId, identity::Keypair, multiaddr::Protocol::Ip4,
    multiaddr::Protocol::Ip6, Multiaddr, PeerId,
};
use libp2p_swarm::{
<<<<<<< HEAD
    dial_opts::DialOpts, NetworkBehaviour, NetworkBehaviourAction, NotifyHandler, PollParameters,
=======
    behaviour::{AddressChange, ConnectionClosed, ConnectionEstablished, FromSwarm},
    dial_opts::DialOpts,
    ConnectionHandler, IntoConnectionHandler, NetworkBehaviour, NetworkBehaviourAction,
    NotifyHandler, PollParameters,
>>>>>>> 08510dd5
};
use wasm_timer::Instant;

use crate::backoff::BackoffStorage;
use crate::config::{GossipsubConfig, ValidationMode};
use crate::error::{PublishError, SubscriptionError, ValidationError};
use crate::gossip_promises::GossipPromises;
use crate::handler::{GossipsubHandler, GossipsubHandlerIn, HandlerEvent};
use crate::mcache::MessageCache;
use crate::metrics::{Churn, Config as MetricsConfig, Inclusion, Metrics, Penalty};
use crate::peer_score::{PeerScore, PeerScoreParams, PeerScoreThresholds, RejectReason};
use crate::protocol::{ProtocolConfig, SIGNING_PREFIX};
use crate::subscription_filter::{AllowAllSubscriptionFilter, TopicSubscriptionFilter};
use crate::time_cache::{DuplicateCache, TimeCache};
use crate::topic::{Hasher, Topic, TopicHash};
use crate::transform::{DataTransform, IdentityTransform};
use crate::types::{
    FastMessageId, GossipsubControlAction, GossipsubMessage, GossipsubSubscription,
    GossipsubSubscriptionAction, MessageAcceptance, MessageId, PeerInfo, RawGossipsubMessage,
};
use crate::types::{GossipsubRpc, PeerConnections, PeerKind};
use crate::{rpc_proto, TopicScoreParams};
use std::{cmp::Ordering::Equal, fmt::Debug};
use wasm_timer::Interval;

#[cfg(test)]
mod tests;

/// Determines if published messages should be signed or not.
///
/// Without signing, a number of privacy preserving modes can be selected.
///
/// NOTE: The default validation settings are to require signatures. The [`ValidationMode`]
/// should be updated in the [`GossipsubConfig`] to allow for unsigned messages.
#[derive(Clone)]
pub enum MessageAuthenticity {
    /// Message signing is enabled. The author will be the owner of the key and the sequence number
    /// will be a random number.
    Signed(Keypair),
    /// Message signing is disabled.
    ///
    /// The specified [`PeerId`] will be used as the author of all published messages. The sequence
    /// number will be randomized.
    Author(PeerId),
    /// Message signing is disabled.
    ///
    /// A random [`PeerId`] will be used when publishing each message. The sequence number will be
    /// randomized.
    RandomAuthor,
    /// Message signing is disabled.
    ///
    /// The author of the message and the sequence numbers are excluded from the message.
    ///
    /// NOTE: Excluding these fields may make these messages invalid by other nodes who
    /// enforce validation of these fields. See [`ValidationMode`] in the [`GossipsubConfig`]
    /// for how to customise this for rust-libp2p gossipsub.  A custom `message_id`
    /// function will need to be set to prevent all messages from a peer being filtered
    /// as duplicates.
    Anonymous,
}

impl MessageAuthenticity {
    /// Returns true if signing is enabled.
    pub fn is_signing(&self) -> bool {
        matches!(self, MessageAuthenticity::Signed(_))
    }

    pub fn is_anonymous(&self) -> bool {
        matches!(self, MessageAuthenticity::Anonymous)
    }
}

/// Event that can be emitted by the gossipsub behaviour.
#[derive(Debug)]
pub enum GossipsubEvent {
    /// A message has been received.
    Message {
        /// The peer that forwarded us this message.
        propagation_source: PeerId,
        /// The [`MessageId`] of the message. This should be referenced by the application when
        /// validating a message (if required).
        message_id: MessageId,
        /// The decompressed message itself.
        message: GossipsubMessage,
    },
    /// A remote subscribed to a topic.
    Subscribed {
        /// Remote that has subscribed.
        peer_id: PeerId,
        /// The topic it has subscribed to.
        topic: TopicHash,
    },
    /// A remote unsubscribed from a topic.
    Unsubscribed {
        /// Remote that has unsubscribed.
        peer_id: PeerId,
        /// The topic it has subscribed from.
        topic: TopicHash,
    },
    /// A peer that does not support gossipsub has connected.
    GossipsubNotSupported { peer_id: PeerId },
}

/// A data structure for storing configuration for publishing messages. See [`MessageAuthenticity`]
/// for further details.
#[allow(clippy::large_enum_variant)]
#[derive(Clone)]
enum PublishConfig {
    Signing {
        keypair: Keypair,
        author: PeerId,
        inline_key: Option<Vec<u8>>,
    },
    Author(PeerId),
    RandomAuthor,
    Anonymous,
}

impl PublishConfig {
    pub fn get_own_id(&self) -> Option<&PeerId> {
        match self {
            Self::Signing { author, .. } => Some(author),
            Self::Author(author) => Some(author),
            _ => None,
        }
    }
}

impl From<MessageAuthenticity> for PublishConfig {
    fn from(authenticity: MessageAuthenticity) -> Self {
        match authenticity {
            MessageAuthenticity::Signed(keypair) => {
                let public_key = keypair.public();
                let key_enc = public_key.to_protobuf_encoding();
                let key = if key_enc.len() <= 42 {
                    // The public key can be inlined in [`rpc_proto::Message::from`], so we don't include it
                    // specifically in the [`rpc_proto::Message::key`] field.
                    None
                } else {
                    // Include the protobuf encoding of the public key in the message.
                    Some(key_enc)
                };

                PublishConfig::Signing {
                    keypair,
                    author: public_key.to_peer_id(),
                    inline_key: key,
                }
            }
            MessageAuthenticity::Author(peer_id) => PublishConfig::Author(peer_id),
            MessageAuthenticity::RandomAuthor => PublishConfig::RandomAuthor,
            MessageAuthenticity::Anonymous => PublishConfig::Anonymous,
        }
    }
}

type GossipsubNetworkBehaviourAction =
    NetworkBehaviourAction<GossipsubEvent, Arc<GossipsubHandlerIn>>;

/// Network behaviour that handles the gossipsub protocol.
///
/// NOTE: Initialisation requires a [`MessageAuthenticity`] and [`GossipsubConfig`] instance. If
/// message signing is disabled, the [`ValidationMode`] in the config should be adjusted to an
/// appropriate level to accept unsigned messages.
///
/// The DataTransform trait allows applications to optionally add extra encoding/decoding
/// functionality to the underlying messages. This is intended for custom compression algorithms.
///
/// The TopicSubscriptionFilter allows applications to implement specific filters on topics to
/// prevent unwanted messages being propagated and evaluated.
pub struct Gossipsub<
    D: DataTransform = IdentityTransform,
    F: TopicSubscriptionFilter = AllowAllSubscriptionFilter,
> {
    /// Configuration providing gossipsub performance parameters.
    config: GossipsubConfig,

    /// Events that need to be yielded to the outside when polling.
    events: VecDeque<GossipsubNetworkBehaviourAction>,

    /// Pools non-urgent control messages between heartbeats.
    control_pool: HashMap<PeerId, Vec<GossipsubControlAction>>,

    /// Information used for publishing messages.
    publish_config: PublishConfig,

    /// An LRU Time cache for storing seen messages (based on their ID). This cache prevents
    /// duplicates from being propagated to the application and on the network.
    duplicate_cache: DuplicateCache<MessageId>,

    /// A set of connected peers, indexed by their [`PeerId`] tracking both the [`PeerKind`] and
    /// the set of [`ConnectionId`]s.
    connected_peers: HashMap<PeerId, PeerConnections>,

    /// A map of all connected peers - A map of topic hash to a list of gossipsub peer Ids.
    topic_peers: HashMap<TopicHash, BTreeSet<PeerId>>,

    /// A map of all connected peers to their subscribed topics.
    peer_topics: HashMap<PeerId, BTreeSet<TopicHash>>,

    /// A set of all explicit peers. These are peers that remain connected and we unconditionally
    /// forward messages to, outside of the scoring system.
    explicit_peers: HashSet<PeerId>,

    /// A list of peers that have been blacklisted by the user.
    /// Messages are not sent to and are rejected from these peers.
    blacklisted_peers: HashSet<PeerId>,

    /// Overlay network of connected peers - Maps topics to connected gossipsub peers.
    mesh: HashMap<TopicHash, BTreeSet<PeerId>>,

    /// Map of topics to list of peers that we publish to, but don't subscribe to.
    fanout: HashMap<TopicHash, BTreeSet<PeerId>>,

    /// The last publish time for fanout topics.
    fanout_last_pub: HashMap<TopicHash, Instant>,

    ///Storage for backoffs
    backoffs: BackoffStorage,

    /// Message cache for the last few heartbeats.
    mcache: MessageCache,

    /// Heartbeat interval stream.
    heartbeat: Interval,

    /// Number of heartbeats since the beginning of time; this allows us to amortize some resource
    /// clean up -- eg backoff clean up.
    heartbeat_ticks: u64,

    /// We remember all peers we found through peer exchange, since those peers are not considered
    /// as safe as randomly discovered outbound peers. This behaviour diverges from the go
    /// implementation to avoid possible love bombing attacks in PX. When disconnecting peers will
    /// be removed from this list which may result in a true outbound rediscovery.
    px_peers: HashSet<PeerId>,

    /// Set of connected outbound peers (we only consider true outbound peers found through
    /// discovery and not by PX).
    outbound_peers: HashSet<PeerId>,

    /// Stores optional peer score data together with thresholds, decay interval and gossip
    /// promises.
    peer_score: Option<(PeerScore, PeerScoreThresholds, Interval, GossipPromises)>,

    /// Counts the number of `IHAVE` received from each peer since the last heartbeat.
    count_received_ihave: HashMap<PeerId, usize>,

    /// Counts the number of `IWANT` that we sent the each peer since the last heartbeat.
    count_sent_iwant: HashMap<PeerId, usize>,

    /// Keeps track of IWANT messages that we are awaiting to send.
    /// This is used to prevent sending duplicate IWANT messages for the same message.
    pending_iwant_msgs: HashSet<MessageId>,

    /// Short term cache for published message ids. This is used for penalizing peers sending
    /// our own messages back if the messages are anonymous or use a random author.
    published_message_ids: DuplicateCache<MessageId>,

    /// Short term cache for fast message ids mapping them to the real message ids
    fast_message_id_cache: TimeCache<FastMessageId, MessageId>,

    /// The filter used to handle message subscriptions.
    subscription_filter: F,

    /// A general transformation function that can be applied to data received from the wire before
    /// calculating the message-id and sending to the application. This is designed to allow the
    /// user to implement arbitrary topic-based compression algorithms.
    data_transform: D,

    /// Keep track of a set of internal metrics relating to gossipsub.
    metrics: Option<Metrics>,
}

impl<D, F> Gossipsub<D, F>
where
    D: DataTransform + Default,
    F: TopicSubscriptionFilter + Default,
{
    /// Creates a [`Gossipsub`] struct given a set of parameters specified via a
    /// [`GossipsubConfig`]. This has no subscription filter and uses no compression.
    pub fn new(
        privacy: MessageAuthenticity,
        config: GossipsubConfig,
    ) -> Result<Self, &'static str> {
        Self::new_with_subscription_filter_and_transform(
            privacy,
            config,
            None,
            F::default(),
            D::default(),
        )
    }

    /// Creates a [`Gossipsub`] struct given a set of parameters specified via a
    /// [`GossipsubConfig`]. This has no subscription filter and uses no compression.
    /// Metrics can be evaluated by passing a reference to a [`Registry`].
    pub fn new_with_metrics(
        privacy: MessageAuthenticity,
        config: GossipsubConfig,
        metrics_registry: &mut Registry,
        metrics_config: MetricsConfig,
    ) -> Result<Self, &'static str> {
        Self::new_with_subscription_filter_and_transform(
            privacy,
            config,
            Some((metrics_registry, metrics_config)),
            F::default(),
            D::default(),
        )
    }
}

impl<D, F> Gossipsub<D, F>
where
    D: DataTransform + Default,
    F: TopicSubscriptionFilter,
{
    /// Creates a [`Gossipsub`] struct given a set of parameters specified via a
    /// [`GossipsubConfig`] and a custom subscription filter.
    pub fn new_with_subscription_filter(
        privacy: MessageAuthenticity,
        config: GossipsubConfig,
        metrics: Option<(&mut Registry, MetricsConfig)>,
        subscription_filter: F,
    ) -> Result<Self, &'static str> {
        Self::new_with_subscription_filter_and_transform(
            privacy,
            config,
            metrics,
            subscription_filter,
            D::default(),
        )
    }
}

impl<D, F> Gossipsub<D, F>
where
    D: DataTransform,
    F: TopicSubscriptionFilter + Default,
{
    /// Creates a [`Gossipsub`] struct given a set of parameters specified via a
    /// [`GossipsubConfig`] and a custom data transform.
    pub fn new_with_transform(
        privacy: MessageAuthenticity,
        config: GossipsubConfig,
        metrics: Option<(&mut Registry, MetricsConfig)>,
        data_transform: D,
    ) -> Result<Self, &'static str> {
        Self::new_with_subscription_filter_and_transform(
            privacy,
            config,
            metrics,
            F::default(),
            data_transform,
        )
    }
}

impl<D, F> Gossipsub<D, F>
where
    D: DataTransform,
    F: TopicSubscriptionFilter,
{
    /// Creates a [`Gossipsub`] struct given a set of parameters specified via a
    /// [`GossipsubConfig`] and a custom subscription filter and data transform.
    pub fn new_with_subscription_filter_and_transform(
        privacy: MessageAuthenticity,
        config: GossipsubConfig,
        metrics: Option<(&mut Registry, MetricsConfig)>,
        subscription_filter: F,
        data_transform: D,
    ) -> Result<Self, &'static str> {
        // Set up the router given the configuration settings.

        // We do not allow configurations where a published message would also be rejected if it
        // were received locally.
        validate_config(&privacy, config.validation_mode())?;

        Ok(Gossipsub {
            metrics: metrics.map(|(registry, cfg)| Metrics::new(registry, cfg)),
            events: VecDeque::new(),
            control_pool: HashMap::new(),
            publish_config: privacy.into(),
            duplicate_cache: DuplicateCache::new(config.duplicate_cache_time()),
            fast_message_id_cache: TimeCache::new(config.duplicate_cache_time()),
            topic_peers: HashMap::new(),
            peer_topics: HashMap::new(),
            explicit_peers: HashSet::new(),
            blacklisted_peers: HashSet::new(),
            mesh: HashMap::new(),
            fanout: HashMap::new(),
            fanout_last_pub: HashMap::new(),
            backoffs: BackoffStorage::new(
                &config.prune_backoff(),
                config.heartbeat_interval(),
                config.backoff_slack(),
            ),
            mcache: MessageCache::new(config.history_gossip(), config.history_length()),
            heartbeat: Interval::new_at(
                Instant::now() + config.heartbeat_initial_delay(),
                config.heartbeat_interval(),
            ),
            heartbeat_ticks: 0,
            px_peers: HashSet::new(),
            outbound_peers: HashSet::new(),
            peer_score: None,
            count_received_ihave: HashMap::new(),
            count_sent_iwant: HashMap::new(),
            pending_iwant_msgs: HashSet::new(),
            connected_peers: HashMap::new(),
            published_message_ids: DuplicateCache::new(config.published_message_ids_cache_time()),
            config,
            subscription_filter,
            data_transform,
        })
    }
}

impl<D, F> Gossipsub<D, F>
where
    D: DataTransform + Send + 'static,
    F: TopicSubscriptionFilter + Send + 'static,
{
    /// Lists the hashes of the topics we are currently subscribed to.
    pub fn topics(&self) -> impl Iterator<Item = &TopicHash> {
        self.mesh.keys()
    }

    /// Lists all mesh peers for a certain topic hash.
    pub fn mesh_peers(&self, topic_hash: &TopicHash) -> impl Iterator<Item = &PeerId> {
        self.mesh.get(topic_hash).into_iter().flat_map(|x| x.iter())
    }

    pub fn all_mesh_peers(&self) -> impl Iterator<Item = &PeerId> {
        let mut res = BTreeSet::new();
        for peers in self.mesh.values() {
            res.extend(peers);
        }
        res.into_iter()
    }

    /// Lists all known peers and their associated subscribed topics.
    pub fn all_peers(&self) -> impl Iterator<Item = (&PeerId, Vec<&TopicHash>)> {
        self.peer_topics
            .iter()
            .map(|(peer_id, topic_set)| (peer_id, topic_set.iter().collect()))
    }

    /// Lists all known peers and their associated protocol.
    pub fn peer_protocol(&self) -> impl Iterator<Item = (&PeerId, &PeerKind)> {
        self.connected_peers.iter().map(|(k, v)| (k, &v.kind))
    }

    /// Returns the gossipsub score for a given peer, if one exists.
    pub fn peer_score(&self, peer_id: &PeerId) -> Option<f64> {
        self.peer_score
            .as_ref()
            .map(|(score, ..)| score.score(peer_id))
    }

    /// Subscribe to a topic.
    ///
    /// Returns [`Ok(true)`] if the subscription worked. Returns [`Ok(false)`] if we were already
    /// subscribed.
    pub fn subscribe<H: Hasher>(&mut self, topic: &Topic<H>) -> Result<bool, SubscriptionError> {
        debug!("Subscribing to topic: {}", topic);
        let topic_hash = topic.hash();
        if !self.subscription_filter.can_subscribe(&topic_hash) {
            return Err(SubscriptionError::NotAllowed);
        }

        if self.mesh.get(&topic_hash).is_some() {
            debug!("Topic: {} is already in the mesh.", topic);
            return Ok(false);
        }

        // send subscription request to all peers
        let peer_list = self.peer_topics.keys().cloned().collect::<Vec<_>>();
        if !peer_list.is_empty() {
            let event = GossipsubRpc {
                messages: Vec::new(),
                subscriptions: vec![GossipsubSubscription {
                    topic_hash: topic_hash.clone(),
                    action: GossipsubSubscriptionAction::Subscribe,
                }],
                control_msgs: Vec::new(),
            }
            .into_protobuf();

            for peer in peer_list {
                debug!("Sending SUBSCRIBE to peer: {:?}", peer);
                self.send_message(peer, event.clone())
                    .map_err(SubscriptionError::PublishError)?;
            }
        }

        // call JOIN(topic)
        // this will add new peers to the mesh for the topic
        self.join(&topic_hash);
        debug!("Subscribed to topic: {}", topic);
        Ok(true)
    }

    /// Unsubscribes from a topic.
    ///
    /// Returns [`Ok(true)`] if we were subscribed to this topic.
    pub fn unsubscribe<H: Hasher>(&mut self, topic: &Topic<H>) -> Result<bool, PublishError> {
        debug!("Unsubscribing from topic: {}", topic);
        let topic_hash = topic.hash();

        if self.mesh.get(&topic_hash).is_none() {
            debug!("Already unsubscribed from topic: {:?}", topic_hash);
            // we are not subscribed
            return Ok(false);
        }

        // announce to all peers
        let peer_list = self.peer_topics.keys().cloned().collect::<Vec<_>>();
        if !peer_list.is_empty() {
            let event = GossipsubRpc {
                messages: Vec::new(),
                subscriptions: vec![GossipsubSubscription {
                    topic_hash: topic_hash.clone(),
                    action: GossipsubSubscriptionAction::Unsubscribe,
                }],
                control_msgs: Vec::new(),
            }
            .into_protobuf();

            for peer in peer_list {
                debug!("Sending UNSUBSCRIBE to peer: {}", peer.to_string());
                self.send_message(peer, event.clone())?;
            }
        }

        // call LEAVE(topic)
        // this will remove the topic from the mesh
        self.leave(&topic_hash);

        debug!("Unsubscribed from topic: {:?}", topic_hash);
        Ok(true)
    }

    /// Publishes a message with multiple topics to the network.
    pub fn publish(
        &mut self,
        topic: impl Into<TopicHash>,
        data: impl Into<Vec<u8>>,
    ) -> Result<MessageId, PublishError> {
        let data = data.into();
        let topic = topic.into();

        // Transform the data before building a raw_message.
        let transformed_data = self
            .data_transform
            .outbound_transform(&topic, data.clone())?;

        let raw_message = self.build_raw_message(topic, transformed_data)?;

        // calculate the message id from the un-transformed data
        let msg_id = self.config.message_id(&GossipsubMessage {
            source: raw_message.source,
            data, // the uncompressed form
            sequence_number: raw_message.sequence_number,
            topic: raw_message.topic.clone(),
        });

        let event = GossipsubRpc {
            subscriptions: Vec::new(),
            messages: vec![raw_message.clone()],
            control_msgs: Vec::new(),
        }
        .into_protobuf();

        // check that the size doesn't exceed the max transmission size
        if event.encoded_len() > self.config.max_transmit_size() {
            return Err(PublishError::MessageTooLarge);
        }

        // Check the if the message has been published before
        if self.duplicate_cache.contains(&msg_id) {
            // This message has already been seen. We don't re-publish messages that have already
            // been published on the network.
            warn!(
                "Not publishing a message that has already been published. Msg-id {}",
                msg_id
            );
            return Err(PublishError::Duplicate);
        }

        trace!("Publishing message: {:?}", msg_id);

        let topic_hash = raw_message.topic.clone();

        // If we are not flood publishing forward the message to mesh peers.
        let mesh_peers_sent = !self.config.flood_publish()
            && self.forward_msg(&msg_id, raw_message.clone(), None, HashSet::new())?;

        let mut recipient_peers = HashSet::new();
        if let Some(set) = self.topic_peers.get(&topic_hash) {
            if self.config.flood_publish() {
                // Forward to all peers above score and all explicit peers
                recipient_peers.extend(
                    set.iter()
                        .filter(|p| {
                            self.explicit_peers.contains(*p)
                                || !self.score_below_threshold(p, |ts| ts.publish_threshold).0
                        })
                        .cloned(),
                );
            } else {
                // Explicit peers
                for peer in &self.explicit_peers {
                    if set.contains(peer) {
                        recipient_peers.insert(*peer);
                    }
                }

                // Floodsub peers
                for (peer, connections) in &self.connected_peers {
                    if connections.kind == PeerKind::Floodsub
                        && !self
                            .score_below_threshold(peer, |ts| ts.publish_threshold)
                            .0
                    {
                        recipient_peers.insert(*peer);
                    }
                }

                // Gossipsub peers
                if self.mesh.get(&topic_hash).is_none() {
                    debug!("Topic: {:?} not in the mesh", topic_hash);
                    // If we have fanout peers add them to the map.
                    if self.fanout.contains_key(&topic_hash) {
                        for peer in self.fanout.get(&topic_hash).expect("Topic must exist") {
                            recipient_peers.insert(*peer);
                        }
                    } else {
                        // We have no fanout peers, select mesh_n of them and add them to the fanout
                        let mesh_n = self.config.mesh_n();
                        let new_peers = get_random_peers(
                            &self.topic_peers,
                            &self.connected_peers,
                            &topic_hash,
                            mesh_n,
                            {
                                |p| {
                                    !self.explicit_peers.contains(p)
                                        && !self
                                            .score_below_threshold(p, |pst| pst.publish_threshold)
                                            .0
                                }
                            },
                        );
                        // Add the new peers to the fanout and recipient peers
                        self.fanout.insert(topic_hash.clone(), new_peers.clone());
                        for peer in new_peers {
                            debug!("Peer added to fanout: {:?}", peer);
                            recipient_peers.insert(peer);
                        }
                    }
                    // We are publishing to fanout peers - update the time we published
                    self.fanout_last_pub
                        .insert(topic_hash.clone(), Instant::now());
                }
            }
        }

        if recipient_peers.is_empty() && !mesh_peers_sent {
            return Err(PublishError::InsufficientPeers);
        }

        // If the message isn't a duplicate and we have sent it to some peers add it to the
        // duplicate cache and memcache.
        self.duplicate_cache.insert(msg_id.clone());
        self.mcache.put(&msg_id, raw_message);

        // If the message is anonymous or has a random author add it to the published message ids
        // cache.
        if let PublishConfig::RandomAuthor | PublishConfig::Anonymous = self.publish_config {
            if !self.config.allow_self_origin() {
                self.published_message_ids.insert(msg_id.clone());
            }
        }

        // Send to peers we know are subscribed to the topic.
        let msg_bytes = event.encoded_len();
        for peer_id in recipient_peers.iter() {
            trace!("Sending message to peer: {:?}", peer_id);
            self.send_message(*peer_id, event.clone())?;

            if let Some(m) = self.metrics.as_mut() {
                m.msg_sent(&topic_hash, msg_bytes);
            }
        }

        debug!("Published message: {:?}", &msg_id);

        if let Some(metrics) = self.metrics.as_mut() {
            metrics.register_published_message(&topic_hash);
        }

        Ok(msg_id)
    }

    /// This function should be called when [`GossipsubConfig::validate_messages()`] is `true` after
    /// the message got validated by the caller. Messages are stored in the ['Memcache'] and
    /// validation is expected to be fast enough that the messages should still exist in the cache.
    /// There are three possible validation outcomes and the outcome is given in acceptance.
    ///
    /// If acceptance = [`MessageAcceptance::Accept`] the message will get propagated to the
    /// network. The `propagation_source` parameter indicates who the message was received by and
    /// will not be forwarded back to that peer.
    ///
    /// If acceptance = [`MessageAcceptance::Reject`] the message will be deleted from the memcache
    /// and the P₄ penalty will be applied to the `propagation_source`.
    //
    /// If acceptance = [`MessageAcceptance::Ignore`] the message will be deleted from the memcache
    /// but no P₄ penalty will be applied.
    ///
    /// This function will return true if the message was found in the cache and false if was not
    /// in the cache anymore.
    ///
    /// This should only be called once per message.
    pub fn report_message_validation_result(
        &mut self,
        msg_id: &MessageId,
        propagation_source: &PeerId,
        acceptance: MessageAcceptance,
    ) -> Result<bool, PublishError> {
        let reject_reason = match acceptance {
            MessageAcceptance::Accept => {
                let (raw_message, originating_peers) = match self.mcache.validate(msg_id) {
                    Some((raw_message, originating_peers)) => {
                        (raw_message.clone(), originating_peers)
                    }
                    None => {
                        warn!(
                            "Message not in cache. Ignoring forwarding. Message Id: {}",
                            msg_id
                        );
                        if let Some(metrics) = self.metrics.as_mut() {
                            metrics.memcache_miss();
                        }
                        return Ok(false);
                    }
                };

                if let Some(metrics) = self.metrics.as_mut() {
                    metrics.register_msg_validation(&raw_message.topic, &acceptance);
                }

                self.forward_msg(
                    msg_id,
                    raw_message,
                    Some(propagation_source),
                    originating_peers,
                )?;
                return Ok(true);
            }
            MessageAcceptance::Reject => RejectReason::ValidationFailed,
            MessageAcceptance::Ignore => RejectReason::ValidationIgnored,
        };

        if let Some((raw_message, originating_peers)) = self.mcache.remove(msg_id) {
            if let Some(metrics) = self.metrics.as_mut() {
                metrics.register_msg_validation(&raw_message.topic, &acceptance);
            }

            // Tell peer_score about reject
            // Reject the original source, and any duplicates we've seen from other peers.
            if let Some((peer_score, ..)) = &mut self.peer_score {
                peer_score.reject_message(
                    propagation_source,
                    msg_id,
                    &raw_message.topic,
                    reject_reason,
                );
                for peer in originating_peers.iter() {
                    peer_score.reject_message(peer, msg_id, &raw_message.topic, reject_reason);
                }
            }
            Ok(true)
        } else {
            warn!("Rejected message not in cache. Message Id: {}", msg_id);
            Ok(false)
        }
    }

    /// Adds a new peer to the list of explicitly connected peers.
    pub fn add_explicit_peer(&mut self, peer_id: &PeerId) {
        debug!("Adding explicit peer {}", peer_id);

        self.explicit_peers.insert(*peer_id);

        self.check_explicit_peer_connection(peer_id);
    }

    /// This removes the peer from explicitly connected peers, note that this does not disconnect
    /// the peer.
    pub fn remove_explicit_peer(&mut self, peer_id: &PeerId) {
        debug!("Removing explicit peer {}", peer_id);
        self.explicit_peers.remove(peer_id);
    }

    /// Blacklists a peer. All messages from this peer will be rejected and any message that was
    /// created by this peer will be rejected.
    pub fn blacklist_peer(&mut self, peer_id: &PeerId) {
        if self.blacklisted_peers.insert(*peer_id) {
            debug!("Peer has been blacklisted: {}", peer_id);
        }
    }

    /// Removes a peer from the blacklist if it has previously been blacklisted.
    pub fn remove_blacklisted_peer(&mut self, peer_id: &PeerId) {
        if self.blacklisted_peers.remove(peer_id) {
            debug!("Peer has been removed from the blacklist: {}", peer_id);
        }
    }

    /// Activates the peer scoring system with the given parameters. This will reset all scores
    /// if there was already another peer scoring system activated. Returns an error if the
    /// params are not valid or if they got already set.
    pub fn with_peer_score(
        &mut self,
        params: PeerScoreParams,
        threshold: PeerScoreThresholds,
    ) -> Result<(), String> {
        self.with_peer_score_and_message_delivery_time_callback(params, threshold, None)
    }

    /// Activates the peer scoring system with the given parameters and a message delivery time
    /// callback. Returns an error if the parameters got already set.
    pub fn with_peer_score_and_message_delivery_time_callback(
        &mut self,
        params: PeerScoreParams,
        threshold: PeerScoreThresholds,
        callback: Option<fn(&PeerId, &TopicHash, f64)>,
    ) -> Result<(), String> {
        params.validate()?;
        threshold.validate()?;

        if self.peer_score.is_some() {
            return Err("Peer score set twice".into());
        }

        let interval = Interval::new(params.decay_interval);
        let peer_score = PeerScore::new_with_message_delivery_time_callback(params, callback);
        self.peer_score = Some((peer_score, threshold, interval, GossipPromises::default()));
        Ok(())
    }

    /// Sets scoring parameters for a topic.
    ///
    /// The [`Self::with_peer_score()`] must first be called to initialise peer scoring.
    pub fn set_topic_params<H: Hasher>(
        &mut self,
        topic: Topic<H>,
        params: TopicScoreParams,
    ) -> Result<(), &'static str> {
        if let Some((peer_score, ..)) = &mut self.peer_score {
            peer_score.set_topic_params(topic.hash(), params);
            Ok(())
        } else {
            Err("Peer score must be initialised with `with_peer_score()`")
        }
    }

    /// Sets the application specific score for a peer. Returns true if scoring is active and
    /// the peer is connected or if the score of the peer is not yet expired, false otherwise.
    pub fn set_application_score(&mut self, peer_id: &PeerId, new_score: f64) -> bool {
        if let Some((peer_score, ..)) = &mut self.peer_score {
            peer_score.set_application_score(peer_id, new_score)
        } else {
            false
        }
    }

    /// Gossipsub JOIN(topic) - adds topic peers to mesh and sends them GRAFT messages.
    fn join(&mut self, topic_hash: &TopicHash) {
        debug!("Running JOIN for topic: {:?}", topic_hash);

        // if we are already in the mesh, return
        if self.mesh.contains_key(topic_hash) {
            debug!("JOIN: The topic is already in the mesh, ignoring JOIN");
            return;
        }

        let mut added_peers = HashSet::new();

        if let Some(m) = self.metrics.as_mut() {
            m.joined(topic_hash)
        }

        // check if we have mesh_n peers in fanout[topic] and add them to the mesh if we do,
        // removing the fanout entry.
        if let Some((_, mut peers)) = self.fanout.remove_entry(topic_hash) {
            debug!(
                "JOIN: Removing peers from the fanout for topic: {:?}",
                topic_hash
            );

            // remove explicit peers, peers with negative scores, and backoffed peers
            peers.retain(|p| {
                !self.explicit_peers.contains(p)
                    && !self.score_below_threshold(p, |_| 0.0).0
                    && !self.backoffs.is_backoff_with_slack(topic_hash, p)
            });

            // Add up to mesh_n of them them to the mesh
            // NOTE: These aren't randomly added, currently FIFO
            let add_peers = std::cmp::min(peers.len(), self.config.mesh_n());
            debug!(
                "JOIN: Adding {:?} peers from the fanout for topic: {:?}",
                add_peers, topic_hash
            );
            added_peers.extend(peers.iter().cloned().take(add_peers));

            self.mesh.insert(
                topic_hash.clone(),
                peers.into_iter().take(add_peers).collect(),
            );

            // remove the last published time
            self.fanout_last_pub.remove(topic_hash);
        }

        let fanaout_added = added_peers.len();
        if let Some(m) = self.metrics.as_mut() {
            m.peers_included(topic_hash, Inclusion::Fanout, fanaout_added)
        }

        // check if we need to get more peers, which we randomly select
        if added_peers.len() < self.config.mesh_n() {
            // get the peers
            let new_peers = get_random_peers(
                &self.topic_peers,
                &self.connected_peers,
                topic_hash,
                self.config.mesh_n() - added_peers.len(),
                |peer| {
                    !added_peers.contains(peer)
                        && !self.explicit_peers.contains(peer)
                        && !self.score_below_threshold(peer, |_| 0.0).0
                        && !self.backoffs.is_backoff_with_slack(topic_hash, peer)
                },
            );
            added_peers.extend(new_peers.clone());
            // add them to the mesh
            debug!(
                "JOIN: Inserting {:?} random peers into the mesh",
                new_peers.len()
            );
            let mesh_peers = self
                .mesh
                .entry(topic_hash.clone())
                .or_insert_with(Default::default);
            mesh_peers.extend(new_peers);
        }

        let random_added = added_peers.len() - fanaout_added;
        if let Some(m) = self.metrics.as_mut() {
            m.peers_included(topic_hash, Inclusion::Random, random_added)
        }

        for peer_id in added_peers {
            // Send a GRAFT control message
            debug!("JOIN: Sending Graft message to peer: {:?}", peer_id);
            if let Some((peer_score, ..)) = &mut self.peer_score {
                peer_score.graft(&peer_id, topic_hash.clone());
            }
            Self::control_pool_add(
                &mut self.control_pool,
                peer_id,
                GossipsubControlAction::Graft {
                    topic_hash: topic_hash.clone(),
                },
            );

            // If the peer did not previously exist in any mesh, inform the handler
            peer_added_to_mesh(
                peer_id,
                vec![topic_hash],
                &self.mesh,
                self.peer_topics.get(&peer_id),
                &mut self.events,
                &self.connected_peers,
            );
        }

        let mesh_peers = self.mesh_peers(topic_hash).count();
        if let Some(m) = self.metrics.as_mut() {
            m.set_mesh_peers(topic_hash, mesh_peers)
        }

        debug!("Completed JOIN for topic: {:?}", topic_hash);
    }

    /// Creates a PRUNE gossipsub action.
    fn make_prune(
        &mut self,
        topic_hash: &TopicHash,
        peer: &PeerId,
        do_px: bool,
        on_unsubscribe: bool,
    ) -> GossipsubControlAction {
        if let Some((peer_score, ..)) = &mut self.peer_score {
            peer_score.prune(peer, topic_hash.clone());
        }

        match self.connected_peers.get(peer).map(|v| &v.kind) {
            Some(PeerKind::Floodsub) => {
                error!("Attempted to prune a Floodsub peer");
            }
            Some(PeerKind::Gossipsub) => {
                // GossipSub v1.0 -- no peer exchange, the peer won't be able to parse it anyway
                return GossipsubControlAction::Prune {
                    topic_hash: topic_hash.clone(),
                    peers: Vec::new(),
                    backoff: None,
                };
            }
            None => {
                error!("Attempted to Prune an unknown peer");
            }
            _ => {} // Gossipsub 1.1 peer perform the `Prune`
        }

        // Select peers for peer exchange
        let peers = if do_px {
            get_random_peers(
                &self.topic_peers,
                &self.connected_peers,
                topic_hash,
                self.config.prune_peers(),
                |p| p != peer && !self.score_below_threshold(p, |_| 0.0).0,
            )
            .into_iter()
            .map(|p| PeerInfo { peer_id: Some(p) })
            .collect()
        } else {
            Vec::new()
        };

        let backoff = if on_unsubscribe {
            self.config.unsubscribe_backoff()
        } else {
            self.config.prune_backoff()
        };

        // update backoff
        self.backoffs.update_backoff(topic_hash, peer, backoff);

        GossipsubControlAction::Prune {
            topic_hash: topic_hash.clone(),
            peers,
            backoff: Some(backoff.as_secs()),
        }
    }

    /// Gossipsub LEAVE(topic) - Notifies mesh\[topic\] peers with PRUNE messages.
    fn leave(&mut self, topic_hash: &TopicHash) {
        debug!("Running LEAVE for topic {:?}", topic_hash);

        // If our mesh contains the topic, send prune to peers and delete it from the mesh
        if let Some((_, peers)) = self.mesh.remove_entry(topic_hash) {
            if let Some(m) = self.metrics.as_mut() {
                m.left(topic_hash)
            }
            for peer in peers {
                // Send a PRUNE control message
                debug!("LEAVE: Sending PRUNE to peer: {:?}", peer);
                let on_unsubscribe = true;
                let control =
                    self.make_prune(topic_hash, &peer, self.config.do_px(), on_unsubscribe);
                Self::control_pool_add(&mut self.control_pool, peer, control);

                // If the peer did not previously exist in any mesh, inform the handler
                peer_removed_from_mesh(
                    peer,
                    topic_hash,
                    &self.mesh,
                    self.peer_topics.get(&peer),
                    &mut self.events,
                    &self.connected_peers,
                );
            }
        }
        debug!("Completed LEAVE for topic: {:?}", topic_hash);
    }

    /// Checks if the given peer is still connected and if not dials the peer again.
    fn check_explicit_peer_connection(&mut self, peer_id: &PeerId) {
        if !self.peer_topics.contains_key(peer_id) {
            // Connect to peer
            debug!("Connecting to explicit peer {:?}", peer_id);
            self.events.push_back(NetworkBehaviourAction::Dial {
                opts: DialOpts::peer_id(*peer_id).build(),
            });
        }
    }

    /// Determines if a peer's score is below a given `PeerScoreThreshold` chosen via the
    /// `threshold` parameter.
    fn score_below_threshold(
        &self,
        peer_id: &PeerId,
        threshold: impl Fn(&PeerScoreThresholds) -> f64,
    ) -> (bool, f64) {
        Self::score_below_threshold_from_scores(&self.peer_score, peer_id, threshold)
    }

    fn score_below_threshold_from_scores(
        peer_score: &Option<(PeerScore, PeerScoreThresholds, Interval, GossipPromises)>,
        peer_id: &PeerId,
        threshold: impl Fn(&PeerScoreThresholds) -> f64,
    ) -> (bool, f64) {
        if let Some((peer_score, thresholds, ..)) = peer_score {
            let score = peer_score.score(peer_id);
            if score < threshold(thresholds) {
                return (true, score);
            }
            (false, score)
        } else {
            (false, 0.0)
        }
    }

    /// Handles an IHAVE control message. Checks our cache of messages. If the message is unknown,
    /// requests it with an IWANT control message.
    fn handle_ihave(&mut self, peer_id: &PeerId, ihave_msgs: Vec<(TopicHash, Vec<MessageId>)>) {
        // We ignore IHAVE gossip from any peer whose score is below the gossip threshold
        if let (true, score) = self.score_below_threshold(peer_id, |pst| pst.gossip_threshold) {
            debug!(
                "IHAVE: ignoring peer {:?} with score below threshold [score = {}]",
                peer_id, score
            );
            return;
        }

        // IHAVE flood protection
        let peer_have = self.count_received_ihave.entry(*peer_id).or_insert(0);
        *peer_have += 1;
        if *peer_have > self.config.max_ihave_messages() {
            debug!(
                "IHAVE: peer {} has advertised too many times ({}) within this heartbeat \
            interval; ignoring",
                peer_id, *peer_have
            );
            return;
        }

        if let Some(iasked) = self.count_sent_iwant.get(peer_id) {
            if *iasked >= self.config.max_ihave_length() {
                debug!(
                    "IHAVE: peer {} has already advertised too many messages ({}); ignoring",
                    peer_id, *iasked
                );
                return;
            }
        }

        trace!("Handling IHAVE for peer: {:?}", peer_id);

        let mut iwant_ids = HashSet::new();

        let want_message = |id: &MessageId| {
            if self.duplicate_cache.contains(id) {
                return false;
            }

            if self.pending_iwant_msgs.contains(id) {
                return false;
            }

            self.peer_score
                .as_ref()
                .map(|(_, _, _, promises)| !promises.contains(id))
                .unwrap_or(true)
        };

        for (topic, ids) in ihave_msgs {
            // only process the message if we are subscribed
            if !self.mesh.contains_key(&topic) {
                debug!(
                    "IHAVE: Ignoring IHAVE - Not subscribed to topic: {:?}",
                    topic
                );
                continue;
            }

            for id in ids.into_iter().filter(want_message) {
                // have not seen this message and are not currently requesting it
                if iwant_ids.insert(id) {
                    // Register the IWANT metric
                    if let Some(metrics) = self.metrics.as_mut() {
                        metrics.register_iwant(&topic);
                    }
                }
            }
        }

        if !iwant_ids.is_empty() {
            let iasked = self.count_sent_iwant.entry(*peer_id).or_insert(0);
            let mut iask = iwant_ids.len();
            if *iasked + iask > self.config.max_ihave_length() {
                iask = self.config.max_ihave_length().saturating_sub(*iasked);
            }

            // Send the list of IWANT control messages
            debug!(
                "IHAVE: Asking for {} out of {} messages from {}",
                iask,
                iwant_ids.len(),
                peer_id
            );

            // Ask in random order
            let mut iwant_ids_vec: Vec<_> = iwant_ids.into_iter().collect();
            let mut rng = thread_rng();
            iwant_ids_vec.partial_shuffle(&mut rng, iask);

            iwant_ids_vec.truncate(iask);
            *iasked += iask;

            for message_id in &iwant_ids_vec {
                // Add all messages to the pending list
                self.pending_iwant_msgs.insert(message_id.clone());
            }

            if let Some((_, _, _, gossip_promises)) = &mut self.peer_score {
                gossip_promises.add_promise(
                    *peer_id,
                    &iwant_ids_vec,
                    Instant::now() + self.config.iwant_followup_time(),
                );
            }
            trace!(
                "IHAVE: Asking for the following messages from {}: {:?}",
                peer_id,
                iwant_ids_vec
            );

            Self::control_pool_add(
                &mut self.control_pool,
                *peer_id,
                GossipsubControlAction::IWant {
                    message_ids: iwant_ids_vec,
                },
            );
        }
        trace!("Completed IHAVE handling for peer: {:?}", peer_id);
    }

    /// Handles an IWANT control message. Checks our cache of messages. If the message exists it is
    /// forwarded to the requesting peer.
    fn handle_iwant(&mut self, peer_id: &PeerId, iwant_msgs: Vec<MessageId>) {
        // We ignore IWANT gossip from any peer whose score is below the gossip threshold
        if let (true, score) = self.score_below_threshold(peer_id, |pst| pst.gossip_threshold) {
            debug!(
                "IWANT: ignoring peer {:?} with score below threshold [score = {}]",
                peer_id, score
            );
            return;
        }

        debug!("Handling IWANT for peer: {:?}", peer_id);
        // build a hashmap of available messages
        let mut cached_messages = HashMap::new();

        for id in iwant_msgs {
            // If we have it and the IHAVE count is not above the threshold, add it do the
            // cached_messages mapping
            if let Some((msg, count)) = self.mcache.get_with_iwant_counts(&id, peer_id) {
                if count > self.config.gossip_retransimission() {
                    debug!(
                        "IWANT: Peer {} has asked for message {} too many times; ignoring \
                    request",
                        peer_id, &id
                    );
                } else {
                    cached_messages.insert(id.clone(), msg.clone());
                }
            }
        }

        if !cached_messages.is_empty() {
            debug!("IWANT: Sending cached messages to peer: {:?}", peer_id);
            // Send the messages to the peer
            let message_list: Vec<_> = cached_messages.into_iter().map(|entry| entry.1).collect();

            let topics = message_list
                .iter()
                .map(|message| message.topic.clone())
                .collect::<HashSet<TopicHash>>();

            let message = GossipsubRpc {
                subscriptions: Vec::new(),
                messages: message_list,
                control_msgs: Vec::new(),
            }
            .into_protobuf();

            let msg_bytes = message.encoded_len();

            if self.send_message(*peer_id, message).is_err() {
                error!("Failed to send cached messages. Messages too large");
            } else if let Some(m) = self.metrics.as_mut() {
                // Sending of messages succeeded, register them on the internal metrics.
                for topic in topics.iter() {
                    m.msg_sent(topic, msg_bytes);
                }
            }
        }
        debug!("Completed IWANT handling for peer: {}", peer_id);
    }

    /// Handles GRAFT control messages. If subscribed to the topic, adds the peer to mesh, if not,
    /// responds with PRUNE messages.
    fn handle_graft(&mut self, peer_id: &PeerId, topics: Vec<TopicHash>) {
        debug!("Handling GRAFT message for peer: {}", peer_id);

        let mut to_prune_topics = HashSet::new();

        let mut do_px = self.config.do_px();

        // For each topic, if a peer has grafted us, then we necessarily must be in their mesh
        // and they must be subscribed to the topic. Ensure we have recorded the mapping.
        for topic in &topics {
            self.peer_topics
                .entry(*peer_id)
                .or_default()
                .insert(topic.clone());
            self.topic_peers
                .entry(topic.clone())
                .or_default()
                .insert(*peer_id);
        }

        // we don't GRAFT to/from explicit peers; complain loudly if this happens
        if self.explicit_peers.contains(peer_id) {
            warn!("GRAFT: ignoring request from direct peer {}", peer_id);
            // this is possibly a bug from non-reciprocal configuration; send a PRUNE for all topics
            to_prune_topics = topics.into_iter().collect();
            // but don't PX
            do_px = false
        } else {
            let (below_zero, score) = self.score_below_threshold(peer_id, |_| 0.0);
            let now = Instant::now();
            for topic_hash in topics {
                if let Some(peers) = self.mesh.get_mut(&topic_hash) {
                    // if the peer is already in the mesh ignore the graft
                    if peers.contains(peer_id) {
                        debug!(
                            "GRAFT: Received graft for peer {:?} that is already in topic {:?}",
                            peer_id, &topic_hash
                        );
                        continue;
                    }

                    // make sure we are not backing off that peer
                    if let Some(backoff_time) = self.backoffs.get_backoff_time(&topic_hash, peer_id)
                    {
                        if backoff_time > now {
                            warn!(
                                "[Penalty] Peer attempted graft within backoff time, penalizing {}",
                                peer_id
                            );
                            // add behavioural penalty
                            if let Some((peer_score, ..)) = &mut self.peer_score {
                                if let Some(metrics) = self.metrics.as_mut() {
                                    metrics.register_score_penalty(Penalty::GraftBackoff);
                                }
                                peer_score.add_penalty(peer_id, 1);

                                // check the flood cutoff
                                let flood_cutoff = (backoff_time
                                    + self.config.graft_flood_threshold())
                                    - self.config.prune_backoff();
                                if flood_cutoff > now {
                                    //extra penalty
                                    peer_score.add_penalty(peer_id, 1);
                                }
                            }
                            // no PX
                            do_px = false;

                            to_prune_topics.insert(topic_hash.clone());
                            continue;
                        }
                    }

                    // check the score
                    if below_zero {
                        // we don't GRAFT peers with negative score
                        debug!(
                            "GRAFT: ignoring peer {:?} with negative score [score = {}, \
                        topic = {}]",
                            peer_id, score, topic_hash
                        );
                        // we do send them PRUNE however, because it's a matter of protocol correctness
                        to_prune_topics.insert(topic_hash.clone());
                        // but we won't PX to them
                        do_px = false;
                        continue;
                    }

                    // check mesh upper bound and only allow graft if the upper bound is not reached or
                    // if it is an outbound peer
                    if peers.len() >= self.config.mesh_n_high()
                        && !self.outbound_peers.contains(peer_id)
                    {
                        to_prune_topics.insert(topic_hash.clone());
                        continue;
                    }

                    // add peer to the mesh
                    debug!(
                        "GRAFT: Mesh link added for peer: {:?} in topic: {:?}",
                        peer_id, &topic_hash
                    );

                    if peers.insert(*peer_id) {
                        if let Some(m) = self.metrics.as_mut() {
                            m.peers_included(&topic_hash, Inclusion::Subscribed, 1)
                        }
                    }

                    // If the peer did not previously exist in any mesh, inform the handler
                    peer_added_to_mesh(
                        *peer_id,
                        vec![&topic_hash],
                        &self.mesh,
                        self.peer_topics.get(peer_id),
                        &mut self.events,
                        &self.connected_peers,
                    );

                    if let Some((peer_score, ..)) = &mut self.peer_score {
                        peer_score.graft(peer_id, topic_hash);
                    }
                } else {
                    // don't do PX when there is an unknown topic to avoid leaking our peers
                    do_px = false;
                    debug!(
                        "GRAFT: Received graft for unknown topic {:?} from peer {:?}",
                        &topic_hash, peer_id
                    );
                    // spam hardening: ignore GRAFTs for unknown topics
                    continue;
                }
            }
        }

        if !to_prune_topics.is_empty() {
            // build the prune messages to send
            let on_unsubscribe = false;
            let prune_messages = to_prune_topics
                .iter()
                .map(|t| self.make_prune(t, peer_id, do_px, on_unsubscribe))
                .collect();
            // Send the prune messages to the peer
            debug!(
                "GRAFT: Not subscribed to topics -  Sending PRUNE to peer: {}",
                peer_id
            );

            if let Err(e) = self.send_message(
                *peer_id,
                GossipsubRpc {
                    subscriptions: Vec::new(),
                    messages: Vec::new(),
                    control_msgs: prune_messages,
                }
                .into_protobuf(),
            ) {
                error!("Failed to send PRUNE: {:?}", e);
            }
        }
        debug!("Completed GRAFT handling for peer: {}", peer_id);
    }

    fn remove_peer_from_mesh(
        &mut self,
        peer_id: &PeerId,
        topic_hash: &TopicHash,
        backoff: Option<u64>,
        always_update_backoff: bool,
        reason: Churn,
    ) {
        let mut update_backoff = always_update_backoff;
        if let Some(peers) = self.mesh.get_mut(topic_hash) {
            // remove the peer if it exists in the mesh
            if peers.remove(peer_id) {
                debug!(
                    "PRUNE: Removing peer: {} from the mesh for topic: {}",
                    peer_id.to_string(),
                    topic_hash
                );
                if let Some(m) = self.metrics.as_mut() {
                    m.peers_removed(topic_hash, reason, 1)
                }

                if let Some((peer_score, ..)) = &mut self.peer_score {
                    peer_score.prune(peer_id, topic_hash.clone());
                }

                update_backoff = true;

                // inform the handler
                peer_removed_from_mesh(
                    *peer_id,
                    topic_hash,
                    &self.mesh,
                    self.peer_topics.get(peer_id),
                    &mut self.events,
                    &self.connected_peers,
                );
            }
        }
        if update_backoff {
            let time = if let Some(backoff) = backoff {
                Duration::from_secs(backoff)
            } else {
                self.config.prune_backoff()
            };
            // is there a backoff specified by the peer? if so obey it.
            self.backoffs.update_backoff(topic_hash, peer_id, time);
        }
    }

    /// Handles PRUNE control messages. Removes peer from the mesh.
    fn handle_prune(
        &mut self,
        peer_id: &PeerId,
        prune_data: Vec<(TopicHash, Vec<PeerInfo>, Option<u64>)>,
    ) {
        debug!("Handling PRUNE message for peer: {}", peer_id);
        let (below_threshold, score) =
            self.score_below_threshold(peer_id, |pst| pst.accept_px_threshold);
        for (topic_hash, px, backoff) in prune_data {
            self.remove_peer_from_mesh(peer_id, &topic_hash, backoff, true, Churn::Prune);

            if self.mesh.contains_key(&topic_hash) {
                //connect to px peers
                if !px.is_empty() {
                    // we ignore PX from peers with insufficient score
                    if below_threshold {
                        debug!(
                            "PRUNE: ignoring PX from peer {:?} with insufficient score \
                             [score ={} topic = {}]",
                            peer_id, score, topic_hash
                        );
                        continue;
                    }

                    // NOTE: We cannot dial any peers from PX currently as we typically will not
                    // know their multiaddr. Until SignedRecords are spec'd this
                    // remains a stub. By default `config.prune_peers()` is set to zero and
                    // this is skipped. If the user modifies this, this will only be able to
                    // dial already known peers (from an external discovery mechanism for
                    // example).
                    if self.config.prune_peers() > 0 {
                        self.px_connect(px);
                    }
                }
            }
        }
        debug!("Completed PRUNE handling for peer: {}", peer_id.to_string());
    }

    fn px_connect(&mut self, mut px: Vec<PeerInfo>) {
        let n = self.config.prune_peers();
        // Ignore peerInfo with no ID
        //
        //TODO: Once signed records are spec'd: Can we use peerInfo without any IDs if they have a
        // signed peer record?
        px.retain(|p| p.peer_id.is_some());
        if px.len() > n {
            // only use at most prune_peers many random peers
            let mut rng = thread_rng();
            px.partial_shuffle(&mut rng, n);
            px = px.into_iter().take(n).collect();
        }

        for p in px {
            // TODO: Once signed records are spec'd: extract signed peer record if given and handle
            // it, see https://github.com/libp2p/specs/pull/217
            if let Some(peer_id) = p.peer_id {
                // mark as px peer
                self.px_peers.insert(peer_id);

                self.events.push_back(NetworkBehaviourAction::Dial {
                    opts: DialOpts::peer_id(peer_id).build(),
                });
            }
        }
    }

    /// Applies some basic checks to whether this message is valid. Does not apply user validation
    /// checks.
    fn message_is_valid(
        &mut self,
        msg_id: &MessageId,
        raw_message: &mut RawGossipsubMessage,
        propagation_source: &PeerId,
    ) -> bool {
        debug!(
            "Handling message: {:?} from peer: {}",
            msg_id,
            propagation_source.to_string()
        );

        // Reject any message from a blacklisted peer
        if self.blacklisted_peers.contains(propagation_source) {
            debug!(
                "Rejecting message from blacklisted peer: {}",
                propagation_source
            );
            if let Some((peer_score, .., gossip_promises)) = &mut self.peer_score {
                peer_score.reject_message(
                    propagation_source,
                    msg_id,
                    &raw_message.topic,
                    RejectReason::BlackListedPeer,
                );
                gossip_promises.reject_message(msg_id, &RejectReason::BlackListedPeer);
            }
            return false;
        }

        // Also reject any message that originated from a blacklisted peer
        if let Some(source) = raw_message.source.as_ref() {
            if self.blacklisted_peers.contains(source) {
                debug!(
                    "Rejecting message from peer {} because of blacklisted source: {}",
                    propagation_source, source
                );
                self.handle_invalid_message(
                    propagation_source,
                    raw_message,
                    RejectReason::BlackListedSource,
                );
                return false;
            }
        }

        // If we are not validating messages, assume this message is validated
        // This will allow the message to be gossiped without explicitly calling
        // `validate_message`.
        if !self.config.validate_messages() {
            raw_message.validated = true;
        }

        // reject messages claiming to be from ourselves but not locally published
        let self_published = !self.config.allow_self_origin()
            && if let Some(own_id) = self.publish_config.get_own_id() {
                own_id != propagation_source
                    && raw_message.source.as_ref().map_or(false, |s| s == own_id)
            } else {
                self.published_message_ids.contains(msg_id)
            };

        if self_published {
            debug!(
                "Dropping message {} claiming to be from self but forwarded from {}",
                msg_id, propagation_source
            );
            self.handle_invalid_message(propagation_source, raw_message, RejectReason::SelfOrigin);
            return false;
        }

        true
    }

    /// Handles a newly received [`RawGossipsubMessage`].
    ///
    /// Forwards the message to all peers in the mesh.
    fn handle_received_message(
        &mut self,
        mut raw_message: RawGossipsubMessage,
        propagation_source: &PeerId,
    ) {
        // Record the received metric
        if let Some(metrics) = self.metrics.as_mut() {
            metrics.msg_recvd_unfiltered(&raw_message.topic, raw_message.raw_protobuf_len());
        }

        let fast_message_id = self.config.fast_message_id(&raw_message);

        if let Some(fast_message_id) = fast_message_id.as_ref() {
            if let Some(msg_id) = self.fast_message_id_cache.get(fast_message_id) {
                let msg_id = msg_id.clone();
                // Report the duplicate
                if self.message_is_valid(&msg_id, &mut raw_message, propagation_source) {
                    if let Some((peer_score, ..)) = &mut self.peer_score {
                        peer_score.duplicated_message(
                            propagation_source,
                            &msg_id,
                            &raw_message.topic,
                        );
                    }
                    // Update the cache, informing that we have received a duplicate from another peer.
                    // The peers in this cache are used to prevent us forwarding redundant messages onto
                    // these peers.
                    self.mcache.observe_duplicate(&msg_id, propagation_source);
                }

                // This message has been seen previously. Ignore it
                return;
            }
        }

        // Try and perform the data transform to the message. If it fails, consider it invalid.
        let message = match self.data_transform.inbound_transform(raw_message.clone()) {
            Ok(message) => message,
            Err(e) => {
                debug!("Invalid message. Transform error: {:?}", e);
                // Reject the message and return
                self.handle_invalid_message(
                    propagation_source,
                    &raw_message,
                    RejectReason::ValidationError(ValidationError::TransformFailed),
                );
                return;
            }
        };

        // Calculate the message id on the transformed data.
        let msg_id = self.config.message_id(&message);

        // Check the validity of the message
        // Peers get penalized if this message is invalid. We don't add it to the duplicate cache
        // and instead continually penalize peers that repeatedly send this message.
        if !self.message_is_valid(&msg_id, &mut raw_message, propagation_source) {
            return;
        }

        // Add the message to the duplicate caches
        if let Some(fast_message_id) = fast_message_id {
            // add id to cache
            self.fast_message_id_cache
                .entry(fast_message_id)
                .or_insert_with(|| msg_id.clone());
        }

        if !self.duplicate_cache.insert(msg_id.clone()) {
            debug!("Message already received, ignoring. Message: {}", msg_id);
            if let Some((peer_score, ..)) = &mut self.peer_score {
                peer_score.duplicated_message(propagation_source, &msg_id, &message.topic);
            }
            self.mcache.observe_duplicate(&msg_id, propagation_source);
            return;
        }
        debug!(
            "Put message {:?} in duplicate_cache and resolve promises",
            msg_id
        );

        // Record the received message with the metrics
        if let Some(metrics) = self.metrics.as_mut() {
            metrics.msg_recvd(&message.topic);
        }

        // Tells score that message arrived (but is maybe not fully validated yet).
        // Consider the message as delivered for gossip promises.
        if let Some((peer_score, .., gossip_promises)) = &mut self.peer_score {
            peer_score.validate_message(propagation_source, &msg_id, &message.topic);
            gossip_promises.message_delivered(&msg_id);
        }

        // Add the message to our memcache
        self.mcache.put(&msg_id, raw_message.clone());

        // Dispatch the message to the user if we are subscribed to any of the topics
        if self.mesh.contains_key(&message.topic) {
            debug!("Sending received message to user");
            self.events.push_back(NetworkBehaviourAction::GenerateEvent(
                GossipsubEvent::Message {
                    propagation_source: *propagation_source,
                    message_id: msg_id.clone(),
                    message,
                },
            ));
        } else {
            debug!(
                "Received message on a topic we are not subscribed to: {:?}",
                message.topic
            );
            return;
        }

        // forward the message to mesh peers, if no validation is required
        if !self.config.validate_messages() {
            if self
                .forward_msg(
                    &msg_id,
                    raw_message,
                    Some(propagation_source),
                    HashSet::new(),
                )
                .is_err()
            {
                error!("Failed to forward message. Too large");
            }
            debug!("Completed message handling for message: {:?}", msg_id);
        }
    }

    // Handles invalid messages received.
    fn handle_invalid_message(
        &mut self,
        propagation_source: &PeerId,
        raw_message: &RawGossipsubMessage,
        reject_reason: RejectReason,
    ) {
        if let Some((peer_score, .., gossip_promises)) = &mut self.peer_score {
            if let Some(metrics) = self.metrics.as_mut() {
                metrics.register_invalid_message(&raw_message.topic);
            }

            let fast_message_id_cache = &self.fast_message_id_cache;

            if let Some(msg_id) = self
                .config
                .fast_message_id(raw_message)
                .and_then(|id| fast_message_id_cache.get(&id))
            {
                peer_score.reject_message(
                    propagation_source,
                    msg_id,
                    &raw_message.topic,
                    reject_reason,
                );
                gossip_promises.reject_message(msg_id, &reject_reason);
            } else {
                // The message is invalid, we reject it ignoring any gossip promises. If a peer is
                // advertising this message via an IHAVE and it's invalid it will be double
                // penalized, one for sending us an invalid and again for breaking a promise.
                peer_score.reject_invalid_message(propagation_source, &raw_message.topic);
            }
        }
    }

    /// Handles received subscriptions.
    fn handle_received_subscriptions(
        &mut self,
        subscriptions: &[GossipsubSubscription],
        propagation_source: &PeerId,
    ) {
        debug!(
            "Handling subscriptions: {:?}, from source: {}",
            subscriptions,
            propagation_source.to_string()
        );

        let mut unsubscribed_peers = Vec::new();

        let subscribed_topics = match self.peer_topics.get_mut(propagation_source) {
            Some(topics) => topics,
            None => {
                error!(
                    "Subscription by unknown peer: {}",
                    propagation_source.to_string()
                );
                return;
            }
        };

        // Collect potential graft topics for the peer.
        let mut topics_to_graft = Vec::new();

        // Notify the application about the subscription, after the grafts are sent.
        let mut application_event = Vec::new();

        let filtered_topics = match self
            .subscription_filter
            .filter_incoming_subscriptions(subscriptions, subscribed_topics)
        {
            Ok(topics) => topics,
            Err(s) => {
                error!(
                    "Subscription filter error: {}; ignoring RPC from peer {}",
                    s,
                    propagation_source.to_string()
                );
                return;
            }
        };

        for subscription in filtered_topics {
            // get the peers from the mapping, or insert empty lists if the topic doesn't exist
            let topic_hash = &subscription.topic_hash;
            let peer_list = self
                .topic_peers
                .entry(topic_hash.clone())
                .or_insert_with(Default::default);

            match subscription.action {
                GossipsubSubscriptionAction::Subscribe => {
                    if peer_list.insert(*propagation_source) {
                        debug!(
                            "SUBSCRIPTION: Adding gossip peer: {} to topic: {:?}",
                            propagation_source.to_string(),
                            topic_hash
                        );
                    }

                    // add to the peer_topics mapping
                    subscribed_topics.insert(topic_hash.clone());

                    // if the mesh needs peers add the peer to the mesh
                    if !self.explicit_peers.contains(propagation_source)
                        && matches!(
                            self.connected_peers
                                .get(propagation_source)
                                .map(|v| &v.kind),
                            Some(PeerKind::Gossipsubv1_1) | Some(PeerKind::Gossipsub)
                        )
                        && !Self::score_below_threshold_from_scores(
                            &self.peer_score,
                            propagation_source,
                            |_| 0.0,
                        )
                        .0
                        && !self
                            .backoffs
                            .is_backoff_with_slack(topic_hash, propagation_source)
                    {
                        if let Some(peers) = self.mesh.get_mut(topic_hash) {
                            if peers.len() < self.config.mesh_n_low()
                                && peers.insert(*propagation_source)
                            {
                                debug!(
                                    "SUBSCRIPTION: Adding peer {} to the mesh for topic {:?}",
                                    propagation_source.to_string(),
                                    topic_hash
                                );
                                if let Some(m) = self.metrics.as_mut() {
                                    m.peers_included(topic_hash, Inclusion::Subscribed, 1)
                                }
                                // send graft to the peer
                                debug!(
                                    "Sending GRAFT to peer {} for topic {:?}",
                                    propagation_source.to_string(),
                                    topic_hash
                                );
                                if let Some((peer_score, ..)) = &mut self.peer_score {
                                    peer_score.graft(propagation_source, topic_hash.clone());
                                }
                                topics_to_graft.push(topic_hash.clone());
                            }
                        }
                    }
                    // generates a subscription event to be polled
                    application_event.push(NetworkBehaviourAction::GenerateEvent(
                        GossipsubEvent::Subscribed {
                            peer_id: *propagation_source,
                            topic: topic_hash.clone(),
                        },
                    ));
                }
                GossipsubSubscriptionAction::Unsubscribe => {
                    if peer_list.remove(propagation_source) {
                        debug!(
                            "SUBSCRIPTION: Removing gossip peer: {} from topic: {:?}",
                            propagation_source.to_string(),
                            topic_hash
                        );
                    }

                    // remove topic from the peer_topics mapping
                    subscribed_topics.remove(topic_hash);
                    unsubscribed_peers.push((*propagation_source, topic_hash.clone()));
                    // generate an unsubscribe event to be polled
                    application_event.push(NetworkBehaviourAction::GenerateEvent(
                        GossipsubEvent::Unsubscribed {
                            peer_id: *propagation_source,
                            topic: topic_hash.clone(),
                        },
                    ));
                }
            }

            if let Some(m) = self.metrics.as_mut() {
                m.set_topic_peers(topic_hash, peer_list.len());
            }
        }

        // remove unsubscribed peers from the mesh if it exists
        for (peer_id, topic_hash) in unsubscribed_peers {
            self.remove_peer_from_mesh(&peer_id, &topic_hash, None, false, Churn::Unsub);
        }

        // Potentially inform the handler if we have added this peer to a mesh for the first time.
        let topics_joined = topics_to_graft.iter().collect::<Vec<_>>();
        if !topics_joined.is_empty() {
            peer_added_to_mesh(
                *propagation_source,
                topics_joined,
                &self.mesh,
                self.peer_topics.get(propagation_source),
                &mut self.events,
                &self.connected_peers,
            );
        }

        // If we need to send grafts to peer, do so immediately, rather than waiting for the
        // heartbeat.
        if !topics_to_graft.is_empty()
            && self
                .send_message(
                    *propagation_source,
                    GossipsubRpc {
                        subscriptions: Vec::new(),
                        messages: Vec::new(),
                        control_msgs: topics_to_graft
                            .into_iter()
                            .map(|topic_hash| GossipsubControlAction::Graft { topic_hash })
                            .collect(),
                    }
                    .into_protobuf(),
                )
                .is_err()
        {
            error!("Failed sending grafts. Message too large");
        }

        // Notify the application of the subscriptions
        for event in application_event {
            self.events.push_back(event);
        }

        trace!(
            "Completed handling subscriptions from source: {:?}",
            propagation_source
        );
    }

    /// Applies penalties to peers that did not respond to our IWANT requests.
    fn apply_iwant_penalties(&mut self) {
        if let Some((peer_score, .., gossip_promises)) = &mut self.peer_score {
            for (peer, count) in gossip_promises.get_broken_promises() {
                peer_score.add_penalty(&peer, count);
                if let Some(metrics) = self.metrics.as_mut() {
                    metrics.register_score_penalty(Penalty::BrokenPromise);
                }
            }
        }
    }

    /// Heartbeat function which shifts the memcache and updates the mesh.
    fn heartbeat(&mut self) {
        debug!("Starting heartbeat");
        let start = Instant::now();

        self.heartbeat_ticks += 1;

        let mut to_graft = HashMap::new();
        let mut to_prune = HashMap::new();
        let mut no_px = HashSet::new();

        // clean up expired backoffs
        self.backoffs.heartbeat();

        // clean up ihave counters
        self.count_sent_iwant.clear();
        self.count_received_ihave.clear();

        // apply iwant penalties
        self.apply_iwant_penalties();

        // check connections to explicit peers
        if self.heartbeat_ticks % self.config.check_explicit_peers_ticks() == 0 {
            for p in self.explicit_peers.clone() {
                self.check_explicit_peer_connection(&p);
            }
        }

        // Cache the scores of all connected peers, and record metrics for current penalties.
        let mut scores = HashMap::with_capacity(self.connected_peers.len());
        if let Some((peer_score, ..)) = &self.peer_score {
            for peer_id in self.connected_peers.keys() {
                scores
                    .entry(peer_id)
                    .or_insert_with(|| peer_score.metric_score(peer_id, self.metrics.as_mut()));
            }
        }

        // maintain the mesh for each topic
        for (topic_hash, peers) in self.mesh.iter_mut() {
            let explicit_peers = &self.explicit_peers;
            let backoffs = &self.backoffs;
            let topic_peers = &self.topic_peers;
            let outbound_peers = &self.outbound_peers;

            // drop all peers with negative score, without PX
            // if there is at some point a stable retain method for BTreeSet the following can be
            // written more efficiently with retain.
            let mut to_remove_peers = Vec::new();
            for peer_id in peers.iter() {
                let peer_score = *scores.get(peer_id).unwrap_or(&0.0);

                // Record the score per mesh
                if let Some(metrics) = self.metrics.as_mut() {
                    metrics.observe_mesh_peers_score(topic_hash, peer_score);
                }

                if peer_score < 0.0 {
                    debug!(
                        "HEARTBEAT: Prune peer {:?} with negative score [score = {}, topic = \
                             {}]",
                        peer_id, peer_score, topic_hash
                    );

                    let current_topic = to_prune.entry(*peer_id).or_insert_with(Vec::new);
                    current_topic.push(topic_hash.clone());
                    no_px.insert(*peer_id);
                    to_remove_peers.push(*peer_id);
                }
            }

            if let Some(m) = self.metrics.as_mut() {
                m.peers_removed(topic_hash, Churn::BadScore, to_remove_peers.len())
            }

            for peer_id in to_remove_peers {
                peers.remove(&peer_id);
            }

            // too little peers - add some
            if peers.len() < self.config.mesh_n_low() {
                debug!(
                    "HEARTBEAT: Mesh low. Topic: {} Contains: {} needs: {}",
                    topic_hash,
                    peers.len(),
                    self.config.mesh_n_low()
                );
                // not enough peers - get mesh_n - current_length more
                let desired_peers = self.config.mesh_n() - peers.len();
                let peer_list = get_random_peers(
                    topic_peers,
                    &self.connected_peers,
                    topic_hash,
                    desired_peers,
                    |peer| {
                        !peers.contains(peer)
                            && !explicit_peers.contains(peer)
                            && !backoffs.is_backoff_with_slack(topic_hash, peer)
                            && *scores.get(peer).unwrap_or(&0.0) >= 0.0
                    },
                );
                for peer in &peer_list {
                    let current_topic = to_graft.entry(*peer).or_insert_with(Vec::new);
                    current_topic.push(topic_hash.clone());
                }
                // update the mesh
                debug!("Updating mesh, new mesh: {:?}", peer_list);
                if let Some(m) = self.metrics.as_mut() {
                    m.peers_included(topic_hash, Inclusion::Random, peer_list.len())
                }
                peers.extend(peer_list);
            }

            // too many peers - remove some
            if peers.len() > self.config.mesh_n_high() {
                debug!(
                    "HEARTBEAT: Mesh high. Topic: {} Contains: {} needs: {}",
                    topic_hash,
                    peers.len(),
                    self.config.mesh_n_high()
                );
                let excess_peer_no = peers.len() - self.config.mesh_n();

                // shuffle the peers and then sort by score ascending beginning with the worst
                let mut rng = thread_rng();
                let mut shuffled = peers.iter().cloned().collect::<Vec<_>>();
                shuffled.shuffle(&mut rng);
                shuffled.sort_by(|p1, p2| {
                    let score_p1 = *scores.get(p1).unwrap_or(&0.0);
                    let score_p2 = *scores.get(p2).unwrap_or(&0.0);

                    score_p1.partial_cmp(&score_p2).unwrap_or(Ordering::Equal)
                });
                // shuffle everything except the last retain_scores many peers (the best ones)
                shuffled[..peers.len() - self.config.retain_scores()].shuffle(&mut rng);

                // count total number of outbound peers
                let mut outbound = {
                    let outbound_peers = &self.outbound_peers;
                    shuffled
                        .iter()
                        .filter(|p| outbound_peers.contains(*p))
                        .count()
                };

                // remove the first excess_peer_no allowed (by outbound restrictions) peers adding
                // them to to_prune
                let mut removed = 0;
                for peer in shuffled {
                    if removed == excess_peer_no {
                        break;
                    }
                    if self.outbound_peers.contains(&peer) {
                        if outbound <= self.config.mesh_outbound_min() {
                            // do not remove anymore outbound peers
                            continue;
                        } else {
                            // an outbound peer gets removed
                            outbound -= 1;
                        }
                    }

                    // remove the peer
                    peers.remove(&peer);
                    let current_topic = to_prune.entry(peer).or_insert_with(Vec::new);
                    current_topic.push(topic_hash.clone());
                    removed += 1;
                }

                if let Some(m) = self.metrics.as_mut() {
                    m.peers_removed(topic_hash, Churn::Excess, removed)
                }
            }

            // do we have enough outbound peers?
            if peers.len() >= self.config.mesh_n_low() {
                // count number of outbound peers we have
                let outbound = { peers.iter().filter(|p| outbound_peers.contains(*p)).count() };

                // if we have not enough outbound peers, graft to some new outbound peers
                if outbound < self.config.mesh_outbound_min() {
                    let needed = self.config.mesh_outbound_min() - outbound;
                    let peer_list = get_random_peers(
                        topic_peers,
                        &self.connected_peers,
                        topic_hash,
                        needed,
                        |peer| {
                            !peers.contains(peer)
                                && !explicit_peers.contains(peer)
                                && !backoffs.is_backoff_with_slack(topic_hash, peer)
                                && *scores.get(peer).unwrap_or(&0.0) >= 0.0
                                && outbound_peers.contains(peer)
                        },
                    );
                    for peer in &peer_list {
                        let current_topic = to_graft.entry(*peer).or_insert_with(Vec::new);
                        current_topic.push(topic_hash.clone());
                    }
                    // update the mesh
                    debug!("Updating mesh, new mesh: {:?}", peer_list);
                    if let Some(m) = self.metrics.as_mut() {
                        m.peers_included(topic_hash, Inclusion::Outbound, peer_list.len())
                    }
                    peers.extend(peer_list);
                }
            }

            // should we try to improve the mesh with opportunistic grafting?
            if self.heartbeat_ticks % self.config.opportunistic_graft_ticks() == 0
                && peers.len() > 1
                && self.peer_score.is_some()
            {
                if let Some((_, thresholds, _, _)) = &self.peer_score {
                    // Opportunistic grafting works as follows: we check the median score of peers
                    // in the mesh; if this score is below the opportunisticGraftThreshold, we
                    // select a few peers at random with score over the median.
                    // The intention is to (slowly) improve an underperforming mesh by introducing
                    // good scoring peers that may have been gossiping at us. This allows us to
                    // get out of sticky situations where we are stuck with poor peers and also
                    // recover from churn of good peers.

                    // now compute the median peer score in the mesh
                    let mut peers_by_score: Vec<_> = peers.iter().collect();
                    peers_by_score.sort_by(|p1, p2| {
                        let p1_score = *scores.get(p1).unwrap_or(&0.0);
                        let p2_score = *scores.get(p2).unwrap_or(&0.0);
                        p1_score.partial_cmp(&p2_score).unwrap_or(Equal)
                    });

                    let middle = peers_by_score.len() / 2;
                    let median = if peers_by_score.len() % 2 == 0 {
                        let sub_middle_peer = *peers_by_score
                            .get(middle - 1)
                            .expect("middle < vector length and middle > 0 since peers.len() > 0");
                        let sub_middle_score = *scores.get(sub_middle_peer).unwrap_or(&0.0);
                        let middle_peer =
                            *peers_by_score.get(middle).expect("middle < vector length");
                        let middle_score = *scores.get(middle_peer).unwrap_or(&0.0);

                        (sub_middle_score + middle_score) * 0.5
                    } else {
                        *scores
                            .get(*peers_by_score.get(middle).expect("middle < vector length"))
                            .unwrap_or(&0.0)
                    };

                    // if the median score is below the threshold, select a better peer (if any) and
                    // GRAFT
                    if median < thresholds.opportunistic_graft_threshold {
                        let peer_list = get_random_peers(
                            topic_peers,
                            &self.connected_peers,
                            topic_hash,
                            self.config.opportunistic_graft_peers(),
                            |peer_id| {
                                !peers.contains(peer_id)
                                    && !explicit_peers.contains(peer_id)
                                    && !backoffs.is_backoff_with_slack(topic_hash, peer_id)
                                    && *scores.get(peer_id).unwrap_or(&0.0) > median
                            },
                        );
                        for peer in &peer_list {
                            let current_topic = to_graft.entry(*peer).or_insert_with(Vec::new);
                            current_topic.push(topic_hash.clone());
                        }
                        // update the mesh
                        debug!(
                            "Opportunistically graft in topic {} with peers {:?}",
                            topic_hash, peer_list
                        );
                        if let Some(m) = self.metrics.as_mut() {
                            m.peers_included(topic_hash, Inclusion::Random, peer_list.len())
                        }
                        peers.extend(peer_list);
                    }
                }
            }
            // Register the final count of peers in the mesh
            if let Some(m) = self.metrics.as_mut() {
                m.set_mesh_peers(topic_hash, peers.len())
            }
        }

        // remove expired fanout topics
        {
            let fanout = &mut self.fanout; // help the borrow checker
            let fanout_ttl = self.config.fanout_ttl();
            self.fanout_last_pub.retain(|topic_hash, last_pub_time| {
                if *last_pub_time + fanout_ttl < Instant::now() {
                    debug!(
                        "HEARTBEAT: Fanout topic removed due to timeout. Topic: {:?}",
                        topic_hash
                    );
                    fanout.remove(topic_hash);
                    return false;
                }
                true
            });
        }

        // maintain fanout
        // check if our peers are still a part of the topic
        for (topic_hash, peers) in self.fanout.iter_mut() {
            let mut to_remove_peers = Vec::new();
            let publish_threshold = match &self.peer_score {
                Some((_, thresholds, _, _)) => thresholds.publish_threshold,
                _ => 0.0,
            };
            for peer in peers.iter() {
                // is the peer still subscribed to the topic?
                let peer_score = *scores.get(peer).unwrap_or(&0.0);
                match self.peer_topics.get(peer) {
                    Some(topics) => {
                        if !topics.contains(topic_hash) || peer_score < publish_threshold {
                            debug!(
                                "HEARTBEAT: Peer removed from fanout for topic: {:?}",
                                topic_hash
                            );
                            to_remove_peers.push(*peer);
                        }
                    }
                    None => {
                        // remove if the peer has disconnected
                        to_remove_peers.push(*peer);
                    }
                }
            }
            for to_remove in to_remove_peers {
                peers.remove(&to_remove);
            }

            // not enough peers
            if peers.len() < self.config.mesh_n() {
                debug!(
                    "HEARTBEAT: Fanout low. Contains: {:?} needs: {:?}",
                    peers.len(),
                    self.config.mesh_n()
                );
                let needed_peers = self.config.mesh_n() - peers.len();
                let explicit_peers = &self.explicit_peers;
                let new_peers = get_random_peers(
                    &self.topic_peers,
                    &self.connected_peers,
                    topic_hash,
                    needed_peers,
                    |peer_id| {
                        !peers.contains(peer_id)
                            && !explicit_peers.contains(peer_id)
                            && *scores.get(peer_id).unwrap_or(&0.0) < publish_threshold
                    },
                );
                peers.extend(new_peers);
            }
        }

        if self.peer_score.is_some() {
            trace!("Mesh message deliveries: {:?}", {
                self.mesh
                    .iter()
                    .map(|(t, peers)| {
                        (
                            t.clone(),
                            peers
                                .iter()
                                .map(|p| {
                                    (
                                        *p,
                                        self.peer_score
                                            .as_ref()
                                            .expect("peer_score.is_some()")
                                            .0
                                            .mesh_message_deliveries(p, t)
                                            .unwrap_or(0.0),
                                    )
                                })
                                .collect::<HashMap<PeerId, f64>>(),
                        )
                    })
                    .collect::<HashMap<TopicHash, HashMap<PeerId, f64>>>()
            })
        }

        self.emit_gossip();

        // send graft/prunes
        if !to_graft.is_empty() | !to_prune.is_empty() {
            self.send_graft_prune(to_graft, to_prune, no_px);
        }

        // piggyback pooled control messages
        self.flush_control_pool();

        // shift the memcache
        self.mcache.shift();

        debug!("Completed Heartbeat");
        if let Some(metrics) = self.metrics.as_mut() {
            let duration = u64::try_from(start.elapsed().as_millis()).unwrap_or(u64::MAX);
            metrics.observe_heartbeat_duration(duration);
        }
    }

    /// Emits gossip - Send IHAVE messages to a random set of gossip peers. This is applied to mesh
    /// and fanout peers
    fn emit_gossip(&mut self) {
        let mut rng = thread_rng();
        for (topic_hash, peers) in self.mesh.iter().chain(self.fanout.iter()) {
            let mut message_ids = self.mcache.get_gossip_message_ids(topic_hash);
            if message_ids.is_empty() {
                continue;
            }

            // if we are emitting more than GossipSubMaxIHaveLength message_ids, truncate the list
            if message_ids.len() > self.config.max_ihave_length() {
                // we do the truncation (with shuffling) per peer below
                debug!(
                    "too many messages for gossip; will truncate IHAVE list ({} messages)",
                    message_ids.len()
                );
            } else {
                // shuffle to emit in random order
                message_ids.shuffle(&mut rng);
            }

            // dynamic number of peers to gossip based on `gossip_factor` with minimum `gossip_lazy`
            let n_map = |m| {
                max(
                    self.config.gossip_lazy(),
                    (self.config.gossip_factor() * m as f64) as usize,
                )
            };
            // get gossip_lazy random peers
            let to_msg_peers = get_random_peers_dynamic(
                &self.topic_peers,
                &self.connected_peers,
                topic_hash,
                n_map,
                |peer| {
                    !peers.contains(peer)
                        && !self.explicit_peers.contains(peer)
                        && !self.score_below_threshold(peer, |ts| ts.gossip_threshold).0
                },
            );

            debug!("Gossiping IHAVE to {} peers.", to_msg_peers.len());

            for peer in to_msg_peers {
                let mut peer_message_ids = message_ids.clone();

                if peer_message_ids.len() > self.config.max_ihave_length() {
                    // We do this per peer so that we emit a different set for each peer.
                    // we have enough redundancy in the system that this will significantly increase
                    // the message coverage when we do truncate.
                    peer_message_ids.partial_shuffle(&mut rng, self.config.max_ihave_length());
                    peer_message_ids.truncate(self.config.max_ihave_length());
                }

                // send an IHAVE message
                Self::control_pool_add(
                    &mut self.control_pool,
                    peer,
                    GossipsubControlAction::IHave {
                        topic_hash: topic_hash.clone(),
                        message_ids: peer_message_ids,
                    },
                );
            }
        }
    }

    /// Handles multiple GRAFT/PRUNE messages and coalesces them into chunked gossip control
    /// messages.
    fn send_graft_prune(
        &mut self,
        to_graft: HashMap<PeerId, Vec<TopicHash>>,
        mut to_prune: HashMap<PeerId, Vec<TopicHash>>,
        no_px: HashSet<PeerId>,
    ) {
        // handle the grafts and overlapping prunes per peer
        for (peer, topics) in to_graft.into_iter() {
            for topic in &topics {
                // inform scoring of graft
                if let Some((peer_score, ..)) = &mut self.peer_score {
                    peer_score.graft(&peer, topic.clone());
                }

                // inform the handler of the peer being added to the mesh
                // If the peer did not previously exist in any mesh, inform the handler
                peer_added_to_mesh(
                    peer,
                    vec![topic],
                    &self.mesh,
                    self.peer_topics.get(&peer),
                    &mut self.events,
                    &self.connected_peers,
                );
            }
            let mut control_msgs: Vec<GossipsubControlAction> = topics
                .iter()
                .map(|topic_hash| GossipsubControlAction::Graft {
                    topic_hash: topic_hash.clone(),
                })
                .collect();

            // If there are prunes associated with the same peer add them.
            // NOTE: In this case a peer has been added to a topic mesh, and removed from another.
            // It therefore must be in at least one mesh and we do not need to inform the handler
            // of its removal from another.

            // The following prunes are not due to unsubscribing.
            let on_unsubscribe = false;
            if let Some(topics) = to_prune.remove(&peer) {
                let mut prunes = topics
                    .iter()
                    .map(|topic_hash| {
                        self.make_prune(
                            topic_hash,
                            &peer,
                            self.config.do_px() && !no_px.contains(&peer),
                            on_unsubscribe,
                        )
                    })
                    .collect::<Vec<_>>();
                control_msgs.append(&mut prunes);
            }

            // send the control messages
            if self
                .send_message(
                    peer,
                    GossipsubRpc {
                        subscriptions: Vec::new(),
                        messages: Vec::new(),
                        control_msgs,
                    }
                    .into_protobuf(),
                )
                .is_err()
            {
                error!("Failed to send control messages. Message too large");
            }
        }

        // handle the remaining prunes
        // The following prunes are not due to unsubscribing.
        let on_unsubscribe = false;
        for (peer, topics) in to_prune.iter() {
            let mut remaining_prunes = Vec::new();
            for topic_hash in topics {
                let prune = self.make_prune(
                    topic_hash,
                    peer,
                    self.config.do_px() && !no_px.contains(peer),
                    on_unsubscribe,
                );
                remaining_prunes.push(prune);
                // inform the handler
                peer_removed_from_mesh(
                    *peer,
                    topic_hash,
                    &self.mesh,
                    self.peer_topics.get(peer),
                    &mut self.events,
                    &self.connected_peers,
                );
            }

            if self
                .send_message(
                    *peer,
                    GossipsubRpc {
                        subscriptions: Vec::new(),
                        messages: Vec::new(),
                        control_msgs: remaining_prunes,
                    }
                    .into_protobuf(),
                )
                .is_err()
            {
                error!("Failed to send prune messages. Message too large");
            }
        }
    }

    /// Helper function which forwards a message to mesh\[topic\] peers.
    ///
    /// Returns true if at least one peer was messaged.
    fn forward_msg(
        &mut self,
        msg_id: &MessageId,
        message: RawGossipsubMessage,
        propagation_source: Option<&PeerId>,
        originating_peers: HashSet<PeerId>,
    ) -> Result<bool, PublishError> {
        // message is fully validated inform peer_score
        if let Some((peer_score, ..)) = &mut self.peer_score {
            if let Some(peer) = propagation_source {
                peer_score.deliver_message(peer, msg_id, &message.topic);
            }
        }

        debug!("Forwarding message: {:?}", msg_id);
        let mut recipient_peers = HashSet::new();

        {
            // Populate the recipient peers mapping

            // Add explicit peers
            for peer_id in &self.explicit_peers {
                if let Some(topics) = self.peer_topics.get(peer_id) {
                    if Some(peer_id) != propagation_source
                        && !originating_peers.contains(peer_id)
                        && Some(peer_id) != message.source.as_ref()
                        && topics.contains(&message.topic)
                    {
                        recipient_peers.insert(*peer_id);
                    }
                }
            }

            // add mesh peers
            let topic = &message.topic;
            // mesh
            if let Some(mesh_peers) = self.mesh.get(topic) {
                for peer_id in mesh_peers {
                    if Some(peer_id) != propagation_source
                        && !originating_peers.contains(peer_id)
                        && Some(peer_id) != message.source.as_ref()
                    {
                        recipient_peers.insert(*peer_id);
                    }
                }
            }
        }

        // forward the message to peers
        if !recipient_peers.is_empty() {
            let event = GossipsubRpc {
                subscriptions: Vec::new(),
                messages: vec![message.clone()],
                control_msgs: Vec::new(),
            }
            .into_protobuf();

            let msg_bytes = event.encoded_len();
            for peer in recipient_peers.iter() {
                debug!("Sending message: {:?} to peer {:?}", msg_id, peer);
                self.send_message(*peer, event.clone())?;
                if let Some(m) = self.metrics.as_mut() {
                    m.msg_sent(&message.topic, msg_bytes);
                }
            }
            debug!("Completed forwarding message");
            Ok(true)
        } else {
            Ok(false)
        }
    }

    /// Constructs a [`RawGossipsubMessage`] performing message signing if required.
    pub(crate) fn build_raw_message(
        &self,
        topic: TopicHash,
        data: Vec<u8>,
    ) -> Result<RawGossipsubMessage, PublishError> {
        match &self.publish_config {
            PublishConfig::Signing {
                ref keypair,
                author,
                inline_key,
            } => {
                // Build and sign the message
                let sequence_number: u64 = rand::random();

                let signature = {
                    let message = rpc_proto::Message {
                        from: Some(author.clone().to_bytes()),
                        data: Some(data.clone()),
                        seqno: Some(sequence_number.to_be_bytes().to_vec()),
                        topic: topic.clone().into_string(),
                        signature: None,
                        key: None,
                    };

                    let mut buf = Vec::with_capacity(message.encoded_len());
                    message
                        .encode(&mut buf)
                        .expect("Buffer has sufficient capacity");

                    // the signature is over the bytes "libp2p-pubsub:<protobuf-message>"
                    let mut signature_bytes = SIGNING_PREFIX.to_vec();
                    signature_bytes.extend_from_slice(&buf);
                    Some(keypair.sign(&signature_bytes)?)
                };

                Ok(RawGossipsubMessage {
                    source: Some(*author),
                    data,
                    // To be interoperable with the go-implementation this is treated as a 64-bit
                    // big-endian uint.
                    sequence_number: Some(sequence_number),
                    topic,
                    signature,
                    key: inline_key.clone(),
                    validated: true, // all published messages are valid
                })
            }
            PublishConfig::Author(peer_id) => {
                Ok(RawGossipsubMessage {
                    source: Some(*peer_id),
                    data,
                    // To be interoperable with the go-implementation this is treated as a 64-bit
                    // big-endian uint.
                    sequence_number: Some(rand::random()),
                    topic,
                    signature: None,
                    key: None,
                    validated: true, // all published messages are valid
                })
            }
            PublishConfig::RandomAuthor => {
                Ok(RawGossipsubMessage {
                    source: Some(PeerId::random()),
                    data,
                    // To be interoperable with the go-implementation this is treated as a 64-bit
                    // big-endian uint.
                    sequence_number: Some(rand::random()),
                    topic,
                    signature: None,
                    key: None,
                    validated: true, // all published messages are valid
                })
            }
            PublishConfig::Anonymous => {
                Ok(RawGossipsubMessage {
                    source: None,
                    data,
                    // To be interoperable with the go-implementation this is treated as a 64-bit
                    // big-endian uint.
                    sequence_number: None,
                    topic,
                    signature: None,
                    key: None,
                    validated: true, // all published messages are valid
                })
            }
        }
    }

    // adds a control action to control_pool
    fn control_pool_add(
        control_pool: &mut HashMap<PeerId, Vec<GossipsubControlAction>>,
        peer: PeerId,
        control: GossipsubControlAction,
    ) {
        control_pool
            .entry(peer)
            .or_insert_with(Vec::new)
            .push(control);
    }

    /// Takes each control action mapping and turns it into a message
    fn flush_control_pool(&mut self) {
        for (peer, controls) in self.control_pool.drain().collect::<Vec<_>>() {
            if self
                .send_message(
                    peer,
                    GossipsubRpc {
                        subscriptions: Vec::new(),
                        messages: Vec::new(),
                        control_msgs: controls,
                    }
                    .into_protobuf(),
                )
                .is_err()
            {
                error!("Failed to flush control pool. Message too large");
            }
        }

        // This clears all pending IWANT messages
        self.pending_iwant_msgs.clear();
    }

    /// Send a GossipsubRpc message to a peer. This will wrap the message in an arc if it
    /// is not already an arc.
    fn send_message(
        &mut self,
        peer_id: PeerId,
        message: rpc_proto::Rpc,
    ) -> Result<(), PublishError> {
        // If the message is oversized, try and fragment it. If it cannot be fragmented, log an
        // error and drop the message (all individual messages should be small enough to fit in the
        // max_transmit_size)

        let messages = self.fragment_message(message)?;

        for message in messages {
            self.events
                .push_back(NetworkBehaviourAction::NotifyHandler {
                    peer_id,
                    event: Arc::new(GossipsubHandlerIn::Message(message)),
                    handler: NotifyHandler::Any,
                })
        }
        Ok(())
    }

    // If a message is too large to be sent as-is, this attempts to fragment it into smaller RPC
    // messages to be sent.
    fn fragment_message(&self, rpc: rpc_proto::Rpc) -> Result<Vec<rpc_proto::Rpc>, PublishError> {
        if rpc.encoded_len() < self.config.max_transmit_size() {
            return Ok(vec![rpc]);
        }

        let new_rpc = rpc_proto::Rpc {
            subscriptions: Vec::new(),
            publish: Vec::new(),
            control: None,
        };

        let mut rpc_list = vec![new_rpc.clone()];

        // Gets an RPC if the object size will fit, otherwise create a new RPC. The last element
        // will be the RPC to add an object.
        macro_rules! create_or_add_rpc {
            ($object_size: ident ) => {
                let list_index = rpc_list.len() - 1; // the list is never empty

                // create a new RPC if the new object plus 5% of its size (for length prefix
                // buffers) exceeds the max transmit size.
                if rpc_list[list_index].encoded_len() + (($object_size as f64) * 1.05) as usize
                    > self.config.max_transmit_size()
                    && rpc_list[list_index] != new_rpc
                {
                    // create a new rpc and use this as the current
                    rpc_list.push(new_rpc.clone());
                }
            };
        }

        macro_rules! add_item {
            ($object: ident, $type: ident ) => {
                let object_size = $object.encoded_len();

                if object_size + 2 > self.config.max_transmit_size() {
                    // This should not be possible. All received and published messages have already
                    // been vetted to fit within the size.
                    error!("Individual message too large to fragment");
                    return Err(PublishError::MessageTooLarge);
                }

                create_or_add_rpc!(object_size);
                rpc_list
                    .last_mut()
                    .expect("Must have at least one element")
                    .$type
                    .push($object.clone());
            };
        }

        // Add messages until the limit
        for message in &rpc.publish {
            add_item!(message, publish);
        }
        for subscription in &rpc.subscriptions {
            add_item!(subscription, subscriptions);
        }

        // handle the control messages. If all are within the max_transmit_size, send them without
        // fragmenting, otherwise, fragment the control messages
        let empty_control = rpc_proto::ControlMessage::default();
        if let Some(control) = rpc.control.as_ref() {
            if control.encoded_len() + 2 > self.config.max_transmit_size() {
                // fragment the RPC
                for ihave in &control.ihave {
                    let len = ihave.encoded_len();
                    create_or_add_rpc!(len);
                    rpc_list
                        .last_mut()
                        .expect("Always an element")
                        .control
                        .get_or_insert_with(|| empty_control.clone())
                        .ihave
                        .push(ihave.clone());
                }
                for iwant in &control.iwant {
                    let len = iwant.encoded_len();
                    create_or_add_rpc!(len);
                    rpc_list
                        .last_mut()
                        .expect("Always an element")
                        .control
                        .get_or_insert_with(|| empty_control.clone())
                        .iwant
                        .push(iwant.clone());
                }
                for graft in &control.graft {
                    let len = graft.encoded_len();
                    create_or_add_rpc!(len);
                    rpc_list
                        .last_mut()
                        .expect("Always an element")
                        .control
                        .get_or_insert_with(|| empty_control.clone())
                        .graft
                        .push(graft.clone());
                }
                for prune in &control.prune {
                    let len = prune.encoded_len();
                    create_or_add_rpc!(len);
                    rpc_list
                        .last_mut()
                        .expect("Always an element")
                        .control
                        .get_or_insert_with(|| empty_control.clone())
                        .prune
                        .push(prune.clone());
                }
            } else {
                let len = control.encoded_len();
                create_or_add_rpc!(len);
                rpc_list.last_mut().expect("Always an element").control = Some(control.clone());
            }
        }

        Ok(rpc_list)
    }

<<<<<<< HEAD
impl<C, F> NetworkBehaviour for Gossipsub<C, F>
where
    C: Send + 'static + DataTransform,
    F: Send + 'static + TopicSubscriptionFilter,
{
    type ConnectionHandler = GossipsubHandler;
    type OutEvent = GossipsubEvent;

    fn new_handler(&mut self, _: &PeerId, _: &ConnectedPoint) -> Self::ConnectionHandler {
        let protocol_config = ProtocolConfig::new(
            self.config.protocol_id().clone(),
            self.config.custom_id_version().clone(),
            self.config.max_transmit_size(),
            self.config.validation_mode().clone(),
            self.config.support_floodsub(),
        );

        GossipsubHandler::new(protocol_config, self.config.idle_timeout())
    }

    fn inject_connection_established(
=======
    fn on_connection_established(
>>>>>>> 08510dd5
        &mut self,
        ConnectionEstablished {
            peer_id,
            connection_id,
            endpoint,
            other_established,
            ..
        }: ConnectionEstablished,
    ) {
        // Diverging from the go implementation we only want to consider a peer as outbound peer
        // if its first connection is outbound.

        if endpoint.is_dialer() && other_established == 0 && !self.px_peers.contains(&peer_id) {
            // The first connection is outbound and it is not a peer from peer exchange => mark
            // it as outbound peer
            self.outbound_peers.insert(peer_id);
        }

        // Add the IP to the peer scoring system
        if let Some((peer_score, ..)) = &mut self.peer_score {
            if let Some(ip) = get_ip_addr(endpoint.get_remote_address()) {
                peer_score.add_ip(&peer_id, ip);
            } else {
                trace!(
                    "Couldn't extract ip from endpoint of peer {} with endpoint {:?}",
                    peer_id,
                    endpoint
                )
            }
        }

        // By default we assume a peer is only a floodsub peer.
        //
        // The protocol negotiation occurs once a message is sent/received. Once this happens we
        // update the type of peer that this is in order to determine which kind of routing should
        // occur.
        self.connected_peers
            .entry(peer_id)
            .or_insert(PeerConnections {
                kind: PeerKind::Floodsub,
                connections: vec![],
            })
            .connections
            .push(connection_id);

        if other_established == 0 {
            // Ignore connections from blacklisted peers.
            if self.blacklisted_peers.contains(&peer_id) {
                debug!("Ignoring connection from blacklisted peer: {}", peer_id);
            } else {
                debug!("New peer connected: {}", peer_id);
                // We need to send our subscriptions to the newly-connected node.
                let mut subscriptions = vec![];
                for topic_hash in self.mesh.keys() {
                    subscriptions.push(GossipsubSubscription {
                        topic_hash: topic_hash.clone(),
                        action: GossipsubSubscriptionAction::Subscribe,
                    });
                }

                if !subscriptions.is_empty() {
                    // send our subscriptions to the peer
                    if self
                        .send_message(
                            peer_id,
                            GossipsubRpc {
                                messages: Vec::new(),
                                subscriptions,
                                control_msgs: Vec::new(),
                            }
                            .into_protobuf(),
                        )
                        .is_err()
                    {
                        error!("Failed to send subscriptions, message too large");
                    }
                }
            }

            // Insert an empty set of the topics of this peer until known.
            self.peer_topics.insert(peer_id, Default::default());

            if let Some((peer_score, ..)) = &mut self.peer_score {
                peer_score.add_peer(peer_id);
            }
        }
    }

    fn on_connection_closed(
        &mut self,
<<<<<<< HEAD
        peer_id: &PeerId,
        connection_id: &ConnectionId,
        endpoint: &ConnectedPoint,
        _: Self::ConnectionHandler,
        remaining_established: usize,
=======
        ConnectionClosed {
            peer_id,
            connection_id,
            endpoint,
            remaining_established,
            ..
        }: ConnectionClosed<<Self as NetworkBehaviour>::ConnectionHandler>,
>>>>>>> 08510dd5
    ) {
        // Remove IP from peer scoring system
        if let Some((peer_score, ..)) = &mut self.peer_score {
            if let Some(ip) = get_ip_addr(endpoint.get_remote_address()) {
                peer_score.remove_ip(&peer_id, &ip);
            } else {
                trace!(
                    "Couldn't extract ip from endpoint of peer {} with endpoint {:?}",
                    peer_id,
                    endpoint
                )
            }
        }

        if remaining_established != 0 {
            // Remove the connection from the list
            if let Some(connections) = self.connected_peers.get_mut(&peer_id) {
                let index = connections
                    .connections
                    .iter()
                    .position(|v| v == &connection_id)
                    .expect("Previously established connection to peer must be present");
                connections.connections.remove(index);

                // If there are more connections and this peer is in a mesh, inform the first connection
                // handler.
                if !connections.connections.is_empty() {
                    if let Some(topics) = self.peer_topics.get(&peer_id) {
                        for topic in topics {
                            if let Some(mesh_peers) = self.mesh.get(topic) {
                                if mesh_peers.contains(&peer_id) {
                                    self.events
                                        .push_back(NetworkBehaviourAction::NotifyHandler {
                                            peer_id,
                                            event: Arc::new(GossipsubHandlerIn::JoinedMesh),
                                            handler: NotifyHandler::One(connections.connections[0]),
                                        });
                                    break;
                                }
                            }
                        }
                    }
                }
            }
        } else {
            // remove from mesh, topic_peers, peer_topic and the fanout
            debug!("Peer disconnected: {}", peer_id);
            {
                let topics = match self.peer_topics.get(&peer_id) {
                    Some(topics) => topics,
                    None => {
                        debug_assert!(
                            self.blacklisted_peers.contains(&peer_id),
                            "Disconnected node not in connected list"
                        );
                        return;
                    }
                };

                // remove peer from all mappings
                for topic in topics {
                    // check the mesh for the topic
                    if let Some(mesh_peers) = self.mesh.get_mut(topic) {
                        // check if the peer is in the mesh and remove it
                        if mesh_peers.remove(&peer_id) {
                            if let Some(m) = self.metrics.as_mut() {
                                m.peers_removed(topic, Churn::Dc, 1);
                                m.set_mesh_peers(topic, mesh_peers.len());
                            }
                        };
                    }

                    // remove from topic_peers
                    if let Some(peer_list) = self.topic_peers.get_mut(topic) {
                        if !peer_list.remove(&peer_id) {
                            // debugging purposes
                            warn!(
                                "Disconnected node: {} not in topic_peers peer list",
                                peer_id
                            );
                        }
                        if let Some(m) = self.metrics.as_mut() {
                            m.set_topic_peers(topic, peer_list.len())
                        }
                    } else {
                        warn!(
                            "Disconnected node: {} with topic: {:?} not in topic_peers",
                            &peer_id, &topic
                        );
                    }

                    // remove from fanout
                    self.fanout
                        .get_mut(topic)
                        .map(|peers| peers.remove(&peer_id));
                }
            }

            // Forget px and outbound status for this peer
            self.px_peers.remove(&peer_id);
            self.outbound_peers.remove(&peer_id);

            // Remove peer from peer_topics and connected_peers
            // NOTE: It is possible the peer has already been removed from all mappings if it does not
            // support the protocol.
            self.peer_topics.remove(&peer_id);

            // If metrics are enabled, register the disconnection of a peer based on its protocol.
            if let Some(metrics) = self.metrics.as_mut() {
                let peer_kind = &self
                    .connected_peers
                    .get(&peer_id)
                    .expect("Connected peer must be registered")
                    .kind;
                metrics.peer_protocol_disconnected(peer_kind.clone());
            }

            self.connected_peers.remove(&peer_id);

            if let Some((peer_score, ..)) = &mut self.peer_score {
                peer_score.remove_peer(&peer_id);
            }
        }
    }

    fn on_address_change(
        &mut self,
        AddressChange {
            peer_id,
            old: endpoint_old,
            new: endpoint_new,
            ..
        }: AddressChange,
    ) {
        // Exchange IP in peer scoring system
        if let Some((peer_score, ..)) = &mut self.peer_score {
            if let Some(ip) = get_ip_addr(endpoint_old.get_remote_address()) {
                peer_score.remove_ip(&peer_id, &ip);
            } else {
                trace!(
                    "Couldn't extract ip from endpoint of peer {} with endpoint {:?}",
                    &peer_id,
                    endpoint_old
                )
            }
            if let Some(ip) = get_ip_addr(endpoint_new.get_remote_address()) {
                peer_score.add_ip(&peer_id, ip);
            } else {
                trace!(
                    "Couldn't extract ip from endpoint of peer {} with endpoint {:?}",
                    peer_id,
                    endpoint_new
                )
            }
        }
    }
}

fn get_ip_addr(addr: &Multiaddr) -> Option<IpAddr> {
    addr.iter().find_map(|p| match p {
        Ip4(addr) => Some(IpAddr::V4(addr)),
        Ip6(addr) => Some(IpAddr::V6(addr)),
        _ => None,
    })
}

impl<C, F> NetworkBehaviour for Gossipsub<C, F>
where
    C: Send + 'static + DataTransform,
    F: Send + 'static + TopicSubscriptionFilter,
{
    type ConnectionHandler = GossipsubHandler;
    type OutEvent = GossipsubEvent;

    fn new_handler(&mut self) -> Self::ConnectionHandler {
        let protocol_config = ProtocolConfig::new(
            self.config.protocol_id().clone(),
            self.config.custom_id_version().clone(),
            self.config.max_transmit_size(),
            self.config.validation_mode().clone(),
            self.config.support_floodsub(),
        );

        GossipsubHandler::new(protocol_config, self.config.idle_timeout())
    }

    fn on_connection_handler_event(
        &mut self,
        propagation_source: PeerId,
        _connection_id: ConnectionId,
        handler_event: <<Self::ConnectionHandler as IntoConnectionHandler>::Handler as
            ConnectionHandler>::OutEvent,
    ) {
        match handler_event {
            HandlerEvent::PeerKind(kind) => {
                // We have identified the protocol this peer is using

                if let Some(metrics) = self.metrics.as_mut() {
                    metrics.peer_protocol_connected(kind.clone());
                }

                if let PeerKind::NotSupported = kind {
                    debug!(
                        "Peer does not support gossipsub protocols. {}",
                        propagation_source
                    );
                    self.events.push_back(NetworkBehaviourAction::GenerateEvent(
                        GossipsubEvent::GossipsubNotSupported {
                            peer_id: propagation_source,
                        },
                    ));
                } else if let Some(conn) = self.connected_peers.get_mut(&propagation_source) {
                    // Only change the value if the old value is Floodsub (the default set in
                    // `NetworkBehaviour::on_event` with FromSwarm::ConnectionEstablished).
                    // All other PeerKind changes are ignored.
                    debug!(
                        "New peer type found: {} for peer: {}",
                        kind, propagation_source
                    );
                    if let PeerKind::Floodsub = conn.kind {
                        conn.kind = kind;
                    }
                }
            }
            HandlerEvent::Message {
                rpc,
                invalid_messages,
            } => {
                // Handle the gossipsub RPC

                // Handle subscriptions
                // Update connected peers topics
                if !rpc.subscriptions.is_empty() {
                    self.handle_received_subscriptions(&rpc.subscriptions, &propagation_source);
                }

                // Check if peer is graylisted in which case we ignore the event
                if let (true, _) =
                    self.score_below_threshold(&propagation_source, |pst| pst.graylist_threshold)
                {
                    debug!("RPC Dropped from greylisted peer {}", propagation_source);
                    return;
                }

                // Handle any invalid messages from this peer
                if self.peer_score.is_some() {
                    for (raw_message, validation_error) in invalid_messages {
                        self.handle_invalid_message(
                            &propagation_source,
                            &raw_message,
                            RejectReason::ValidationError(validation_error),
                        )
                    }
                } else {
                    // log the invalid messages
                    for (message, validation_error) in invalid_messages {
                        warn!(
                            "Invalid message. Reason: {:?} propagation_peer {} source {:?}",
                            validation_error,
                            propagation_source.to_string(),
                            message.source
                        );
                    }
                }

                // Handle messages
                for (count, raw_message) in rpc.messages.into_iter().enumerate() {
                    // Only process the amount of messages the configuration allows.
                    if self.config.max_messages_per_rpc().is_some()
                        && Some(count) >= self.config.max_messages_per_rpc()
                    {
                        warn!("Received more messages than permitted. Ignoring further messages. Processed: {}", count);
                        break;
                    }
                    self.handle_received_message(raw_message, &propagation_source);
                }

                // Handle control messages
                // group some control messages, this minimises SendEvents (code is simplified to handle each event at a time however)
                let mut ihave_msgs = vec![];
                let mut graft_msgs = vec![];
                let mut prune_msgs = vec![];
                for control_msg in rpc.control_msgs {
                    match control_msg {
                        GossipsubControlAction::IHave {
                            topic_hash,
                            message_ids,
                        } => {
                            ihave_msgs.push((topic_hash, message_ids));
                        }
                        GossipsubControlAction::IWant { message_ids } => {
                            self.handle_iwant(&propagation_source, message_ids)
                        }
                        GossipsubControlAction::Graft { topic_hash } => graft_msgs.push(topic_hash),
                        GossipsubControlAction::Prune {
                            topic_hash,
                            peers,
                            backoff,
                        } => prune_msgs.push((topic_hash, peers, backoff)),
                    }
                }
                if !ihave_msgs.is_empty() {
                    self.handle_ihave(&propagation_source, ihave_msgs);
                }
                if !graft_msgs.is_empty() {
                    self.handle_graft(&propagation_source, graft_msgs);
                }
                if !prune_msgs.is_empty() {
                    self.handle_prune(&propagation_source, prune_msgs);
                }
            }
        }
    }

    fn poll(
        &mut self,
        cx: &mut Context<'_>,
        _: &mut impl PollParameters,
    ) -> Poll<NetworkBehaviourAction<Self::OutEvent, GossipsubHandlerIn>> {
        if let Some(event) = self.events.pop_front() {
            return Poll::Ready(event.map_in(|e: Arc<GossipsubHandlerIn>| {
                // clone send event reference if others references are present
                Arc::try_unwrap(e).unwrap_or_else(|e| (*e).clone())
            }));
        }

        // update scores
        if let Some((peer_score, _, interval, _)) = &mut self.peer_score {
            while let Poll::Ready(Some(())) = interval.poll_next_unpin(cx) {
                peer_score.refresh_scores();
            }
        }

        while let Poll::Ready(Some(())) = self.heartbeat.poll_next_unpin(cx) {
            self.heartbeat();
        }

        Poll::Pending
    }

    fn on_swarm_event(&mut self, event: FromSwarm<Self::ConnectionHandler>) {
        match event {
            FromSwarm::ConnectionEstablished(connection_established) => {
                self.on_connection_established(connection_established)
            }
            FromSwarm::ConnectionClosed(connection_closed) => {
                self.on_connection_closed(connection_closed)
            }
            FromSwarm::AddressChange(address_change) => self.on_address_change(address_change),
            FromSwarm::DialFailure(_)
            | FromSwarm::ListenFailure(_)
            | FromSwarm::NewListener(_)
            | FromSwarm::NewListenAddr(_)
            | FromSwarm::ExpiredListenAddr(_)
            | FromSwarm::ListenerError(_)
            | FromSwarm::ListenerClosed(_)
            | FromSwarm::NewExternalAddr(_)
            | FromSwarm::ExpiredExternalAddr(_) => {}
        }
    }
}

/// This is called when peers are added to any mesh. It checks if the peer existed
/// in any other mesh. If this is the first mesh they have joined, it queues a message to notify
/// the appropriate connection handler to maintain a connection.
fn peer_added_to_mesh(
    peer_id: PeerId,
    new_topics: Vec<&TopicHash>,
    mesh: &HashMap<TopicHash, BTreeSet<PeerId>>,
    known_topics: Option<&BTreeSet<TopicHash>>,
    events: &mut VecDeque<GossipsubNetworkBehaviourAction>,
    connections: &HashMap<PeerId, PeerConnections>,
) {
    // Ensure there is an active connection
    let connection_id = {
        let conn = connections.get(&peer_id).expect("To be connected to peer.");
        assert!(
            !conn.connections.is_empty(),
            "Must have at least one connection"
        );
        conn.connections[0]
    };

    if let Some(topics) = known_topics {
        for topic in topics {
            if !new_topics.contains(&topic) {
                if let Some(mesh_peers) = mesh.get(topic) {
                    if mesh_peers.contains(&peer_id) {
                        // the peer is already in a mesh for another topic
                        return;
                    }
                }
            }
        }
    }
    // This is the first mesh the peer has joined, inform the handler
    events.push_back(NetworkBehaviourAction::NotifyHandler {
        peer_id,
        event: Arc::new(GossipsubHandlerIn::JoinedMesh),
        handler: NotifyHandler::One(connection_id),
    });
}

/// This is called when peers are removed from a mesh. It checks if the peer exists
/// in any other mesh. If this is the last mesh they have joined, we return true, in order to
/// notify the handler to no longer maintain a connection.
fn peer_removed_from_mesh(
    peer_id: PeerId,
    old_topic: &TopicHash,
    mesh: &HashMap<TopicHash, BTreeSet<PeerId>>,
    known_topics: Option<&BTreeSet<TopicHash>>,
    events: &mut VecDeque<GossipsubNetworkBehaviourAction>,
    connections: &HashMap<PeerId, PeerConnections>,
) {
    // Ensure there is an active connection
    let connection_id = connections
        .get(&peer_id)
        .expect("To be connected to peer.")
        .connections
        .get(0)
        .expect("There should be at least one connection to a peer.");

    if let Some(topics) = known_topics {
        for topic in topics {
            if topic != old_topic {
                if let Some(mesh_peers) = mesh.get(topic) {
                    if mesh_peers.contains(&peer_id) {
                        // the peer exists in another mesh still
                        return;
                    }
                }
            }
        }
    }
    // The peer is not in any other mesh, inform the handler
    events.push_back(NetworkBehaviourAction::NotifyHandler {
        peer_id,
        event: Arc::new(GossipsubHandlerIn::LeftMesh),
        handler: NotifyHandler::One(*connection_id),
    });
}

/// Helper function to get a subset of random gossipsub peers for a `topic_hash`
/// filtered by the function `f`. The number of peers to get equals the output of `n_map`
/// that gets as input the number of filtered peers.
fn get_random_peers_dynamic(
    topic_peers: &HashMap<TopicHash, BTreeSet<PeerId>>,
    connected_peers: &HashMap<PeerId, PeerConnections>,
    topic_hash: &TopicHash,
    // maps the number of total peers to the number of selected peers
    n_map: impl Fn(usize) -> usize,
    mut f: impl FnMut(&PeerId) -> bool,
) -> BTreeSet<PeerId> {
    let mut gossip_peers = match topic_peers.get(topic_hash) {
        // if they exist, filter the peers by `f`
        Some(peer_list) => peer_list
            .iter()
            .cloned()
            .filter(|p| {
                f(p) && match connected_peers.get(p) {
                    Some(connections) if connections.kind == PeerKind::Gossipsub => true,
                    Some(connections) if connections.kind == PeerKind::Gossipsubv1_1 => true,
                    _ => false,
                }
            })
            .collect(),
        None => Vec::new(),
    };

    // if we have less than needed, return them
    let n = n_map(gossip_peers.len());
    if gossip_peers.len() <= n {
        debug!("RANDOM PEERS: Got {:?} peers", gossip_peers.len());
        return gossip_peers.into_iter().collect();
    }

    // we have more peers than needed, shuffle them and return n of them
    let mut rng = thread_rng();
    gossip_peers.partial_shuffle(&mut rng, n);

    debug!("RANDOM PEERS: Got {:?} peers", n);

    gossip_peers.into_iter().take(n).collect()
}

/// Helper function to get a set of `n` random gossipsub peers for a `topic_hash`
/// filtered by the function `f`.
fn get_random_peers(
    topic_peers: &HashMap<TopicHash, BTreeSet<PeerId>>,
    connected_peers: &HashMap<PeerId, PeerConnections>,
    topic_hash: &TopicHash,
    n: usize,
    f: impl FnMut(&PeerId) -> bool,
) -> BTreeSet<PeerId> {
    get_random_peers_dynamic(topic_peers, connected_peers, topic_hash, |_| n, f)
}

/// Validates the combination of signing, privacy and message validation to ensure the
/// configuration will not reject published messages.
fn validate_config(
    authenticity: &MessageAuthenticity,
    validation_mode: &ValidationMode,
) -> Result<(), &'static str> {
    match validation_mode {
        ValidationMode::Anonymous => {
            if authenticity.is_signing() {
                return Err("Cannot enable message signing with an Anonymous validation mode. Consider changing either the ValidationMode or MessageAuthenticity");
            }

            if !authenticity.is_anonymous() {
                return Err("Published messages contain an author but incoming messages with an author will be rejected. Consider adjusting the validation or privacy settings in the config");
            }
        }
        ValidationMode::Strict => {
            if !authenticity.is_signing() {
                return Err(
                    "Messages will be
                published unsigned and incoming unsigned messages will be rejected. Consider adjusting
                the validation or privacy settings in the config"
                );
            }
        }
        _ => {}
    }
    Ok(())
}

impl<C: DataTransform, F: TopicSubscriptionFilter> fmt::Debug for Gossipsub<C, F> {
    fn fmt(&self, f: &mut fmt::Formatter<'_>) -> fmt::Result {
        f.debug_struct("Gossipsub")
            .field("config", &self.config)
            .field("events", &self.events.len())
            .field("control_pool", &self.control_pool)
            .field("publish_config", &self.publish_config)
            .field("topic_peers", &self.topic_peers)
            .field("peer_topics", &self.peer_topics)
            .field("mesh", &self.mesh)
            .field("fanout", &self.fanout)
            .field("fanout_last_pub", &self.fanout_last_pub)
            .field("mcache", &self.mcache)
            .field("heartbeat", &self.heartbeat)
            .finish()
    }
}

impl fmt::Debug for PublishConfig {
    fn fmt(&self, f: &mut fmt::Formatter<'_>) -> fmt::Result {
        match self {
            PublishConfig::Signing { author, .. } => {
                f.write_fmt(format_args!("PublishConfig::Signing({})", author))
            }
            PublishConfig::Author(author) => {
                f.write_fmt(format_args!("PublishConfig::Author({})", author))
            }
            PublishConfig::RandomAuthor => f.write_fmt(format_args!("PublishConfig::RandomAuthor")),
            PublishConfig::Anonymous => f.write_fmt(format_args!("PublishConfig::Anonymous")),
        }
    }
}

#[cfg(test)]
mod local_test {
    use super::*;
    use crate::IdentTopic;
    use asynchronous_codec::Encoder;
    use quickcheck::*;

    fn empty_rpc() -> GossipsubRpc {
        GossipsubRpc {
            subscriptions: Vec::new(),
            messages: Vec::new(),
            control_msgs: Vec::new(),
        }
    }

    fn test_message() -> RawGossipsubMessage {
        RawGossipsubMessage {
            source: Some(PeerId::random()),
            data: vec![0; 100],
            sequence_number: None,
            topic: TopicHash::from_raw("test_topic"),
            signature: None,
            key: None,
            validated: false,
        }
    }

    fn test_subscription() -> GossipsubSubscription {
        GossipsubSubscription {
            action: GossipsubSubscriptionAction::Subscribe,
            topic_hash: IdentTopic::new("TestTopic").hash(),
        }
    }

    fn test_control() -> GossipsubControlAction {
        GossipsubControlAction::IHave {
            topic_hash: IdentTopic::new("TestTopic").hash(),
            message_ids: vec![MessageId(vec![12u8]); 5],
        }
    }

    impl Arbitrary for GossipsubRpc {
        fn arbitrary(g: &mut Gen) -> Self {
            let mut rpc = empty_rpc();

            for _ in 0..g.gen_range(0..10u8) {
                rpc.subscriptions.push(test_subscription());
            }
            for _ in 0..g.gen_range(0..10u8) {
                rpc.messages.push(test_message());
            }
            for _ in 0..g.gen_range(0..10u8) {
                rpc.control_msgs.push(test_control());
            }
            rpc
        }
    }

    #[test]
    /// Tests RPC message fragmentation
    fn test_message_fragmentation_deterministic() {
        let max_transmit_size = 500;
        let config = crate::GossipsubConfigBuilder::default()
            .max_transmit_size(max_transmit_size)
            .validation_mode(ValidationMode::Permissive)
            .build()
            .unwrap();
        let gs: Gossipsub = Gossipsub::new(MessageAuthenticity::RandomAuthor, config).unwrap();

        // Message under the limit should be fine.
        let mut rpc = empty_rpc();
        rpc.messages.push(test_message());

        let mut rpc_proto = rpc.clone().into_protobuf();
        let fragmented_messages = gs.fragment_message(rpc_proto.clone()).unwrap();
        assert_eq!(
            fragmented_messages,
            vec![rpc_proto.clone()],
            "Messages under the limit shouldn't be fragmented"
        );

        // Messages over the limit should be split

        while rpc_proto.encoded_len() < max_transmit_size {
            rpc.messages.push(test_message());
            rpc_proto = rpc.clone().into_protobuf();
        }

        let fragmented_messages = gs
            .fragment_message(rpc_proto)
            .expect("Should be able to fragment the messages");

        assert!(
            fragmented_messages.len() > 1,
            "the message should be fragmented"
        );

        // all fragmented messages should be under the limit
        for message in fragmented_messages {
            assert!(
                message.encoded_len() < max_transmit_size,
                "all messages should be less than the transmission size"
            );
        }
    }

    #[test]
    fn test_message_fragmentation() {
        fn prop(rpc: GossipsubRpc) {
            let max_transmit_size = 500;
            let config = crate::GossipsubConfigBuilder::default()
                .max_transmit_size(max_transmit_size)
                .validation_mode(ValidationMode::Permissive)
                .build()
                .unwrap();
            let gs: Gossipsub = Gossipsub::new(MessageAuthenticity::RandomAuthor, config).unwrap();

            let mut length_codec = unsigned_varint::codec::UviBytes::default();
            length_codec.set_max_len(max_transmit_size);
            let mut codec =
                crate::protocol::GossipsubCodec::new(length_codec, ValidationMode::Permissive);

            let rpc_proto = rpc.into_protobuf();
            let fragmented_messages = gs
                .fragment_message(rpc_proto.clone())
                .expect("Messages must be valid");

            if rpc_proto.encoded_len() < max_transmit_size {
                assert_eq!(
                    fragmented_messages.len(),
                    1,
                    "the message should not be fragmented"
                );
            } else {
                assert!(
                    fragmented_messages.len() > 1,
                    "the message should be fragmented"
                );
            }

            // all fragmented messages should be under the limit
            for message in fragmented_messages {
                assert!(
                    message.encoded_len() < max_transmit_size,
                    "all messages should be less than the transmission size: list size {} max size{}", message.encoded_len(), max_transmit_size
                );

                // ensure they can all be encoded
                let mut buf = bytes::BytesMut::with_capacity(message.encoded_len());
                codec.encode(message, &mut buf).unwrap()
            }
        }
        QuickCheck::new()
            .max_tests(100)
            .quickcheck(prop as fn(_) -> _)
    }
}<|MERGE_RESOLUTION|>--- conflicted
+++ resolved
@@ -38,17 +38,12 @@
 
 use libp2p_core::{
     connection::ConnectionId, identity::Keypair, multiaddr::Protocol::Ip4,
-    multiaddr::Protocol::Ip6, Multiaddr, PeerId,
+    multiaddr::Protocol::Ip6, ConnectedPoint, Multiaddr, PeerId,
 };
 use libp2p_swarm::{
-<<<<<<< HEAD
-    dial_opts::DialOpts, NetworkBehaviour, NetworkBehaviourAction, NotifyHandler, PollParameters,
-=======
     behaviour::{AddressChange, ConnectionClosed, ConnectionEstablished, FromSwarm},
     dial_opts::DialOpts,
-    ConnectionHandler, IntoConnectionHandler, NetworkBehaviour, NetworkBehaviourAction,
-    NotifyHandler, PollParameters,
->>>>>>> 08510dd5
+    NetworkBehaviour, NetworkBehaviourAction, NotifyHandler, PollParameters,
 };
 use wasm_timer::Instant;
 
@@ -3030,31 +3025,7 @@
         Ok(rpc_list)
     }
 
-<<<<<<< HEAD
-impl<C, F> NetworkBehaviour for Gossipsub<C, F>
-where
-    C: Send + 'static + DataTransform,
-    F: Send + 'static + TopicSubscriptionFilter,
-{
-    type ConnectionHandler = GossipsubHandler;
-    type OutEvent = GossipsubEvent;
-
-    fn new_handler(&mut self, _: &PeerId, _: &ConnectedPoint) -> Self::ConnectionHandler {
-        let protocol_config = ProtocolConfig::new(
-            self.config.protocol_id().clone(),
-            self.config.custom_id_version().clone(),
-            self.config.max_transmit_size(),
-            self.config.validation_mode().clone(),
-            self.config.support_floodsub(),
-        );
-
-        GossipsubHandler::new(protocol_config, self.config.idle_timeout())
-    }
-
-    fn inject_connection_established(
-=======
     fn on_connection_established(
->>>>>>> 08510dd5
         &mut self,
         ConnectionEstablished {
             peer_id,
@@ -3145,13 +3116,6 @@
 
     fn on_connection_closed(
         &mut self,
-<<<<<<< HEAD
-        peer_id: &PeerId,
-        connection_id: &ConnectionId,
-        endpoint: &ConnectedPoint,
-        _: Self::ConnectionHandler,
-        remaining_established: usize,
-=======
         ConnectionClosed {
             peer_id,
             connection_id,
@@ -3159,7 +3123,6 @@
             remaining_established,
             ..
         }: ConnectionClosed<<Self as NetworkBehaviour>::ConnectionHandler>,
->>>>>>> 08510dd5
     ) {
         // Remove IP from peer scoring system
         if let Some((peer_score, ..)) = &mut self.peer_score {
@@ -3334,7 +3297,7 @@
     type ConnectionHandler = GossipsubHandler;
     type OutEvent = GossipsubEvent;
 
-    fn new_handler(&mut self) -> Self::ConnectionHandler {
+    fn new_handler(&mut self, _: &PeerId, _: &ConnectedPoint) -> Self::ConnectionHandler {
         let protocol_config = ProtocolConfig::new(
             self.config.protocol_id().clone(),
             self.config.custom_id_version().clone(),
@@ -3349,9 +3312,8 @@
     fn on_connection_handler_event(
         &mut self,
         propagation_source: PeerId,
-        _connection_id: ConnectionId,
-        handler_event: <<Self::ConnectionHandler as IntoConnectionHandler>::Handler as
-            ConnectionHandler>::OutEvent,
+        _: ConnectionId,
+        handler_event: HandlerEvent,
     ) {
         match handler_event {
             HandlerEvent::PeerKind(kind) => {
