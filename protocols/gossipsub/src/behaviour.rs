// Copyright 2020 Sigma Prime Pty Ltd.
//
// Permission is hereby granted, free of charge, to any person obtaining a
// copy of this software and associated documentation files (the "Software"),
// to deal in the Software without restriction, including without limitation
// the rights to use, copy, modify, merge, publish, distribute, sublicense,
// and/or sell copies of the Software, and to permit persons to whom the
// Software is furnished to do so, subject to the following conditions:
//
// The above copyright notice and this permission notice shall be included in
// all copies or substantial portions of the Software.
//
// THE SOFTWARE IS PROVIDED "AS IS", WITHOUT WARRANTY OF ANY KIND, EXPRESS
// OR IMPLIED, INCLUDING BUT NOT LIMITED TO THE WARRANTIES OF MERCHANTABILITY,
// FITNESS FOR A PARTICULAR PURPOSE AND NONINFRINGEMENT. IN NO EVENT SHALL THE
// AUTHORS OR COPYRIGHT HOLDERS BE LIABLE FOR ANY CLAIM, DAMAGES OR OTHER
// LIABILITY, WHETHER IN AN ACTION OF CONTRACT, TORT OR OTHERWISE, ARISING
// FROM, OUT OF OR IN CONNECTION WITH THE SOFTWARE OR THE USE OR OTHER
// DEALINGS IN THE SOFTWARE.

use std::{
    cmp::{max, Ordering},
    collections::HashSet,
    collections::VecDeque,
    collections::{BTreeSet, HashMap},
    fmt,
    net::IpAddr,
    task::{Context, Poll},
    time::Duration,
};

use futures::StreamExt;
use log::{debug, error, trace, warn};
use prometheus_client::registry::Registry;
use prost::Message;
use rand::{seq::SliceRandom, thread_rng};

use libp2p_core::{
    identity::Keypair, multiaddr::Protocol::Ip4, multiaddr::Protocol::Ip6, Multiaddr, PeerId,
};
use libp2p_swarm::{
    behaviour::{AddressChange, ConnectionClosed, ConnectionEstablished, FromSwarm},
    dial_opts::DialOpts,
<<<<<<< HEAD
    ConnectionHandler, IntoConnectionHandler, NetworkBehaviour, NetworkBehaviourAction,
    NotifyHandler, PollParameters, THandlerInEvent,
=======
    ConnectionHandler, ConnectionId, IntoConnectionHandler, NetworkBehaviour,
    NetworkBehaviourAction, NotifyHandler, PollParameters,
>>>>>>> 0f536920
};
use wasm_timer::Instant;

use crate::backoff::BackoffStorage;
use crate::config::{GossipsubConfig, ValidationMode};
use crate::error::{PublishError, SubscriptionError, ValidationError};
use crate::gossip_promises::GossipPromises;
use crate::handler::{GossipsubHandler, GossipsubHandlerIn, HandlerEvent};
use crate::mcache::MessageCache;
use crate::metrics::{Churn, Config as MetricsConfig, Inclusion, Metrics, Penalty};
use crate::peer_score::{PeerScore, PeerScoreParams, PeerScoreThresholds, RejectReason};
use crate::protocol::{ProtocolConfig, SIGNING_PREFIX};
use crate::subscription_filter::{AllowAllSubscriptionFilter, TopicSubscriptionFilter};
use crate::time_cache::{DuplicateCache, TimeCache};
use crate::topic::{Hasher, Topic, TopicHash};
use crate::transform::{DataTransform, IdentityTransform};
use crate::types::{
    FastMessageId, GossipsubControlAction, GossipsubMessage, GossipsubSubscription,
    GossipsubSubscriptionAction, MessageAcceptance, MessageId, PeerInfo, RawGossipsubMessage,
};
use crate::types::{GossipsubRpc, PeerConnections, PeerKind};
use crate::{rpc_proto, TopicScoreParams};
use std::{cmp::Ordering::Equal, fmt::Debug};
use wasm_timer::Interval;

#[cfg(test)]
mod tests;

/// Determines if published messages should be signed or not.
///
/// Without signing, a number of privacy preserving modes can be selected.
///
/// NOTE: The default validation settings are to require signatures. The [`ValidationMode`]
/// should be updated in the [`GossipsubConfig`] to allow for unsigned messages.
#[derive(Clone)]
pub enum MessageAuthenticity {
    /// Message signing is enabled. The author will be the owner of the key and the sequence number
    /// will be a random number.
    Signed(Keypair),
    /// Message signing is disabled.
    ///
    /// The specified [`PeerId`] will be used as the author of all published messages. The sequence
    /// number will be randomized.
    Author(PeerId),
    /// Message signing is disabled.
    ///
    /// A random [`PeerId`] will be used when publishing each message. The sequence number will be
    /// randomized.
    RandomAuthor,
    /// Message signing is disabled.
    ///
    /// The author of the message and the sequence numbers are excluded from the message.
    ///
    /// NOTE: Excluding these fields may make these messages invalid by other nodes who
    /// enforce validation of these fields. See [`ValidationMode`] in the [`GossipsubConfig`]
    /// for how to customise this for rust-libp2p gossipsub.  A custom `message_id`
    /// function will need to be set to prevent all messages from a peer being filtered
    /// as duplicates.
    Anonymous,
}

impl MessageAuthenticity {
    /// Returns true if signing is enabled.
    pub fn is_signing(&self) -> bool {
        matches!(self, MessageAuthenticity::Signed(_))
    }

    pub fn is_anonymous(&self) -> bool {
        matches!(self, MessageAuthenticity::Anonymous)
    }
}

/// Event that can be emitted by the gossipsub behaviour.
#[derive(Debug)]
pub enum GossipsubEvent {
    /// A message has been received.
    Message {
        /// The peer that forwarded us this message.
        propagation_source: PeerId,
        /// The [`MessageId`] of the message. This should be referenced by the application when
        /// validating a message (if required).
        message_id: MessageId,
        /// The decompressed message itself.
        message: GossipsubMessage,
    },
    /// A remote subscribed to a topic.
    Subscribed {
        /// Remote that has subscribed.
        peer_id: PeerId,
        /// The topic it has subscribed to.
        topic: TopicHash,
    },
    /// A remote unsubscribed from a topic.
    Unsubscribed {
        /// Remote that has unsubscribed.
        peer_id: PeerId,
        /// The topic it has subscribed from.
        topic: TopicHash,
    },
    /// A peer that does not support gossipsub has connected.
    GossipsubNotSupported { peer_id: PeerId },
}

/// A data structure for storing configuration for publishing messages. See [`MessageAuthenticity`]
/// for further details.
#[allow(clippy::large_enum_variant)]
#[derive(Clone)]
enum PublishConfig {
    Signing {
        keypair: Keypair,
        author: PeerId,
        inline_key: Option<Vec<u8>>,
    },
    Author(PeerId),
    RandomAuthor,
    Anonymous,
}

impl PublishConfig {
    pub fn get_own_id(&self) -> Option<&PeerId> {
        match self {
            Self::Signing { author, .. } => Some(author),
            Self::Author(author) => Some(author),
            _ => None,
        }
    }
}

impl From<MessageAuthenticity> for PublishConfig {
    fn from(authenticity: MessageAuthenticity) -> Self {
        match authenticity {
            MessageAuthenticity::Signed(keypair) => {
                let public_key = keypair.public();
                let key_enc = public_key.to_protobuf_encoding();
                let key = if key_enc.len() <= 42 {
                    // The public key can be inlined in [`rpc_proto::Message::from`], so we don't include it
                    // specifically in the [`rpc_proto::Message::key`] field.
                    None
                } else {
                    // Include the protobuf encoding of the public key in the message.
                    Some(key_enc)
                };

                PublishConfig::Signing {
                    keypair,
                    author: public_key.to_peer_id(),
                    inline_key: key,
                }
            }
            MessageAuthenticity::Author(peer_id) => PublishConfig::Author(peer_id),
            MessageAuthenticity::RandomAuthor => PublishConfig::RandomAuthor,
            MessageAuthenticity::Anonymous => PublishConfig::Anonymous,
        }
    }
}

/// Network behaviour that handles the gossipsub protocol.
///
/// NOTE: Initialisation requires a [`MessageAuthenticity`] and [`GossipsubConfig`] instance. If
/// message signing is disabled, the [`ValidationMode`] in the config should be adjusted to an
/// appropriate level to accept unsigned messages.
///
/// The DataTransform trait allows applications to optionally add extra encoding/decoding
/// functionality to the underlying messages. This is intended for custom compression algorithms.
///
/// The TopicSubscriptionFilter allows applications to implement specific filters on topics to
/// prevent unwanted messages being propagated and evaluated.
pub struct Gossipsub<D = IdentityTransform, F = AllowAllSubscriptionFilter> {
    /// Configuration providing gossipsub performance parameters.
    config: GossipsubConfig,

    /// Events that need to be yielded to the outside when polling.
    events: VecDeque<NetworkBehaviourAction<GossipsubEvent, GossipsubHandlerIn>>,

    /// Pools non-urgent control messages between heartbeats.
    control_pool: HashMap<PeerId, Vec<GossipsubControlAction>>,

    /// Information used for publishing messages.
    publish_config: PublishConfig,

    /// An LRU Time cache for storing seen messages (based on their ID). This cache prevents
    /// duplicates from being propagated to the application and on the network.
    duplicate_cache: DuplicateCache<MessageId>,

    /// A set of connected peers, indexed by their [`PeerId`] tracking both the [`PeerKind`] and
    /// the set of [`ConnectionId`]s.
    connected_peers: HashMap<PeerId, PeerConnections>,

    /// A map of all connected peers - A map of topic hash to a list of gossipsub peer Ids.
    topic_peers: HashMap<TopicHash, BTreeSet<PeerId>>,

    /// A map of all connected peers to their subscribed topics.
    peer_topics: HashMap<PeerId, BTreeSet<TopicHash>>,

    /// A set of all explicit peers. These are peers that remain connected and we unconditionally
    /// forward messages to, outside of the scoring system.
    explicit_peers: HashSet<PeerId>,

    /// A list of peers that have been blacklisted by the user.
    /// Messages are not sent to and are rejected from these peers.
    blacklisted_peers: HashSet<PeerId>,

    /// Overlay network of connected peers - Maps topics to connected gossipsub peers.
    mesh: HashMap<TopicHash, BTreeSet<PeerId>>,

    /// Map of topics to list of peers that we publish to, but don't subscribe to.
    fanout: HashMap<TopicHash, BTreeSet<PeerId>>,

    /// The last publish time for fanout topics.
    fanout_last_pub: HashMap<TopicHash, Instant>,

    ///Storage for backoffs
    backoffs: BackoffStorage,

    /// Message cache for the last few heartbeats.
    mcache: MessageCache,

    /// Heartbeat interval stream.
    heartbeat: Interval,

    /// Number of heartbeats since the beginning of time; this allows us to amortize some resource
    /// clean up -- eg backoff clean up.
    heartbeat_ticks: u64,

    /// We remember all peers we found through peer exchange, since those peers are not considered
    /// as safe as randomly discovered outbound peers. This behaviour diverges from the go
    /// implementation to avoid possible love bombing attacks in PX. When disconnecting peers will
    /// be removed from this list which may result in a true outbound rediscovery.
    px_peers: HashSet<PeerId>,

    /// Set of connected outbound peers (we only consider true outbound peers found through
    /// discovery and not by PX).
    outbound_peers: HashSet<PeerId>,

    /// Stores optional peer score data together with thresholds, decay interval and gossip
    /// promises.
    peer_score: Option<(PeerScore, PeerScoreThresholds, Interval, GossipPromises)>,

    /// Counts the number of `IHAVE` received from each peer since the last heartbeat.
    count_received_ihave: HashMap<PeerId, usize>,

    /// Counts the number of `IWANT` that we sent the each peer since the last heartbeat.
    count_sent_iwant: HashMap<PeerId, usize>,

    /// Keeps track of IWANT messages that we are awaiting to send.
    /// This is used to prevent sending duplicate IWANT messages for the same message.
    pending_iwant_msgs: HashSet<MessageId>,

    /// Short term cache for published message ids. This is used for penalizing peers sending
    /// our own messages back if the messages are anonymous or use a random author.
    published_message_ids: DuplicateCache<MessageId>,

    /// Short term cache for fast message ids mapping them to the real message ids
    fast_message_id_cache: TimeCache<FastMessageId, MessageId>,

    /// The filter used to handle message subscriptions.
    subscription_filter: F,

    /// A general transformation function that can be applied to data received from the wire before
    /// calculating the message-id and sending to the application. This is designed to allow the
    /// user to implement arbitrary topic-based compression algorithms.
    data_transform: D,

    /// Keep track of a set of internal metrics relating to gossipsub.
    metrics: Option<Metrics>,
}

impl<D, F> Gossipsub<D, F>
where
    D: DataTransform + Default,
    F: TopicSubscriptionFilter + Default,
{
    /// Creates a [`Gossipsub`] struct given a set of parameters specified via a
    /// [`GossipsubConfig`]. This has no subscription filter and uses no compression.
    pub fn new(
        privacy: MessageAuthenticity,
        config: GossipsubConfig,
    ) -> Result<Self, &'static str> {
        Self::new_with_subscription_filter_and_transform(
            privacy,
            config,
            None,
            F::default(),
            D::default(),
        )
    }

    /// Creates a [`Gossipsub`] struct given a set of parameters specified via a
    /// [`GossipsubConfig`]. This has no subscription filter and uses no compression.
    /// Metrics can be evaluated by passing a reference to a [`Registry`].
    pub fn new_with_metrics(
        privacy: MessageAuthenticity,
        config: GossipsubConfig,
        metrics_registry: &mut Registry,
        metrics_config: MetricsConfig,
    ) -> Result<Self, &'static str> {
        Self::new_with_subscription_filter_and_transform(
            privacy,
            config,
            Some((metrics_registry, metrics_config)),
            F::default(),
            D::default(),
        )
    }
}

impl<D, F> Gossipsub<D, F>
where
    D: DataTransform + Default,
    F: TopicSubscriptionFilter,
{
    /// Creates a [`Gossipsub`] struct given a set of parameters specified via a
    /// [`GossipsubConfig`] and a custom subscription filter.
    pub fn new_with_subscription_filter(
        privacy: MessageAuthenticity,
        config: GossipsubConfig,
        metrics: Option<(&mut Registry, MetricsConfig)>,
        subscription_filter: F,
    ) -> Result<Self, &'static str> {
        Self::new_with_subscription_filter_and_transform(
            privacy,
            config,
            metrics,
            subscription_filter,
            D::default(),
        )
    }
}

impl<D, F> Gossipsub<D, F>
where
    D: DataTransform,
    F: TopicSubscriptionFilter + Default,
{
    /// Creates a [`Gossipsub`] struct given a set of parameters specified via a
    /// [`GossipsubConfig`] and a custom data transform.
    pub fn new_with_transform(
        privacy: MessageAuthenticity,
        config: GossipsubConfig,
        metrics: Option<(&mut Registry, MetricsConfig)>,
        data_transform: D,
    ) -> Result<Self, &'static str> {
        Self::new_with_subscription_filter_and_transform(
            privacy,
            config,
            metrics,
            F::default(),
            data_transform,
        )
    }
}

impl<D, F> Gossipsub<D, F>
where
    D: DataTransform,
    F: TopicSubscriptionFilter,
{
    /// Creates a [`Gossipsub`] struct given a set of parameters specified via a
    /// [`GossipsubConfig`] and a custom subscription filter and data transform.
    pub fn new_with_subscription_filter_and_transform(
        privacy: MessageAuthenticity,
        config: GossipsubConfig,
        metrics: Option<(&mut Registry, MetricsConfig)>,
        subscription_filter: F,
        data_transform: D,
    ) -> Result<Self, &'static str> {
        // Set up the router given the configuration settings.

        // We do not allow configurations where a published message would also be rejected if it
        // were received locally.
        validate_config(&privacy, config.validation_mode())?;

        Ok(Gossipsub {
            metrics: metrics.map(|(registry, cfg)| Metrics::new(registry, cfg)),
            events: VecDeque::new(),
            control_pool: HashMap::new(),
            publish_config: privacy.into(),
            duplicate_cache: DuplicateCache::new(config.duplicate_cache_time()),
            fast_message_id_cache: TimeCache::new(config.duplicate_cache_time()),
            topic_peers: HashMap::new(),
            peer_topics: HashMap::new(),
            explicit_peers: HashSet::new(),
            blacklisted_peers: HashSet::new(),
            mesh: HashMap::new(),
            fanout: HashMap::new(),
            fanout_last_pub: HashMap::new(),
            backoffs: BackoffStorage::new(
                &config.prune_backoff(),
                config.heartbeat_interval(),
                config.backoff_slack(),
            ),
            mcache: MessageCache::new(config.history_gossip(), config.history_length()),
            heartbeat: Interval::new_at(
                Instant::now() + config.heartbeat_initial_delay(),
                config.heartbeat_interval(),
            ),
            heartbeat_ticks: 0,
            px_peers: HashSet::new(),
            outbound_peers: HashSet::new(),
            peer_score: None,
            count_received_ihave: HashMap::new(),
            count_sent_iwant: HashMap::new(),
            pending_iwant_msgs: HashSet::new(),
            connected_peers: HashMap::new(),
            published_message_ids: DuplicateCache::new(config.published_message_ids_cache_time()),
            config,
            subscription_filter,
            data_transform,
        })
    }
}

impl<D, F> Gossipsub<D, F>
where
    D: DataTransform + Send + 'static,
    F: TopicSubscriptionFilter + Send + 'static,
{
    /// Lists the hashes of the topics we are currently subscribed to.
    pub fn topics(&self) -> impl Iterator<Item = &TopicHash> {
        self.mesh.keys()
    }

    /// Lists all mesh peers for a certain topic hash.
    pub fn mesh_peers(&self, topic_hash: &TopicHash) -> impl Iterator<Item = &PeerId> {
        self.mesh.get(topic_hash).into_iter().flat_map(|x| x.iter())
    }

    pub fn all_mesh_peers(&self) -> impl Iterator<Item = &PeerId> {
        let mut res = BTreeSet::new();
        for peers in self.mesh.values() {
            res.extend(peers);
        }
        res.into_iter()
    }

    /// Lists all known peers and their associated subscribed topics.
    pub fn all_peers(&self) -> impl Iterator<Item = (&PeerId, Vec<&TopicHash>)> {
        self.peer_topics
            .iter()
            .map(|(peer_id, topic_set)| (peer_id, topic_set.iter().collect()))
    }

    /// Lists all known peers and their associated protocol.
    pub fn peer_protocol(&self) -> impl Iterator<Item = (&PeerId, &PeerKind)> {
        self.connected_peers.iter().map(|(k, v)| (k, &v.kind))
    }

    /// Returns the gossipsub score for a given peer, if one exists.
    pub fn peer_score(&self, peer_id: &PeerId) -> Option<f64> {
        self.peer_score
            .as_ref()
            .map(|(score, ..)| score.score(peer_id))
    }

    /// Subscribe to a topic.
    ///
    /// Returns [`Ok(true)`] if the subscription worked. Returns [`Ok(false)`] if we were already
    /// subscribed.
    pub fn subscribe<H: Hasher>(&mut self, topic: &Topic<H>) -> Result<bool, SubscriptionError> {
        debug!("Subscribing to topic: {}", topic);
        let topic_hash = topic.hash();
        if !self.subscription_filter.can_subscribe(&topic_hash) {
            return Err(SubscriptionError::NotAllowed);
        }

        if self.mesh.get(&topic_hash).is_some() {
            debug!("Topic: {} is already in the mesh.", topic);
            return Ok(false);
        }

        // send subscription request to all peers
        let peer_list = self.peer_topics.keys().cloned().collect::<Vec<_>>();
        if !peer_list.is_empty() {
            let event = GossipsubRpc {
                messages: Vec::new(),
                subscriptions: vec![GossipsubSubscription {
                    topic_hash: topic_hash.clone(),
                    action: GossipsubSubscriptionAction::Subscribe,
                }],
                control_msgs: Vec::new(),
            }
            .into_protobuf();

            for peer in peer_list {
                debug!("Sending SUBSCRIBE to peer: {:?}", peer);
                self.send_message(peer, event.clone())
                    .map_err(SubscriptionError::PublishError)?;
            }
        }

        // call JOIN(topic)
        // this will add new peers to the mesh for the topic
        self.join(&topic_hash);
        debug!("Subscribed to topic: {}", topic);
        Ok(true)
    }

    /// Unsubscribes from a topic.
    ///
    /// Returns [`Ok(true)`] if we were subscribed to this topic.
    pub fn unsubscribe<H: Hasher>(&mut self, topic: &Topic<H>) -> Result<bool, PublishError> {
        debug!("Unsubscribing from topic: {}", topic);
        let topic_hash = topic.hash();

        if self.mesh.get(&topic_hash).is_none() {
            debug!("Already unsubscribed from topic: {:?}", topic_hash);
            // we are not subscribed
            return Ok(false);
        }

        // announce to all peers
        let peer_list = self.peer_topics.keys().cloned().collect::<Vec<_>>();
        if !peer_list.is_empty() {
            let event = GossipsubRpc {
                messages: Vec::new(),
                subscriptions: vec![GossipsubSubscription {
                    topic_hash: topic_hash.clone(),
                    action: GossipsubSubscriptionAction::Unsubscribe,
                }],
                control_msgs: Vec::new(),
            }
            .into_protobuf();

            for peer in peer_list {
                debug!("Sending UNSUBSCRIBE to peer: {}", peer.to_string());
                self.send_message(peer, event.clone())?;
            }
        }

        // call LEAVE(topic)
        // this will remove the topic from the mesh
        self.leave(&topic_hash);

        debug!("Unsubscribed from topic: {:?}", topic_hash);
        Ok(true)
    }

    /// Publishes a message with multiple topics to the network.
    pub fn publish(
        &mut self,
        topic: impl Into<TopicHash>,
        data: impl Into<Vec<u8>>,
    ) -> Result<MessageId, PublishError> {
        let data = data.into();
        let topic = topic.into();

        // Transform the data before building a raw_message.
        let transformed_data = self
            .data_transform
            .outbound_transform(&topic, data.clone())?;

        let raw_message = self.build_raw_message(topic, transformed_data)?;

        // calculate the message id from the un-transformed data
        let msg_id = self.config.message_id(&GossipsubMessage {
            source: raw_message.source,
            data, // the uncompressed form
            sequence_number: raw_message.sequence_number,
            topic: raw_message.topic.clone(),
        });

        let event = GossipsubRpc {
            subscriptions: Vec::new(),
            messages: vec![raw_message.clone()],
            control_msgs: Vec::new(),
        }
        .into_protobuf();

        // check that the size doesn't exceed the max transmission size
        if event.encoded_len() > self.config.max_transmit_size() {
            return Err(PublishError::MessageTooLarge);
        }

        // Check the if the message has been published before
        if self.duplicate_cache.contains(&msg_id) {
            // This message has already been seen. We don't re-publish messages that have already
            // been published on the network.
            warn!(
                "Not publishing a message that has already been published. Msg-id {}",
                msg_id
            );
            return Err(PublishError::Duplicate);
        }

        trace!("Publishing message: {:?}", msg_id);

        let topic_hash = raw_message.topic.clone();

        // If we are not flood publishing forward the message to mesh peers.
        let mesh_peers_sent = !self.config.flood_publish()
            && self.forward_msg(&msg_id, raw_message.clone(), None, HashSet::new())?;

        let mut recipient_peers = HashSet::new();
        if let Some(set) = self.topic_peers.get(&topic_hash) {
            if self.config.flood_publish() {
                // Forward to all peers above score and all explicit peers
                recipient_peers.extend(
                    set.iter()
                        .filter(|p| {
                            self.explicit_peers.contains(*p)
                                || !self.score_below_threshold(p, |ts| ts.publish_threshold).0
                        })
                        .cloned(),
                );
            } else {
                // Explicit peers
                for peer in &self.explicit_peers {
                    if set.contains(peer) {
                        recipient_peers.insert(*peer);
                    }
                }

                // Floodsub peers
                for (peer, connections) in &self.connected_peers {
                    if connections.kind == PeerKind::Floodsub
                        && !self
                            .score_below_threshold(peer, |ts| ts.publish_threshold)
                            .0
                    {
                        recipient_peers.insert(*peer);
                    }
                }

                // Gossipsub peers
                if self.mesh.get(&topic_hash).is_none() {
                    debug!("Topic: {:?} not in the mesh", topic_hash);
                    // If we have fanout peers add them to the map.
                    if self.fanout.contains_key(&topic_hash) {
                        for peer in self.fanout.get(&topic_hash).expect("Topic must exist") {
                            recipient_peers.insert(*peer);
                        }
                    } else {
                        // We have no fanout peers, select mesh_n of them and add them to the fanout
                        let mesh_n = self.config.mesh_n();
                        let new_peers = get_random_peers(
                            &self.topic_peers,
                            &self.connected_peers,
                            &topic_hash,
                            mesh_n,
                            {
                                |p| {
                                    !self.explicit_peers.contains(p)
                                        && !self
                                            .score_below_threshold(p, |pst| pst.publish_threshold)
                                            .0
                                }
                            },
                        );
                        // Add the new peers to the fanout and recipient peers
                        self.fanout.insert(topic_hash.clone(), new_peers.clone());
                        for peer in new_peers {
                            debug!("Peer added to fanout: {:?}", peer);
                            recipient_peers.insert(peer);
                        }
                    }
                    // We are publishing to fanout peers - update the time we published
                    self.fanout_last_pub
                        .insert(topic_hash.clone(), Instant::now());
                }
            }
        }

        if recipient_peers.is_empty() && !mesh_peers_sent {
            return Err(PublishError::InsufficientPeers);
        }

        // If the message isn't a duplicate and we have sent it to some peers add it to the
        // duplicate cache and memcache.
        self.duplicate_cache.insert(msg_id.clone());
        self.mcache.put(&msg_id, raw_message);

        // If the message is anonymous or has a random author add it to the published message ids
        // cache.
        if let PublishConfig::RandomAuthor | PublishConfig::Anonymous = self.publish_config {
            if !self.config.allow_self_origin() {
                self.published_message_ids.insert(msg_id.clone());
            }
        }

        // Send to peers we know are subscribed to the topic.
        let msg_bytes = event.encoded_len();
        for peer_id in recipient_peers.iter() {
            trace!("Sending message to peer: {:?}", peer_id);
            self.send_message(*peer_id, event.clone())?;

            if let Some(m) = self.metrics.as_mut() {
                m.msg_sent(&topic_hash, msg_bytes);
            }
        }

        debug!("Published message: {:?}", &msg_id);

        if let Some(metrics) = self.metrics.as_mut() {
            metrics.register_published_message(&topic_hash);
        }

        Ok(msg_id)
    }

    /// This function should be called when [`GossipsubConfig::validate_messages()`] is `true` after
    /// the message got validated by the caller. Messages are stored in the ['Memcache'] and
    /// validation is expected to be fast enough that the messages should still exist in the cache.
    /// There are three possible validation outcomes and the outcome is given in acceptance.
    ///
    /// If acceptance = [`MessageAcceptance::Accept`] the message will get propagated to the
    /// network. The `propagation_source` parameter indicates who the message was received by and
    /// will not be forwarded back to that peer.
    ///
    /// If acceptance = [`MessageAcceptance::Reject`] the message will be deleted from the memcache
    /// and the P₄ penalty will be applied to the `propagation_source`.
    //
    /// If acceptance = [`MessageAcceptance::Ignore`] the message will be deleted from the memcache
    /// but no P₄ penalty will be applied.
    ///
    /// This function will return true if the message was found in the cache and false if was not
    /// in the cache anymore.
    ///
    /// This should only be called once per message.
    pub fn report_message_validation_result(
        &mut self,
        msg_id: &MessageId,
        propagation_source: &PeerId,
        acceptance: MessageAcceptance,
    ) -> Result<bool, PublishError> {
        let reject_reason = match acceptance {
            MessageAcceptance::Accept => {
                let (raw_message, originating_peers) = match self.mcache.validate(msg_id) {
                    Some((raw_message, originating_peers)) => {
                        (raw_message.clone(), originating_peers)
                    }
                    None => {
                        warn!(
                            "Message not in cache. Ignoring forwarding. Message Id: {}",
                            msg_id
                        );
                        if let Some(metrics) = self.metrics.as_mut() {
                            metrics.memcache_miss();
                        }
                        return Ok(false);
                    }
                };

                if let Some(metrics) = self.metrics.as_mut() {
                    metrics.register_msg_validation(&raw_message.topic, &acceptance);
                }

                self.forward_msg(
                    msg_id,
                    raw_message,
                    Some(propagation_source),
                    originating_peers,
                )?;
                return Ok(true);
            }
            MessageAcceptance::Reject => RejectReason::ValidationFailed,
            MessageAcceptance::Ignore => RejectReason::ValidationIgnored,
        };

        if let Some((raw_message, originating_peers)) = self.mcache.remove(msg_id) {
            if let Some(metrics) = self.metrics.as_mut() {
                metrics.register_msg_validation(&raw_message.topic, &acceptance);
            }

            // Tell peer_score about reject
            // Reject the original source, and any duplicates we've seen from other peers.
            if let Some((peer_score, ..)) = &mut self.peer_score {
                peer_score.reject_message(
                    propagation_source,
                    msg_id,
                    &raw_message.topic,
                    reject_reason,
                );
                for peer in originating_peers.iter() {
                    peer_score.reject_message(peer, msg_id, &raw_message.topic, reject_reason);
                }
            }
            Ok(true)
        } else {
            warn!("Rejected message not in cache. Message Id: {}", msg_id);
            Ok(false)
        }
    }

    /// Adds a new peer to the list of explicitly connected peers.
    pub fn add_explicit_peer(&mut self, peer_id: &PeerId) {
        debug!("Adding explicit peer {}", peer_id);

        self.explicit_peers.insert(*peer_id);

        self.check_explicit_peer_connection(peer_id);
    }

    /// This removes the peer from explicitly connected peers, note that this does not disconnect
    /// the peer.
    pub fn remove_explicit_peer(&mut self, peer_id: &PeerId) {
        debug!("Removing explicit peer {}", peer_id);
        self.explicit_peers.remove(peer_id);
    }

    /// Blacklists a peer. All messages from this peer will be rejected and any message that was
    /// created by this peer will be rejected.
    pub fn blacklist_peer(&mut self, peer_id: &PeerId) {
        if self.blacklisted_peers.insert(*peer_id) {
            debug!("Peer has been blacklisted: {}", peer_id);
        }
    }

    /// Removes a peer from the blacklist if it has previously been blacklisted.
    pub fn remove_blacklisted_peer(&mut self, peer_id: &PeerId) {
        if self.blacklisted_peers.remove(peer_id) {
            debug!("Peer has been removed from the blacklist: {}", peer_id);
        }
    }

    /// Activates the peer scoring system with the given parameters. This will reset all scores
    /// if there was already another peer scoring system activated. Returns an error if the
    /// params are not valid or if they got already set.
    pub fn with_peer_score(
        &mut self,
        params: PeerScoreParams,
        threshold: PeerScoreThresholds,
    ) -> Result<(), String> {
        self.with_peer_score_and_message_delivery_time_callback(params, threshold, None)
    }

    /// Activates the peer scoring system with the given parameters and a message delivery time
    /// callback. Returns an error if the parameters got already set.
    pub fn with_peer_score_and_message_delivery_time_callback(
        &mut self,
        params: PeerScoreParams,
        threshold: PeerScoreThresholds,
        callback: Option<fn(&PeerId, &TopicHash, f64)>,
    ) -> Result<(), String> {
        params.validate()?;
        threshold.validate()?;

        if self.peer_score.is_some() {
            return Err("Peer score set twice".into());
        }

        let interval = Interval::new(params.decay_interval);
        let peer_score = PeerScore::new_with_message_delivery_time_callback(params, callback);
        self.peer_score = Some((peer_score, threshold, interval, GossipPromises::default()));
        Ok(())
    }

    /// Sets scoring parameters for a topic.
    ///
    /// The [`Self::with_peer_score()`] must first be called to initialise peer scoring.
    pub fn set_topic_params<H: Hasher>(
        &mut self,
        topic: Topic<H>,
        params: TopicScoreParams,
    ) -> Result<(), &'static str> {
        if let Some((peer_score, ..)) = &mut self.peer_score {
            peer_score.set_topic_params(topic.hash(), params);
            Ok(())
        } else {
            Err("Peer score must be initialised with `with_peer_score()`")
        }
    }

    /// Sets the application specific score for a peer. Returns true if scoring is active and
    /// the peer is connected or if the score of the peer is not yet expired, false otherwise.
    pub fn set_application_score(&mut self, peer_id: &PeerId, new_score: f64) -> bool {
        if let Some((peer_score, ..)) = &mut self.peer_score {
            peer_score.set_application_score(peer_id, new_score)
        } else {
            false
        }
    }

    /// Gossipsub JOIN(topic) - adds topic peers to mesh and sends them GRAFT messages.
    fn join(&mut self, topic_hash: &TopicHash) {
        debug!("Running JOIN for topic: {:?}", topic_hash);

        // if we are already in the mesh, return
        if self.mesh.contains_key(topic_hash) {
            debug!("JOIN: The topic is already in the mesh, ignoring JOIN");
            return;
        }

        let mut added_peers = HashSet::new();

        if let Some(m) = self.metrics.as_mut() {
            m.joined(topic_hash)
        }

        // check if we have mesh_n peers in fanout[topic] and add them to the mesh if we do,
        // removing the fanout entry.
        if let Some((_, mut peers)) = self.fanout.remove_entry(topic_hash) {
            debug!(
                "JOIN: Removing peers from the fanout for topic: {:?}",
                topic_hash
            );

            // remove explicit peers, peers with negative scores, and backoffed peers
            peers.retain(|p| {
                !self.explicit_peers.contains(p)
                    && !self.score_below_threshold(p, |_| 0.0).0
                    && !self.backoffs.is_backoff_with_slack(topic_hash, p)
            });

            // Add up to mesh_n of them them to the mesh
            // NOTE: These aren't randomly added, currently FIFO
            let add_peers = std::cmp::min(peers.len(), self.config.mesh_n());
            debug!(
                "JOIN: Adding {:?} peers from the fanout for topic: {:?}",
                add_peers, topic_hash
            );
            added_peers.extend(peers.iter().cloned().take(add_peers));

            self.mesh.insert(
                topic_hash.clone(),
                peers.into_iter().take(add_peers).collect(),
            );

            // remove the last published time
            self.fanout_last_pub.remove(topic_hash);
        }

        let fanaout_added = added_peers.len();
        if let Some(m) = self.metrics.as_mut() {
            m.peers_included(topic_hash, Inclusion::Fanout, fanaout_added)
        }

        // check if we need to get more peers, which we randomly select
        if added_peers.len() < self.config.mesh_n() {
            // get the peers
            let new_peers = get_random_peers(
                &self.topic_peers,
                &self.connected_peers,
                topic_hash,
                self.config.mesh_n() - added_peers.len(),
                |peer| {
                    !added_peers.contains(peer)
                        && !self.explicit_peers.contains(peer)
                        && !self.score_below_threshold(peer, |_| 0.0).0
                        && !self.backoffs.is_backoff_with_slack(topic_hash, peer)
                },
            );
            added_peers.extend(new_peers.clone());
            // add them to the mesh
            debug!(
                "JOIN: Inserting {:?} random peers into the mesh",
                new_peers.len()
            );
            let mesh_peers = self
                .mesh
                .entry(topic_hash.clone())
                .or_insert_with(Default::default);
            mesh_peers.extend(new_peers);
        }

        let random_added = added_peers.len() - fanaout_added;
        if let Some(m) = self.metrics.as_mut() {
            m.peers_included(topic_hash, Inclusion::Random, random_added)
        }

        for peer_id in added_peers {
            // Send a GRAFT control message
            debug!("JOIN: Sending Graft message to peer: {:?}", peer_id);
            if let Some((peer_score, ..)) = &mut self.peer_score {
                peer_score.graft(&peer_id, topic_hash.clone());
            }
            Self::control_pool_add(
                &mut self.control_pool,
                peer_id,
                GossipsubControlAction::Graft {
                    topic_hash: topic_hash.clone(),
                },
            );

            // If the peer did not previously exist in any mesh, inform the handler
            peer_added_to_mesh(
                peer_id,
                vec![topic_hash],
                &self.mesh,
                self.peer_topics.get(&peer_id),
                &mut self.events,
                &self.connected_peers,
            );
        }

        let mesh_peers = self.mesh_peers(topic_hash).count();
        if let Some(m) = self.metrics.as_mut() {
            m.set_mesh_peers(topic_hash, mesh_peers)
        }

        debug!("Completed JOIN for topic: {:?}", topic_hash);
    }

    /// Creates a PRUNE gossipsub action.
    fn make_prune(
        &mut self,
        topic_hash: &TopicHash,
        peer: &PeerId,
        do_px: bool,
        on_unsubscribe: bool,
    ) -> GossipsubControlAction {
        if let Some((peer_score, ..)) = &mut self.peer_score {
            peer_score.prune(peer, topic_hash.clone());
        }

        match self.connected_peers.get(peer).map(|v| &v.kind) {
            Some(PeerKind::Floodsub) => {
                error!("Attempted to prune a Floodsub peer");
            }
            Some(PeerKind::Gossipsub) => {
                // GossipSub v1.0 -- no peer exchange, the peer won't be able to parse it anyway
                return GossipsubControlAction::Prune {
                    topic_hash: topic_hash.clone(),
                    peers: Vec::new(),
                    backoff: None,
                };
            }
            None => {
                error!("Attempted to Prune an unknown peer");
            }
            _ => {} // Gossipsub 1.1 peer perform the `Prune`
        }

        // Select peers for peer exchange
        let peers = if do_px {
            get_random_peers(
                &self.topic_peers,
                &self.connected_peers,
                topic_hash,
                self.config.prune_peers(),
                |p| p != peer && !self.score_below_threshold(p, |_| 0.0).0,
            )
            .into_iter()
            .map(|p| PeerInfo { peer_id: Some(p) })
            .collect()
        } else {
            Vec::new()
        };

        let backoff = if on_unsubscribe {
            self.config.unsubscribe_backoff()
        } else {
            self.config.prune_backoff()
        };

        // update backoff
        self.backoffs.update_backoff(topic_hash, peer, backoff);

        GossipsubControlAction::Prune {
            topic_hash: topic_hash.clone(),
            peers,
            backoff: Some(backoff.as_secs()),
        }
    }

    /// Gossipsub LEAVE(topic) - Notifies mesh\[topic\] peers with PRUNE messages.
    fn leave(&mut self, topic_hash: &TopicHash) {
        debug!("Running LEAVE for topic {:?}", topic_hash);

        // If our mesh contains the topic, send prune to peers and delete it from the mesh
        if let Some((_, peers)) = self.mesh.remove_entry(topic_hash) {
            if let Some(m) = self.metrics.as_mut() {
                m.left(topic_hash)
            }
            for peer in peers {
                // Send a PRUNE control message
                debug!("LEAVE: Sending PRUNE to peer: {:?}", peer);
                let on_unsubscribe = true;
                let control =
                    self.make_prune(topic_hash, &peer, self.config.do_px(), on_unsubscribe);
                Self::control_pool_add(&mut self.control_pool, peer, control);

                // If the peer did not previously exist in any mesh, inform the handler
                peer_removed_from_mesh(
                    peer,
                    topic_hash,
                    &self.mesh,
                    self.peer_topics.get(&peer),
                    &mut self.events,
                    &self.connected_peers,
                );
            }
        }
        debug!("Completed LEAVE for topic: {:?}", topic_hash);
    }

    /// Checks if the given peer is still connected and if not dials the peer again.
    fn check_explicit_peer_connection(&mut self, peer_id: &PeerId) {
        if !self.peer_topics.contains_key(peer_id) {
            // Connect to peer
            debug!("Connecting to explicit peer {:?}", peer_id);
            self.events.push_back(NetworkBehaviourAction::Dial {
                opts: DialOpts::peer_id(*peer_id).build(),
            });
        }
    }

    /// Determines if a peer's score is below a given `PeerScoreThreshold` chosen via the
    /// `threshold` parameter.
    fn score_below_threshold(
        &self,
        peer_id: &PeerId,
        threshold: impl Fn(&PeerScoreThresholds) -> f64,
    ) -> (bool, f64) {
        Self::score_below_threshold_from_scores(&self.peer_score, peer_id, threshold)
    }

    fn score_below_threshold_from_scores(
        peer_score: &Option<(PeerScore, PeerScoreThresholds, Interval, GossipPromises)>,
        peer_id: &PeerId,
        threshold: impl Fn(&PeerScoreThresholds) -> f64,
    ) -> (bool, f64) {
        if let Some((peer_score, thresholds, ..)) = peer_score {
            let score = peer_score.score(peer_id);
            if score < threshold(thresholds) {
                return (true, score);
            }
            (false, score)
        } else {
            (false, 0.0)
        }
    }

    /// Handles an IHAVE control message. Checks our cache of messages. If the message is unknown,
    /// requests it with an IWANT control message.
    fn handle_ihave(&mut self, peer_id: &PeerId, ihave_msgs: Vec<(TopicHash, Vec<MessageId>)>) {
        // We ignore IHAVE gossip from any peer whose score is below the gossip threshold
        if let (true, score) = self.score_below_threshold(peer_id, |pst| pst.gossip_threshold) {
            debug!(
                "IHAVE: ignoring peer {:?} with score below threshold [score = {}]",
                peer_id, score
            );
            return;
        }

        // IHAVE flood protection
        let peer_have = self.count_received_ihave.entry(*peer_id).or_insert(0);
        *peer_have += 1;
        if *peer_have > self.config.max_ihave_messages() {
            debug!(
                "IHAVE: peer {} has advertised too many times ({}) within this heartbeat \
            interval; ignoring",
                peer_id, *peer_have
            );
            return;
        }

        if let Some(iasked) = self.count_sent_iwant.get(peer_id) {
            if *iasked >= self.config.max_ihave_length() {
                debug!(
                    "IHAVE: peer {} has already advertised too many messages ({}); ignoring",
                    peer_id, *iasked
                );
                return;
            }
        }

        trace!("Handling IHAVE for peer: {:?}", peer_id);

        let mut iwant_ids = HashSet::new();

        let want_message = |id: &MessageId| {
            if self.duplicate_cache.contains(id) {
                return false;
            }

            if self.pending_iwant_msgs.contains(id) {
                return false;
            }

            self.peer_score
                .as_ref()
                .map(|(_, _, _, promises)| !promises.contains(id))
                .unwrap_or(true)
        };

        for (topic, ids) in ihave_msgs {
            // only process the message if we are subscribed
            if !self.mesh.contains_key(&topic) {
                debug!(
                    "IHAVE: Ignoring IHAVE - Not subscribed to topic: {:?}",
                    topic
                );
                continue;
            }

            for id in ids.into_iter().filter(want_message) {
                // have not seen this message and are not currently requesting it
                if iwant_ids.insert(id) {
                    // Register the IWANT metric
                    if let Some(metrics) = self.metrics.as_mut() {
                        metrics.register_iwant(&topic);
                    }
                }
            }
        }

        if !iwant_ids.is_empty() {
            let iasked = self.count_sent_iwant.entry(*peer_id).or_insert(0);
            let mut iask = iwant_ids.len();
            if *iasked + iask > self.config.max_ihave_length() {
                iask = self.config.max_ihave_length().saturating_sub(*iasked);
            }

            // Send the list of IWANT control messages
            debug!(
                "IHAVE: Asking for {} out of {} messages from {}",
                iask,
                iwant_ids.len(),
                peer_id
            );

            // Ask in random order
            let mut iwant_ids_vec: Vec<_> = iwant_ids.into_iter().collect();
            let mut rng = thread_rng();
            iwant_ids_vec.partial_shuffle(&mut rng, iask);

            iwant_ids_vec.truncate(iask);
            *iasked += iask;

            for message_id in &iwant_ids_vec {
                // Add all messages to the pending list
                self.pending_iwant_msgs.insert(message_id.clone());
            }

            if let Some((_, _, _, gossip_promises)) = &mut self.peer_score {
                gossip_promises.add_promise(
                    *peer_id,
                    &iwant_ids_vec,
                    Instant::now() + self.config.iwant_followup_time(),
                );
            }
            trace!(
                "IHAVE: Asking for the following messages from {}: {:?}",
                peer_id,
                iwant_ids_vec
            );

            Self::control_pool_add(
                &mut self.control_pool,
                *peer_id,
                GossipsubControlAction::IWant {
                    message_ids: iwant_ids_vec,
                },
            );
        }
        trace!("Completed IHAVE handling for peer: {:?}", peer_id);
    }

    /// Handles an IWANT control message. Checks our cache of messages. If the message exists it is
    /// forwarded to the requesting peer.
    fn handle_iwant(&mut self, peer_id: &PeerId, iwant_msgs: Vec<MessageId>) {
        // We ignore IWANT gossip from any peer whose score is below the gossip threshold
        if let (true, score) = self.score_below_threshold(peer_id, |pst| pst.gossip_threshold) {
            debug!(
                "IWANT: ignoring peer {:?} with score below threshold [score = {}]",
                peer_id, score
            );
            return;
        }

        debug!("Handling IWANT for peer: {:?}", peer_id);
        // build a hashmap of available messages
        let mut cached_messages = HashMap::new();

        for id in iwant_msgs {
            // If we have it and the IHAVE count is not above the threshold, add it do the
            // cached_messages mapping
            if let Some((msg, count)) = self.mcache.get_with_iwant_counts(&id, peer_id) {
                if count > self.config.gossip_retransimission() {
                    debug!(
                        "IWANT: Peer {} has asked for message {} too many times; ignoring \
                    request",
                        peer_id, &id
                    );
                } else {
                    cached_messages.insert(id.clone(), msg.clone());
                }
            }
        }

        if !cached_messages.is_empty() {
            debug!("IWANT: Sending cached messages to peer: {:?}", peer_id);
            // Send the messages to the peer
            let message_list: Vec<_> = cached_messages.into_iter().map(|entry| entry.1).collect();

            let topics = message_list
                .iter()
                .map(|message| message.topic.clone())
                .collect::<HashSet<TopicHash>>();

            let message = GossipsubRpc {
                subscriptions: Vec::new(),
                messages: message_list,
                control_msgs: Vec::new(),
            }
            .into_protobuf();

            let msg_bytes = message.encoded_len();

            if self.send_message(*peer_id, message).is_err() {
                error!("Failed to send cached messages. Messages too large");
            } else if let Some(m) = self.metrics.as_mut() {
                // Sending of messages succeeded, register them on the internal metrics.
                for topic in topics.iter() {
                    m.msg_sent(topic, msg_bytes);
                }
            }
        }
        debug!("Completed IWANT handling for peer: {}", peer_id);
    }

    /// Handles GRAFT control messages. If subscribed to the topic, adds the peer to mesh, if not,
    /// responds with PRUNE messages.
    fn handle_graft(&mut self, peer_id: &PeerId, topics: Vec<TopicHash>) {
        debug!("Handling GRAFT message for peer: {}", peer_id);

        let mut to_prune_topics = HashSet::new();

        let mut do_px = self.config.do_px();

        // For each topic, if a peer has grafted us, then we necessarily must be in their mesh
        // and they must be subscribed to the topic. Ensure we have recorded the mapping.
        for topic in &topics {
            self.peer_topics
                .entry(*peer_id)
                .or_default()
                .insert(topic.clone());
            self.topic_peers
                .entry(topic.clone())
                .or_default()
                .insert(*peer_id);
        }

        // we don't GRAFT to/from explicit peers; complain loudly if this happens
        if self.explicit_peers.contains(peer_id) {
            warn!("GRAFT: ignoring request from direct peer {}", peer_id);
            // this is possibly a bug from non-reciprocal configuration; send a PRUNE for all topics
            to_prune_topics = topics.into_iter().collect();
            // but don't PX
            do_px = false
        } else {
            let (below_zero, score) = self.score_below_threshold(peer_id, |_| 0.0);
            let now = Instant::now();
            for topic_hash in topics {
                if let Some(peers) = self.mesh.get_mut(&topic_hash) {
                    // if the peer is already in the mesh ignore the graft
                    if peers.contains(peer_id) {
                        debug!(
                            "GRAFT: Received graft for peer {:?} that is already in topic {:?}",
                            peer_id, &topic_hash
                        );
                        continue;
                    }

                    // make sure we are not backing off that peer
                    if let Some(backoff_time) = self.backoffs.get_backoff_time(&topic_hash, peer_id)
                    {
                        if backoff_time > now {
                            warn!(
                                "[Penalty] Peer attempted graft within backoff time, penalizing {}",
                                peer_id
                            );
                            // add behavioural penalty
                            if let Some((peer_score, ..)) = &mut self.peer_score {
                                if let Some(metrics) = self.metrics.as_mut() {
                                    metrics.register_score_penalty(Penalty::GraftBackoff);
                                }
                                peer_score.add_penalty(peer_id, 1);

                                // check the flood cutoff
                                // See: https://github.com/rust-lang/rust-clippy/issues/10061
                                #[allow(unknown_lints, clippy::unchecked_duration_subtraction)]
                                let flood_cutoff = (backoff_time
                                    + self.config.graft_flood_threshold())
                                    - self.config.prune_backoff();
                                if flood_cutoff > now {
                                    //extra penalty
                                    peer_score.add_penalty(peer_id, 1);
                                }
                            }
                            // no PX
                            do_px = false;

                            to_prune_topics.insert(topic_hash.clone());
                            continue;
                        }
                    }

                    // check the score
                    if below_zero {
                        // we don't GRAFT peers with negative score
                        debug!(
                            "GRAFT: ignoring peer {:?} with negative score [score = {}, \
                        topic = {}]",
                            peer_id, score, topic_hash
                        );
                        // we do send them PRUNE however, because it's a matter of protocol correctness
                        to_prune_topics.insert(topic_hash.clone());
                        // but we won't PX to them
                        do_px = false;
                        continue;
                    }

                    // check mesh upper bound and only allow graft if the upper bound is not reached or
                    // if it is an outbound peer
                    if peers.len() >= self.config.mesh_n_high()
                        && !self.outbound_peers.contains(peer_id)
                    {
                        to_prune_topics.insert(topic_hash.clone());
                        continue;
                    }

                    // add peer to the mesh
                    debug!(
                        "GRAFT: Mesh link added for peer: {:?} in topic: {:?}",
                        peer_id, &topic_hash
                    );

                    if peers.insert(*peer_id) {
                        if let Some(m) = self.metrics.as_mut() {
                            m.peers_included(&topic_hash, Inclusion::Subscribed, 1)
                        }
                    }

                    // If the peer did not previously exist in any mesh, inform the handler
                    peer_added_to_mesh(
                        *peer_id,
                        vec![&topic_hash],
                        &self.mesh,
                        self.peer_topics.get(peer_id),
                        &mut self.events,
                        &self.connected_peers,
                    );

                    if let Some((peer_score, ..)) = &mut self.peer_score {
                        peer_score.graft(peer_id, topic_hash);
                    }
                } else {
                    // don't do PX when there is an unknown topic to avoid leaking our peers
                    do_px = false;
                    debug!(
                        "GRAFT: Received graft for unknown topic {:?} from peer {:?}",
                        &topic_hash, peer_id
                    );
                    // spam hardening: ignore GRAFTs for unknown topics
                    continue;
                }
            }
        }

        if !to_prune_topics.is_empty() {
            // build the prune messages to send
            let on_unsubscribe = false;
            let prune_messages = to_prune_topics
                .iter()
                .map(|t| self.make_prune(t, peer_id, do_px, on_unsubscribe))
                .collect();
            // Send the prune messages to the peer
            debug!(
                "GRAFT: Not subscribed to topics -  Sending PRUNE to peer: {}",
                peer_id
            );

            if let Err(e) = self.send_message(
                *peer_id,
                GossipsubRpc {
                    subscriptions: Vec::new(),
                    messages: Vec::new(),
                    control_msgs: prune_messages,
                }
                .into_protobuf(),
            ) {
                error!("Failed to send PRUNE: {:?}", e);
            }
        }
        debug!("Completed GRAFT handling for peer: {}", peer_id);
    }

    fn remove_peer_from_mesh(
        &mut self,
        peer_id: &PeerId,
        topic_hash: &TopicHash,
        backoff: Option<u64>,
        always_update_backoff: bool,
        reason: Churn,
    ) {
        let mut update_backoff = always_update_backoff;
        if let Some(peers) = self.mesh.get_mut(topic_hash) {
            // remove the peer if it exists in the mesh
            if peers.remove(peer_id) {
                debug!(
                    "PRUNE: Removing peer: {} from the mesh for topic: {}",
                    peer_id.to_string(),
                    topic_hash
                );
                if let Some(m) = self.metrics.as_mut() {
                    m.peers_removed(topic_hash, reason, 1)
                }

                if let Some((peer_score, ..)) = &mut self.peer_score {
                    peer_score.prune(peer_id, topic_hash.clone());
                }

                update_backoff = true;

                // inform the handler
                peer_removed_from_mesh(
                    *peer_id,
                    topic_hash,
                    &self.mesh,
                    self.peer_topics.get(peer_id),
                    &mut self.events,
                    &self.connected_peers,
                );
            }
        }
        if update_backoff {
            let time = if let Some(backoff) = backoff {
                Duration::from_secs(backoff)
            } else {
                self.config.prune_backoff()
            };
            // is there a backoff specified by the peer? if so obey it.
            self.backoffs.update_backoff(topic_hash, peer_id, time);
        }
    }

    /// Handles PRUNE control messages. Removes peer from the mesh.
    fn handle_prune(
        &mut self,
        peer_id: &PeerId,
        prune_data: Vec<(TopicHash, Vec<PeerInfo>, Option<u64>)>,
    ) {
        debug!("Handling PRUNE message for peer: {}", peer_id);
        let (below_threshold, score) =
            self.score_below_threshold(peer_id, |pst| pst.accept_px_threshold);
        for (topic_hash, px, backoff) in prune_data {
            self.remove_peer_from_mesh(peer_id, &topic_hash, backoff, true, Churn::Prune);

            if self.mesh.contains_key(&topic_hash) {
                //connect to px peers
                if !px.is_empty() {
                    // we ignore PX from peers with insufficient score
                    if below_threshold {
                        debug!(
                            "PRUNE: ignoring PX from peer {:?} with insufficient score \
                             [score ={} topic = {}]",
                            peer_id, score, topic_hash
                        );
                        continue;
                    }

                    // NOTE: We cannot dial any peers from PX currently as we typically will not
                    // know their multiaddr. Until SignedRecords are spec'd this
                    // remains a stub. By default `config.prune_peers()` is set to zero and
                    // this is skipped. If the user modifies this, this will only be able to
                    // dial already known peers (from an external discovery mechanism for
                    // example).
                    if self.config.prune_peers() > 0 {
                        self.px_connect(px);
                    }
                }
            }
        }
        debug!("Completed PRUNE handling for peer: {}", peer_id.to_string());
    }

    fn px_connect(&mut self, mut px: Vec<PeerInfo>) {
        let n = self.config.prune_peers();
        // Ignore peerInfo with no ID
        //
        //TODO: Once signed records are spec'd: Can we use peerInfo without any IDs if they have a
        // signed peer record?
        px.retain(|p| p.peer_id.is_some());
        if px.len() > n {
            // only use at most prune_peers many random peers
            let mut rng = thread_rng();
            px.partial_shuffle(&mut rng, n);
            px = px.into_iter().take(n).collect();
        }

        for p in px {
            // TODO: Once signed records are spec'd: extract signed peer record if given and handle
            // it, see https://github.com/libp2p/specs/pull/217
            if let Some(peer_id) = p.peer_id {
                // mark as px peer
                self.px_peers.insert(peer_id);

                // dial peer
                self.events.push_back(NetworkBehaviourAction::Dial {
                    opts: DialOpts::peer_id(peer_id).build(),
                });
            }
        }
    }

    /// Applies some basic checks to whether this message is valid. Does not apply user validation
    /// checks.
    fn message_is_valid(
        &mut self,
        msg_id: &MessageId,
        raw_message: &mut RawGossipsubMessage,
        propagation_source: &PeerId,
    ) -> bool {
        debug!(
            "Handling message: {:?} from peer: {}",
            msg_id,
            propagation_source.to_string()
        );

        // Reject any message from a blacklisted peer
        if self.blacklisted_peers.contains(propagation_source) {
            debug!(
                "Rejecting message from blacklisted peer: {}",
                propagation_source
            );
            if let Some((peer_score, .., gossip_promises)) = &mut self.peer_score {
                peer_score.reject_message(
                    propagation_source,
                    msg_id,
                    &raw_message.topic,
                    RejectReason::BlackListedPeer,
                );
                gossip_promises.reject_message(msg_id, &RejectReason::BlackListedPeer);
            }
            return false;
        }

        // Also reject any message that originated from a blacklisted peer
        if let Some(source) = raw_message.source.as_ref() {
            if self.blacklisted_peers.contains(source) {
                debug!(
                    "Rejecting message from peer {} because of blacklisted source: {}",
                    propagation_source, source
                );
                self.handle_invalid_message(
                    propagation_source,
                    raw_message,
                    RejectReason::BlackListedSource,
                );
                return false;
            }
        }

        // If we are not validating messages, assume this message is validated
        // This will allow the message to be gossiped without explicitly calling
        // `validate_message`.
        if !self.config.validate_messages() {
            raw_message.validated = true;
        }

        // reject messages claiming to be from ourselves but not locally published
        let self_published = !self.config.allow_self_origin()
            && if let Some(own_id) = self.publish_config.get_own_id() {
                own_id != propagation_source
                    && raw_message.source.as_ref().map_or(false, |s| s == own_id)
            } else {
                self.published_message_ids.contains(msg_id)
            };

        if self_published {
            debug!(
                "Dropping message {} claiming to be from self but forwarded from {}",
                msg_id, propagation_source
            );
            self.handle_invalid_message(propagation_source, raw_message, RejectReason::SelfOrigin);
            return false;
        }

        true
    }

    /// Handles a newly received [`RawGossipsubMessage`].
    ///
    /// Forwards the message to all peers in the mesh.
    fn handle_received_message(
        &mut self,
        mut raw_message: RawGossipsubMessage,
        propagation_source: &PeerId,
    ) {
        // Record the received metric
        if let Some(metrics) = self.metrics.as_mut() {
            metrics.msg_recvd_unfiltered(&raw_message.topic, raw_message.raw_protobuf_len());
        }

        let fast_message_id = self.config.fast_message_id(&raw_message);

        if let Some(fast_message_id) = fast_message_id.as_ref() {
            if let Some(msg_id) = self.fast_message_id_cache.get(fast_message_id) {
                let msg_id = msg_id.clone();
                // Report the duplicate
                if self.message_is_valid(&msg_id, &mut raw_message, propagation_source) {
                    if let Some((peer_score, ..)) = &mut self.peer_score {
                        peer_score.duplicated_message(
                            propagation_source,
                            &msg_id,
                            &raw_message.topic,
                        );
                    }
                    // Update the cache, informing that we have received a duplicate from another peer.
                    // The peers in this cache are used to prevent us forwarding redundant messages onto
                    // these peers.
                    self.mcache.observe_duplicate(&msg_id, propagation_source);
                }

                // This message has been seen previously. Ignore it
                return;
            }
        }

        // Try and perform the data transform to the message. If it fails, consider it invalid.
        let message = match self.data_transform.inbound_transform(raw_message.clone()) {
            Ok(message) => message,
            Err(e) => {
                debug!("Invalid message. Transform error: {:?}", e);
                // Reject the message and return
                self.handle_invalid_message(
                    propagation_source,
                    &raw_message,
                    RejectReason::ValidationError(ValidationError::TransformFailed),
                );
                return;
            }
        };

        // Calculate the message id on the transformed data.
        let msg_id = self.config.message_id(&message);

        // Check the validity of the message
        // Peers get penalized if this message is invalid. We don't add it to the duplicate cache
        // and instead continually penalize peers that repeatedly send this message.
        if !self.message_is_valid(&msg_id, &mut raw_message, propagation_source) {
            return;
        }

        // Add the message to the duplicate caches
        if let Some(fast_message_id) = fast_message_id {
            // add id to cache
            self.fast_message_id_cache
                .entry(fast_message_id)
                .or_insert_with(|| msg_id.clone());
        }

        if !self.duplicate_cache.insert(msg_id.clone()) {
            debug!("Message already received, ignoring. Message: {}", msg_id);
            if let Some((peer_score, ..)) = &mut self.peer_score {
                peer_score.duplicated_message(propagation_source, &msg_id, &message.topic);
            }
            self.mcache.observe_duplicate(&msg_id, propagation_source);
            return;
        }
        debug!(
            "Put message {:?} in duplicate_cache and resolve promises",
            msg_id
        );

        // Record the received message with the metrics
        if let Some(metrics) = self.metrics.as_mut() {
            metrics.msg_recvd(&message.topic);
        }

        // Tells score that message arrived (but is maybe not fully validated yet).
        // Consider the message as delivered for gossip promises.
        if let Some((peer_score, .., gossip_promises)) = &mut self.peer_score {
            peer_score.validate_message(propagation_source, &msg_id, &message.topic);
            gossip_promises.message_delivered(&msg_id);
        }

        // Add the message to our memcache
        self.mcache.put(&msg_id, raw_message.clone());

        // Dispatch the message to the user if we are subscribed to any of the topics
        if self.mesh.contains_key(&message.topic) {
            debug!("Sending received message to user");
            self.events.push_back(NetworkBehaviourAction::GenerateEvent(
                GossipsubEvent::Message {
                    propagation_source: *propagation_source,
                    message_id: msg_id.clone(),
                    message,
                },
            ));
        } else {
            debug!(
                "Received message on a topic we are not subscribed to: {:?}",
                message.topic
            );
            return;
        }

        // forward the message to mesh peers, if no validation is required
        if !self.config.validate_messages() {
            if self
                .forward_msg(
                    &msg_id,
                    raw_message,
                    Some(propagation_source),
                    HashSet::new(),
                )
                .is_err()
            {
                error!("Failed to forward message. Too large");
            }
            debug!("Completed message handling for message: {:?}", msg_id);
        }
    }

    // Handles invalid messages received.
    fn handle_invalid_message(
        &mut self,
        propagation_source: &PeerId,
        raw_message: &RawGossipsubMessage,
        reject_reason: RejectReason,
    ) {
        if let Some((peer_score, .., gossip_promises)) = &mut self.peer_score {
            if let Some(metrics) = self.metrics.as_mut() {
                metrics.register_invalid_message(&raw_message.topic);
            }

            let fast_message_id_cache = &self.fast_message_id_cache;

            if let Some(msg_id) = self
                .config
                .fast_message_id(raw_message)
                .and_then(|id| fast_message_id_cache.get(&id))
            {
                peer_score.reject_message(
                    propagation_source,
                    msg_id,
                    &raw_message.topic,
                    reject_reason,
                );
                gossip_promises.reject_message(msg_id, &reject_reason);
            } else {
                // The message is invalid, we reject it ignoring any gossip promises. If a peer is
                // advertising this message via an IHAVE and it's invalid it will be double
                // penalized, one for sending us an invalid and again for breaking a promise.
                peer_score.reject_invalid_message(propagation_source, &raw_message.topic);
            }
        }
    }

    /// Handles received subscriptions.
    fn handle_received_subscriptions(
        &mut self,
        subscriptions: &[GossipsubSubscription],
        propagation_source: &PeerId,
    ) {
        debug!(
            "Handling subscriptions: {:?}, from source: {}",
            subscriptions,
            propagation_source.to_string()
        );

        let mut unsubscribed_peers = Vec::new();

        let subscribed_topics = match self.peer_topics.get_mut(propagation_source) {
            Some(topics) => topics,
            None => {
                error!(
                    "Subscription by unknown peer: {}",
                    propagation_source.to_string()
                );
                return;
            }
        };

        // Collect potential graft topics for the peer.
        let mut topics_to_graft = Vec::new();

        // Notify the application about the subscription, after the grafts are sent.
        let mut application_event = Vec::new();

        let filtered_topics = match self
            .subscription_filter
            .filter_incoming_subscriptions(subscriptions, subscribed_topics)
        {
            Ok(topics) => topics,
            Err(s) => {
                error!(
                    "Subscription filter error: {}; ignoring RPC from peer {}",
                    s,
                    propagation_source.to_string()
                );
                return;
            }
        };

        for subscription in filtered_topics {
            // get the peers from the mapping, or insert empty lists if the topic doesn't exist
            let topic_hash = &subscription.topic_hash;
            let peer_list = self
                .topic_peers
                .entry(topic_hash.clone())
                .or_insert_with(Default::default);

            match subscription.action {
                GossipsubSubscriptionAction::Subscribe => {
                    if peer_list.insert(*propagation_source) {
                        debug!(
                            "SUBSCRIPTION: Adding gossip peer: {} to topic: {:?}",
                            propagation_source.to_string(),
                            topic_hash
                        );
                    }

                    // add to the peer_topics mapping
                    subscribed_topics.insert(topic_hash.clone());

                    // if the mesh needs peers add the peer to the mesh
                    if !self.explicit_peers.contains(propagation_source)
                        && matches!(
                            self.connected_peers
                                .get(propagation_source)
                                .map(|v| &v.kind),
                            Some(PeerKind::Gossipsubv1_1) | Some(PeerKind::Gossipsub)
                        )
                        && !Self::score_below_threshold_from_scores(
                            &self.peer_score,
                            propagation_source,
                            |_| 0.0,
                        )
                        .0
                        && !self
                            .backoffs
                            .is_backoff_with_slack(topic_hash, propagation_source)
                    {
                        if let Some(peers) = self.mesh.get_mut(topic_hash) {
                            if peers.len() < self.config.mesh_n_low()
                                && peers.insert(*propagation_source)
                            {
                                debug!(
                                    "SUBSCRIPTION: Adding peer {} to the mesh for topic {:?}",
                                    propagation_source.to_string(),
                                    topic_hash
                                );
                                if let Some(m) = self.metrics.as_mut() {
                                    m.peers_included(topic_hash, Inclusion::Subscribed, 1)
                                }
                                // send graft to the peer
                                debug!(
                                    "Sending GRAFT to peer {} for topic {:?}",
                                    propagation_source.to_string(),
                                    topic_hash
                                );
                                if let Some((peer_score, ..)) = &mut self.peer_score {
                                    peer_score.graft(propagation_source, topic_hash.clone());
                                }
                                topics_to_graft.push(topic_hash.clone());
                            }
                        }
                    }
                    // generates a subscription event to be polled
                    application_event.push(NetworkBehaviourAction::GenerateEvent(
                        GossipsubEvent::Subscribed {
                            peer_id: *propagation_source,
                            topic: topic_hash.clone(),
                        },
                    ));
                }
                GossipsubSubscriptionAction::Unsubscribe => {
                    if peer_list.remove(propagation_source) {
                        debug!(
                            "SUBSCRIPTION: Removing gossip peer: {} from topic: {:?}",
                            propagation_source.to_string(),
                            topic_hash
                        );
                    }

                    // remove topic from the peer_topics mapping
                    subscribed_topics.remove(topic_hash);
                    unsubscribed_peers.push((*propagation_source, topic_hash.clone()));
                    // generate an unsubscribe event to be polled
                    application_event.push(NetworkBehaviourAction::GenerateEvent(
                        GossipsubEvent::Unsubscribed {
                            peer_id: *propagation_source,
                            topic: topic_hash.clone(),
                        },
                    ));
                }
            }

            if let Some(m) = self.metrics.as_mut() {
                m.set_topic_peers(topic_hash, peer_list.len());
            }
        }

        // remove unsubscribed peers from the mesh if it exists
        for (peer_id, topic_hash) in unsubscribed_peers {
            self.remove_peer_from_mesh(&peer_id, &topic_hash, None, false, Churn::Unsub);
        }

        // Potentially inform the handler if we have added this peer to a mesh for the first time.
        let topics_joined = topics_to_graft.iter().collect::<Vec<_>>();
        if !topics_joined.is_empty() {
            peer_added_to_mesh(
                *propagation_source,
                topics_joined,
                &self.mesh,
                self.peer_topics.get(propagation_source),
                &mut self.events,
                &self.connected_peers,
            );
        }

        // If we need to send grafts to peer, do so immediately, rather than waiting for the
        // heartbeat.
        if !topics_to_graft.is_empty()
            && self
                .send_message(
                    *propagation_source,
                    GossipsubRpc {
                        subscriptions: Vec::new(),
                        messages: Vec::new(),
                        control_msgs: topics_to_graft
                            .into_iter()
                            .map(|topic_hash| GossipsubControlAction::Graft { topic_hash })
                            .collect(),
                    }
                    .into_protobuf(),
                )
                .is_err()
        {
            error!("Failed sending grafts. Message too large");
        }

        // Notify the application of the subscriptions
        for event in application_event {
            self.events.push_back(event);
        }

        trace!(
            "Completed handling subscriptions from source: {:?}",
            propagation_source
        );
    }

    /// Applies penalties to peers that did not respond to our IWANT requests.
    fn apply_iwant_penalties(&mut self) {
        if let Some((peer_score, .., gossip_promises)) = &mut self.peer_score {
            for (peer, count) in gossip_promises.get_broken_promises() {
                peer_score.add_penalty(&peer, count);
                if let Some(metrics) = self.metrics.as_mut() {
                    metrics.register_score_penalty(Penalty::BrokenPromise);
                }
            }
        }
    }

    /// Heartbeat function which shifts the memcache and updates the mesh.
    fn heartbeat(&mut self) {
        debug!("Starting heartbeat");
        let start = Instant::now();

        self.heartbeat_ticks += 1;

        let mut to_graft = HashMap::new();
        let mut to_prune = HashMap::new();
        let mut no_px = HashSet::new();

        // clean up expired backoffs
        self.backoffs.heartbeat();

        // clean up ihave counters
        self.count_sent_iwant.clear();
        self.count_received_ihave.clear();

        // apply iwant penalties
        self.apply_iwant_penalties();

        // check connections to explicit peers
        if self.heartbeat_ticks % self.config.check_explicit_peers_ticks() == 0 {
            for p in self.explicit_peers.clone() {
                self.check_explicit_peer_connection(&p);
            }
        }

        // Cache the scores of all connected peers, and record metrics for current penalties.
        let mut scores = HashMap::with_capacity(self.connected_peers.len());
        if let Some((peer_score, ..)) = &self.peer_score {
            for peer_id in self.connected_peers.keys() {
                scores
                    .entry(peer_id)
                    .or_insert_with(|| peer_score.metric_score(peer_id, self.metrics.as_mut()));
            }
        }

        // maintain the mesh for each topic
        for (topic_hash, peers) in self.mesh.iter_mut() {
            let explicit_peers = &self.explicit_peers;
            let backoffs = &self.backoffs;
            let topic_peers = &self.topic_peers;
            let outbound_peers = &self.outbound_peers;

            // drop all peers with negative score, without PX
            // if there is at some point a stable retain method for BTreeSet the following can be
            // written more efficiently with retain.
            let mut to_remove_peers = Vec::new();
            for peer_id in peers.iter() {
                let peer_score = *scores.get(peer_id).unwrap_or(&0.0);

                // Record the score per mesh
                if let Some(metrics) = self.metrics.as_mut() {
                    metrics.observe_mesh_peers_score(topic_hash, peer_score);
                }

                if peer_score < 0.0 {
                    debug!(
                        "HEARTBEAT: Prune peer {:?} with negative score [score = {}, topic = \
                             {}]",
                        peer_id, peer_score, topic_hash
                    );

                    let current_topic = to_prune.entry(*peer_id).or_insert_with(Vec::new);
                    current_topic.push(topic_hash.clone());
                    no_px.insert(*peer_id);
                    to_remove_peers.push(*peer_id);
                }
            }

            if let Some(m) = self.metrics.as_mut() {
                m.peers_removed(topic_hash, Churn::BadScore, to_remove_peers.len())
            }

            for peer_id in to_remove_peers {
                peers.remove(&peer_id);
            }

            // too little peers - add some
            if peers.len() < self.config.mesh_n_low() {
                debug!(
                    "HEARTBEAT: Mesh low. Topic: {} Contains: {} needs: {}",
                    topic_hash,
                    peers.len(),
                    self.config.mesh_n_low()
                );
                // not enough peers - get mesh_n - current_length more
                let desired_peers = self.config.mesh_n() - peers.len();
                let peer_list = get_random_peers(
                    topic_peers,
                    &self.connected_peers,
                    topic_hash,
                    desired_peers,
                    |peer| {
                        !peers.contains(peer)
                            && !explicit_peers.contains(peer)
                            && !backoffs.is_backoff_with_slack(topic_hash, peer)
                            && *scores.get(peer).unwrap_or(&0.0) >= 0.0
                    },
                );
                for peer in &peer_list {
                    let current_topic = to_graft.entry(*peer).or_insert_with(Vec::new);
                    current_topic.push(topic_hash.clone());
                }
                // update the mesh
                debug!("Updating mesh, new mesh: {:?}", peer_list);
                if let Some(m) = self.metrics.as_mut() {
                    m.peers_included(topic_hash, Inclusion::Random, peer_list.len())
                }
                peers.extend(peer_list);
            }

            // too many peers - remove some
            if peers.len() > self.config.mesh_n_high() {
                debug!(
                    "HEARTBEAT: Mesh high. Topic: {} Contains: {} needs: {}",
                    topic_hash,
                    peers.len(),
                    self.config.mesh_n_high()
                );
                let excess_peer_no = peers.len() - self.config.mesh_n();

                // shuffle the peers and then sort by score ascending beginning with the worst
                let mut rng = thread_rng();
                let mut shuffled = peers.iter().cloned().collect::<Vec<_>>();
                shuffled.shuffle(&mut rng);
                shuffled.sort_by(|p1, p2| {
                    let score_p1 = *scores.get(p1).unwrap_or(&0.0);
                    let score_p2 = *scores.get(p2).unwrap_or(&0.0);

                    score_p1.partial_cmp(&score_p2).unwrap_or(Ordering::Equal)
                });
                // shuffle everything except the last retain_scores many peers (the best ones)
                shuffled[..peers.len() - self.config.retain_scores()].shuffle(&mut rng);

                // count total number of outbound peers
                let mut outbound = {
                    let outbound_peers = &self.outbound_peers;
                    shuffled
                        .iter()
                        .filter(|p| outbound_peers.contains(*p))
                        .count()
                };

                // remove the first excess_peer_no allowed (by outbound restrictions) peers adding
                // them to to_prune
                let mut removed = 0;
                for peer in shuffled {
                    if removed == excess_peer_no {
                        break;
                    }
                    if self.outbound_peers.contains(&peer) {
                        if outbound <= self.config.mesh_outbound_min() {
                            // do not remove anymore outbound peers
                            continue;
                        } else {
                            // an outbound peer gets removed
                            outbound -= 1;
                        }
                    }

                    // remove the peer
                    peers.remove(&peer);
                    let current_topic = to_prune.entry(peer).or_insert_with(Vec::new);
                    current_topic.push(topic_hash.clone());
                    removed += 1;
                }

                if let Some(m) = self.metrics.as_mut() {
                    m.peers_removed(topic_hash, Churn::Excess, removed)
                }
            }

            // do we have enough outbound peers?
            if peers.len() >= self.config.mesh_n_low() {
                // count number of outbound peers we have
                let outbound = { peers.iter().filter(|p| outbound_peers.contains(*p)).count() };

                // if we have not enough outbound peers, graft to some new outbound peers
                if outbound < self.config.mesh_outbound_min() {
                    let needed = self.config.mesh_outbound_min() - outbound;
                    let peer_list = get_random_peers(
                        topic_peers,
                        &self.connected_peers,
                        topic_hash,
                        needed,
                        |peer| {
                            !peers.contains(peer)
                                && !explicit_peers.contains(peer)
                                && !backoffs.is_backoff_with_slack(topic_hash, peer)
                                && *scores.get(peer).unwrap_or(&0.0) >= 0.0
                                && outbound_peers.contains(peer)
                        },
                    );
                    for peer in &peer_list {
                        let current_topic = to_graft.entry(*peer).or_insert_with(Vec::new);
                        current_topic.push(topic_hash.clone());
                    }
                    // update the mesh
                    debug!("Updating mesh, new mesh: {:?}", peer_list);
                    if let Some(m) = self.metrics.as_mut() {
                        m.peers_included(topic_hash, Inclusion::Outbound, peer_list.len())
                    }
                    peers.extend(peer_list);
                }
            }

            // should we try to improve the mesh with opportunistic grafting?
            if self.heartbeat_ticks % self.config.opportunistic_graft_ticks() == 0
                && peers.len() > 1
                && self.peer_score.is_some()
            {
                if let Some((_, thresholds, _, _)) = &self.peer_score {
                    // Opportunistic grafting works as follows: we check the median score of peers
                    // in the mesh; if this score is below the opportunisticGraftThreshold, we
                    // select a few peers at random with score over the median.
                    // The intention is to (slowly) improve an underperforming mesh by introducing
                    // good scoring peers that may have been gossiping at us. This allows us to
                    // get out of sticky situations where we are stuck with poor peers and also
                    // recover from churn of good peers.

                    // now compute the median peer score in the mesh
                    let mut peers_by_score: Vec<_> = peers.iter().collect();
                    peers_by_score.sort_by(|p1, p2| {
                        let p1_score = *scores.get(p1).unwrap_or(&0.0);
                        let p2_score = *scores.get(p2).unwrap_or(&0.0);
                        p1_score.partial_cmp(&p2_score).unwrap_or(Equal)
                    });

                    let middle = peers_by_score.len() / 2;
                    let median = if peers_by_score.len() % 2 == 0 {
                        let sub_middle_peer = *peers_by_score
                            .get(middle - 1)
                            .expect("middle < vector length and middle > 0 since peers.len() > 0");
                        let sub_middle_score = *scores.get(sub_middle_peer).unwrap_or(&0.0);
                        let middle_peer =
                            *peers_by_score.get(middle).expect("middle < vector length");
                        let middle_score = *scores.get(middle_peer).unwrap_or(&0.0);

                        (sub_middle_score + middle_score) * 0.5
                    } else {
                        *scores
                            .get(*peers_by_score.get(middle).expect("middle < vector length"))
                            .unwrap_or(&0.0)
                    };

                    // if the median score is below the threshold, select a better peer (if any) and
                    // GRAFT
                    if median < thresholds.opportunistic_graft_threshold {
                        let peer_list = get_random_peers(
                            topic_peers,
                            &self.connected_peers,
                            topic_hash,
                            self.config.opportunistic_graft_peers(),
                            |peer_id| {
                                !peers.contains(peer_id)
                                    && !explicit_peers.contains(peer_id)
                                    && !backoffs.is_backoff_with_slack(topic_hash, peer_id)
                                    && *scores.get(peer_id).unwrap_or(&0.0) > median
                            },
                        );
                        for peer in &peer_list {
                            let current_topic = to_graft.entry(*peer).or_insert_with(Vec::new);
                            current_topic.push(topic_hash.clone());
                        }
                        // update the mesh
                        debug!(
                            "Opportunistically graft in topic {} with peers {:?}",
                            topic_hash, peer_list
                        );
                        if let Some(m) = self.metrics.as_mut() {
                            m.peers_included(topic_hash, Inclusion::Random, peer_list.len())
                        }
                        peers.extend(peer_list);
                    }
                }
            }
            // Register the final count of peers in the mesh
            if let Some(m) = self.metrics.as_mut() {
                m.set_mesh_peers(topic_hash, peers.len())
            }
        }

        // remove expired fanout topics
        {
            let fanout = &mut self.fanout; // help the borrow checker
            let fanout_ttl = self.config.fanout_ttl();
            self.fanout_last_pub.retain(|topic_hash, last_pub_time| {
                if *last_pub_time + fanout_ttl < Instant::now() {
                    debug!(
                        "HEARTBEAT: Fanout topic removed due to timeout. Topic: {:?}",
                        topic_hash
                    );
                    fanout.remove(topic_hash);
                    return false;
                }
                true
            });
        }

        // maintain fanout
        // check if our peers are still a part of the topic
        for (topic_hash, peers) in self.fanout.iter_mut() {
            let mut to_remove_peers = Vec::new();
            let publish_threshold = match &self.peer_score {
                Some((_, thresholds, _, _)) => thresholds.publish_threshold,
                _ => 0.0,
            };
            for peer in peers.iter() {
                // is the peer still subscribed to the topic?
                let peer_score = *scores.get(peer).unwrap_or(&0.0);
                match self.peer_topics.get(peer) {
                    Some(topics) => {
                        if !topics.contains(topic_hash) || peer_score < publish_threshold {
                            debug!(
                                "HEARTBEAT: Peer removed from fanout for topic: {:?}",
                                topic_hash
                            );
                            to_remove_peers.push(*peer);
                        }
                    }
                    None => {
                        // remove if the peer has disconnected
                        to_remove_peers.push(*peer);
                    }
                }
            }
            for to_remove in to_remove_peers {
                peers.remove(&to_remove);
            }

            // not enough peers
            if peers.len() < self.config.mesh_n() {
                debug!(
                    "HEARTBEAT: Fanout low. Contains: {:?} needs: {:?}",
                    peers.len(),
                    self.config.mesh_n()
                );
                let needed_peers = self.config.mesh_n() - peers.len();
                let explicit_peers = &self.explicit_peers;
                let new_peers = get_random_peers(
                    &self.topic_peers,
                    &self.connected_peers,
                    topic_hash,
                    needed_peers,
                    |peer_id| {
                        !peers.contains(peer_id)
                            && !explicit_peers.contains(peer_id)
                            && *scores.get(peer_id).unwrap_or(&0.0) < publish_threshold
                    },
                );
                peers.extend(new_peers);
            }
        }

        if self.peer_score.is_some() {
            trace!("Mesh message deliveries: {:?}", {
                self.mesh
                    .iter()
                    .map(|(t, peers)| {
                        (
                            t.clone(),
                            peers
                                .iter()
                                .map(|p| {
                                    (
                                        *p,
                                        self.peer_score
                                            .as_ref()
                                            .expect("peer_score.is_some()")
                                            .0
                                            .mesh_message_deliveries(p, t)
                                            .unwrap_or(0.0),
                                    )
                                })
                                .collect::<HashMap<PeerId, f64>>(),
                        )
                    })
                    .collect::<HashMap<TopicHash, HashMap<PeerId, f64>>>()
            })
        }

        self.emit_gossip();

        // send graft/prunes
        if !to_graft.is_empty() | !to_prune.is_empty() {
            self.send_graft_prune(to_graft, to_prune, no_px);
        }

        // piggyback pooled control messages
        self.flush_control_pool();

        // shift the memcache
        self.mcache.shift();

        debug!("Completed Heartbeat");
        if let Some(metrics) = self.metrics.as_mut() {
            let duration = u64::try_from(start.elapsed().as_millis()).unwrap_or(u64::MAX);
            metrics.observe_heartbeat_duration(duration);
        }
    }

    /// Emits gossip - Send IHAVE messages to a random set of gossip peers. This is applied to mesh
    /// and fanout peers
    fn emit_gossip(&mut self) {
        let mut rng = thread_rng();
        for (topic_hash, peers) in self.mesh.iter().chain(self.fanout.iter()) {
            let mut message_ids = self.mcache.get_gossip_message_ids(topic_hash);
            if message_ids.is_empty() {
                continue;
            }

            // if we are emitting more than GossipSubMaxIHaveLength message_ids, truncate the list
            if message_ids.len() > self.config.max_ihave_length() {
                // we do the truncation (with shuffling) per peer below
                debug!(
                    "too many messages for gossip; will truncate IHAVE list ({} messages)",
                    message_ids.len()
                );
            } else {
                // shuffle to emit in random order
                message_ids.shuffle(&mut rng);
            }

            // dynamic number of peers to gossip based on `gossip_factor` with minimum `gossip_lazy`
            let n_map = |m| {
                max(
                    self.config.gossip_lazy(),
                    (self.config.gossip_factor() * m as f64) as usize,
                )
            };
            // get gossip_lazy random peers
            let to_msg_peers = get_random_peers_dynamic(
                &self.topic_peers,
                &self.connected_peers,
                topic_hash,
                n_map,
                |peer| {
                    !peers.contains(peer)
                        && !self.explicit_peers.contains(peer)
                        && !self.score_below_threshold(peer, |ts| ts.gossip_threshold).0
                },
            );

            debug!("Gossiping IHAVE to {} peers.", to_msg_peers.len());

            for peer in to_msg_peers {
                let mut peer_message_ids = message_ids.clone();

                if peer_message_ids.len() > self.config.max_ihave_length() {
                    // We do this per peer so that we emit a different set for each peer.
                    // we have enough redundancy in the system that this will significantly increase
                    // the message coverage when we do truncate.
                    peer_message_ids.partial_shuffle(&mut rng, self.config.max_ihave_length());
                    peer_message_ids.truncate(self.config.max_ihave_length());
                }

                // send an IHAVE message
                Self::control_pool_add(
                    &mut self.control_pool,
                    peer,
                    GossipsubControlAction::IHave {
                        topic_hash: topic_hash.clone(),
                        message_ids: peer_message_ids,
                    },
                );
            }
        }
    }

    /// Handles multiple GRAFT/PRUNE messages and coalesces them into chunked gossip control
    /// messages.
    fn send_graft_prune(
        &mut self,
        to_graft: HashMap<PeerId, Vec<TopicHash>>,
        mut to_prune: HashMap<PeerId, Vec<TopicHash>>,
        no_px: HashSet<PeerId>,
    ) {
        // handle the grafts and overlapping prunes per peer
        for (peer, topics) in to_graft.into_iter() {
            for topic in &topics {
                // inform scoring of graft
                if let Some((peer_score, ..)) = &mut self.peer_score {
                    peer_score.graft(&peer, topic.clone());
                }

                // inform the handler of the peer being added to the mesh
                // If the peer did not previously exist in any mesh, inform the handler
                peer_added_to_mesh(
                    peer,
                    vec![topic],
                    &self.mesh,
                    self.peer_topics.get(&peer),
                    &mut self.events,
                    &self.connected_peers,
                );
            }
            let mut control_msgs: Vec<GossipsubControlAction> = topics
                .iter()
                .map(|topic_hash| GossipsubControlAction::Graft {
                    topic_hash: topic_hash.clone(),
                })
                .collect();

            // If there are prunes associated with the same peer add them.
            // NOTE: In this case a peer has been added to a topic mesh, and removed from another.
            // It therefore must be in at least one mesh and we do not need to inform the handler
            // of its removal from another.

            // The following prunes are not due to unsubscribing.
            let on_unsubscribe = false;
            if let Some(topics) = to_prune.remove(&peer) {
                let mut prunes = topics
                    .iter()
                    .map(|topic_hash| {
                        self.make_prune(
                            topic_hash,
                            &peer,
                            self.config.do_px() && !no_px.contains(&peer),
                            on_unsubscribe,
                        )
                    })
                    .collect::<Vec<_>>();
                control_msgs.append(&mut prunes);
            }

            // send the control messages
            if self
                .send_message(
                    peer,
                    GossipsubRpc {
                        subscriptions: Vec::new(),
                        messages: Vec::new(),
                        control_msgs,
                    }
                    .into_protobuf(),
                )
                .is_err()
            {
                error!("Failed to send control messages. Message too large");
            }
        }

        // handle the remaining prunes
        // The following prunes are not due to unsubscribing.
        let on_unsubscribe = false;
        for (peer, topics) in to_prune.iter() {
            let mut remaining_prunes = Vec::new();
            for topic_hash in topics {
                let prune = self.make_prune(
                    topic_hash,
                    peer,
                    self.config.do_px() && !no_px.contains(peer),
                    on_unsubscribe,
                );
                remaining_prunes.push(prune);
                // inform the handler
                peer_removed_from_mesh(
                    *peer,
                    topic_hash,
                    &self.mesh,
                    self.peer_topics.get(peer),
                    &mut self.events,
                    &self.connected_peers,
                );
            }

            if self
                .send_message(
                    *peer,
                    GossipsubRpc {
                        subscriptions: Vec::new(),
                        messages: Vec::new(),
                        control_msgs: remaining_prunes,
                    }
                    .into_protobuf(),
                )
                .is_err()
            {
                error!("Failed to send prune messages. Message too large");
            }
        }
    }

    /// Helper function which forwards a message to mesh\[topic\] peers.
    ///
    /// Returns true if at least one peer was messaged.
    fn forward_msg(
        &mut self,
        msg_id: &MessageId,
        message: RawGossipsubMessage,
        propagation_source: Option<&PeerId>,
        originating_peers: HashSet<PeerId>,
    ) -> Result<bool, PublishError> {
        // message is fully validated inform peer_score
        if let Some((peer_score, ..)) = &mut self.peer_score {
            if let Some(peer) = propagation_source {
                peer_score.deliver_message(peer, msg_id, &message.topic);
            }
        }

        debug!("Forwarding message: {:?}", msg_id);
        let mut recipient_peers = HashSet::new();

        {
            // Populate the recipient peers mapping

            // Add explicit peers
            for peer_id in &self.explicit_peers {
                if let Some(topics) = self.peer_topics.get(peer_id) {
                    if Some(peer_id) != propagation_source
                        && !originating_peers.contains(peer_id)
                        && Some(peer_id) != message.source.as_ref()
                        && topics.contains(&message.topic)
                    {
                        recipient_peers.insert(*peer_id);
                    }
                }
            }

            // add mesh peers
            let topic = &message.topic;
            // mesh
            if let Some(mesh_peers) = self.mesh.get(topic) {
                for peer_id in mesh_peers {
                    if Some(peer_id) != propagation_source
                        && !originating_peers.contains(peer_id)
                        && Some(peer_id) != message.source.as_ref()
                    {
                        recipient_peers.insert(*peer_id);
                    }
                }
            }
        }

        // forward the message to peers
        if !recipient_peers.is_empty() {
            let event = GossipsubRpc {
                subscriptions: Vec::new(),
                messages: vec![message.clone()],
                control_msgs: Vec::new(),
            }
            .into_protobuf();

            let msg_bytes = event.encoded_len();
            for peer in recipient_peers.iter() {
                debug!("Sending message: {:?} to peer {:?}", msg_id, peer);
                self.send_message(*peer, event.clone())?;
                if let Some(m) = self.metrics.as_mut() {
                    m.msg_sent(&message.topic, msg_bytes);
                }
            }
            debug!("Completed forwarding message");
            Ok(true)
        } else {
            Ok(false)
        }
    }

    /// Constructs a [`RawGossipsubMessage`] performing message signing if required.
    pub(crate) fn build_raw_message(
        &self,
        topic: TopicHash,
        data: Vec<u8>,
    ) -> Result<RawGossipsubMessage, PublishError> {
        match &self.publish_config {
            PublishConfig::Signing {
                ref keypair,
                author,
                inline_key,
            } => {
                // Build and sign the message
                let sequence_number: u64 = rand::random();

                let signature = {
                    let message = rpc_proto::Message {
                        from: Some(author.clone().to_bytes()),
                        data: Some(data.clone()),
                        seqno: Some(sequence_number.to_be_bytes().to_vec()),
                        topic: topic.clone().into_string(),
                        signature: None,
                        key: None,
                    };

                    let mut buf = Vec::with_capacity(message.encoded_len());
                    message
                        .encode(&mut buf)
                        .expect("Buffer has sufficient capacity");

                    // the signature is over the bytes "libp2p-pubsub:<protobuf-message>"
                    let mut signature_bytes = SIGNING_PREFIX.to_vec();
                    signature_bytes.extend_from_slice(&buf);
                    Some(keypair.sign(&signature_bytes)?)
                };

                Ok(RawGossipsubMessage {
                    source: Some(*author),
                    data,
                    // To be interoperable with the go-implementation this is treated as a 64-bit
                    // big-endian uint.
                    sequence_number: Some(sequence_number),
                    topic,
                    signature,
                    key: inline_key.clone(),
                    validated: true, // all published messages are valid
                })
            }
            PublishConfig::Author(peer_id) => {
                Ok(RawGossipsubMessage {
                    source: Some(*peer_id),
                    data,
                    // To be interoperable with the go-implementation this is treated as a 64-bit
                    // big-endian uint.
                    sequence_number: Some(rand::random()),
                    topic,
                    signature: None,
                    key: None,
                    validated: true, // all published messages are valid
                })
            }
            PublishConfig::RandomAuthor => {
                Ok(RawGossipsubMessage {
                    source: Some(PeerId::random()),
                    data,
                    // To be interoperable with the go-implementation this is treated as a 64-bit
                    // big-endian uint.
                    sequence_number: Some(rand::random()),
                    topic,
                    signature: None,
                    key: None,
                    validated: true, // all published messages are valid
                })
            }
            PublishConfig::Anonymous => {
                Ok(RawGossipsubMessage {
                    source: None,
                    data,
                    // To be interoperable with the go-implementation this is treated as a 64-bit
                    // big-endian uint.
                    sequence_number: None,
                    topic,
                    signature: None,
                    key: None,
                    validated: true, // all published messages are valid
                })
            }
        }
    }

    // adds a control action to control_pool
    fn control_pool_add(
        control_pool: &mut HashMap<PeerId, Vec<GossipsubControlAction>>,
        peer: PeerId,
        control: GossipsubControlAction,
    ) {
        control_pool
            .entry(peer)
            .or_insert_with(Vec::new)
            .push(control);
    }

    /// Takes each control action mapping and turns it into a message
    fn flush_control_pool(&mut self) {
        for (peer, controls) in self.control_pool.drain().collect::<Vec<_>>() {
            if self
                .send_message(
                    peer,
                    GossipsubRpc {
                        subscriptions: Vec::new(),
                        messages: Vec::new(),
                        control_msgs: controls,
                    }
                    .into_protobuf(),
                )
                .is_err()
            {
                error!("Failed to flush control pool. Message too large");
            }
        }

        // This clears all pending IWANT messages
        self.pending_iwant_msgs.clear();
    }

    /// Send a GossipsubRpc message to a peer. This will wrap the message in an arc if it
    /// is not already an arc.
    fn send_message(
        &mut self,
        peer_id: PeerId,
        message: rpc_proto::Rpc,
    ) -> Result<(), PublishError> {
        // If the message is oversized, try and fragment it. If it cannot be fragmented, log an
        // error and drop the message (all individual messages should be small enough to fit in the
        // max_transmit_size)

        let messages = self.fragment_message(message)?;

        for message in messages {
            self.events
                .push_back(NetworkBehaviourAction::NotifyHandler {
                    peer_id,
                    event: GossipsubHandlerIn::Message(message),
                    handler: NotifyHandler::Any,
                })
        }
        Ok(())
    }

    // If a message is too large to be sent as-is, this attempts to fragment it into smaller RPC
    // messages to be sent.
    fn fragment_message(&self, rpc: rpc_proto::Rpc) -> Result<Vec<rpc_proto::Rpc>, PublishError> {
        if rpc.encoded_len() < self.config.max_transmit_size() {
            return Ok(vec![rpc]);
        }

        let new_rpc = rpc_proto::Rpc {
            subscriptions: Vec::new(),
            publish: Vec::new(),
            control: None,
        };

        let mut rpc_list = vec![new_rpc.clone()];

        // Gets an RPC if the object size will fit, otherwise create a new RPC. The last element
        // will be the RPC to add an object.
        macro_rules! create_or_add_rpc {
            ($object_size: ident ) => {
                let list_index = rpc_list.len() - 1; // the list is never empty

                // create a new RPC if the new object plus 5% of its size (for length prefix
                // buffers) exceeds the max transmit size.
                if rpc_list[list_index].encoded_len() + (($object_size as f64) * 1.05) as usize
                    > self.config.max_transmit_size()
                    && rpc_list[list_index] != new_rpc
                {
                    // create a new rpc and use this as the current
                    rpc_list.push(new_rpc.clone());
                }
            };
        }

        macro_rules! add_item {
            ($object: ident, $type: ident ) => {
                let object_size = $object.encoded_len();

                if object_size + 2 > self.config.max_transmit_size() {
                    // This should not be possible. All received and published messages have already
                    // been vetted to fit within the size.
                    error!("Individual message too large to fragment");
                    return Err(PublishError::MessageTooLarge);
                }

                create_or_add_rpc!(object_size);
                rpc_list
                    .last_mut()
                    .expect("Must have at least one element")
                    .$type
                    .push($object.clone());
            };
        }

        // Add messages until the limit
        for message in &rpc.publish {
            add_item!(message, publish);
        }
        for subscription in &rpc.subscriptions {
            add_item!(subscription, subscriptions);
        }

        // handle the control messages. If all are within the max_transmit_size, send them without
        // fragmenting, otherwise, fragment the control messages
        let empty_control = rpc_proto::ControlMessage::default();
        if let Some(control) = rpc.control.as_ref() {
            if control.encoded_len() + 2 > self.config.max_transmit_size() {
                // fragment the RPC
                for ihave in &control.ihave {
                    let len = ihave.encoded_len();
                    create_or_add_rpc!(len);
                    rpc_list
                        .last_mut()
                        .expect("Always an element")
                        .control
                        .get_or_insert_with(|| empty_control.clone())
                        .ihave
                        .push(ihave.clone());
                }
                for iwant in &control.iwant {
                    let len = iwant.encoded_len();
                    create_or_add_rpc!(len);
                    rpc_list
                        .last_mut()
                        .expect("Always an element")
                        .control
                        .get_or_insert_with(|| empty_control.clone())
                        .iwant
                        .push(iwant.clone());
                }
                for graft in &control.graft {
                    let len = graft.encoded_len();
                    create_or_add_rpc!(len);
                    rpc_list
                        .last_mut()
                        .expect("Always an element")
                        .control
                        .get_or_insert_with(|| empty_control.clone())
                        .graft
                        .push(graft.clone());
                }
                for prune in &control.prune {
                    let len = prune.encoded_len();
                    create_or_add_rpc!(len);
                    rpc_list
                        .last_mut()
                        .expect("Always an element")
                        .control
                        .get_or_insert_with(|| empty_control.clone())
                        .prune
                        .push(prune.clone());
                }
            } else {
                let len = control.encoded_len();
                create_or_add_rpc!(len);
                rpc_list.last_mut().expect("Always an element").control = Some(control.clone());
            }
        }

        Ok(rpc_list)
    }

    fn on_connection_established(
        &mut self,
        ConnectionEstablished {
            peer_id,
            connection_id,
            endpoint,
            other_established,
            ..
        }: ConnectionEstablished,
    ) {
        // Diverging from the go implementation we only want to consider a peer as outbound peer
        // if its first connection is outbound.

        if endpoint.is_dialer() && other_established == 0 && !self.px_peers.contains(&peer_id) {
            // The first connection is outbound and it is not a peer from peer exchange => mark
            // it as outbound peer
            self.outbound_peers.insert(peer_id);
        }

        // Add the IP to the peer scoring system
        if let Some((peer_score, ..)) = &mut self.peer_score {
            if let Some(ip) = get_ip_addr(endpoint.get_remote_address()) {
                peer_score.add_ip(&peer_id, ip);
            } else {
                trace!(
                    "Couldn't extract ip from endpoint of peer {} with endpoint {:?}",
                    peer_id,
                    endpoint
                )
            }
        }

        // By default we assume a peer is only a floodsub peer.
        //
        // The protocol negotiation occurs once a message is sent/received. Once this happens we
        // update the type of peer that this is in order to determine which kind of routing should
        // occur.
        self.connected_peers
            .entry(peer_id)
            .or_insert(PeerConnections {
                kind: PeerKind::Floodsub,
                connections: vec![],
            })
            .connections
            .push(connection_id);

        if other_established == 0 {
            // Ignore connections from blacklisted peers.
            if self.blacklisted_peers.contains(&peer_id) {
                debug!("Ignoring connection from blacklisted peer: {}", peer_id);
            } else {
                debug!("New peer connected: {}", peer_id);
                // We need to send our subscriptions to the newly-connected node.
                let mut subscriptions = vec![];
                for topic_hash in self.mesh.keys() {
                    subscriptions.push(GossipsubSubscription {
                        topic_hash: topic_hash.clone(),
                        action: GossipsubSubscriptionAction::Subscribe,
                    });
                }

                if !subscriptions.is_empty() {
                    // send our subscriptions to the peer
                    if self
                        .send_message(
                            peer_id,
                            GossipsubRpc {
                                messages: Vec::new(),
                                subscriptions,
                                control_msgs: Vec::new(),
                            }
                            .into_protobuf(),
                        )
                        .is_err()
                    {
                        error!("Failed to send subscriptions, message too large");
                    }
                }
            }

            // Insert an empty set of the topics of this peer until known.
            self.peer_topics.insert(peer_id, Default::default());

            if let Some((peer_score, ..)) = &mut self.peer_score {
                peer_score.add_peer(peer_id);
            }
        }
    }

    fn on_connection_closed(
        &mut self,
        ConnectionClosed {
            peer_id,
            connection_id,
            endpoint,
            remaining_established,
            ..
        }: ConnectionClosed<<Self as NetworkBehaviour>::ConnectionHandler>,
    ) {
        // Remove IP from peer scoring system
        if let Some((peer_score, ..)) = &mut self.peer_score {
            if let Some(ip) = get_ip_addr(endpoint.get_remote_address()) {
                peer_score.remove_ip(&peer_id, &ip);
            } else {
                trace!(
                    "Couldn't extract ip from endpoint of peer {} with endpoint {:?}",
                    peer_id,
                    endpoint
                )
            }
        }

        if remaining_established != 0 {
            // Remove the connection from the list
            if let Some(connections) = self.connected_peers.get_mut(&peer_id) {
                let index = connections
                    .connections
                    .iter()
                    .position(|v| v == &connection_id)
                    .expect("Previously established connection to peer must be present");
                connections.connections.remove(index);

                // If there are more connections and this peer is in a mesh, inform the first connection
                // handler.
                if !connections.connections.is_empty() {
                    if let Some(topics) = self.peer_topics.get(&peer_id) {
                        for topic in topics {
                            if let Some(mesh_peers) = self.mesh.get(topic) {
                                if mesh_peers.contains(&peer_id) {
                                    self.events
                                        .push_back(NetworkBehaviourAction::NotifyHandler {
                                            peer_id,
                                            event: GossipsubHandlerIn::JoinedMesh,
                                            handler: NotifyHandler::One(connections.connections[0]),
                                        });
                                    break;
                                }
                            }
                        }
                    }
                }
            }
        } else {
            // remove from mesh, topic_peers, peer_topic and the fanout
            debug!("Peer disconnected: {}", peer_id);
            {
                let topics = match self.peer_topics.get(&peer_id) {
                    Some(topics) => topics,
                    None => {
                        debug_assert!(
                            self.blacklisted_peers.contains(&peer_id),
                            "Disconnected node not in connected list"
                        );
                        return;
                    }
                };

                // remove peer from all mappings
                for topic in topics {
                    // check the mesh for the topic
                    if let Some(mesh_peers) = self.mesh.get_mut(topic) {
                        // check if the peer is in the mesh and remove it
                        if mesh_peers.remove(&peer_id) {
                            if let Some(m) = self.metrics.as_mut() {
                                m.peers_removed(topic, Churn::Dc, 1);
                                m.set_mesh_peers(topic, mesh_peers.len());
                            }
                        };
                    }

                    // remove from topic_peers
                    if let Some(peer_list) = self.topic_peers.get_mut(topic) {
                        if !peer_list.remove(&peer_id) {
                            // debugging purposes
                            warn!(
                                "Disconnected node: {} not in topic_peers peer list",
                                peer_id
                            );
                        }
                        if let Some(m) = self.metrics.as_mut() {
                            m.set_topic_peers(topic, peer_list.len())
                        }
                    } else {
                        warn!(
                            "Disconnected node: {} with topic: {:?} not in topic_peers",
                            &peer_id, &topic
                        );
                    }

                    // remove from fanout
                    self.fanout
                        .get_mut(topic)
                        .map(|peers| peers.remove(&peer_id));
                }
            }

            // Forget px and outbound status for this peer
            self.px_peers.remove(&peer_id);
            self.outbound_peers.remove(&peer_id);

            // Remove peer from peer_topics and connected_peers
            // NOTE: It is possible the peer has already been removed from all mappings if it does not
            // support the protocol.
            self.peer_topics.remove(&peer_id);

            // If metrics are enabled, register the disconnection of a peer based on its protocol.
            if let Some(metrics) = self.metrics.as_mut() {
                let peer_kind = &self
                    .connected_peers
                    .get(&peer_id)
                    .expect("Connected peer must be registered")
                    .kind;
                metrics.peer_protocol_disconnected(peer_kind.clone());
            }

            self.connected_peers.remove(&peer_id);

            if let Some((peer_score, ..)) = &mut self.peer_score {
                peer_score.remove_peer(&peer_id);
            }
        }
    }

    fn on_address_change(
        &mut self,
        AddressChange {
            peer_id,
            old: endpoint_old,
            new: endpoint_new,
            ..
        }: AddressChange,
    ) {
        // Exchange IP in peer scoring system
        if let Some((peer_score, ..)) = &mut self.peer_score {
            if let Some(ip) = get_ip_addr(endpoint_old.get_remote_address()) {
                peer_score.remove_ip(&peer_id, &ip);
            } else {
                trace!(
                    "Couldn't extract ip from endpoint of peer {} with endpoint {:?}",
                    &peer_id,
                    endpoint_old
                )
            }
            if let Some(ip) = get_ip_addr(endpoint_new.get_remote_address()) {
                peer_score.add_ip(&peer_id, ip);
            } else {
                trace!(
                    "Couldn't extract ip from endpoint of peer {} with endpoint {:?}",
                    peer_id,
                    endpoint_new
                )
            }
        }
    }
}

fn get_ip_addr(addr: &Multiaddr) -> Option<IpAddr> {
    addr.iter().find_map(|p| match p {
        Ip4(addr) => Some(IpAddr::V4(addr)),
        Ip6(addr) => Some(IpAddr::V6(addr)),
        _ => None,
    })
}

impl<C, F> NetworkBehaviour for Gossipsub<C, F>
where
    C: Send + 'static + DataTransform,
    F: Send + 'static + TopicSubscriptionFilter,
{
    type ConnectionHandler = GossipsubHandler;
    type OutEvent = GossipsubEvent;

    fn new_handler(&mut self) -> Self::ConnectionHandler {
        let protocol_config = ProtocolConfig::new(
            self.config.protocol_id().clone(),
            self.config.custom_id_version().clone(),
            self.config.max_transmit_size(),
            self.config.validation_mode().clone(),
            self.config.support_floodsub(),
        );

        GossipsubHandler::new(protocol_config, self.config.idle_timeout())
    }

    fn on_connection_handler_event(
        &mut self,
        propagation_source: PeerId,
        _connection_id: ConnectionId,
        handler_event: <<Self::ConnectionHandler as IntoConnectionHandler>::Handler as
            ConnectionHandler>::OutEvent,
    ) {
        match handler_event {
            HandlerEvent::PeerKind(kind) => {
                // We have identified the protocol this peer is using

                if let Some(metrics) = self.metrics.as_mut() {
                    metrics.peer_protocol_connected(kind.clone());
                }

                if let PeerKind::NotSupported = kind {
                    debug!(
                        "Peer does not support gossipsub protocols. {}",
                        propagation_source
                    );
                    self.events.push_back(NetworkBehaviourAction::GenerateEvent(
                        GossipsubEvent::GossipsubNotSupported {
                            peer_id: propagation_source,
                        },
                    ));
                } else if let Some(conn) = self.connected_peers.get_mut(&propagation_source) {
                    // Only change the value if the old value is Floodsub (the default set in
                    // `NetworkBehaviour::on_event` with FromSwarm::ConnectionEstablished).
                    // All other PeerKind changes are ignored.
                    debug!(
                        "New peer type found: {} for peer: {}",
                        kind, propagation_source
                    );
                    if let PeerKind::Floodsub = conn.kind {
                        conn.kind = kind;
                    }
                }
            }
            HandlerEvent::Message {
                rpc,
                invalid_messages,
            } => {
                // Handle the gossipsub RPC

                // Handle subscriptions
                // Update connected peers topics
                if !rpc.subscriptions.is_empty() {
                    self.handle_received_subscriptions(&rpc.subscriptions, &propagation_source);
                }

                // Check if peer is graylisted in which case we ignore the event
                if let (true, _) =
                    self.score_below_threshold(&propagation_source, |pst| pst.graylist_threshold)
                {
                    debug!("RPC Dropped from greylisted peer {}", propagation_source);
                    return;
                }

                // Handle any invalid messages from this peer
                if self.peer_score.is_some() {
                    for (raw_message, validation_error) in invalid_messages {
                        self.handle_invalid_message(
                            &propagation_source,
                            &raw_message,
                            RejectReason::ValidationError(validation_error),
                        )
                    }
                } else {
                    // log the invalid messages
                    for (message, validation_error) in invalid_messages {
                        warn!(
                            "Invalid message. Reason: {:?} propagation_peer {} source {:?}",
                            validation_error,
                            propagation_source.to_string(),
                            message.source
                        );
                    }
                }

                // Handle messages
                for (count, raw_message) in rpc.messages.into_iter().enumerate() {
                    // Only process the amount of messages the configuration allows.
                    if self.config.max_messages_per_rpc().is_some()
                        && Some(count) >= self.config.max_messages_per_rpc()
                    {
                        warn!("Received more messages than permitted. Ignoring further messages. Processed: {}", count);
                        break;
                    }
                    self.handle_received_message(raw_message, &propagation_source);
                }

                // Handle control messages
                // group some control messages, this minimises SendEvents (code is simplified to handle each event at a time however)
                let mut ihave_msgs = vec![];
                let mut graft_msgs = vec![];
                let mut prune_msgs = vec![];
                for control_msg in rpc.control_msgs {
                    match control_msg {
                        GossipsubControlAction::IHave {
                            topic_hash,
                            message_ids,
                        } => {
                            ihave_msgs.push((topic_hash, message_ids));
                        }
                        GossipsubControlAction::IWant { message_ids } => {
                            self.handle_iwant(&propagation_source, message_ids)
                        }
                        GossipsubControlAction::Graft { topic_hash } => graft_msgs.push(topic_hash),
                        GossipsubControlAction::Prune {
                            topic_hash,
                            peers,
                            backoff,
                        } => prune_msgs.push((topic_hash, peers, backoff)),
                    }
                }
                if !ihave_msgs.is_empty() {
                    self.handle_ihave(&propagation_source, ihave_msgs);
                }
                if !graft_msgs.is_empty() {
                    self.handle_graft(&propagation_source, graft_msgs);
                }
                if !prune_msgs.is_empty() {
                    self.handle_prune(&propagation_source, prune_msgs);
                }
            }
        }
    }

    fn poll(
        &mut self,
        cx: &mut Context<'_>,
        _: &mut impl PollParameters,
    ) -> Poll<NetworkBehaviourAction<Self::OutEvent, THandlerInEvent<Self>>> {
        if let Some(event) = self.events.pop_front() {
            return Poll::Ready(event);
        }

        // update scores
        if let Some((peer_score, _, interval, _)) = &mut self.peer_score {
            while let Poll::Ready(Some(())) = interval.poll_next_unpin(cx) {
                peer_score.refresh_scores();
            }
        }

        while let Poll::Ready(Some(())) = self.heartbeat.poll_next_unpin(cx) {
            self.heartbeat();
        }

        Poll::Pending
    }

    fn on_swarm_event(&mut self, event: FromSwarm<Self::ConnectionHandler>) {
        match event {
            FromSwarm::ConnectionEstablished(connection_established) => {
                self.on_connection_established(connection_established)
            }
            FromSwarm::ConnectionClosed(connection_closed) => {
                self.on_connection_closed(connection_closed)
            }
            FromSwarm::AddressChange(address_change) => self.on_address_change(address_change),
            FromSwarm::DialFailure(_)
            | FromSwarm::ListenFailure(_)
            | FromSwarm::NewListener(_)
            | FromSwarm::NewListenAddr(_)
            | FromSwarm::ExpiredListenAddr(_)
            | FromSwarm::ListenerError(_)
            | FromSwarm::ListenerClosed(_)
            | FromSwarm::NewExternalAddr(_)
            | FromSwarm::ExpiredExternalAddr(_) => {}
        }
    }
}

/// This is called when peers are added to any mesh. It checks if the peer existed
/// in any other mesh. If this is the first mesh they have joined, it queues a message to notify
/// the appropriate connection handler to maintain a connection.
fn peer_added_to_mesh(
    peer_id: PeerId,
    new_topics: Vec<&TopicHash>,
    mesh: &HashMap<TopicHash, BTreeSet<PeerId>>,
    known_topics: Option<&BTreeSet<TopicHash>>,
    events: &mut VecDeque<NetworkBehaviourAction<GossipsubEvent, GossipsubHandlerIn>>,
    connections: &HashMap<PeerId, PeerConnections>,
) {
    // Ensure there is an active connection
    let connection_id = {
        let conn = connections.get(&peer_id).expect("To be connected to peer.");
        assert!(
            !conn.connections.is_empty(),
            "Must have at least one connection"
        );
        conn.connections[0]
    };

    if let Some(topics) = known_topics {
        for topic in topics {
            if !new_topics.contains(&topic) {
                if let Some(mesh_peers) = mesh.get(topic) {
                    if mesh_peers.contains(&peer_id) {
                        // the peer is already in a mesh for another topic
                        return;
                    }
                }
            }
        }
    }
    // This is the first mesh the peer has joined, inform the handler
    events.push_back(NetworkBehaviourAction::NotifyHandler {
        peer_id,
        event: GossipsubHandlerIn::JoinedMesh,
        handler: NotifyHandler::One(connection_id),
    });
}

/// This is called when peers are removed from a mesh. It checks if the peer exists
/// in any other mesh. If this is the last mesh they have joined, we return true, in order to
/// notify the handler to no longer maintain a connection.
fn peer_removed_from_mesh(
    peer_id: PeerId,
    old_topic: &TopicHash,
    mesh: &HashMap<TopicHash, BTreeSet<PeerId>>,
    known_topics: Option<&BTreeSet<TopicHash>>,
    events: &mut VecDeque<NetworkBehaviourAction<GossipsubEvent, GossipsubHandlerIn>>,
    connections: &HashMap<PeerId, PeerConnections>,
) {
    // Ensure there is an active connection
    let connection_id = connections
        .get(&peer_id)
        .expect("To be connected to peer.")
        .connections
        .get(0)
        .expect("There should be at least one connection to a peer.");

    if let Some(topics) = known_topics {
        for topic in topics {
            if topic != old_topic {
                if let Some(mesh_peers) = mesh.get(topic) {
                    if mesh_peers.contains(&peer_id) {
                        // the peer exists in another mesh still
                        return;
                    }
                }
            }
        }
    }
    // The peer is not in any other mesh, inform the handler
    events.push_back(NetworkBehaviourAction::NotifyHandler {
        peer_id,
        event: GossipsubHandlerIn::LeftMesh,
        handler: NotifyHandler::One(*connection_id),
    });
}

/// Helper function to get a subset of random gossipsub peers for a `topic_hash`
/// filtered by the function `f`. The number of peers to get equals the output of `n_map`
/// that gets as input the number of filtered peers.
fn get_random_peers_dynamic(
    topic_peers: &HashMap<TopicHash, BTreeSet<PeerId>>,
    connected_peers: &HashMap<PeerId, PeerConnections>,
    topic_hash: &TopicHash,
    // maps the number of total peers to the number of selected peers
    n_map: impl Fn(usize) -> usize,
    mut f: impl FnMut(&PeerId) -> bool,
) -> BTreeSet<PeerId> {
    let mut gossip_peers = match topic_peers.get(topic_hash) {
        // if they exist, filter the peers by `f`
        Some(peer_list) => peer_list
            .iter()
            .cloned()
            .filter(|p| {
                f(p) && match connected_peers.get(p) {
                    Some(connections) if connections.kind == PeerKind::Gossipsub => true,
                    Some(connections) if connections.kind == PeerKind::Gossipsubv1_1 => true,
                    _ => false,
                }
            })
            .collect(),
        None => Vec::new(),
    };

    // if we have less than needed, return them
    let n = n_map(gossip_peers.len());
    if gossip_peers.len() <= n {
        debug!("RANDOM PEERS: Got {:?} peers", gossip_peers.len());
        return gossip_peers.into_iter().collect();
    }

    // we have more peers than needed, shuffle them and return n of them
    let mut rng = thread_rng();
    gossip_peers.partial_shuffle(&mut rng, n);

    debug!("RANDOM PEERS: Got {:?} peers", n);

    gossip_peers.into_iter().take(n).collect()
}

/// Helper function to get a set of `n` random gossipsub peers for a `topic_hash`
/// filtered by the function `f`.
fn get_random_peers(
    topic_peers: &HashMap<TopicHash, BTreeSet<PeerId>>,
    connected_peers: &HashMap<PeerId, PeerConnections>,
    topic_hash: &TopicHash,
    n: usize,
    f: impl FnMut(&PeerId) -> bool,
) -> BTreeSet<PeerId> {
    get_random_peers_dynamic(topic_peers, connected_peers, topic_hash, |_| n, f)
}

/// Validates the combination of signing, privacy and message validation to ensure the
/// configuration will not reject published messages.
fn validate_config(
    authenticity: &MessageAuthenticity,
    validation_mode: &ValidationMode,
) -> Result<(), &'static str> {
    match validation_mode {
        ValidationMode::Anonymous => {
            if authenticity.is_signing() {
                return Err("Cannot enable message signing with an Anonymous validation mode. Consider changing either the ValidationMode or MessageAuthenticity");
            }

            if !authenticity.is_anonymous() {
                return Err("Published messages contain an author but incoming messages with an author will be rejected. Consider adjusting the validation or privacy settings in the config");
            }
        }
        ValidationMode::Strict => {
            if !authenticity.is_signing() {
                return Err(
                    "Messages will be
                published unsigned and incoming unsigned messages will be rejected. Consider adjusting
                the validation or privacy settings in the config"
                );
            }
        }
        _ => {}
    }
    Ok(())
}

impl<C: DataTransform, F: TopicSubscriptionFilter> fmt::Debug for Gossipsub<C, F> {
    fn fmt(&self, f: &mut fmt::Formatter<'_>) -> fmt::Result {
        f.debug_struct("Gossipsub")
            .field("config", &self.config)
            .field("events", &self.events.len())
            .field("control_pool", &self.control_pool)
            .field("publish_config", &self.publish_config)
            .field("topic_peers", &self.topic_peers)
            .field("peer_topics", &self.peer_topics)
            .field("mesh", &self.mesh)
            .field("fanout", &self.fanout)
            .field("fanout_last_pub", &self.fanout_last_pub)
            .field("mcache", &self.mcache)
            .field("heartbeat", &self.heartbeat)
            .finish()
    }
}

impl fmt::Debug for PublishConfig {
    fn fmt(&self, f: &mut fmt::Formatter<'_>) -> fmt::Result {
        match self {
            PublishConfig::Signing { author, .. } => {
                f.write_fmt(format_args!("PublishConfig::Signing({author})"))
            }
            PublishConfig::Author(author) => {
                f.write_fmt(format_args!("PublishConfig::Author({author})"))
            }
            PublishConfig::RandomAuthor => f.write_fmt(format_args!("PublishConfig::RandomAuthor")),
            PublishConfig::Anonymous => f.write_fmt(format_args!("PublishConfig::Anonymous")),
        }
    }
}

#[cfg(test)]
mod local_test {
    use super::*;
    use crate::IdentTopic;
    use asynchronous_codec::Encoder;
    use quickcheck::*;

    fn empty_rpc() -> GossipsubRpc {
        GossipsubRpc {
            subscriptions: Vec::new(),
            messages: Vec::new(),
            control_msgs: Vec::new(),
        }
    }

    fn test_message() -> RawGossipsubMessage {
        RawGossipsubMessage {
            source: Some(PeerId::random()),
            data: vec![0; 100],
            sequence_number: None,
            topic: TopicHash::from_raw("test_topic"),
            signature: None,
            key: None,
            validated: false,
        }
    }

    fn test_subscription() -> GossipsubSubscription {
        GossipsubSubscription {
            action: GossipsubSubscriptionAction::Subscribe,
            topic_hash: IdentTopic::new("TestTopic").hash(),
        }
    }

    fn test_control() -> GossipsubControlAction {
        GossipsubControlAction::IHave {
            topic_hash: IdentTopic::new("TestTopic").hash(),
            message_ids: vec![MessageId(vec![12u8]); 5],
        }
    }

    impl Arbitrary for GossipsubRpc {
        fn arbitrary(g: &mut Gen) -> Self {
            let mut rpc = empty_rpc();

            for _ in 0..g.gen_range(0..10u8) {
                rpc.subscriptions.push(test_subscription());
            }
            for _ in 0..g.gen_range(0..10u8) {
                rpc.messages.push(test_message());
            }
            for _ in 0..g.gen_range(0..10u8) {
                rpc.control_msgs.push(test_control());
            }
            rpc
        }
    }

    #[test]
    /// Tests RPC message fragmentation
    fn test_message_fragmentation_deterministic() {
        let max_transmit_size = 500;
        let config = crate::GossipsubConfigBuilder::default()
            .max_transmit_size(max_transmit_size)
            .validation_mode(ValidationMode::Permissive)
            .build()
            .unwrap();
        let gs: Gossipsub = Gossipsub::new(MessageAuthenticity::RandomAuthor, config).unwrap();

        // Message under the limit should be fine.
        let mut rpc = empty_rpc();
        rpc.messages.push(test_message());

        let mut rpc_proto = rpc.clone().into_protobuf();
        let fragmented_messages = gs.fragment_message(rpc_proto.clone()).unwrap();
        assert_eq!(
            fragmented_messages,
            vec![rpc_proto.clone()],
            "Messages under the limit shouldn't be fragmented"
        );

        // Messages over the limit should be split

        while rpc_proto.encoded_len() < max_transmit_size {
            rpc.messages.push(test_message());
            rpc_proto = rpc.clone().into_protobuf();
        }

        let fragmented_messages = gs
            .fragment_message(rpc_proto)
            .expect("Should be able to fragment the messages");

        assert!(
            fragmented_messages.len() > 1,
            "the message should be fragmented"
        );

        // all fragmented messages should be under the limit
        for message in fragmented_messages {
            assert!(
                message.encoded_len() < max_transmit_size,
                "all messages should be less than the transmission size"
            );
        }
    }

    #[test]
    fn test_message_fragmentation() {
        fn prop(rpc: GossipsubRpc) {
            let max_transmit_size = 500;
            let config = crate::GossipsubConfigBuilder::default()
                .max_transmit_size(max_transmit_size)
                .validation_mode(ValidationMode::Permissive)
                .build()
                .unwrap();
            let gs: Gossipsub = Gossipsub::new(MessageAuthenticity::RandomAuthor, config).unwrap();

            let mut length_codec = unsigned_varint::codec::UviBytes::default();
            length_codec.set_max_len(max_transmit_size);
            let mut codec =
                crate::protocol::GossipsubCodec::new(length_codec, ValidationMode::Permissive);

            let rpc_proto = rpc.into_protobuf();
            let fragmented_messages = gs
                .fragment_message(rpc_proto.clone())
                .expect("Messages must be valid");

            if rpc_proto.encoded_len() < max_transmit_size {
                assert_eq!(
                    fragmented_messages.len(),
                    1,
                    "the message should not be fragmented"
                );
            } else {
                assert!(
                    fragmented_messages.len() > 1,
                    "the message should be fragmented"
                );
            }

            // all fragmented messages should be under the limit
            for message in fragmented_messages {
                assert!(
                    message.encoded_len() < max_transmit_size,
                    "all messages should be less than the transmission size: list size {} max size{}", message.encoded_len(), max_transmit_size
                );

                // ensure they can all be encoded
                let mut buf = bytes::BytesMut::with_capacity(message.encoded_len());
                codec.encode(message, &mut buf).unwrap()
            }
        }
        QuickCheck::new()
            .max_tests(100)
            .quickcheck(prop as fn(_) -> _)
    }
}<|MERGE_RESOLUTION|>--- conflicted
+++ resolved
@@ -41,13 +41,8 @@
 use libp2p_swarm::{
     behaviour::{AddressChange, ConnectionClosed, ConnectionEstablished, FromSwarm},
     dial_opts::DialOpts,
-<<<<<<< HEAD
-    ConnectionHandler, IntoConnectionHandler, NetworkBehaviour, NetworkBehaviourAction,
-    NotifyHandler, PollParameters, THandlerInEvent,
-=======
     ConnectionHandler, ConnectionId, IntoConnectionHandler, NetworkBehaviour,
-    NetworkBehaviourAction, NotifyHandler, PollParameters,
->>>>>>> 0f536920
+    NetworkBehaviourAction, NotifyHandler, PollParameters, THandlerInEvent,
 };
 use wasm_timer::Instant;
 
