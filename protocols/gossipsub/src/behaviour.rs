--- conflicted
+++ resolved
@@ -2447,13 +2447,8 @@
                 // is the peer still subscribed to the topic?
                 match self.peer_topics.get(peer) {
                     Some(topics) => {
-<<<<<<< HEAD
-                        if !topics.contains(&topic_hash) || score(peer) < publish_threshold {
+                        if !topics.contains(topic_hash) || score(peer) < publish_threshold {
                             trace!(
-=======
-                        if !topics.contains(topic_hash) || score(peer) < publish_threshold {
-                            debug!(
->>>>>>> e83e1b3d
                                 "HEARTBEAT: Peer removed from fanout for topic: {:?}",
                                 topic_hash
                             );
