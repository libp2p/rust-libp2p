// Copyright 2020 Sigma Prime Pty Ltd.
//
// Permission is hereby granted, free of charge, to any person obtaining a
// copy of this software and associated documentation files (the "Software"),
// to deal in the Software without restriction, including without limitation
// the rights to use, copy, modify, merge, publish, distribute, sublicense,
// and/or sell copies of the Software, and to permit persons to whom the
// Software is furnished to do so, subject to the following conditions:
//
// The above copyright notice and this permission notice shall be included in
// all copies or substantial portions of the Software.
//
// THE SOFTWARE IS PROVIDED "AS IS", WITHOUT WARRANTY OF ANY KIND, EXPRESS
// OR IMPLIED, INCLUDING BUT NOT LIMITED TO THE WARRANTIES OF MERCHANTABILITY,
// FITNESS FOR A PARTICULAR PURPOSE AND NONINFRINGEMENT. IN NO EVENT SHALL THE
// AUTHORS OR COPYRIGHT HOLDERS BE LIABLE FOR ANY CLAIM, DAMAGES OR OTHER
// LIABILITY, WHETHER IN AN ACTION OF CONTRACT, TORT OR OTHERWISE, ARISING
// FROM, OUT OF OR IN CONNECTION WITH THE SOFTWARE OR THE USE OR OTHER
// DEALINGS IN THE SOFTWARE.

use std::cmp::{max, Ordering};
use std::collections::hash_map::Entry;
use std::iter::FromIterator;
use std::net::IpAddr;
use std::time::Duration;
use std::{
    collections::HashSet,
    collections::VecDeque,
    collections::{hash_map::HashMap, BTreeSet},
    fmt, iter,
    sync::Arc,
    task::{Context, Poll},
};

use futures::StreamExt;
use log::{debug, error, info, trace, warn};
use lru_time_cache::LruCache;
use prost::Message;
use rand;
use rand::{seq::SliceRandom, thread_rng};
use wasm_timer::{Instant, Interval};

use libp2p_core::{
    connection::ConnectionId, identity::error::SigningError, identity::Keypair,
    multiaddr::Protocol::Ip4, multiaddr::Protocol::Ip6, ConnectedPoint, Multiaddr, PeerId,
};
use libp2p_swarm::{
    DialPeerCondition, NetworkBehaviour, NetworkBehaviourAction, NotifyHandler, PollParameters,
    ProtocolsHandler,
};

use crate::config::{GossipsubConfig, ValidationMode};
use crate::error::PublishError;
use crate::gossip_promises::GossipPromises;
use crate::handler::GossipsubHandler;
use crate::mcache::MessageCache;
use crate::peer_score::{PeerScore, PeerScoreParams, PeerScoreThresholds, RejectMsg};
use crate::protocol::{
    GossipsubControlAction, GossipsubMessage, GossipsubSubscription, GossipsubSubscriptionAction,
    MessageId, PeerInfo, SIGNING_PREFIX,
};
use crate::rpc_proto;
use crate::topic::{Hasher, Topic, TopicHash};
use std::cmp::Ordering::Equal;

mod tests;

/// Determines if published messages should be signed or not.
///
/// Without signing, a number of privacy preserving modes can be selected.
///
/// NOTE: The default validation settings are to require signatures. The [`ValidationMode`]
/// should be updated in the [`GossipsubConfig`] to allow for unsigned messages.
#[derive(Clone)]
pub enum MessageAuthenticity {
    /// Message signing is enabled. The author will be the owner of the key and the sequence number
    /// will be a random number.
    Signed(Keypair),
    /// Message signing is disabled.
    ///
    /// The specified `PeerId` will be used as the author of all published messages. The sequence
    /// number will be randomized.
    Author(PeerId),
    /// Message signing is disabled.
    ///
    /// A random `PeerId` will be used when publishing each message. The sequence number will be
    /// randomized.
    RandomAuthor,
    /// Message signing is disabled.
    ///
    /// The author of the message and the sequence numbers are excluded from the message.
    ///
    /// NOTE: Excluding these fields may make these messages invalid by other nodes who
    /// enforce validation of these fields. See [`ValidationMode`] in the `GossipsubConfig`
    /// for how to customise this for rust-libp2p gossipsub.  A custom `message_id`
    /// function will need to be set to prevent all messages from a peer being filtered
    /// as duplicates.
    Anonymous,
}

impl MessageAuthenticity {
    /// Returns true if signing is enabled.
    fn is_signing(&self) -> bool {
        match self {
            MessageAuthenticity::Signed(_) => true,
            _ => false,
        }
    }

    fn is_anonymous(&self) -> bool {
        match self {
            MessageAuthenticity::Anonymous => true,
            _ => false,
        }
    }
}

/// A data structure for storing configuration for publishing messages. See [`MessageAuthenticity`]
/// for further details.
enum PublishConfig {
    Signing {
        keypair: Keypair,
        author: PeerId,
        inline_key: Option<Vec<u8>>,
    },
    Author(PeerId),
    RandomAuthor,
    Anonymous,
}

impl PublishConfig {
    pub fn get_own_id(&self) -> Option<&PeerId> {
        match self {
            Self::Signing { author, .. } => Some(&author),
            Self::Author(author) => Some(&author),
            _ => None,
        }
    }
}

impl From<MessageAuthenticity> for PublishConfig {
    fn from(authenticity: MessageAuthenticity) -> Self {
        match authenticity {
            MessageAuthenticity::Signed(keypair) => {
                let public_key = keypair.public();
                let key_enc = public_key.clone().into_protobuf_encoding();
                let key = if key_enc.len() <= 42 {
                    // The public key can be inlined in [`rpc_proto::Message::from`], so we don't include it
                    // specifically in the [`rpc_proto::Message::key`] field.
                    None
                } else {
                    // Include the protobuf encoding of the public key in the message.
                    Some(key_enc)
                };

                PublishConfig::Signing {
                    keypair,
                    author: public_key.into_peer_id(),
                    inline_key: key,
                }
            }
            MessageAuthenticity::Author(peer_id) => PublishConfig::Author(peer_id),
            MessageAuthenticity::RandomAuthor => PublishConfig::RandomAuthor,
            MessageAuthenticity::Anonymous => PublishConfig::Anonymous,
        }
    }
}

/// Stores backoffs in an efficient manner
struct BackoffStorage {
    ///stores backoffs and the index in backoffs_by_heartbeat per peer per topic
    backoffs: HashMap<TopicHash, HashMap<PeerId, (Instant, usize)>>,
    /// stores peer topic pairs per heartbeat (this is cyclic the current index is heartbeat_index)
    backoffs_by_heartbeat: Vec<HashSet<(TopicHash, PeerId)>>,
    /// the index in the backoffs_by_heartbeat vector corresponding to the current heartbeat
    heartbeat_index: usize,
    /// the heartbeat interval duration from the config
    heartbeat_interval: Duration,
    /// backoff_slack from config
    backoff_slack: u32,
}

impl BackoffStorage {
    fn heartbeats(d: &Duration, heartbeat_interval: &Duration) -> usize {
        ((d.as_nanos() + heartbeat_interval.as_nanos() - 1) / heartbeat_interval.as_nanos())
            as usize
    }

    pub fn new(
        prune_backoff: &Duration,
        heartbeat_interval: Duration,
        backoff_slack: u32,
    ) -> BackoffStorage {
        //we add one additional slot for partial heartbeat
        let max_heartbeats =
            Self::heartbeats(prune_backoff, &heartbeat_interval) + backoff_slack as usize + 1;
        BackoffStorage {
            backoffs: HashMap::new(),
            backoffs_by_heartbeat: vec![HashSet::new(); max_heartbeats],
            heartbeat_index: 0,
            heartbeat_interval,
            backoff_slack,
        }
    }

    /// Updates the backoff for a peer (if there is already a more restrictive backup this call
    /// doesn't change anything)
    pub fn update_backoff(&mut self, topic: &TopicHash, peer: &PeerId, time: Duration) {
        let instant = Instant::now() + time;
        let insert_into_backoffs_by_heartbeat =
            |heartbeat_index: usize,
             backoffs_by_heartbeat: &mut Vec<HashSet<_>>,
             heartbeat_interval,
             backoff_slack| {
                let pair = (topic.clone(), peer.clone());
                let index = (heartbeat_index
                    + Self::heartbeats(&time, heartbeat_interval)
                    + backoff_slack as usize)
                    % backoffs_by_heartbeat.len();
                backoffs_by_heartbeat[index].insert(pair);
                index
            };
        match self
            .backoffs
            .entry(topic.clone())
            .or_insert_with(HashMap::new)
            .entry(peer.clone())
        {
            Entry::Occupied(mut o) => {
                let &(backoff, index) = o.get();
                if backoff < instant {
                    let pair = (topic.clone(), peer.clone());
                    if let Some(s) = self.backoffs_by_heartbeat.get_mut(index) {
                        s.remove(&pair);
                    }
                    let index = insert_into_backoffs_by_heartbeat(
                        self.heartbeat_index,
                        &mut self.backoffs_by_heartbeat,
                        &self.heartbeat_interval,
                        self.backoff_slack,
                    );
                    o.insert((instant, index));
                }
            }
            Entry::Vacant(v) => {
                let index = insert_into_backoffs_by_heartbeat(
                    self.heartbeat_index,
                    &mut self.backoffs_by_heartbeat,
                    &self.heartbeat_interval,
                    self.backoff_slack,
                );
                v.insert((instant, index));
            }
        };
    }

    /// Checks if a given peer is backoffed for the given topic. This method respects the
    /// configured BACKOFF_SLACK and may return true even if the backup is already over.
    /// It is guaranteed to return false if the backoff is not over and eventually if enough time
    /// passed true if the backoff is over.
    ///
    /// This method should be used for deciding if we can already send a GRAFT to a previously
    /// backoffed peer.
    pub fn is_backoff_with_slack(&self, topic: &TopicHash, peer: &PeerId) -> bool {
        self.backoffs
            .get(topic)
            .map_or(false, |m| m.contains_key(peer))
    }

    pub fn get_backoff_time(&self, topic: &TopicHash, peer: &PeerId) -> Option<Instant> {
        Self::get_backoff_time_from_backoffs(&self.backoffs, topic, peer)
    }

    fn get_backoff_time_from_backoffs(
        backoffs: &HashMap<TopicHash, HashMap<PeerId, (Instant, usize)>>,
        topic: &TopicHash,
        peer: &PeerId,
    ) -> Option<Instant> {
        backoffs
            .get(topic)
            .and_then(|m| m.get(peer).map(|(i, _)| *i))
    }

    /// Applies a heartbeat. That should be called regularly in intervals of length
    /// `heartbeat_interval`.
    ///
    /// TODO: Should we use an own instance of `wasm_timer::Interval` with our own interval length
    ///  to not rely on regular heartbeat calls?
    pub fn heartbeat(&mut self) {
        //clean up backoffs_by_heartbeat
        if let Some(s) = self.backoffs_by_heartbeat.get_mut(self.heartbeat_index) {
            let backoffs = &mut self.backoffs;
            let slack = self.heartbeat_interval * self.backoff_slack;
            let now = Instant::now();
            s.retain(|(topic, peer)| {
                let keep = match Self::get_backoff_time_from_backoffs(backoffs, topic, peer) {
                    Some(backoff_time) => backoff_time + slack > now,
                    None => false,
                };
                if !keep {
                    //remove from backoffs
                    if let Entry::Occupied(mut m) = backoffs.entry(topic.clone()) {
                        if m.get_mut().remove(peer).is_some() && m.get().is_empty() {
                            m.remove();
                        }
                    }
                }

                keep
            });
        }

        //increase heartbeat index
        self.heartbeat_index = (self.heartbeat_index + 1) % self.backoffs_by_heartbeat.len();
    }
}

pub enum MessageAcceptance {
    /// The message is considered valid, and it should be delivered and forwarded to the network
    Accept,
    /// The message is considered invalid, and it should be rejected and trigger the P₄ penalty
    Reject,
    /// The message is neither delivered nor forwarded to the network, but the router does not
    /// trigger the P₄ penalty.
    Ignore,
}

/// Network behaviour that handles the gossipsub protocol.
///
/// NOTE: Initialisation requires a [`MessageAuthenticity`] and [`GossipsubConfig`] instance. If message signing is
/// disabled, the [`ValidationMode`] in the config should be adjusted to an appropriate level to
/// accept unsigned messages.
pub struct Gossipsub {
    /// Configuration providing gossipsub performance parameters.
    config: GossipsubConfig,

    /// Events that need to be yielded to the outside when polling.
    events: VecDeque<NetworkBehaviourAction<Arc<GossipsubRpc>, GossipsubEvent>>,

    /// Pools non-urgent control messages between heartbeats.
    control_pool: HashMap<PeerId, Vec<GossipsubControlAction>>,

    /// Information used for publishing messages.
    publish_config: PublishConfig,

    /// An LRU Time cache for storing seen messages (based on their ID). This cache prevents
    /// duplicates from being propagated to the application and on the network.
    duplication_cache: LruCache<MessageId, ()>,

    /// A map of all connected peers - A map of topic hash to a list of gossipsub peer Ids.
    topic_peers: HashMap<TopicHash, BTreeSet<PeerId>>,

    /// A map of all connected peers to their subscribed topics.
    peer_topics: HashMap<PeerId, BTreeSet<TopicHash>>,

    ///A set of all explicit peers
    explicit_peers: HashSet<PeerId>,

    /// Overlay network of connected peers - Maps topics to connected gossipsub peers.
    mesh: HashMap<TopicHash, BTreeSet<PeerId>>,

    /// Map of topics to list of peers that we publish to, but don't subscribe to.
    fanout: HashMap<TopicHash, BTreeSet<PeerId>>,

    /// The last publish time for fanout topics.
    fanout_last_pub: HashMap<TopicHash, Instant>,

    ///Storage for backoffs
    backoffs: BackoffStorage,

    /// Message cache for the last few heartbeats.
    mcache: MessageCache,

    /// Heartbeat interval stream.
    heartbeat: Interval,

    /// number of heartbeats since the beginning of time; this allows us to amortize some resource
    /// clean up -- eg backoff clean up.
    heartbeat_ticks: u64,

    /// We remember all peers we found through peer exchange, since those peers are not considered
    /// as safe as randomly discovered outbound peers. This behaviour diverges from the go
    /// implementation to avoid possible love bombing attacks in px. When disconnecting peers will
    /// be removed from this list which may result in a true outbound rediscovery.
    px_peers: HashSet<PeerId>,

    /// Set of connected outbound peers (we only consider true outbound peers found through
    /// discovery and not by px)
    outbound_peers: HashSet<PeerId>,

    /// Stores optional peer score data together with thresholds, decay interval and gossip
    /// promises.
    peer_score: Option<(PeerScore, PeerScoreThresholds, Interval, GossipPromises)>,

    /// Counts the number of ihave received from each peer since the last heartbeat
    count_peer_have: HashMap<PeerId, usize>,

    /// Counts the number of iwant that we sent the each peer since the last heartbeat
    count_iasked: HashMap<PeerId, usize>,
}

impl Gossipsub {
    /// Creates a `Gossipsub` struct given a set of parameters specified via a `GossipsubConfig`.
    pub fn new(privacy: MessageAuthenticity, config: GossipsubConfig) -> Self {
        // Set up the router given the configuration settings.

        // We do not allow configurations where a published message would also be rejected if it
        // were received locally.
        validate_config(&privacy, &config.validation_mode());

        // Set up message publishing parameters.

        Gossipsub {
            events: VecDeque::new(),
            control_pool: HashMap::new(),
<<<<<<< HEAD
            publish_info: privacy.into(),
            duplication_cache: LruCache::with_expiry_duration(config.duplicate_cache_time()),
=======
            publish_config: privacy.into(),
            duplication_cache: LruCache::with_expiry_duration(config.duplicate_cache_time),
>>>>>>> fef66dde
            topic_peers: HashMap::new(),
            peer_topics: HashMap::new(),
            explicit_peers: HashSet::new(),
            mesh: HashMap::new(),
            fanout: HashMap::new(),
            fanout_last_pub: HashMap::new(),
            backoffs: BackoffStorage::new(
                &config.prune_backoff(),
                config.heartbeat_interval(),
                config.backoff_slack(),
            ),
            mcache: MessageCache::new(
                config.history_gossip(),
                config.history_length(),
                config.message_id_fn(),
            ),
            heartbeat: Interval::new_at(
                Instant::now() + config.heartbeat_initial_delay(),
                config.heartbeat_interval(),
            ),
            heartbeat_ticks: 0,
            config,
            px_peers: HashSet::new(),
            outbound_peers: HashSet::new(),
            peer_score: None,
            count_peer_have: HashMap::new(),
            count_iasked: HashMap::new(),
        }
    }

    /// Subscribe to a topic.
    ///
    /// Returns true if the subscription worked. Returns false if we were already subscribed.
    pub fn subscribe<H: Hasher>(&mut self, topic: Topic<H>) -> bool {
        debug!("Subscribing to topic: {}", topic);
        let topic_hash = topic.hash();
        if self.mesh.get(&topic_hash).is_some() {
            debug!("Topic: {} is already in the mesh.", topic);
            return false;
        }

        // send subscription request to all peers
        let peer_list = self.peer_topics.keys().cloned().collect::<Vec<_>>();
        if !peer_list.is_empty() {
            let event = Arc::new(GossipsubRpc {
                messages: Vec::new(),
                subscriptions: vec![GossipsubSubscription {
                    topic_hash: topic_hash.clone(),
                    action: GossipsubSubscriptionAction::Subscribe,
                }],
                control_msgs: Vec::new(),
            });

            for peer in peer_list {
                debug!("Sending SUBSCRIBE to peer: {:?}", peer);
                self.send_message(peer, event.clone());
            }
        }

        // call JOIN(topic)
        // this will add new peers to the mesh for the topic
        self.join(&topic_hash);
        info!("Subscribed to topic: {}", topic);
        true
    }

    /// Unsubscribes from a topic.
    ///
    /// Returns true if we were subscribed to this topic.
    pub fn unsubscribe<H: Hasher>(&mut self, topic: Topic<H>) -> bool {
        debug!("Unsubscribing from topic: {}", topic);
        let topic_hash = &topic.hash();

        if self.mesh.get(topic_hash).is_none() {
            debug!("Already unsubscribed from topic: {:?}", topic_hash);
            // we are not subscribed
            return false;
        }

        // announce to all peers
        let peer_list = self.peer_topics.keys().cloned().collect::<Vec<_>>();
        if !peer_list.is_empty() {
            let event = Arc::new(GossipsubRpc {
                messages: Vec::new(),
                subscriptions: vec![GossipsubSubscription {
                    topic_hash: topic_hash.clone(),
                    action: GossipsubSubscriptionAction::Unsubscribe,
                }],
                control_msgs: Vec::new(),
            });

            for peer in peer_list {
                debug!("Sending UNSUBSCRIBE to peer: {}", peer.to_string());
                self.send_message(peer, event.clone());
            }
        }

        // call LEAVE(topic)
        // this will remove the topic from the mesh
        self.leave(&topic_hash);

        info!("Unsubscribed from topic: {:?}", topic_hash);
        true
    }

    /// Publishes a message to the network.
    pub fn publish<H: Hasher>(
        &mut self,
        topic: Topic<H>,
        data: impl Into<Vec<u8>>,
    ) -> Result<(), PublishError> {
        self.publish_many(iter::once(topic), data)
    }

    /// Publishes a message with multiple topics to the network.
    pub fn publish_many<H: Hasher>(
        &mut self,
        topics: impl IntoIterator<Item = Topic<H>>,
        data: impl Into<Vec<u8>>,
    ) -> Result<(), PublishError> {
        let message =
            self.build_message(topics.into_iter().map(|t| t.hash()).collect(), data.into())?;
        let msg_id = (self.config.message_id_fn())(&message);

        // Add published message to the duplicate cache.
        if self.duplication_cache.insert(msg_id.clone(), ()).is_some() {
            // This message has already been seen. We don't re-publish messages that have already
            // been published on the network.
            warn!(
                "Not publishing a message that has already been published. Msg-id {}",
                msg_id
            );
            return Err(PublishError::Duplicate);
        }

        // If the message isn't a duplicate add it to the memcache.
        self.mcache.put(message.clone());

        debug!("Publishing message: {:?}", msg_id);

        // If we are not flood publishing forward the message to mesh peers.
        let mesh_peers_sent =
            !self.config.flood_publish() && self.forward_msg(message.clone(), None);

        let mut recipient_peers = HashSet::new();
        for topic_hash in &message.topics {
            if let Some(set) = self.topic_peers.get(&topic_hash) {
                if self.config.flood_publish() {
                    //forward to all peers above score
                    recipient_peers.extend(
                        set.iter()
                            .filter(|p| {
                                self.explicit_peers.contains(*p)
                                    || !self.score_below_threshold(*p, |ts| ts.publish_threshold).0
                            })
                            .map(|p| p.clone()),
                    );
                    continue;
                }

                //explicit peers
                for peer in &self.explicit_peers {
                    if set.contains(peer) {
                        recipient_peers.insert(peer.clone());
                    }
                }

                //TODO floodsub peers?

                //gossipsub peers
                if self.mesh.get(&topic_hash).is_none() {
                    debug!("Topic: {:?} not in the mesh", topic_hash);
                    // Build a list of peers to forward the message to
                    // if we have fanout peers add them to the map.
                    if self.fanout.contains_key(&topic_hash) {
                        for peer in self.fanout.get(&topic_hash).expect("Topic must exist") {
                            recipient_peers.insert(peer.clone());
                        }
                    } else {
                        // we have no fanout peers, select mesh_n of them and add them to the fanout
                        let mesh_n = self.config.mesh_n();
                        let new_peers =
                            Self::get_random_peers(&self.topic_peers, &topic_hash, mesh_n, {
                                |p| {
                                    !self.explicit_peers.contains(p)
                                        && !self
                                            .score_below_threshold(p, |ts| ts.publish_threshold)
                                            .0
                                }
                            });
                        // add the new peers to the fanout and recipient peers
                        self.fanout.insert(topic_hash.clone(), new_peers.clone());
                        for peer in new_peers {
                            debug!("Peer added to fanout: {:?}", peer);
                            recipient_peers.insert(peer.clone());
                        }
                    }
                    // we are publishing to fanout peers - update the time we published
                    self.fanout_last_pub
                        .insert(topic_hash.clone(), Instant::now());
                }
            }
        }

        if recipient_peers.is_empty() && !mesh_peers_sent {
            return Err(PublishError::InsufficientPeers);
        }

        let event = Arc::new(GossipsubRpc {
            subscriptions: Vec::new(),
            messages: vec![message],
            control_msgs: Vec::new(),
        });
        // Send to peers we know are subscribed to the topic.
        for peer_id in recipient_peers.iter() {
            debug!("Sending message to peer: {:?}", peer_id);
            self.send_message(peer_id.clone(), event.clone());
        }

        info!("Published message: {:?}", msg_id);
        Ok(())
    }

    /// This function should be called when `config.validate_messages()` is `true` after the
    /// message got validated by the caller. Messages are stored in the ['Memcache'] and validation
    /// is expected to be fast enough that the messages should still exist in the cache.There are
    /// three possible validation outcomes and the outcome is given in acceptance.
    ///
    /// If acceptance = Accept the message will get propagated to the network. The
    /// `propagation_source` parameter indicates who the message was received by and will not
    ///  be forwarded back to that peer.
    ///
    /// If acceptance = Reject the message will be deleted from the memcache and the P₄ penalty
    /// will be applied to the `propagation_source`.
    ///
    /// If acceptance = Ignore the message will be deleted from the memcache but no P₄ penalty
    /// will be applied.
    ///
    /// This function will return true if the message was found in the cache and false if was not
    /// in the cache anymore.
    ///
    /// This should only be called once per message.
    pub fn validate_message(
        &mut self,
        message_id: &MessageId,
        propagation_source: &PeerId,
        acceptance: MessageAcceptance,
    ) -> bool {
        let reject_reason = match acceptance {
            MessageAcceptance::Accept => {
                let message = match self.mcache.validate(message_id) {
                    Some(message) => message.clone(),
                    None => {
                        warn!(
                            "Message not in cache. Ignoring forwarding. Message Id: {}",
                            message_id
                        );
                        return false;
                    }
                };
                self.forward_msg(message, Some(propagation_source));
                return true;
            }
            MessageAcceptance::Reject => RejectMsg::ValidationFailed,
            MessageAcceptance::Ignore => RejectMsg::ValidationIgnored,
        };

        if let Some(message) = self.mcache.remove(message_id) {
            //tell peer_score and gossip promises about reject
            Self::reject_message(
                &mut self.peer_score,
                propagation_source,
                &message,
                message_id,
                reject_reason,
            );
            if let Some((peer_score, ..)) = &mut self.peer_score {
                peer_score.reject_message(propagation_source, &message, reject_reason);
            }
            true
        } else {
            warn!("Rejected message not in cache. Message Id: {}", message_id);
            false
        }
    }

    /// Adds a new peer to the list of explicitly connected peers.
    pub fn add_explicit_peer(&mut self, peer_id: &PeerId) {
        debug!("Adding explicit peer {:?}", peer_id);

        self.explicit_peers.insert(peer_id.clone());

        self.check_explicit_peer_connection(peer_id);
    }

    /// This removes the peer from explicitly connected peers, note that this does not disconnect
    /// the peer.
    pub fn remove_explicit_peer(&mut self, peer_id: &PeerId) {
        debug!("Removing explicit peer {:?}", peer_id);

        self.explicit_peers.remove(peer_id);
    }

    /// Activates the peer scoring system with the given parameters. This will reset all scores
    /// if there was already another peer scoring system activated. Returns an error if the
    /// params where not valid.
    pub fn with_peer_score(
        &mut self,
        params: PeerScoreParams,
        threshold: PeerScoreThresholds,
    ) -> Result<(), String> {
        params.validate()?;
        threshold.validate()?;

        let interval = Interval::new(params.decay_interval);
        let peer_score = PeerScore::new(params, self.config.message_id_fn());
        self.peer_score = Some((peer_score, threshold, interval, GossipPromises::default()));
        Ok(())
    }

    /// Sets the application specific score for a peer. Returns true if scoring is active and
    /// the peer is connected or if the score of the peer is not yet expired, false otherwise.
    pub fn set_application_score(&mut self, peer_id: &PeerId, new_score: f64) -> bool {
        if let Some((peer_score, ..)) = &mut self.peer_score {
            peer_score.set_application_score(peer_id, new_score)
        } else {
            false
        }
    }

    /// Gossipsub JOIN(topic) - adds topic peers to mesh and sends them GRAFT messages.
    fn join(&mut self, topic_hash: &TopicHash) {
        debug!("Running JOIN for topic: {:?}", topic_hash);

        // if we are already in the mesh, return
        if self.mesh.contains_key(topic_hash) {
            info!("JOIN: The topic is already in the mesh, ignoring JOIN");
            return;
        }

        let mut added_peers = HashSet::new();

        // check if we have mesh_n peers in fanout[topic] and add them to the mesh if we do,
        // removing the fanout entry.
        if let Some((_, mut peers)) = self.fanout.remove_entry(topic_hash) {
            debug!(
                "JOIN: Removing peers from the fanout for topic: {:?}",
                topic_hash
            );
            //remove explicit peers and peers with negative scores
            peers = peers
                .into_iter()
                .filter(|p| {
                    !self.explicit_peers.contains(p) && !self.score_below_threshold(p, |_| 0.0).0
                })
                .collect();

            // add up to mesh_n of them them to the mesh
            // Note: These aren't randomly added, currently FIFO
            let add_peers = std::cmp::min(peers.len(), self.config.mesh_n());
            debug!(
                "JOIN: Adding {:?} peers from the fanout for topic: {:?}",
                add_peers, topic_hash
            );
            added_peers.extend(peers.iter().cloned().take(add_peers));
            self.mesh.insert(
                topic_hash.clone(),
                peers.into_iter().take(add_peers).collect(),
            );
            // remove the last published time
            self.fanout_last_pub.remove(topic_hash);
        }

        // check if we need to get more peers, which we randomly select
        if added_peers.len() < self.config.mesh_n() {
            // get the peers
            let new_peers = Self::get_random_peers(
                &self.topic_peers,
                topic_hash,
                self.config.mesh_n() - added_peers.len(),
                |peer| {
                    !added_peers.contains(peer)
                        && !self.explicit_peers.contains(peer)
                        && !self.score_below_threshold(peer, |_| 0.0).0
                },
            );
            added_peers.extend(new_peers.clone());
            // add them to the mesh
            debug!(
                "JOIN: Inserting {:?} random peers into the mesh",
                new_peers.len()
            );
            let mesh_peers = self
                .mesh
                .entry(topic_hash.clone())
                .or_insert_with(Default::default);
            mesh_peers.extend(new_peers);
        }

        for peer_id in added_peers {
            // Send a GRAFT control message
            info!("JOIN: Sending Graft message to peer: {:?}", peer_id);
            if let Some((peer_score, ..)) = &mut self.peer_score {
                peer_score.graft(&peer_id, topic_hash.clone());
            }
            Self::control_pool_add(
                &mut self.control_pool,
                peer_id.clone(),
                GossipsubControlAction::Graft {
                    topic_hash: topic_hash.clone(),
                },
            );
        }
        debug!("Completed JOIN for topic: {:?}", topic_hash);
    }

    fn make_prune(
        &mut self,
        topic_hash: &TopicHash,
        peer: &PeerId,
        do_px: bool,
    ) -> GossipsubControlAction {
        //TODO check the receving peers version and if not 1.1 do not send any exchange peers
        //select peers for peer exchange
        let peers = if do_px {
            Self::get_random_peers(&self.topic_peers, &topic_hash, self.config.prune_peers(), {
                |p| p != peer && !self.score_below_threshold(p, |_| 0.0).0
            })
            .into_iter()
            .map(|p| PeerInfo { peer: Some(p) })
            .collect()
        } else {
            Vec::new()
        };

        //update backoff
        self.backoffs
            .update_backoff(topic_hash, peer, self.config.prune_backoff());

        if let Some((peer_score, ..)) = &mut self.peer_score {
            peer_score.prune(peer, topic_hash.clone());
        }
        GossipsubControlAction::Prune {
            topic_hash: topic_hash.clone(),
            peers,
            backoff: Some(self.config.prune_backoff().as_secs()),
        }
    }

    /// Gossipsub LEAVE(topic) - Notifies mesh\[topic\] peers with PRUNE messages.
    fn leave(&mut self, topic_hash: &TopicHash) {
        debug!("Running LEAVE for topic {:?}", topic_hash);

        // if our mesh contains the topic, send prune to peers and delete it from the mesh
        if let Some((_, peers)) = self.mesh.remove_entry(topic_hash) {
            for peer in peers {
                // Send a PRUNE control message
                info!("LEAVE: Sending PRUNE to peer: {:?}", peer);
                let control = self.make_prune(topic_hash, &peer, self.config.do_px());
                Self::control_pool_add(&mut self.control_pool, peer.clone(), control);
            }
        }
        debug!("Completed LEAVE for topic: {:?}", topic_hash);
    }

    ///Checks if the given peer is still connected and if not dials the peer again
    fn check_explicit_peer_connection(&mut self, peer_id: &PeerId) {
        if !self.peer_topics.contains_key(peer_id) {
            //connect to peer
            debug!("Connecting to explicit peer {:?}", peer_id);
            self.events.push_back(NetworkBehaviourAction::DialPeer {
                peer_id: peer_id.clone(),
                condition: DialPeerCondition::Disconnected,
            });
        }
    }

    fn score_below_threshold(
        &self,
        peer_id: &PeerId,
        threshold: impl Fn(&PeerScoreThresholds) -> f64,
    ) -> (bool, f64) {
        if let Some((peer_score, thresholds, ..)) = &self.peer_score {
            let score = peer_score.score(peer_id);
            if score < threshold(thresholds) {
                return (true, score);
            }
            (false, score)
        } else {
            (false, 0.0)
        }
    }

    /// Handles an IHAVE control message. Checks our cache of messages. If the message is unknown,
    /// requests it with an IWANT control message.
    fn handle_ihave(&mut self, peer_id: &PeerId, ihave_msgs: Vec<(TopicHash, Vec<MessageId>)>) {
        // we ignore IHAVE gossip from any peer whose score is below the gossip threshold
        if let (true, score) = self.score_below_threshold(peer_id, |ts| ts.gossip_threshold) {
            debug!(
                "IHAVE: ignoring peer {:?} with score below threshold [score = {}]",
                peer_id, score
            );
            return;
        }

        //IHAVE flood protection
        let peer_have = self.count_peer_have.entry(peer_id.clone()).or_insert(0);
        *peer_have += 1;
        if *peer_have > self.config.max_ihave_messages() {
            debug!(
                "IHAVE: peer {} has advertised too many times ({}) within this heartbeat \
            interval; ignoring",
                peer_id, *peer_have
            );
            return;
        }

        if let Some(iasked) = self.count_iasked.get(peer_id) {
            if *iasked >= self.config.max_ihave_length() {
                debug!(
                    "IHAVE: peer {} has already advertised too many messages ({}); ignoring",
                    peer_id, *iasked
                );
                return;
            }
        }

        debug!("Handling IHAVE for peer: {:?}", peer_id);

        // use a hashset to avoid duplicates efficiently
        let mut iwant_ids = HashSet::new();

        for (topic, ids) in ihave_msgs {
            // only process the message if we are subscribed
            if !self.mesh.contains_key(&topic) {
                debug!(
                    "IHAVE: Ignoring IHAVE - Not subscribed to topic: {:?}",
                    topic
                );
                continue;
            }

            for id in ids {
                if self.mcache.get(&id).is_none() {
                    // have not seen this message, request it
                    iwant_ids.insert(id);
                }
            }
        }

        if !iwant_ids.is_empty() {
            let iasked = self.count_iasked.entry(peer_id.clone()).or_insert(0);
            let mut iask = iwant_ids.len();
            if *iasked + iask > self.config.max_ihave_length() {
                iask = self.config.max_ihave_length() - *iasked;
            }

            // Send the list of IWANT control messages
            debug!(
                "IHAVE: Asking for {} out of {} messages from {}",
                iask,
                iwant_ids.len(),
                peer_id
            );

            //ask in random order
            let mut iwant_ids_vec: Vec<_> = iwant_ids.iter().collect();
            let mut rng = thread_rng();
            iwant_ids_vec.partial_shuffle(&mut rng, iask as usize);

            iwant_ids_vec.truncate(iask as usize);
            *iasked += iask;

            let message_ids = iwant_ids_vec.into_iter().cloned().collect();
            if let Some((_, _, _, gossip_promises)) = &mut self.peer_score {
                gossip_promises.add_promise(
                    peer_id.clone(),
                    &message_ids,
                    Instant::now() + self.config.iwant_followup_time(),
                );
            }

            Self::control_pool_add(
                &mut self.control_pool,
                peer_id.clone(),
                GossipsubControlAction::IWant { message_ids },
            );
        }
        debug!("Completed IHAVE handling for peer: {:?}", peer_id);
    }

    /// Handles an IWANT control message. Checks our cache of messages. If the message exists it is
    /// forwarded to the requesting peer.
    fn handle_iwant(&mut self, peer_id: &PeerId, iwant_msgs: Vec<MessageId>) {
        // we ignore IWANT gossip from any peer whose score is below the gossip threshold
        if let (true, score) = self.score_below_threshold(peer_id, |ts| ts.gossip_threshold) {
            debug!(
                "IWANT: ignoring peer {:?} with score below threshold [score = {}]",
                peer_id, score
            );
            return;
        }

        debug!("Handling IWANT for peer: {:?}", peer_id);
        // build a hashmap of available messages
        let mut cached_messages = HashMap::new();

        for id in iwant_msgs {
            // if we have it and the ihave count is not above the threshold, add it do the
            // cached_messages mapping
            if let Some((msg, count)) = self.mcache.get_with_iwant_counts(&id, peer_id) {
                if count > self.config.gossip_retransimission() {
                    debug!(
                        "IWANT: Peer {} has asked for message {} too many times; ignoring \
                    request",
                        peer_id, &id
                    );
                } else {
                    cached_messages.insert(id.clone(), msg.clone());
                }
            }
        }

        if !cached_messages.is_empty() {
            debug!("IWANT: Sending cached messages to peer: {:?}", peer_id);
            // Send the messages to the peer
            let message_list = cached_messages.into_iter().map(|entry| entry.1).collect();
            self.send_message(
                peer_id.clone(),
                GossipsubRpc {
                    subscriptions: Vec::new(),
                    messages: message_list,
                    control_msgs: Vec::new(),
                },
            );
        }
        debug!("Completed IWANT handling for peer: {:?}", peer_id);
    }

    /// Handles GRAFT control messages. If subscribed to the topic, adds the peer to mesh, if not,
    /// responds with PRUNE messages.
    fn handle_graft(&mut self, peer_id: &PeerId, topics: Vec<TopicHash>) {
        debug!("Handling GRAFT message for peer: {:?}", peer_id);

        let mut to_prune_topics = HashSet::new();

        let mut do_px = self.config.do_px();

        // we don't GRAFT to/from explicit peers; complain loudly if this happens
        if self.explicit_peers.contains(peer_id) {
            warn!("GRAFT: ignoring request from direct peer {:?}", peer_id);
            // this is possibly a bug from non-reciprocal configuration; send a PRUNE for all topics
            to_prune_topics = HashSet::from_iter(topics.into_iter());
            // but don't PX
            do_px = false
        } else {
            let (below_zero, score) = self.score_below_threshold(peer_id, |_| 0.0);
            let now = Instant::now();
            for topic_hash in topics {
                if let Some(peers) = self.mesh.get_mut(&topic_hash) {
                    //if the peer is already in the mesh ignore the graft
                    if peers.contains(peer_id) {
                        continue;
                    }

                    // make sure we are not backing off that peer
                    if let Some(backoff_time) = self.backoffs.get_backoff_time(&topic_hash, peer_id)
                    {
                        if backoff_time > now {
                            debug!("GRAFT: ignoring backed off peer {:?}", peer_id);
                            //add behavioural penalty
                            if let Some((peer_score, ..)) = &mut self.peer_score {
                                peer_score.add_penalty(peer_id, 1);

                                // check the flood cutoff
                                let flood_cutoff = backoff_time
                                    + self.config.graft_flood_threshold()
                                    - self.config.prune_backoff();
                                if flood_cutoff > now {
                                    //extra penalty
                                    peer_score.add_penalty(peer_id, 1);
                                }
                            }
                            //no PX
                            do_px = false;

                            to_prune_topics.insert(topic_hash.clone());
                            continue;
                        }
                    }

                    //check the score
                    if below_zero {
                        // we don't GRAFT peers with negative score
                        debug!(
                            "GRAFT: ignoring peer {:?} with negative score [score = {}, \
                        topic = {}]",
                            peer_id, score, topic_hash
                        );
                        // we do send them PRUNE however, because it's a matter of protocol correctness
                        to_prune_topics.insert(topic_hash.clone());
                        // but we won't PX to them
                        do_px = false;
                        continue;
                    }

                    //check mesh upper bound and only allow graft if upperbound not reached or
                    //if it is an outbound peer
                    if peers.len() >= self.config.mesh_n_high()
                        && !self.outbound_peers.contains(peer_id)
                    {
                        to_prune_topics.insert(topic_hash.clone());
                        continue;
                    }

                    // add peer to the mesh
                    info!(
                        "GRAFT: Mesh link added for peer: {:?} in topic: {:?}",
                        peer_id, &topic_hash
                    );
                    peers.insert(peer_id.clone());

                    if let Some((peer_score, ..)) = &mut self.peer_score {
                        peer_score.graft(peer_id, topic_hash);
                    }
                } else {
                    // don't do PX when there is an unknown topic to avoid leaking our peers
                    do_px = false;
                    // spam hardening: ignore GRAFTs for unknown topics
                    continue;
                }
            }
        }

        if !to_prune_topics.is_empty() {
            // build the prune messages to send
            let prune_messages = to_prune_topics
                .iter()
                .map(|t| self.make_prune(t, peer_id, do_px))
                .collect();
            // Send the prune messages to the peer
            info!(
                "GRAFT: Not subscribed to topics -  Sending PRUNE to peer: {:?}",
                peer_id
            );
            self.send_message(
                peer_id.clone(),
                GossipsubRpc {
                    subscriptions: Vec::new(),
                    messages: Vec::new(),
                    control_msgs: prune_messages,
                },
            );
        }
        debug!("Completed GRAFT handling for peer: {:?}", peer_id);
    }

    /// Handles PRUNE control messages. Removes peer from the mesh.
    fn handle_prune(
        &mut self,
        peer_id: &PeerId,
        prune_data: Vec<(TopicHash, Vec<PeerInfo>, Option<u64>)>,
    ) {
        debug!("Handling PRUNE message for peer: {}", peer_id.to_string());
        let (below_threshold, score) =
            self.score_below_threshold(peer_id, |ts| ts.accept_px_threshold);
        for (topic_hash, px, backoff) in prune_data {
            if let Some(peers) = self.mesh.get_mut(&topic_hash) {
                // remove the peer if it exists in the mesh
                if peers.remove(peer_id) {
                    info!(
                        "PRUNE: Removing peer: {} from the mesh for topic: {:?}",
                        peer_id.to_string(),
                        topic_hash
                    );
                }

                if let Some((peer_score, ..)) = &mut self.peer_score {
                    peer_score.prune(peer_id, topic_hash.clone());
                }

                // is there a backoff specified by the peer? if so obey it.
                self.backoffs.update_backoff(
                    &topic_hash,
                    peer_id,
                    if let Some(backoff) = backoff {
                        Duration::from_secs(backoff)
                    } else {
                        self.config.prune_backoff()
                    },
                );

                //connect to px peers
                if !px.is_empty() {
                    // we ignore PX from peers with insufficient score
                    if below_threshold {
                        debug!(
                            "PRUNE: ignoring PX from peer {:?} with insufficient score \
                        [score ={} topic = {}]",
                            peer_id, score, topic_hash
                        );
                        continue;
                    }

                    self.px_connect(px);
                }
            }
        }
        debug!("Completed PRUNE handling for peer: {}", peer_id.to_string());
    }

    fn px_connect(&mut self, mut px: Vec<PeerInfo>) {
        let n = self.config.prune_peers();
        //ignore peerInfo with no ID
        //TODO can we use peerInfo without any IDs if they have a signed peer record?
        px = px.into_iter().filter(|p| p.peer.is_some()).collect();
        if px.len() > n {
            //only use at most prune_peers many random peers
            let mut rng = thread_rng();
            px.partial_shuffle(&mut rng, n);
            px = px.into_iter().take(n).collect();
        }

        for p in px {
            //TODO extract signed peer record if given and handle it, see
            // https://github.com/libp2p/specs/pull/217
            if let Some(peer_id) = p.peer {
                //mark as px peer
                self.px_peers.insert(peer_id.clone());

                //dial peer
                self.events.push_back(NetworkBehaviourAction::DialPeer {
                    peer_id,
                    condition: DialPeerCondition::Disconnected,
                });
            }
        }
    }

    /// informs peer score and gossip_promises about a rejected message
    fn reject_message(
        peer_score: &mut Option<(PeerScore, PeerScoreThresholds, Interval, GossipPromises)>,
        from: &PeerId,
        msg: &GossipsubMessage,
        id: &MessageId,
        reason: RejectMsg,
    ) {
        if let Some((peer_score, _, _, gossip_promises)) = peer_score {
            peer_score.reject_message(from, &msg, reason);
            gossip_promises.reject_message(id, &reason);
        }
    }

    /// Handles a newly received GossipsubMessage.
    /// Forwards the message to all peers in the mesh.
    fn handle_received_message(&mut self, mut msg: GossipsubMessage, propagation_source: &PeerId) {
        let msg_id = (self.config.message_id_fn())(&msg);
        debug!(
            "Handling message: {:?} from peer: {}",
            msg_id,
            propagation_source.to_string()
        );

        // If we are not validating messages, assume this message is validated
        // This will allow the message to be gossiped without explicitly calling
        // `validate_message`.
        if !self.config.validate_messages() {
            msg.validated = true;
        }

        // reject messages claiming to be from ourselves but not locally published
        if let Some(own_id) = self.publish_info.get_own_id() {
            if own_id != propagation_source && msg.source.as_ref().map_or(false, |s| s == own_id) {
                debug!(
                    "Dropping message claiming to be from self but forwarded from {:?}",
                    propagation_source
                );
                Self::reject_message(
                    &mut self.peer_score,
                    propagation_source,
                    &msg,
                    &msg_id,
                    RejectMsg::SelfOrigin,
                );
                return;
            }
        }

        // Add the message to the duplication cache and memcache.
        if self.duplication_cache.insert(msg_id.clone(), ()).is_some() {
            debug!("Message already received, ignoring. Message: {:?}", msg_id);
            if let Some((peer_score, ..)) = &mut self.peer_score {
                peer_score.duplicated_message(propagation_source, &msg);
            }
            return;
        }

        //tells score that message arrived (but is maybe not fully validated yet)
        if let Some((peer_score, ..)) = &mut self.peer_score {
            peer_score.validate_message(propagation_source, &msg);
        }

        self.mcache.put(msg.clone());

        // dispatch the message to the user
        if self.mesh.keys().any(|t| msg.topics.iter().any(|u| t == u)) {
            debug!("Sending received message to user");
            self.events.push_back(NetworkBehaviourAction::GenerateEvent(
                GossipsubEvent::Message(propagation_source.clone(), msg_id, msg.clone()),
            ));
        }

        // forward the message to mesh peers, if no validation is required
        if !self.config.validate_messages() {
            let message_id = (self.config.message_id_fn())(&msg);
            self.forward_msg(msg, Some(propagation_source));
            debug!("Completed message handling for message: {:?}", message_id);
        }
    }

    /// Handles received subscriptions.
    fn handle_received_subscriptions(
        &mut self,
        subscriptions: &[GossipsubSubscription],
        propagation_source: &PeerId,
    ) {
        debug!(
            "Handling subscriptions: {:?}, from source: {}",
            subscriptions,
            propagation_source.to_string()
        );
        let subscribed_topics = match self.peer_topics.get_mut(propagation_source) {
            Some(topics) => topics,
            None => {
                error!(
                    "Subscription by unknown peer: {}",
                    propagation_source.to_string()
                );
                return;
            }
        };

        // Collect potential graft messages for the peer.
        let mut grafts = Vec::new();

        // Notify the application about the subscription, after the grafts are sent.
        let mut application_event = Vec::new();

        for subscription in subscriptions {
            // get the peers from the mapping, or insert empty lists if topic doesn't exist
            let peer_list = self
                .topic_peers
                .entry(subscription.topic_hash.clone())
                .or_insert_with(Default::default);

            match subscription.action {
                GossipsubSubscriptionAction::Subscribe => {
                    if peer_list.insert(propagation_source.clone()) {
                        debug!(
                            "SUBSCRIPTION: Adding gossip peer: {} to topic: {:?}",
                            propagation_source.to_string(),
                            subscription.topic_hash
                        );
                    }

                    // add to the peer_topics mapping
                    subscribed_topics.insert(subscription.topic_hash.clone());

                    // if the mesh needs peers add the peer to the mesh
                    if !self.explicit_peers.contains(propagation_source) {
                        if let Some(peers) = self.mesh.get_mut(&subscription.topic_hash) {
                            if peers.len() < self.config.mesh_n_low() {
                                if peers.insert(propagation_source.clone()) {
                                    debug!(
                                        "SUBSCRIPTION: Adding peer {} to the mesh for topic {:?}",
                                        propagation_source.to_string(),
                                        subscription.topic_hash
                                    );
                                    // send graft to the peer
                                    debug!(
                                        "Sending GRAFT to peer {} for topic {:?}",
                                        propagation_source.to_string(),
                                        subscription.topic_hash
                                    );
                                    if let Some((peer_score, ..)) = &mut self.peer_score {
                                        peer_score.graft(
                                            propagation_source,
                                            subscription.topic_hash.clone(),
                                        );
                                    }
                                    grafts.push(GossipsubControlAction::Graft {
                                        topic_hash: subscription.topic_hash.clone(),
                                    });
                                }
                            }
                        }
                    }
                    // generates a subscription event to be polled
                    application_event.push(NetworkBehaviourAction::GenerateEvent(
                        GossipsubEvent::Subscribed {
                            peer_id: propagation_source.clone(),
                            topic: subscription.topic_hash.clone(),
                        },
                    ));
                }
                GossipsubSubscriptionAction::Unsubscribe => {
                    if peer_list.remove(propagation_source) {
                        info!(
                            "SUBSCRIPTION: Removing gossip peer: {} from topic: {:?}",
                            propagation_source.to_string(),
                            subscription.topic_hash
                        );
                    }
                    // remove topic from the peer_topics mapping
                    subscribed_topics.remove(&subscription.topic_hash);
                    // remove the peer from the mesh if it exists
                    if let Some(peers) = self.mesh.get_mut(&subscription.topic_hash) {
                        peers.remove(propagation_source);
                        // the peer requested the unsubscription so we don't need to send a PRUNE.
                    }

                    // generate an unsubscribe event to be polled
                    application_event.push(NetworkBehaviourAction::GenerateEvent(
                        GossipsubEvent::Unsubscribed {
                            peer_id: propagation_source.clone(),
                            topic: subscription.topic_hash.clone(),
                        },
                    ));
                }
            }
        }

        // If we need to send grafts to peer, do so immediately, rather than waiting for the
        // heartbeat.
        if !grafts.is_empty() {
            self.send_message(
                propagation_source.clone(),
                GossipsubRpc {
                    subscriptions: Vec::new(),
                    messages: Vec::new(),
                    control_msgs: grafts,
                },
            );
        }

        // Notify the application of the subscriptions
        for event in application_event {
            self.events.push_back(event);
        }

        trace!(
            "Completed handling subscriptions from source: {:?}",
            propagation_source
        );
    }

    fn apply_iwant_penalties(&mut self) {
        if let Some((peer_score, .., gossip_promises)) = &mut self.peer_score {
            for (peer, count) in gossip_promises.get_broken_promises() {
                peer_score.add_penalty(&peer, count);
            }
        }
    }

    /// Heartbeat function which shifts the memcache and updates the mesh.
    fn heartbeat(&mut self) {
        debug!("Starting heartbeat");

        self.heartbeat_ticks += 1;

        let mut to_graft = HashMap::new();
        let mut to_prune = HashMap::new();
        let mut no_px = HashSet::new();

        //clean up expired backoffs
        self.backoffs.heartbeat();

        // clean up ihave counters
        self.count_iasked.clear();
        self.count_peer_have.clear();

        //apply iwant penalties
        self.apply_iwant_penalties();

        //check connections to explicit peers
        if self.heartbeat_ticks % self.config.check_explicit_peers_ticks() == 0 {
            for p in self.explicit_peers.clone() {
                self.check_explicit_peer_connection(&p);
            }
        }

        //cache scores throughout the heartbeat
        let mut scores = HashMap::new();
        let peer_score = &self.peer_score;
        let mut score = |p: &PeerId| match peer_score {
            Some((peer_score, ..)) => *scores
                .entry(p.clone())
                .or_insert_with(|| peer_score.score(p)),
            _ => 0.0,
        };

        // maintain the mesh for each topic
        for (topic_hash, peers) in self.mesh.iter_mut() {
            let explicit_peers = &self.explicit_peers;
            let backoffs = &self.backoffs;
            let topic_peers = &self.topic_peers;
            let outbound_peers = &self.outbound_peers;

            // drop all peers with negative score, without PX
            // TODO can we make this more efficient? Unfortunately there is no retain method for
            //  BTreeSet (yet).
            let to_remove: Vec<_> = peers
                .iter()
                .filter(|&p| {
                    if score(p) < 0.0 {
                        debug!(
                            "HEARTBEAT: Prune peer {:?} with negative score [score = {}, topic = \
                    {}]",
                            p,
                            score(p),
                            topic_hash
                        );

                        let current_topic = to_prune.entry(p.clone()).or_insert_with(Vec::new);
                        current_topic.push(topic_hash.clone());
                        no_px.insert(p.clone());
                        true
                    } else {
                        false
                    }
                })
                .cloned()
                .collect();
            for peer in to_remove {
                peers.remove(&peer);
            }

            // too little peers - add some
            if peers.len() < self.config.mesh_n_low() {
                debug!(
                    "HEARTBEAT: Mesh low. Topic: {} Contains: {} needs: {}",
                    topic_hash,
                    peers.len(),
                    self.config.mesh_n_low()
                );
                // not enough peers - get mesh_n - current_length more
                let desired_peers = self.config.mesh_n() - peers.len();
                let peer_list =
                    Self::get_random_peers(topic_peers, topic_hash, desired_peers, |peer| {
                        !peers.contains(peer)
                            && !explicit_peers.contains(peer)
                            && !backoffs.is_backoff_with_slack(topic_hash, peer)
                            && score(peer) >= 0.0
                    });
                for peer in &peer_list {
                    let current_topic = to_graft.entry(peer.clone()).or_insert_with(Vec::new);
                    current_topic.push(topic_hash.clone());
                }
                // update the mesh
                debug!("Updating mesh, new mesh: {:?}", peer_list);
                peers.extend(peer_list);
            }

            // too many peers - remove some
            if peers.len() > self.config.mesh_n_high() {
                debug!(
                    "HEARTBEAT: Mesh high. Topic: {} Contains: {} needs: {}",
                    topic_hash,
                    peers.len(),
                    self.config.mesh_n_high()
                );
                let excess_peer_no = peers.len() - self.config.mesh_n();

                // shuffle the peers and then sort by score ascending beginning with the worst
                let mut rng = thread_rng();
                let mut shuffled = peers.iter().cloned().collect::<Vec<_>>();
                shuffled.shuffle(&mut rng);
                shuffled
                    .sort_by(|p1, p2| score(p1).partial_cmp(&score(p2)).unwrap_or(Ordering::Equal));
                //shuffle everything except the last retain_scores many peers (the best ones)
                shuffled[..peers.len() - self.config.retain_scores()].shuffle(&mut rng);

                //count total number of outbound peers
                let mut outbound = {
                    let outbound_peers = &self.outbound_peers;
                    shuffled
                        .iter()
                        .filter(|p| outbound_peers.contains(*p))
                        .count()
                };

                // remove the first excess_peer_no allowed (by outbound restrictions) peers adding
                // them to to_prune
                let mut removed = 0;
                for peer in shuffled {
                    if removed == excess_peer_no {
                        break;
                    }
                    if self.outbound_peers.contains(&peer) {
                        if outbound <= self.config.mesh_outbound_min() {
                            //do not remove anymore outbound peers
                            continue;
                        } else {
                            //an outbound peer gets removed
                            outbound -= 1;
                        }
                    }

                    //remove the peer
                    peers.remove(&peer);
                    let current_topic = to_prune.entry(peer).or_insert_with(Vec::new);
                    current_topic.push(topic_hash.clone());
                    removed += 1;
                }
            }

            // do we have enough outbound peers?
            if peers.len() >= self.config.mesh_n_low() {
                //count number of outbound peers we have
                let outbound = { peers.iter().filter(|p| outbound_peers.contains(*p)).count() };

                //if we have not enough outbound peers, graft to some new outbound peers
                if outbound < self.config.mesh_outbound_min() {
                    let needed = self.config.mesh_outbound_min() - outbound;
                    let peer_list =
                        Self::get_random_peers(topic_peers, topic_hash, needed, |peer| {
                            !peers.contains(peer)
                                && !explicit_peers.contains(peer)
                                && !backoffs.is_backoff_with_slack(topic_hash, peer)
                                && score(peer) >= 0.0
                                && outbound_peers.contains(peer)
                        });
                    for peer in &peer_list {
                        let current_topic = to_graft.entry(peer.clone()).or_insert_with(Vec::new);
                        current_topic.push(topic_hash.clone());
                    }
                    // update the mesh
                    debug!("Updating mesh, new mesh: {:?}", peer_list);
                    peers.extend(peer_list);
                }
            }

            // should we try to improve the mesh with opportunistic grafting?
            if self.heartbeat_ticks % self.config.opportunistic_graft_ticks() == 0
                && peers.len() > 1
                && self.peer_score.is_some()
            {
                if let Some((_, thresholds, _, _)) = &self.peer_score {
                    // Opportunistic grafting works as follows: we check the median score of peers
                    // in the mesh; if this score is below the opportunisticGraftThreshold, we
                    // select a few peers at random with score over the median.
                    // The intention is to (slowly) improve an underperforming mesh by introducing
                    // good scoring peers that may have been gossiping at us. This allows us to
                    // get out of sticky situations where we are stuck with poor peers and also
                    // recover from churn of good peers.

                    // now compute the median peer score in the mesh
                    let mut peers_by_score: Vec<_> = peers.iter().collect();
                    peers_by_score
                        .sort_by(|p1, p2| score(p1).partial_cmp(&score(p2)).unwrap_or(Equal));

                    let middle = peers_by_score.len() / 2;
                    let median = if peers_by_score.len() % 2 == 0 {
                        (score(
                            *peers_by_score.get(middle - 1).expect(
                                "middle < vector length and middle > 0 since peers.len() > 0",
                            ),
                        ) + score(*peers_by_score.get(middle).expect("middle < vector length")))
                            * 0.5
                    } else {
                        score(*peers_by_score.get(middle).expect("middle < vector length"))
                    };

                    // if the median score is below the threshold, select a better peer (if any) and
                    // GRAFT
                    if median < thresholds.opportunistic_graft_threshold {
                        let peer_list = Self::get_random_peers(
                            topic_peers,
                            topic_hash,
                            self.config.opportunistic_graft_peers(),
                            |peer| {
                                !peers.contains(peer)
                                    && !explicit_peers.contains(peer)
                                    && !backoffs.is_backoff_with_slack(topic_hash, peer)
                                    && score(peer) > median
                            },
                        );
                        for peer in &peer_list {
                            let current_topic =
                                to_graft.entry(peer.clone()).or_insert_with(Vec::new);
                            current_topic.push(topic_hash.clone());
                        }
                        // update the mesh
                        debug!(
                            "Opportunistically graft in topic {} with peers {:?}",
                            topic_hash, peer_list
                        );
                        peers.extend(peer_list);
                    }
                }
            }
        }

        // remove expired fanout topics
        {
            let fanout = &mut self.fanout; // help the borrow checker
            let fanout_ttl = self.config.fanout_ttl();
            self.fanout_last_pub.retain(|topic_hash, last_pub_time| {
                if *last_pub_time + fanout_ttl < Instant::now() {
                    debug!(
                        "HEARTBEAT: Fanout topic removed due to timeout. Topic: {:?}",
                        topic_hash
                    );
                    fanout.remove(&topic_hash);
                    return false;
                }
                true
            });
        }

        // maintain fanout
        // check if our peers are still a part of the topic
        for (topic_hash, peers) in self.fanout.iter_mut() {
            let mut to_remove_peers = Vec::new();
            let publish_threshold = match &self.peer_score {
                Some((_, thresholds, _, _)) => thresholds.publish_threshold,
                _ => 0.0,
            };
            for peer in peers.iter() {
                // is the peer still subscribed to the topic?
                match self.peer_topics.get(peer) {
                    Some(topics) => {
                        if !topics.contains(&topic_hash) || score(peer) < publish_threshold {
                            debug!(
                                "HEARTBEAT: Peer removed from fanout for topic: {:?}",
                                topic_hash
                            );
                            to_remove_peers.push(peer.clone());
                        }
                    }
                    None => {
                        // remove if the peer has disconnected
                        to_remove_peers.push(peer.clone());
                    }
                }
            }
            for to_remove in to_remove_peers {
                peers.remove(&to_remove);
            }

            // not enough peers
            if peers.len() < self.config.mesh_n() {
                debug!(
                    "HEARTBEAT: Fanout low. Contains: {:?} needs: {:?}",
                    peers.len(),
                    self.config.mesh_n()
                );
                let needed_peers = self.config.mesh_n() - peers.len();
                let explicit_peers = &self.explicit_peers;
                let new_peers =
                    Self::get_random_peers(&self.topic_peers, topic_hash, needed_peers, |peer| {
                        !peers.contains(peer)
                            && !explicit_peers.contains(peer)
                            && score(peer) < publish_threshold
                    });
                peers.extend(new_peers);
            }
        }

        self.emit_gossip();

        // send graft/prunes
        if !to_graft.is_empty() | !to_prune.is_empty() {
            self.send_graft_prune(to_graft, to_prune, no_px);
        }

        // piggyback pooled control messages
        self.flush_control_pool();

        // shift the memcache
        self.mcache.shift();

        debug!("Completed Heartbeat");
    }

    /// Emits gossip - Send IHAVE messages to a random set of gossip peers. This is applied to mesh
    /// and fanout peers
    fn emit_gossip(&mut self) {
        let mut rng = thread_rng();
        for (topic_hash, peers) in self.mesh.iter().chain(self.fanout.iter()) {
            let mut message_ids = self.mcache.get_gossip_ids(&topic_hash);
            if message_ids.is_empty() {
                return;
            }

            // if we are emitting more than GossipSubMaxIHaveLength message_ids, truncate the list
            if message_ids.len() > self.config.max_ihave_length() {
                // we do the truncation (with shuffling) per peer below
                debug!(
                    "too many messages for gossip; will truncate IHAVE list ({} messages)",
                    message_ids.len()
                );
            } else {
                // shuffle to emit in random order
                message_ids.shuffle(&mut rng);
            }

            // dynamic number of peers to gossip based on `gossip_factor` with minimum `gossip_lazy`
            let n_map = |m| {
                max(
                    self.config.gossip_lazy(),
                    (self.config.gossip_factor() * m as f64) as usize,
                )
            };
            // get gossip_lazy random peers
            let to_msg_peers =
                Self::get_random_peers_dynamic(&self.topic_peers, &topic_hash, n_map, |peer| {
                    !peers.contains(peer)
                        && !self.explicit_peers.contains(peer)
                        && !self.score_below_threshold(peer, |ts| ts.gossip_threshold).0
                });

            debug!("Gossiping IHAVE to {} peers.", to_msg_peers.len());

            for peer in to_msg_peers {
                let mut peer_message_ids = message_ids.clone();

                if peer_message_ids.len() > self.config.max_ihave_length() {
                    // we do this per peer so that we emit a different set for each peer.
                    // we have enough redundancy in the system that this will significantly increase
                    // the message coverage when we do truncate.
                    peer_message_ids.partial_shuffle(&mut rng, self.config.max_ihave_length());
                    peer_message_ids.truncate(self.config.max_ihave_length());
                }

                // send an IHAVE message
                Self::control_pool_add(
                    &mut self.control_pool,
                    peer.clone(),
                    GossipsubControlAction::IHave {
                        topic_hash: topic_hash.clone(),
                        message_ids: peer_message_ids,
                    },
                );
            }
        }
    }

    /// Handles multiple GRAFT/PRUNE messages and coalesces them into chunked gossip control
    /// messages.
    fn send_graft_prune(
        &mut self,
        to_graft: HashMap<PeerId, Vec<TopicHash>>,
        mut to_prune: HashMap<PeerId, Vec<TopicHash>>,
        no_px: HashSet<PeerId>,
    ) {
        // handle the grafts and overlapping prunes per peer
        for (peer, topics) in to_graft.iter() {
            for topic in topics {
                //inform scoring of graft
                if let Some((peer_score, ..)) = &mut self.peer_score {
                    peer_score.graft(peer, topic.clone());
                }
            }
            let mut control_msgs: Vec<GossipsubControlAction> = topics
                .iter()
                .map(|topic_hash| GossipsubControlAction::Graft {
                    topic_hash: topic_hash.clone(),
                })
                .collect();

            // If there are prunes associated with the same peer add them.
            if let Some(topics) = to_prune.remove(peer) {
                let mut prunes = topics
                    .iter()
                    .map(|topic_hash| {
                        self.make_prune(
                            topic_hash,
                            peer,
                            self.config.do_px() && !no_px.contains(peer),
                        )
                    })
                    .collect::<Vec<_>>();
                control_msgs.append(&mut prunes);
            }

            // send the control messages
            self.send_message(
                peer.clone(),
                GossipsubRpc {
                    subscriptions: Vec::new(),
                    messages: Vec::new(),
                    control_msgs,
                },
            );
        }

        // handle the remaining prunes
        for (peer, topics) in to_prune.iter() {
            let remaining_prunes = topics
                .iter()
                .map(|topic_hash| {
                    self.make_prune(
                        topic_hash,
                        peer,
                        self.config.do_px() && !no_px.contains(peer),
                    )
                })
                .collect();
            self.send_message(
                peer.clone(),
                GossipsubRpc {
                    subscriptions: Vec::new(),
                    messages: Vec::new(),
                    control_msgs: remaining_prunes,
                },
            );
        }
    }

    /// Helper function which forwards a message to mesh\[topic\] peers.
    /// Returns true if at least one peer was messaged.
    fn forward_msg(&mut self, message: GossipsubMessage, source: Option<&PeerId>) -> bool {
        let msg_id = (self.config.message_id_fn())(&message);

        //message is fully validated, inform peer_score and gossip promises
        if let Some((peer_score, _, _, gossip_promises)) = &mut self.peer_score {
            if let Some(peer) = source {
                peer_score.deliver_message(peer, &message);
            }
            gossip_promises.deliver_message(&msg_id);
        }

        debug!("Forwarding message: {:?}", msg_id);
        let mut recipient_peers = HashSet::new();

        // add mesh peers
        for topic in &message.topics {
            // mesh
            if let Some(mesh_peers) = self.mesh.get(&topic) {
                for peer_id in mesh_peers {
                    if Some(peer_id) != source {
                        recipient_peers.insert(peer_id.clone());
                    }
                }
            }
        }

        //add explicit peers
        for p in &self.explicit_peers {
            if let Some(topics) = self.peer_topics.get(p) {
                if message.topics.iter().any(|t| topics.contains(t)) {
                    recipient_peers.insert(p.clone());
                }
            }
        }

        // forward the message to peers
        if !recipient_peers.is_empty() {
            let event = Arc::new(GossipsubRpc {
                subscriptions: Vec::new(),
                messages: vec![message.clone()],
                control_msgs: Vec::new(),
            });

            for peer in recipient_peers.iter() {
                debug!("Sending message: {:?} to peer {:?}", msg_id, peer);
                self.send_message(peer.clone(), event.clone());
            }
            debug!("Completed forwarding message");
            true
        } else {
            false
        }
    }

    /// Constructs a `GossipsubMessage` performing message signing if required.
    pub(crate) fn build_message(
        &self,
        topics: Vec<TopicHash>,
        data: Vec<u8>,
    ) -> Result<GossipsubMessage, SigningError> {
        match &self.publish_config {
            PublishConfig::Signing {
                ref keypair,
                author,
                inline_key,
            } => {
                // Build and sign the message
                let sequence_number: u64 = rand::random();

                let signature = {
                    let message = rpc_proto::Message {
                        from: Some(author.clone().into_bytes()),
                        data: Some(data.clone()),
                        seqno: Some(sequence_number.to_be_bytes().to_vec()),
                        topic_ids: topics
                            .clone()
                            .into_iter()
                            .map(TopicHash::into_string)
                            .collect(),
                        signature: None,
                        key: None,
                    };

                    let mut buf = Vec::with_capacity(message.encoded_len());
                    message
                        .encode(&mut buf)
                        .expect("Buffer has sufficient capacity");

                    // the signature is over the bytes "libp2p-pubsub:<protobuf-message>"
                    let mut signature_bytes = SIGNING_PREFIX.to_vec();
                    signature_bytes.extend_from_slice(&buf);
                    Some(keypair.sign(&signature_bytes)?)
                };

                Ok(GossipsubMessage {
                    source: Some(author.clone()),
                    data,
                    // To be interoperable with the go-implementation this is treated as a 64-bit
                    // big-endian uint.
                    sequence_number: Some(sequence_number),
                    topics,
                    signature,
                    key: inline_key.clone(),
                    validated: true, // all published messages are valid
                })
            }
            PublishConfig::Author(peer_id) => {
                Ok(GossipsubMessage {
                    source: Some(peer_id.clone()),
                    data,
                    // To be interoperable with the go-implementation this is treated as a 64-bit
                    // big-endian uint.
                    sequence_number: Some(rand::random()),
                    topics,
                    signature: None,
                    key: None,
                    validated: true, // all published messages are valid
                })
            }
            PublishConfig::RandomAuthor => {
                Ok(GossipsubMessage {
                    source: Some(PeerId::random()),
                    data,
                    // To be interoperable with the go-implementation this is treated as a 64-bit
                    // big-endian uint.
                    sequence_number: Some(rand::random()),
                    topics,
                    signature: None,
                    key: None,
                    validated: true, // all published messages are valid
                })
            }
            PublishConfig::Anonymous => {
                Ok(GossipsubMessage {
                    source: None,
                    data,
                    // To be interoperable with the go-implementation this is treated as a 64-bit
                    // big-endian uint.
                    sequence_number: None,
                    topics,
                    signature: None,
                    key: None,
                    validated: true, // all published messages are valid
                })
            }
        }
    }

    /// Helper function to get a subset of random gossipsub peers for a `topic_hash`
    /// filtered by the function `f`. The number of peers to get equals the output of `n_map`
    /// that gets as input the number of filtered peers.
    fn get_random_peers_dynamic(
        topic_peers: &HashMap<TopicHash, BTreeSet<PeerId>>,
        topic_hash: &TopicHash,
        // maps the number of total peers to the number of selected peers
        n_map: impl Fn(usize) -> usize,
        mut f: impl FnMut(&PeerId) -> bool,
    ) -> BTreeSet<PeerId> {
        let mut gossip_peers = match topic_peers.get(topic_hash) {
            // if they exist, filter the peers by `f`
            Some(peer_list) => peer_list.iter().cloned().filter(|p| f(p)).collect(),
            None => Vec::new(),
        };

        // if we have less than needed, return them
        let n = n_map(gossip_peers.len());
        if gossip_peers.len() <= n {
            debug!("RANDOM PEERS: Got {:?} peers", gossip_peers.len());
            return gossip_peers.into_iter().collect();
        }

        // we have more peers than needed, shuffle them and return n of them
        let mut rng = thread_rng();
        gossip_peers.partial_shuffle(&mut rng, n);

        debug!("RANDOM PEERS: Got {:?} peers", n);

        gossip_peers.into_iter().take(n).collect()
    }

    /// Helper function to get a set of `n` random gossipsub peers for a `topic_hash`
    /// filtered by the function `f`.
    fn get_random_peers(
        topic_peers: &HashMap<TopicHash, BTreeSet<PeerId>>,
        topic_hash: &TopicHash,
        n: usize,
        f: impl FnMut(&PeerId) -> bool,
    ) -> BTreeSet<PeerId> {
        Self::get_random_peers_dynamic(topic_peers, topic_hash, |_| n, f)
    }

    // adds a control action to control_pool
    fn control_pool_add(
        control_pool: &mut HashMap<PeerId, Vec<GossipsubControlAction>>,
        peer: PeerId,
        control: GossipsubControlAction,
    ) {
        control_pool
            .entry(peer.clone())
            .or_insert_with(Vec::new)
            .push(control);
    }

    /// Takes each control action mapping and turns it into a message
    fn flush_control_pool(&mut self) {
        for (peer, controls) in self.control_pool.drain().collect::<Vec<_>>() {
            self.send_message(
                peer,
                GossipsubRpc {
                    subscriptions: Vec::new(),
                    messages: Vec::new(),
                    control_msgs: controls,
                },
            );
        }
    }

    /// Send a GossipsubRpc message to a peer. This will wrap the message in an arc if it
    /// is not already an arc.
    fn send_message(&mut self, peer_id: PeerId, message: impl Into<Arc<GossipsubRpc>>) {
        self.events
            .push_back(NetworkBehaviourAction::NotifyHandler {
                peer_id,
                event: message.into(),
                handler: NotifyHandler::Any,
            })
    }
}

fn get_remote_addr(endpoint: &ConnectedPoint) -> &Multiaddr {
    match endpoint {
        ConnectedPoint::Dialer { address } => address,
        ConnectedPoint::Listener { send_back_addr, .. } => send_back_addr,
    }
}

fn get_ip_addr(addr: &Multiaddr) -> Option<IpAddr> {
    addr.iter().find_map(|p| match p {
        Ip4(addr) => Some(IpAddr::V4(addr)),
        Ip6(addr) => Some(IpAddr::V6(addr)),
        _ => None,
    })
}

impl NetworkBehaviour for Gossipsub {
    type ProtocolsHandler = GossipsubHandler;
    type OutEvent = GossipsubEvent;

    fn new_handler(&mut self) -> Self::ProtocolsHandler {
        GossipsubHandler::new(
            self.config.protocol_id_prefix().clone(),
            self.config.max_transmit_size(),
            self.config.validation_mode().clone(),
        )
    }

    fn addresses_of_peer(&mut self, _: &PeerId) -> Vec<Multiaddr> {
        Vec::new()
    }

    fn inject_connected(&mut self, id: &PeerId) {
        info!("New peer connected: {:?}", id);
        // We need to send our subscriptions to the newly-connected node.
        let mut subscriptions = vec![];
        for topic_hash in self.mesh.keys() {
            subscriptions.push(GossipsubSubscription {
                topic_hash: topic_hash.clone(),
                action: GossipsubSubscriptionAction::Subscribe,
            });
        }

        if !subscriptions.is_empty() {
            // send our subscriptions to the peer
            self.send_message(
                id.clone(),
                GossipsubRpc {
                    messages: Vec::new(),
                    subscriptions,
                    control_msgs: Vec::new(),
                },
            );
        }

        // For the time being assume all gossipsub peers
        self.peer_topics.insert(id.clone(), Default::default());

        if let Some((peer_score, ..)) = &mut self.peer_score {
            peer_score.add_peer(id.clone());
        }
    }

    fn inject_disconnected(&mut self, id: &PeerId) {
        // remove from mesh, topic_peers, peer_topic and fanout
        debug!("Peer disconnected: {:?}", id);
        {
            let topics = match self.peer_topics.get(id) {
                Some(topics) => (topics),
                None => {
                    warn!("Disconnected node, not in connected nodes");
                    return;
                }
            };

            // remove peer from all mappings
            for topic in topics {
                // check the mesh for the topic
                if let Some(mesh_peers) = self.mesh.get_mut(&topic) {
                    // check if the peer is in the mesh and remove it
                    mesh_peers.remove(id);
                }

                // remove from topic_peers
                if let Some(peer_list) = self.topic_peers.get_mut(&topic) {
                    if !peer_list.remove(id) {
                        // debugging purposes
                        warn!("Disconnected node: {:?} not in topic_peers peer list", &id);
                    }
                } else {
                    warn!(
                        "Disconnected node: {:?} with topic: {:?} not in topic_peers",
                        &id, &topic
                    );
                }

                // remove from fanout
                self.fanout.get_mut(&topic).map(|peers| peers.remove(id));
            }

            //forget px and outbound status for this peer
            self.px_peers.remove(id);
            self.outbound_peers.remove(id);
        }

        // remove peer from peer_topics
        let was_in = self.peer_topics.remove(id);
        debug_assert!(was_in.is_some());

        if let Some((peer_score, ..)) = &mut self.peer_score {
            peer_score.remove_peer(id);
        }
    }

    fn inject_connection_established(
        &mut self,
        peer: &PeerId,
        _: &ConnectionId,
        endpoint: &ConnectedPoint,
    ) {
        //check if the peer is an outbound peer
        if let ConnectedPoint::Dialer { .. } = endpoint {
            //TODO: Should we check protocols/streams somehow like in the go implementation?

            //Diverging from the go implementation we only want to consider a peer as outbound peer
            //if its first connection is outbound. To check if this connection is the first we
            //check if the peer isn't connected yet. This only works because the
            //`inject_connection_established` event for the first connection gets called immediatly
            //before `inject_connected` gets called.
            if !self.peer_topics.contains_key(peer) && !self.px_peers.contains(peer) {
                //the first connection is outbound and it is not a peer from peer exchange => mark
                //it as outbound peer
                self.outbound_peers.insert(peer.clone());
            }
        }

        //add ip to peer scoring system
        if let Some((peer_score, ..)) = &mut self.peer_score {
            if let Some(ip) = get_ip_addr(get_remote_addr(endpoint)) {
                peer_score.add_ip(peer.clone(), ip);
            }
        }
    }

    fn inject_connection_closed(
        &mut self,
        peer: &PeerId,
        _: &ConnectionId,
        endpoint: &ConnectedPoint,
    ) {
        //remove ip from peer scoring system
        if let Some((peer_score, ..)) = &mut self.peer_score {
            if let Some(ip) = get_ip_addr(get_remote_addr(endpoint)) {
                peer_score.remove_ip(peer, &ip);
            }
        }
    }

    fn inject_address_change(
        &mut self,
        peer: &PeerId,
        _: &ConnectionId,
        endpoint_old: &ConnectedPoint,
        endpoint_new: &ConnectedPoint,
    ) {
        //exchange ip in peer scoring system
        if let Some((peer_score, ..)) = &mut self.peer_score {
            if let Some(ip) = get_ip_addr(get_remote_addr(endpoint_old)) {
                peer_score.remove_ip(peer, &ip);
            }
            if let Some(ip) = get_ip_addr(get_remote_addr(endpoint_new)) {
                peer_score.add_ip(peer.clone(), ip);
            }
        }
    }

    fn inject_event(&mut self, propagation_source: PeerId, _: ConnectionId, event: GossipsubRpc) {
        //check if peer is graylisted in which case we ignore the event
        if let (true, _) =
            self.score_below_threshold(&propagation_source, |ts| ts.graylist_threshold)
        {
            return;
        }

        // Handle subscriptions
        // Update connected peers topics
        if !event.subscriptions.is_empty() {
            self.handle_received_subscriptions(&event.subscriptions, &propagation_source);
        }

        // Handle messages
        for message in event.messages {
            self.handle_received_message(message, &propagation_source);
        }

        // Handle control messages
        // group some control messages, this minimises SendEvents (code is simplified to handle each event at a time however)
        let mut ihave_msgs = vec![];
        let mut graft_msgs = vec![];
        let mut prune_msgs = vec![];
        for control_msg in event.control_msgs {
            match control_msg {
                GossipsubControlAction::IHave {
                    topic_hash,
                    message_ids,
                } => {
                    ihave_msgs.push((topic_hash, message_ids));
                }
                GossipsubControlAction::IWant { message_ids } => {
                    self.handle_iwant(&propagation_source, message_ids)
                }
                GossipsubControlAction::Graft { topic_hash } => graft_msgs.push(topic_hash),
                GossipsubControlAction::Prune {
                    topic_hash,
                    peers,
                    backoff,
                } => prune_msgs.push((topic_hash, peers, backoff)),
            }
        }
        if !ihave_msgs.is_empty() {
            self.handle_ihave(&propagation_source, ihave_msgs);
        }
        if !graft_msgs.is_empty() {
            self.handle_graft(&propagation_source, graft_msgs);
        }
        if !prune_msgs.is_empty() {
            self.handle_prune(&propagation_source, prune_msgs);
        }
    }

    fn poll(
        &mut self,
        cx: &mut Context<'_>,
        _: &mut impl PollParameters,
    ) -> Poll<
        NetworkBehaviourAction<
            <Self::ProtocolsHandler as ProtocolsHandler>::InEvent,
            Self::OutEvent,
        >,
    > {
        if let Some(event) = self.events.pop_front() {
            return Poll::Ready(match event {
                NetworkBehaviourAction::NotifyHandler {
                    peer_id,
                    handler,
                    event: send_event,
                } => {
                    // clone send event reference if others references are present
                    let event = Arc::try_unwrap(send_event).unwrap_or_else(|e| (*e).clone());
                    NetworkBehaviourAction::NotifyHandler {
                        peer_id,
                        event,
                        handler,
                    }
                }
                NetworkBehaviourAction::GenerateEvent(e) => {
                    NetworkBehaviourAction::GenerateEvent(e)
                }
                NetworkBehaviourAction::DialAddress { address } => {
                    NetworkBehaviourAction::DialAddress { address }
                }
                NetworkBehaviourAction::DialPeer { peer_id, condition } => {
                    NetworkBehaviourAction::DialPeer { peer_id, condition }
                }
                NetworkBehaviourAction::ReportObservedAddr { address } => {
                    NetworkBehaviourAction::ReportObservedAddr { address }
                }
            });
        }

        //update scores
        if let Some((peer_score, _, interval, _)) = &mut self.peer_score {
            while let Poll::Ready(Some(())) = interval.poll_next_unpin(cx) {
                peer_score.refresh_scores();
            }
        }

        while let Poll::Ready(Some(())) = self.heartbeat.poll_next_unpin(cx) {
            self.heartbeat();
        }

        Poll::Pending
    }
}

/// An RPC received/sent.
#[derive(Clone, PartialEq, Eq, Hash)]
pub struct GossipsubRpc {
    /// List of messages that were part of this RPC query.
    pub messages: Vec<GossipsubMessage>,
    /// List of subscriptions.
    pub subscriptions: Vec<GossipsubSubscription>,
    /// List of Gossipsub control messages.
    pub control_msgs: Vec<GossipsubControlAction>,
}

impl fmt::Debug for GossipsubRpc {
    fn fmt(&self, f: &mut fmt::Formatter<'_>) -> fmt::Result {
        let mut b = f.debug_struct("GossipsubRpc");
        if !self.messages.is_empty() {
            b.field("messages", &self.messages);
        }
        if !self.subscriptions.is_empty() {
            b.field("subscriptions", &self.subscriptions);
        }
        if !self.control_msgs.is_empty() {
            b.field("control_msgs", &self.control_msgs);
        }
        b.finish()
    }
}

/// Event that can happen on the gossipsub behaviour.
#[derive(Debug)]
pub enum GossipsubEvent {
    /// A message has been received. This contains the PeerId that we received the message from,
    /// the message id (used if the application layer needs to propagate the message) and the
    /// message itself.
    Message(PeerId, MessageId, GossipsubMessage),

    /// A remote subscribed to a topic.
    Subscribed {
        /// Remote that has subscribed.
        peer_id: PeerId,
        /// The topic it has subscribed to.
        topic: TopicHash,
    },

    /// A remote unsubscribed from a topic.
    Unsubscribed {
        /// Remote that has unsubscribed.
        peer_id: PeerId,
        /// The topic it has subscribed from.
        topic: TopicHash,
    },
}

/// Validates the combination of signing, privacy and message validation to ensure the
/// configuration will not reject published messages.
fn validate_config(authenticity: &MessageAuthenticity, validation_mode: &ValidationMode) {
    match validation_mode {
        ValidationMode::Anonymous => {
            if authenticity.is_signing() {
                panic!("Cannot enable message signing with an Anonymous validation mode. Consider changing either the ValidationMode or MessageAuthenticity");
            }

            if !authenticity.is_anonymous() {
                panic!("Published messages contain an author but incoming messages with an author will be rejected. Consider adjusting the validation or privacy settings in the config");
            }
        }
        ValidationMode::Strict => {
            if !authenticity.is_signing() {
                panic!(
                    "Messages will be
                published unsigned and incoming unsigned messages will be rejected. Consider adjusting
                the validation or privacy settings in the config"
                );
            }
        }
        _ => {}
    }
}



impl fmt::Debug for Gossipsub {
    fn fmt(&self, f: &mut fmt::Formatter<'_>) -> fmt::Result {
        f.debug_struct("Gossipsub")
         .field("config", &self.config)
         .field("events", &self.events)
         .field("control_pool", &self.control_pool)
         .field("publish_config", &self.publish_config)
         .field("topic_peers", &self.topic_peers)
         .field("peer_topics", &self.peer_topics)
         .field("mesh", &self.mesh)
         .field("fanout", &self.fanout)
         .field("fanout_last_pub", &self.fanout_last_pub)
         .field("mcache", &self.mcache)
         .field("heartbeat", &self.heartbeat)
         .finish()
    }
}

impl fmt::Debug for PublishConfig {
    fn fmt(&self, f: &mut fmt::Formatter<'_>) -> fmt::Result {
        match self {
            PublishConfig::Signing { author, .. } => f.write_fmt(format_args!("PublishConfig::Signing({})", author)), 
            PublishConfig::Author(author) => f.write_fmt(format_args!("PublishConfig::Author({})", author)), 
            PublishConfig::RandomAuthor => f.write_fmt(format_args!("PublishConfig::RandomAuthor")), 
            PublishConfig::Anonymous => f.write_fmt(format_args!("PublishConfig::Anonymous")), 
        }
    }
}
<|MERGE_RESOLUTION|>--- conflicted
+++ resolved
@@ -413,13 +413,8 @@
         Gossipsub {
             events: VecDeque::new(),
             control_pool: HashMap::new(),
-<<<<<<< HEAD
-            publish_info: privacy.into(),
+            publish_config: privacy.into(),
             duplication_cache: LruCache::with_expiry_duration(config.duplicate_cache_time()),
-=======
-            publish_config: privacy.into(),
-            duplication_cache: LruCache::with_expiry_duration(config.duplicate_cache_time),
->>>>>>> fef66dde
             topic_peers: HashMap::new(),
             peer_topics: HashMap::new(),
             explicit_peers: HashSet::new(),
@@ -1291,7 +1286,7 @@
         }
 
         // reject messages claiming to be from ourselves but not locally published
-        if let Some(own_id) = self.publish_info.get_own_id() {
+        if let Some(own_id) = self.publish_config.get_own_id() {
             if own_id != propagation_source && msg.source.as_ref().map_or(false, |s| s == own_id) {
                 debug!(
                     "Dropping message claiming to be from self but forwarded from {:?}",
@@ -2556,10 +2551,10 @@
 impl fmt::Debug for PublishConfig {
     fn fmt(&self, f: &mut fmt::Formatter<'_>) -> fmt::Result {
         match self {
-            PublishConfig::Signing { author, .. } => f.write_fmt(format_args!("PublishConfig::Signing({})", author)), 
-            PublishConfig::Author(author) => f.write_fmt(format_args!("PublishConfig::Author({})", author)), 
-            PublishConfig::RandomAuthor => f.write_fmt(format_args!("PublishConfig::RandomAuthor")), 
-            PublishConfig::Anonymous => f.write_fmt(format_args!("PublishConfig::Anonymous")), 
+            PublishConfig::Signing { author, .. } => f.write_fmt(format_args!("PublishConfig::Signing({})", author)),
+            PublishConfig::Author(author) => f.write_fmt(format_args!("PublishConfig::Author({})", author)),
+            PublishConfig::RandomAuthor => f.write_fmt(format_args!("PublishConfig::RandomAuthor")),
+            PublishConfig::Anonymous => f.write_fmt(format_args!("PublishConfig::Anonymous")),
         }
     }
 }
