--- conflicted
+++ resolved
@@ -36,23 +36,13 @@
 use rand::{seq::SliceRandom, thread_rng};
 
 use libp2p_core::{
-<<<<<<< HEAD
-    connection::ConnectionId, identity::Keypair, multiaddr::Protocol::Ip4,
-    multiaddr::Protocol::Ip6, Endpoint, Multiaddr, PeerId,
-=======
-    identity::Keypair, multiaddr::Protocol::Ip4, multiaddr::Protocol::Ip6, Multiaddr, PeerId,
->>>>>>> a82e087e
+    identity::Keypair, multiaddr::Protocol::Ip4, multiaddr::Protocol::Ip6, Endpoint, Multiaddr, PeerId,
 };
 use libp2p_swarm::{
     behaviour::{AddressChange, ConnectionClosed, ConnectionEstablished, FromSwarm},
     dial_opts::DialOpts,
-<<<<<<< HEAD
-    NetworkBehaviour, NetworkBehaviourAction, NotifyHandler, PollParameters, THandler,
-    THandlerInEvent, THandlerOutEvent,
-=======
     ConnectionHandler, ConnectionId, IntoConnectionHandler, NetworkBehaviour,
     NetworkBehaviourAction, NotifyHandler, PollParameters, THandlerInEvent,
->>>>>>> a82e087e
 };
 use wasm_timer::Instant;
 
@@ -225,11 +215,7 @@
     config: GossipsubConfig,
 
     /// Events that need to be yielded to the outside when polling.
-<<<<<<< HEAD
-    events: VecDeque<NetworkBehaviourAction<GossipsubEvent, THandlerInEvent<Self>>>,
-=======
     events: VecDeque<NetworkBehaviourAction<GossipsubEvent, GossipsubHandlerIn>>,
->>>>>>> a82e087e
 
     /// Pools non-urgent control messages between heartbeats.
     control_pool: HashMap<PeerId, Vec<GossipsubControlAction>>,
@@ -1149,10 +1135,6 @@
             debug!("Connecting to explicit peer {:?}", peer_id);
             self.events.push_back(NetworkBehaviourAction::Dial {
                 opts: DialOpts::peer_id(*peer_id).build(),
-<<<<<<< HEAD
-                id: ConnectionId::next(),
-=======
->>>>>>> a82e087e
             });
         }
     }
@@ -1652,10 +1634,6 @@
                 // dial peer
                 self.events.push_back(NetworkBehaviourAction::Dial {
                     opts: DialOpts::peer_id(peer_id).build(),
-<<<<<<< HEAD
-                    id: ConnectionId::next(),
-=======
->>>>>>> a82e087e
                 });
             }
         }
@@ -3537,11 +3515,7 @@
     new_topics: Vec<&TopicHash>,
     mesh: &HashMap<TopicHash, BTreeSet<PeerId>>,
     known_topics: Option<&BTreeSet<TopicHash>>,
-<<<<<<< HEAD
-    events: &mut VecDeque<NetworkBehaviourAction<GossipsubEvent, THandlerInEvent<Gossipsub>>>,
-=======
     events: &mut VecDeque<NetworkBehaviourAction<GossipsubEvent, GossipsubHandlerIn>>,
->>>>>>> a82e087e
     connections: &HashMap<PeerId, PeerConnections>,
 ) {
     // Ensure there is an active connection
@@ -3582,11 +3556,7 @@
     old_topic: &TopicHash,
     mesh: &HashMap<TopicHash, BTreeSet<PeerId>>,
     known_topics: Option<&BTreeSet<TopicHash>>,
-<<<<<<< HEAD
-    events: &mut VecDeque<NetworkBehaviourAction<GossipsubEvent, THandlerInEvent<Gossipsub>>>,
-=======
     events: &mut VecDeque<NetworkBehaviourAction<GossipsubEvent, GossipsubHandlerIn>>,
->>>>>>> a82e087e
     connections: &HashMap<PeerId, PeerConnections>,
 ) {
     // Ensure there is an active connection
