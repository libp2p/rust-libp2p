// Copyright 2020 Sigma Prime Pty Ltd.
//
// Permission is hereby granted, free of charge, to any person obtaining a
// copy of this software and associated documentation files (the "Software"),
// to deal in the Software without restriction, including without limitation
// the rights to use, copy, modify, merge, publish, distribute, sublicense,
// and/or sell copies of the Software, and to permit persons to whom the
// Software is furnished to do so, subject to the following conditions:
//
// The above copyright notice and this permission notice shall be included in
// all copies or substantial portions of the Software.
//
// THE SOFTWARE IS PROVIDED "AS IS", WITHOUT WARRANTY OF ANY KIND, EXPRESS
// OR IMPLIED, INCLUDING BUT NOT LIMITED TO THE WARRANTIES OF MERCHANTABILITY,
// FITNESS FOR A PARTICULAR PURPOSE AND NONINFRINGEMENT. IN NO EVENT SHALL THE
// AUTHORS OR COPYRIGHT HOLDERS BE LIABLE FOR ANY CLAIM, DAMAGES OR OTHER
// LIABILITY, WHETHER IN AN ACTION OF CONTRACT, TORT OR OTHERWISE, ARISING
// FROM, OUT OF OR IN CONNECTION WITH THE SOFTWARE OR THE USE OR OTHER
// DEALINGS IN THE SOFTWARE.

use std::{
    cmp::{max, Ordering},
    collections::HashSet,
    collections::VecDeque,
    collections::{BTreeSet, HashMap},
    fmt,
    net::IpAddr,
    task::{Context, Poll},
    time::Duration,
};

use futures::StreamExt;
use futures_ticker::Ticker;
use prometheus_client::registry::Registry;
use rand::{seq::SliceRandom, thread_rng};

use instant::Instant;
use libp2p_core::{multiaddr::Protocol::Ip4, multiaddr::Protocol::Ip6, Endpoint, Multiaddr};
use libp2p_identity::Keypair;
use libp2p_identity::PeerId;
use libp2p_swarm::{
    behaviour::{AddressChange, ConnectionClosed, ConnectionEstablished, FromSwarm},
    dial_opts::DialOpts,
    ConnectionDenied, ConnectionId, NetworkBehaviour, NotifyHandler, THandler, THandlerInEvent,
    THandlerOutEvent, ToSwarm,
};

use crate::backoff::BackoffStorage;
use crate::config::{Config, ValidationMode};
use crate::gossip_promises::GossipPromises;
use crate::handler::{Handler, HandlerEvent, HandlerIn};
use crate::mcache::MessageCache;
use crate::metrics::{Churn, Config as MetricsConfig, Inclusion, Metrics, Penalty};
use crate::peer_score::{PeerScore, PeerScoreParams, PeerScoreThresholds, RejectReason};
use crate::protocol::SIGNING_PREFIX;
use crate::subscription_filter::{AllowAllSubscriptionFilter, TopicSubscriptionFilter};
use crate::time_cache::DuplicateCache;
use crate::topic::{Hasher, Topic, TopicHash};
use crate::transform::{DataTransform, IdentityTransform};
use crate::types::{
    ControlAction, Message, MessageAcceptance, MessageId, PeerInfo, RawMessage, Subscription,
    SubscriptionAction,
};
use crate::types::{PeerConnections, PeerKind, Rpc};
use crate::{rpc_proto::proto, TopicScoreParams};
use crate::{PublishError, SubscriptionError, ValidationError};
use instant::SystemTime;
use quick_protobuf::{MessageWrite, Writer};
use std::{cmp::Ordering::Equal, fmt::Debug};

#[cfg(test)]
mod tests;

/// Determines if published messages should be signed or not.
///
/// Without signing, a number of privacy preserving modes can be selected.
///
/// NOTE: The default validation settings are to require signatures. The [`ValidationMode`]
/// should be updated in the [`Config`] to allow for unsigned messages.
#[derive(Clone)]
pub enum MessageAuthenticity {
    /// Message signing is enabled. The author will be the owner of the key and the sequence number
    /// will be linearly increasing.
    Signed(Keypair),
    /// Message signing is disabled.
    ///
    /// The specified [`PeerId`] will be used as the author of all published messages. The sequence
    /// number will be randomized.
    Author(PeerId),
    /// Message signing is disabled.
    ///
    /// A random [`PeerId`] will be used when publishing each message. The sequence number will be
    /// randomized.
    RandomAuthor,
    /// Message signing is disabled.
    ///
    /// The author of the message and the sequence numbers are excluded from the message.
    ///
    /// NOTE: Excluding these fields may make these messages invalid by other nodes who
    /// enforce validation of these fields. See [`ValidationMode`] in the [`Config`]
    /// for how to customise this for rust-libp2p gossipsub.  A custom `message_id`
    /// function will need to be set to prevent all messages from a peer being filtered
    /// as duplicates.
    Anonymous,
}

impl MessageAuthenticity {
    /// Returns true if signing is enabled.
    pub fn is_signing(&self) -> bool {
        matches!(self, MessageAuthenticity::Signed(_))
    }

    pub fn is_anonymous(&self) -> bool {
        matches!(self, MessageAuthenticity::Anonymous)
    }
}

/// Event that can be emitted by the gossipsub behaviour.
#[derive(Debug)]
pub enum Event {
    /// A message has been received.
    Message {
        /// The peer that forwarded us this message.
        propagation_source: PeerId,
        /// The [`MessageId`] of the message. This should be referenced by the application when
        /// validating a message (if required).
        message_id: MessageId,
        /// The decompressed message itself.
        message: Message,
    },
    /// A remote subscribed to a topic.
    Subscribed {
        /// Remote that has subscribed.
        peer_id: PeerId,
        /// The topic it has subscribed to.
        topic: TopicHash,
    },
    /// A remote unsubscribed from a topic.
    Unsubscribed {
        /// Remote that has unsubscribed.
        peer_id: PeerId,
        /// The topic it has subscribed from.
        topic: TopicHash,
    },
    /// A peer that does not support gossipsub has connected.
    GossipsubNotSupported { peer_id: PeerId },
}

/// A data structure for storing configuration for publishing messages. See [`MessageAuthenticity`]
/// for further details.
#[allow(clippy::large_enum_variant)]
enum PublishConfig {
    Signing {
        keypair: Keypair,
        author: PeerId,
        inline_key: Option<Vec<u8>>,
        last_seq_no: SequenceNumber,
    },
    Author(PeerId),
    RandomAuthor,
    Anonymous,
}

/// A strictly linearly increasing sequence number.
///
/// We start from the current time as unix timestamp in milliseconds.
#[derive(Debug)]
struct SequenceNumber(u64);

impl SequenceNumber {
    fn new() -> Self {
        let unix_timestamp = SystemTime::now()
            .duration_since(SystemTime::UNIX_EPOCH)
            .expect("time to be linear")
            .as_nanos();

        Self(unix_timestamp as u64)
    }

    fn next(&mut self) -> u64 {
        self.0 = self
            .0
            .checked_add(1)
            .expect("to not exhaust u64 space for sequence numbers");

        self.0
    }
}

impl PublishConfig {
    pub(crate) fn get_own_id(&self) -> Option<&PeerId> {
        match self {
            Self::Signing { author, .. } => Some(author),
            Self::Author(author) => Some(author),
            _ => None,
        }
    }
}

impl From<MessageAuthenticity> for PublishConfig {
    fn from(authenticity: MessageAuthenticity) -> Self {
        match authenticity {
            MessageAuthenticity::Signed(keypair) => {
                let public_key = keypair.public();
                let key_enc = public_key.encode_protobuf();
                let key = if key_enc.len() <= 42 {
                    // The public key can be inlined in [`rpc_proto::proto::::Message::from`], so we don't include it
                    // specifically in the [`rpc_proto::proto::Message::key`] field.
                    None
                } else {
                    // Include the protobuf encoding of the public key in the message.
                    Some(key_enc)
                };

                PublishConfig::Signing {
                    keypair,
                    author: public_key.to_peer_id(),
                    inline_key: key,
                    last_seq_no: SequenceNumber::new(),
                }
            }
            MessageAuthenticity::Author(peer_id) => PublishConfig::Author(peer_id),
            MessageAuthenticity::RandomAuthor => PublishConfig::RandomAuthor,
            MessageAuthenticity::Anonymous => PublishConfig::Anonymous,
        }
    }
}

/// Network behaviour that handles the gossipsub protocol.
///
/// NOTE: Initialisation requires a [`MessageAuthenticity`] and [`Config`] instance. If
/// message signing is disabled, the [`ValidationMode`] in the config should be adjusted to an
/// appropriate level to accept unsigned messages.
///
/// The DataTransform trait allows applications to optionally add extra encoding/decoding
/// functionality to the underlying messages. This is intended for custom compression algorithms.
///
/// The TopicSubscriptionFilter allows applications to implement specific filters on topics to
/// prevent unwanted messages being propagated and evaluated.
pub struct Behaviour<D = IdentityTransform, F = AllowAllSubscriptionFilter> {
    /// Configuration providing gossipsub performance parameters.
    config: Config,

    /// Events that need to be yielded to the outside when polling.
    events: VecDeque<ToSwarm<Event, HandlerIn>>,

    /// Pools non-urgent control messages between heartbeats.
    control_pool: HashMap<PeerId, Vec<ControlAction>>,

    /// Information used for publishing messages.
    publish_config: PublishConfig,

    /// An LRU Time cache for storing seen messages (based on their ID). This cache prevents
    /// duplicates from being propagated to the application and on the network.
    duplicate_cache: DuplicateCache<MessageId>,

    /// A set of connected peers, indexed by their [`PeerId`] tracking both the [`PeerKind`] and
    /// the set of [`ConnectionId`]s.
    connected_peers: HashMap<PeerId, PeerConnections>,

    /// A map of all connected peers - A map of topic hash to a list of gossipsub peer Ids.
    topic_peers: HashMap<TopicHash, BTreeSet<PeerId>>,

    /// A map of all connected peers to their subscribed topics.
    peer_topics: HashMap<PeerId, BTreeSet<TopicHash>>,

    /// A set of all explicit peers. These are peers that remain connected and we unconditionally
    /// forward messages to, outside of the scoring system.
    explicit_peers: HashSet<PeerId>,

    /// A list of peers that have been blacklisted by the user.
    /// Messages are not sent to and are rejected from these peers.
    blacklisted_peers: HashSet<PeerId>,

    /// Overlay network of connected peers - Maps topics to connected gossipsub peers.
    mesh: HashMap<TopicHash, BTreeSet<PeerId>>,

    /// Map of topics to list of peers that we publish to, but don't subscribe to.
    fanout: HashMap<TopicHash, BTreeSet<PeerId>>,

    /// The last publish time for fanout topics.
    fanout_last_pub: HashMap<TopicHash, Instant>,

    ///Storage for backoffs
    backoffs: BackoffStorage,

    /// Message cache for the last few heartbeats.
    mcache: MessageCache,

    /// Heartbeat interval stream.
    heartbeat: Ticker,

    /// Number of heartbeats since the beginning of time; this allows us to amortize some resource
    /// clean up -- eg backoff clean up.
    heartbeat_ticks: u64,

    /// We remember all peers we found through peer exchange, since those peers are not considered
    /// as safe as randomly discovered outbound peers. This behaviour diverges from the go
    /// implementation to avoid possible love bombing attacks in PX. When disconnecting peers will
    /// be removed from this list which may result in a true outbound rediscovery.
    px_peers: HashSet<PeerId>,

    /// Set of connected outbound peers (we only consider true outbound peers found through
    /// discovery and not by PX).
    outbound_peers: HashSet<PeerId>,

    /// Stores optional peer score data together with thresholds, decay interval and gossip
    /// promises.
    peer_score: Option<(PeerScore, PeerScoreThresholds, Ticker, GossipPromises)>,

    /// Counts the number of `IHAVE` received from each peer since the last heartbeat.
    count_received_ihave: HashMap<PeerId, usize>,

    /// Counts the number of `IWANT` that we sent the each peer since the last heartbeat.
    count_sent_iwant: HashMap<PeerId, usize>,

    /// Keeps track of IWANT messages that we are awaiting to send.
    /// This is used to prevent sending duplicate IWANT messages for the same message.
    pending_iwant_msgs: HashSet<MessageId>,

    /// Short term cache for published message ids. This is used for penalizing peers sending
    /// our own messages back if the messages are anonymous or use a random author.
    published_message_ids: DuplicateCache<MessageId>,

    /// The filter used to handle message subscriptions.
    subscription_filter: F,

    /// A general transformation function that can be applied to data received from the wire before
    /// calculating the message-id and sending to the application. This is designed to allow the
    /// user to implement arbitrary topic-based compression algorithms.
    data_transform: D,

    /// Keep track of a set of internal metrics relating to gossipsub.
    metrics: Option<Metrics>,
}

impl<D, F> Behaviour<D, F>
where
    D: DataTransform + Default,
    F: TopicSubscriptionFilter + Default,
{
    /// Creates a Gossipsub [`Behaviour`] struct given a set of parameters specified via a
    /// [`Config`]. This has no subscription filter and uses no compression.
    pub fn new(privacy: MessageAuthenticity, config: Config) -> Result<Self, &'static str> {
        Self::new_with_subscription_filter_and_transform(
            privacy,
            config,
            None,
            F::default(),
            D::default(),
        )
    }

    /// Creates a Gossipsub [`Behaviour`] struct given a set of parameters specified via a
    /// [`Config`]. This has no subscription filter and uses no compression.
    /// Metrics can be evaluated by passing a reference to a [`Registry`].
    pub fn new_with_metrics(
        privacy: MessageAuthenticity,
        config: Config,
        metrics_registry: &mut Registry,
        metrics_config: MetricsConfig,
    ) -> Result<Self, &'static str> {
        Self::new_with_subscription_filter_and_transform(
            privacy,
            config,
            Some((metrics_registry, metrics_config)),
            F::default(),
            D::default(),
        )
    }
}

impl<D, F> Behaviour<D, F>
where
    D: DataTransform + Default,
    F: TopicSubscriptionFilter,
{
    /// Creates a Gossipsub [`Behaviour`] struct given a set of parameters specified via a
    /// [`Config`] and a custom subscription filter.
    pub fn new_with_subscription_filter(
        privacy: MessageAuthenticity,
        config: Config,
        metrics: Option<(&mut Registry, MetricsConfig)>,
        subscription_filter: F,
    ) -> Result<Self, &'static str> {
        Self::new_with_subscription_filter_and_transform(
            privacy,
            config,
            metrics,
            subscription_filter,
            D::default(),
        )
    }
}

impl<D, F> Behaviour<D, F>
where
    D: DataTransform,
    F: TopicSubscriptionFilter + Default,
{
    /// Creates a Gossipsub [`Behaviour`] struct given a set of parameters specified via a
    /// [`Config`] and a custom data transform.
    pub fn new_with_transform(
        privacy: MessageAuthenticity,
        config: Config,
        metrics: Option<(&mut Registry, MetricsConfig)>,
        data_transform: D,
    ) -> Result<Self, &'static str> {
        Self::new_with_subscription_filter_and_transform(
            privacy,
            config,
            metrics,
            F::default(),
            data_transform,
        )
    }
}

impl<D, F> Behaviour<D, F>
where
    D: DataTransform,
    F: TopicSubscriptionFilter,
{
    /// Creates a Gossipsub [`Behaviour`] struct given a set of parameters specified via a
    /// [`Config`] and a custom subscription filter and data transform.
    pub fn new_with_subscription_filter_and_transform(
        privacy: MessageAuthenticity,
        config: Config,
        metrics: Option<(&mut Registry, MetricsConfig)>,
        subscription_filter: F,
        data_transform: D,
    ) -> Result<Self, &'static str> {
        // Set up the router given the configuration settings.

        // We do not allow configurations where a published message would also be rejected if it
        // were received locally.
        validate_config(&privacy, config.validation_mode())?;

        Ok(Behaviour {
            metrics: metrics.map(|(registry, cfg)| Metrics::new(registry, cfg)),
            events: VecDeque::new(),
            control_pool: HashMap::new(),
            publish_config: privacy.into(),
            duplicate_cache: DuplicateCache::new(config.duplicate_cache_time()),
            topic_peers: HashMap::new(),
            peer_topics: HashMap::new(),
            explicit_peers: HashSet::new(),
            blacklisted_peers: HashSet::new(),
            mesh: HashMap::new(),
            fanout: HashMap::new(),
            fanout_last_pub: HashMap::new(),
            backoffs: BackoffStorage::new(
                &config.prune_backoff(),
                config.heartbeat_interval(),
                config.backoff_slack(),
            ),
            mcache: MessageCache::new(config.history_gossip(), config.history_length()),
            heartbeat: Ticker::new_with_next(
                config.heartbeat_interval(),
                config.heartbeat_initial_delay(),
            ),
            heartbeat_ticks: 0,
            px_peers: HashSet::new(),
            outbound_peers: HashSet::new(),
            peer_score: None,
            count_received_ihave: HashMap::new(),
            count_sent_iwant: HashMap::new(),
            pending_iwant_msgs: HashSet::new(),
            connected_peers: HashMap::new(),
            published_message_ids: DuplicateCache::new(config.published_message_ids_cache_time()),
            config,
            subscription_filter,
            data_transform,
        })
    }
}

impl<D, F> Behaviour<D, F>
where
    D: DataTransform + Send + 'static,
    F: TopicSubscriptionFilter + Send + 'static,
{
    /// Lists the hashes of the topics we are currently subscribed to.
    pub fn topics(&self) -> impl Iterator<Item = &TopicHash> {
        self.mesh.keys()
    }

    /// Lists all mesh peers for a certain topic hash.
    pub fn mesh_peers(&self, topic_hash: &TopicHash) -> impl Iterator<Item = &PeerId> {
        self.mesh.get(topic_hash).into_iter().flat_map(|x| x.iter())
    }

    pub fn all_mesh_peers(&self) -> impl Iterator<Item = &PeerId> {
        let mut res = BTreeSet::new();
        for peers in self.mesh.values() {
            res.extend(peers);
        }
        res.into_iter()
    }

    /// Lists all known peers and their associated subscribed topics.
    pub fn all_peers(&self) -> impl Iterator<Item = (&PeerId, Vec<&TopicHash>)> {
        self.peer_topics
            .iter()
            .map(|(peer_id, topic_set)| (peer_id, topic_set.iter().collect()))
    }

    /// Lists all known peers and their associated protocol.
    pub fn peer_protocol(&self) -> impl Iterator<Item = (&PeerId, &PeerKind)> {
        self.connected_peers.iter().map(|(k, v)| (k, &v.kind))
    }

    /// Returns the gossipsub score for a given peer, if one exists.
    pub fn peer_score(&self, peer_id: &PeerId) -> Option<f64> {
        self.peer_score
            .as_ref()
            .map(|(score, ..)| score.score(peer_id))
    }

    /// Subscribe to a topic.
    ///
    /// Returns [`Ok(true)`] if the subscription worked. Returns [`Ok(false)`] if we were already
    /// subscribed.
    pub fn subscribe<H: Hasher>(&mut self, topic: &Topic<H>) -> Result<bool, SubscriptionError> {
        tracing::debug!(%topic, "Subscribing to topic");
        let topic_hash = topic.hash();
        if !self.subscription_filter.can_subscribe(&topic_hash) {
            return Err(SubscriptionError::NotAllowed);
        }

        if self.mesh.get(&topic_hash).is_some() {
            tracing::debug!(%topic, "Topic is already in the mesh");
            return Ok(false);
        }

        // send subscription request to all peers
        let peer_list = self.peer_topics.keys().cloned().collect::<Vec<_>>();
        if !peer_list.is_empty() {
            let event = Rpc {
                messages: Vec::new(),
                subscriptions: vec![Subscription {
                    topic_hash: topic_hash.clone(),
                    action: SubscriptionAction::Subscribe,
                }],
                control_msgs: Vec::new(),
            }
            .into_protobuf();

            for peer in peer_list {
                tracing::debug!(%peer, "Sending SUBSCRIBE to peer");
                self.send_message(peer, event.clone())
                    .map_err(SubscriptionError::PublishError)?;
            }
        }

        // call JOIN(topic)
        // this will add new peers to the mesh for the topic
        self.join(&topic_hash);
        tracing::debug!(%topic, "Subscribed to topic");
        Ok(true)
    }

    /// Unsubscribes from a topic.
    ///
    /// Returns [`Ok(true)`] if we were subscribed to this topic.
    pub fn unsubscribe<H: Hasher>(&mut self, topic: &Topic<H>) -> Result<bool, PublishError> {
        tracing::debug!(%topic, "Unsubscribing from topic");
        let topic_hash = topic.hash();

        if self.mesh.get(&topic_hash).is_none() {
            tracing::debug!(topic=%topic_hash, "Already unsubscribed from topic");
            // we are not subscribed
            return Ok(false);
        }

        // announce to all peers
        let peer_list = self.peer_topics.keys().cloned().collect::<Vec<_>>();
        if !peer_list.is_empty() {
            let event = Rpc {
                messages: Vec::new(),
                subscriptions: vec![Subscription {
                    topic_hash: topic_hash.clone(),
                    action: SubscriptionAction::Unsubscribe,
                }],
                control_msgs: Vec::new(),
            }
            .into_protobuf();

            for peer in peer_list {
                tracing::debug!(%peer, "Sending UNSUBSCRIBE to peer");
                self.send_message(peer, event.clone())?;
            }
        }

        // call LEAVE(topic)
        // this will remove the topic from the mesh
        self.leave(&topic_hash);

        tracing::debug!(topic=%topic_hash, "Unsubscribed from topic");
        Ok(true)
    }

    /// Publishes a message with multiple topics to the network.
    pub fn publish(
        &mut self,
        topic: impl Into<TopicHash>,
        data: impl Into<Vec<u8>>,
    ) -> Result<MessageId, PublishError> {
        let data = data.into();
        let topic = topic.into();

        // Transform the data before building a raw_message.
        let transformed_data = self
            .data_transform
            .outbound_transform(&topic, data.clone())?;

        let raw_message = self.build_raw_message(topic, transformed_data)?;

        // calculate the message id from the un-transformed data
        let msg_id = self.config.message_id(&Message {
            source: raw_message.source,
            data, // the uncompressed form
            sequence_number: raw_message.sequence_number,
            topic: raw_message.topic.clone(),
        });

        let event = Rpc {
            subscriptions: Vec::new(),
            messages: vec![raw_message.clone()],
            control_msgs: Vec::new(),
        }
        .into_protobuf();

        // check that the size doesn't exceed the max transmission size
        if event.get_size() > self.config.max_transmit_size() {
            return Err(PublishError::MessageTooLarge);
        }

        // Check the if the message has been published before
        if self.duplicate_cache.contains(&msg_id) {
            // This message has already been seen. We don't re-publish messages that have already
            // been published on the network.
            tracing::warn!(
                message=%msg_id,
                "Not publishing a message that has already been published"
            );
            return Err(PublishError::Duplicate);
        }

        tracing::trace!(message=%msg_id, "Publishing message");

        let topic_hash = raw_message.topic.clone();

        // If we are not flood publishing forward the message to mesh peers.
        let mesh_peers_sent = !self.config.flood_publish()
            && self.forward_msg(&msg_id, raw_message.clone(), None, HashSet::new())?;

        let mut recipient_peers = HashSet::new();
        if let Some(set) = self.topic_peers.get(&topic_hash) {
            if self.config.flood_publish() {
                // Forward to all peers above score and all explicit peers
                recipient_peers.extend(
                    set.iter()
                        .filter(|p| {
                            self.explicit_peers.contains(*p)
                                || !self.score_below_threshold(p, |ts| ts.publish_threshold).0
                        })
                        .cloned(),
                );
            } else {
                // Explicit peers
                for peer in &self.explicit_peers {
                    if set.contains(peer) {
                        recipient_peers.insert(*peer);
                    }
                }

                // Floodsub peers
                for (peer, connections) in &self.connected_peers {
                    if connections.kind == PeerKind::Floodsub
                        && !self
                            .score_below_threshold(peer, |ts| ts.publish_threshold)
                            .0
                    {
                        recipient_peers.insert(*peer);
                    }
                }

                // Gossipsub peers
                if self.mesh.get(&topic_hash).is_none() {
                    tracing::debug!(topic=%topic_hash, "Topic not in the mesh");
                    // If we have fanout peers add them to the map.
                    if self.fanout.contains_key(&topic_hash) {
                        for peer in self.fanout.get(&topic_hash).expect("Topic must exist") {
                            recipient_peers.insert(*peer);
                        }
                    } else {
                        // We have no fanout peers, select mesh_n of them and add them to the fanout
                        let mesh_n = self.config.mesh_n();
                        let new_peers = get_random_peers(
                            &self.topic_peers,
                            &self.connected_peers,
                            &topic_hash,
                            mesh_n,
                            {
                                |p| {
                                    !self.explicit_peers.contains(p)
                                        && !self
                                            .score_below_threshold(p, |pst| pst.publish_threshold)
                                            .0
                                }
                            },
                        );
                        // Add the new peers to the fanout and recipient peers
                        self.fanout.insert(topic_hash.clone(), new_peers.clone());
                        for peer in new_peers {
                            tracing::debug!(%peer, "Peer added to fanout");
                            recipient_peers.insert(peer);
                        }
                    }
                    // We are publishing to fanout peers - update the time we published
                    self.fanout_last_pub
                        .insert(topic_hash.clone(), Instant::now());
                }
            }
        }

        if recipient_peers.is_empty() && !mesh_peers_sent {
            return Err(PublishError::InsufficientPeers);
        }

        // If the message isn't a duplicate and we have sent it to some peers add it to the
        // duplicate cache and memcache.
        self.duplicate_cache.insert(msg_id.clone());
        self.mcache.put(&msg_id, raw_message);

        // If the message is anonymous or has a random author add it to the published message ids
        // cache.
        if let PublishConfig::RandomAuthor | PublishConfig::Anonymous = self.publish_config {
            if !self.config.allow_self_origin() {
                self.published_message_ids.insert(msg_id.clone());
            }
        }

        // Send to peers we know are subscribed to the topic.
        let msg_bytes = event.get_size();
        for peer_id in recipient_peers.iter() {
            tracing::trace!(peer=%peer_id, "Sending message to peer");
            self.send_message(*peer_id, event.clone())?;

            if let Some(m) = self.metrics.as_mut() {
                m.msg_sent(&topic_hash, msg_bytes);
            }
        }

        tracing::debug!(message=%msg_id, "Published message");

        if let Some(metrics) = self.metrics.as_mut() {
            metrics.register_published_message(&topic_hash);
        }

        Ok(msg_id)
    }

    /// This function should be called when [`Config::validate_messages()`] is `true` after
    /// the message got validated by the caller. Messages are stored in the ['Memcache'] and
    /// validation is expected to be fast enough that the messages should still exist in the cache.
    /// There are three possible validation outcomes and the outcome is given in acceptance.
    ///
    /// If acceptance = [`MessageAcceptance::Accept`] the message will get propagated to the
    /// network. The `propagation_source` parameter indicates who the message was received by and
    /// will not be forwarded back to that peer.
    ///
    /// If acceptance = [`MessageAcceptance::Reject`] the message will be deleted from the memcache
    /// and the P₄ penalty will be applied to the `propagation_source`.
    //
    /// If acceptance = [`MessageAcceptance::Ignore`] the message will be deleted from the memcache
    /// but no P₄ penalty will be applied.
    ///
    /// This function will return true if the message was found in the cache and false if was not
    /// in the cache anymore.
    ///
    /// This should only be called once per message.
    pub fn report_message_validation_result(
        &mut self,
        msg_id: &MessageId,
        propagation_source: &PeerId,
        acceptance: MessageAcceptance,
    ) -> Result<bool, PublishError> {
        let reject_reason = match acceptance {
            MessageAcceptance::Accept => {
                let (raw_message, originating_peers) = match self.mcache.validate(msg_id) {
                    Some((raw_message, originating_peers)) => {
                        (raw_message.clone(), originating_peers)
                    }
                    None => {
                        tracing::warn!(
                            message=%msg_id,
                            "Message not in cache. Ignoring forwarding"
                        );
                        if let Some(metrics) = self.metrics.as_mut() {
                            metrics.memcache_miss();
                        }
                        return Ok(false);
                    }
                };

                if let Some(metrics) = self.metrics.as_mut() {
                    metrics.register_msg_validation(&raw_message.topic, &acceptance);
                }

                self.forward_msg(
                    msg_id,
                    raw_message,
                    Some(propagation_source),
                    originating_peers,
                )?;
                return Ok(true);
            }
            MessageAcceptance::Reject => RejectReason::ValidationFailed,
            MessageAcceptance::Ignore => RejectReason::ValidationIgnored,
        };

        if let Some((raw_message, originating_peers)) = self.mcache.remove(msg_id) {
            if let Some(metrics) = self.metrics.as_mut() {
                metrics.register_msg_validation(&raw_message.topic, &acceptance);
            }

            // Tell peer_score about reject
            // Reject the original source, and any duplicates we've seen from other peers.
            if let Some((peer_score, ..)) = &mut self.peer_score {
                peer_score.reject_message(
                    propagation_source,
                    msg_id,
                    &raw_message.topic,
                    reject_reason,
                );
                for peer in originating_peers.iter() {
                    peer_score.reject_message(peer, msg_id, &raw_message.topic, reject_reason);
                }
            }
            Ok(true)
        } else {
            tracing::warn!(message=%msg_id, "Rejected message not in cache");
            Ok(false)
        }
    }

    /// Adds a new peer to the list of explicitly connected peers.
    pub fn add_explicit_peer(&mut self, peer_id: &PeerId) {
        tracing::debug!(peer=%peer_id, "Adding explicit peer");

        self.explicit_peers.insert(*peer_id);

        self.check_explicit_peer_connection(peer_id);
    }

    /// This removes the peer from explicitly connected peers, note that this does not disconnect
    /// the peer.
    pub fn remove_explicit_peer(&mut self, peer_id: &PeerId) {
        tracing::debug!(peer=%peer_id, "Removing explicit peer");
        self.explicit_peers.remove(peer_id);
    }

    /// Blacklists a peer. All messages from this peer will be rejected and any message that was
    /// created by this peer will be rejected.
    pub fn blacklist_peer(&mut self, peer_id: &PeerId) {
        if self.blacklisted_peers.insert(*peer_id) {
            tracing::debug!(peer=%peer_id, "Peer has been blacklisted");
        }
    }

    /// Removes a peer from the blacklist if it has previously been blacklisted.
    pub fn remove_blacklisted_peer(&mut self, peer_id: &PeerId) {
        if self.blacklisted_peers.remove(peer_id) {
            tracing::debug!(peer=%peer_id, "Peer has been removed from the blacklist");
        }
    }

    /// Activates the peer scoring system with the given parameters. This will reset all scores
    /// if there was already another peer scoring system activated. Returns an error if the
    /// params are not valid or if they got already set.
    pub fn with_peer_score(
        &mut self,
        params: PeerScoreParams,
        threshold: PeerScoreThresholds,
    ) -> Result<(), String> {
        self.with_peer_score_and_message_delivery_time_callback(params, threshold, None)
    }

    /// Activates the peer scoring system with the given parameters and a message delivery time
    /// callback. Returns an error if the parameters got already set.
    pub fn with_peer_score_and_message_delivery_time_callback(
        &mut self,
        params: PeerScoreParams,
        threshold: PeerScoreThresholds,
        callback: Option<fn(&PeerId, &TopicHash, f64)>,
    ) -> Result<(), String> {
        params.validate()?;
        threshold.validate()?;

        if self.peer_score.is_some() {
            return Err("Peer score set twice".into());
        }

        let interval = Ticker::new(params.decay_interval);
        let peer_score = PeerScore::new_with_message_delivery_time_callback(params, callback);
        self.peer_score = Some((peer_score, threshold, interval, GossipPromises::default()));
        Ok(())
    }

    /// Sets scoring parameters for a topic.
    ///
    /// The [`Self::with_peer_score()`] must first be called to initialise peer scoring.
    pub fn set_topic_params<H: Hasher>(
        &mut self,
        topic: Topic<H>,
        params: TopicScoreParams,
    ) -> Result<(), &'static str> {
        if let Some((peer_score, ..)) = &mut self.peer_score {
            peer_score.set_topic_params(topic.hash(), params);
            Ok(())
        } else {
            Err("Peer score must be initialised with `with_peer_score()`")
        }
    }

    /// Returns a scoring parameters for a topic if existent.
    pub fn get_topic_params<H: Hasher>(&self, topic: &Topic<H>) -> Option<&TopicScoreParams> {
        self.peer_score.as_ref()?.0.get_topic_params(&topic.hash())
    }

    /// Sets the application specific score for a peer. Returns true if scoring is active and
    /// the peer is connected or if the score of the peer is not yet expired, false otherwise.
    pub fn set_application_score(&mut self, peer_id: &PeerId, new_score: f64) -> bool {
        if let Some((peer_score, ..)) = &mut self.peer_score {
            peer_score.set_application_score(peer_id, new_score)
        } else {
            false
        }
    }

    /// Gossipsub JOIN(topic) - adds topic peers to mesh and sends them GRAFT messages.
    fn join(&mut self, topic_hash: &TopicHash) {
        tracing::debug!(topic=%topic_hash, "Running JOIN for topic");

        // if we are already in the mesh, return
        if self.mesh.contains_key(topic_hash) {
            tracing::debug!(topic=%topic_hash, "JOIN: The topic is already in the mesh, ignoring JOIN");
            return;
        }

        let mut added_peers = HashSet::new();

        if let Some(m) = self.metrics.as_mut() {
            m.joined(topic_hash)
        }

        // check if we have mesh_n peers in fanout[topic] and add them to the mesh if we do,
        // removing the fanout entry.
        if let Some((_, mut peers)) = self.fanout.remove_entry(topic_hash) {
            tracing::debug!(
                topic=%topic_hash,
                "JOIN: Removing peers from the fanout for topic"
            );

            // remove explicit peers, peers with negative scores, and backoffed peers
            peers.retain(|p| {
                !self.explicit_peers.contains(p)
                    && !self.score_below_threshold(p, |_| 0.0).0
                    && !self.backoffs.is_backoff_with_slack(topic_hash, p)
            });

            // Add up to mesh_n of them them to the mesh
            // NOTE: These aren't randomly added, currently FIFO
            let add_peers = std::cmp::min(peers.len(), self.config.mesh_n());
            tracing::debug!(
                topic=%topic_hash,
                "JOIN: Adding {:?} peers from the fanout for topic",
                add_peers
            );
            added_peers.extend(peers.iter().cloned().take(add_peers));

            self.mesh.insert(
                topic_hash.clone(),
                peers.into_iter().take(add_peers).collect(),
            );

            // remove the last published time
            self.fanout_last_pub.remove(topic_hash);
        }

        let fanaout_added = added_peers.len();
        if let Some(m) = self.metrics.as_mut() {
            m.peers_included(topic_hash, Inclusion::Fanout, fanaout_added)
        }

        // check if we need to get more peers, which we randomly select
        if added_peers.len() < self.config.mesh_n() {
            // get the peers
            let new_peers = get_random_peers(
                &self.topic_peers,
                &self.connected_peers,
                topic_hash,
                self.config.mesh_n() - added_peers.len(),
                |peer| {
                    !added_peers.contains(peer)
                        && !self.explicit_peers.contains(peer)
                        && !self.score_below_threshold(peer, |_| 0.0).0
                        && !self.backoffs.is_backoff_with_slack(topic_hash, peer)
                },
            );
            added_peers.extend(new_peers.clone());
            // add them to the mesh
            tracing::debug!(
                "JOIN: Inserting {:?} random peers into the mesh",
                new_peers.len()
            );
            let mesh_peers = self.mesh.entry(topic_hash.clone()).or_default();
            mesh_peers.extend(new_peers);
        }

        let random_added = added_peers.len() - fanaout_added;
        if let Some(m) = self.metrics.as_mut() {
            m.peers_included(topic_hash, Inclusion::Random, random_added)
        }

        for peer_id in added_peers {
            // Send a GRAFT control message
            tracing::debug!(peer=%peer_id, "JOIN: Sending Graft message to peer");
            if let Some((peer_score, ..)) = &mut self.peer_score {
                peer_score.graft(&peer_id, topic_hash.clone());
            }
            Self::control_pool_add(
                &mut self.control_pool,
                peer_id,
                ControlAction::Graft {
                    topic_hash: topic_hash.clone(),
                },
            );

            // If the peer did not previously exist in any mesh, inform the handler
            peer_added_to_mesh(
                peer_id,
                vec![topic_hash],
                &self.mesh,
                self.peer_topics.get(&peer_id),
                &mut self.events,
                &self.connected_peers,
            );
        }

        let mesh_peers = self.mesh_peers(topic_hash).count();
        if let Some(m) = self.metrics.as_mut() {
            m.set_mesh_peers(topic_hash, mesh_peers)
        }

        tracing::debug!(topic=%topic_hash, "Completed JOIN for topic");
    }

    /// Creates a PRUNE gossipsub action.
    fn make_prune(
        &mut self,
        topic_hash: &TopicHash,
        peer: &PeerId,
        do_px: bool,
        on_unsubscribe: bool,
    ) -> ControlAction {
        if let Some((peer_score, ..)) = &mut self.peer_score {
            peer_score.prune(peer, topic_hash.clone());
        }

        match self.connected_peers.get(peer).map(|v| &v.kind) {
            Some(PeerKind::Floodsub) => {
                tracing::error!("Attempted to prune a Floodsub peer");
            }
            Some(PeerKind::Gossipsub) => {
                // GossipSub v1.0 -- no peer exchange, the peer won't be able to parse it anyway
                return ControlAction::Prune {
                    topic_hash: topic_hash.clone(),
                    peers: Vec::new(),
                    backoff: None,
                };
            }
            None => {
                tracing::error!("Attempted to Prune an unknown peer");
            }
            _ => {} // Gossipsub 1.1 peer perform the `Prune`
        }

        // Select peers for peer exchange
        let peers = if do_px {
            get_random_peers(
                &self.topic_peers,
                &self.connected_peers,
                topic_hash,
                self.config.prune_peers(),
                |p| p != peer && !self.score_below_threshold(p, |_| 0.0).0,
            )
            .into_iter()
            .map(|p| PeerInfo { peer_id: Some(p) })
            .collect()
        } else {
            Vec::new()
        };

        let backoff = if on_unsubscribe {
            self.config.unsubscribe_backoff()
        } else {
            self.config.prune_backoff()
        };

        // update backoff
        self.backoffs.update_backoff(topic_hash, peer, backoff);

        ControlAction::Prune {
            topic_hash: topic_hash.clone(),
            peers,
            backoff: Some(backoff.as_secs()),
        }
    }

    /// Gossipsub LEAVE(topic) - Notifies mesh\[topic\] peers with PRUNE messages.
    fn leave(&mut self, topic_hash: &TopicHash) {
        tracing::debug!(topic=%topic_hash, "Running LEAVE for topic");

        // If our mesh contains the topic, send prune to peers and delete it from the mesh
        if let Some((_, peers)) = self.mesh.remove_entry(topic_hash) {
            if let Some(m) = self.metrics.as_mut() {
                m.left(topic_hash)
            }
            for peer in peers {
                // Send a PRUNE control message
                tracing::debug!(%peer, "LEAVE: Sending PRUNE to peer");
                let on_unsubscribe = true;
                let control =
                    self.make_prune(topic_hash, &peer, self.config.do_px(), on_unsubscribe);
                Self::control_pool_add(&mut self.control_pool, peer, control);

                // If the peer did not previously exist in any mesh, inform the handler
                peer_removed_from_mesh(
                    peer,
                    topic_hash,
                    &self.mesh,
                    self.peer_topics.get(&peer),
                    &mut self.events,
                    &self.connected_peers,
                );
            }
        }
        tracing::debug!(topic=%topic_hash, "Completed LEAVE for topic");
    }

    /// Checks if the given peer is still connected and if not dials the peer again.
    fn check_explicit_peer_connection(&mut self, peer_id: &PeerId) {
        if !self.peer_topics.contains_key(peer_id) {
            // Connect to peer
            tracing::debug!(peer=%peer_id, "Connecting to explicit peer");
            self.events.push_back(ToSwarm::Dial {
                opts: DialOpts::peer_id(*peer_id).build(),
            });
        }
    }

    /// Determines if a peer's score is below a given `PeerScoreThreshold` chosen via the
    /// `threshold` parameter.
    fn score_below_threshold(
        &self,
        peer_id: &PeerId,
        threshold: impl Fn(&PeerScoreThresholds) -> f64,
    ) -> (bool, f64) {
        Self::score_below_threshold_from_scores(&self.peer_score, peer_id, threshold)
    }

    fn score_below_threshold_from_scores(
        peer_score: &Option<(PeerScore, PeerScoreThresholds, Ticker, GossipPromises)>,
        peer_id: &PeerId,
        threshold: impl Fn(&PeerScoreThresholds) -> f64,
    ) -> (bool, f64) {
        if let Some((peer_score, thresholds, ..)) = peer_score {
            let score = peer_score.score(peer_id);
            if score < threshold(thresholds) {
                return (true, score);
            }
            (false, score)
        } else {
            (false, 0.0)
        }
    }

    /// Handles an IHAVE control message. Checks our cache of messages. If the message is unknown,
    /// requests it with an IWANT control message.
    fn handle_ihave(&mut self, peer_id: &PeerId, ihave_msgs: Vec<(TopicHash, Vec<MessageId>)>) {
        // We ignore IHAVE gossip from any peer whose score is below the gossip threshold
        if let (true, score) = self.score_below_threshold(peer_id, |pst| pst.gossip_threshold) {
            tracing::debug!(
                peer=%peer_id,
                %score,
                "IHAVE: ignoring peer with score below threshold"
            );
            return;
        }

        // IHAVE flood protection
        let peer_have = self.count_received_ihave.entry(*peer_id).or_insert(0);
        *peer_have += 1;
        if *peer_have > self.config.max_ihave_messages() {
            tracing::debug!(
                peer=%peer_id,
                "IHAVE: peer has advertised too many times ({}) within this heartbeat \
            interval; ignoring",
                *peer_have
            );
            return;
        }

        if let Some(iasked) = self.count_sent_iwant.get(peer_id) {
            if *iasked >= self.config.max_ihave_length() {
                tracing::debug!(
                    peer=%peer_id,
                    "IHAVE: peer has already advertised too many messages ({}); ignoring",
                    *iasked
                );
                return;
            }
        }

        tracing::trace!(peer=%peer_id, "Handling IHAVE for peer");

        let mut iwant_ids = HashSet::new();

        let want_message = |id: &MessageId| {
            if self.duplicate_cache.contains(id) {
                return false;
            }

            if self.pending_iwant_msgs.contains(id) {
                return false;
            }

            self.peer_score
                .as_ref()
                .map(|(_, _, _, promises)| !promises.contains(id))
                .unwrap_or(true)
        };

        for (topic, ids) in ihave_msgs {
            // only process the message if we are subscribed
            if !self.mesh.contains_key(&topic) {
                tracing::debug!(
                    %topic,
                    "IHAVE: Ignoring IHAVE - Not subscribed to topic"
                );
                continue;
            }

            for id in ids.into_iter().filter(want_message) {
                // have not seen this message and are not currently requesting it
                if iwant_ids.insert(id) {
                    // Register the IWANT metric
                    if let Some(metrics) = self.metrics.as_mut() {
                        metrics.register_iwant(&topic);
                    }
                }
            }
        }

        if !iwant_ids.is_empty() {
            let iasked = self.count_sent_iwant.entry(*peer_id).or_insert(0);
            let mut iask = iwant_ids.len();
            if *iasked + iask > self.config.max_ihave_length() {
                iask = self.config.max_ihave_length().saturating_sub(*iasked);
            }

            // Send the list of IWANT control messages
            tracing::debug!(
                peer=%peer_id,
                "IHAVE: Asking for {} out of {} messages from peer",
                iask,
                iwant_ids.len()
            );

            // Ask in random order
            let mut iwant_ids_vec: Vec<_> = iwant_ids.into_iter().collect();
            let mut rng = thread_rng();
            iwant_ids_vec.partial_shuffle(&mut rng, iask);

            iwant_ids_vec.truncate(iask);
            *iasked += iask;

            for message_id in &iwant_ids_vec {
                // Add all messages to the pending list
                self.pending_iwant_msgs.insert(message_id.clone());
            }

            if let Some((_, _, _, gossip_promises)) = &mut self.peer_score {
                gossip_promises.add_promise(
                    *peer_id,
                    &iwant_ids_vec,
                    Instant::now() + self.config.iwant_followup_time(),
                );
            }
            tracing::trace!(
                peer=%peer_id,
                "IHAVE: Asking for the following messages from peer: {:?}",
                iwant_ids_vec
            );

            Self::control_pool_add(
                &mut self.control_pool,
                *peer_id,
                ControlAction::IWant {
                    message_ids: iwant_ids_vec,
                },
            );
        }
        tracing::trace!(peer=%peer_id, "Completed IHAVE handling for peer");
    }

    /// Handles an IWANT control message. Checks our cache of messages. If the message exists it is
    /// forwarded to the requesting peer.
    fn handle_iwant(&mut self, peer_id: &PeerId, iwant_msgs: Vec<MessageId>) {
        // We ignore IWANT gossip from any peer whose score is below the gossip threshold
        if let (true, score) = self.score_below_threshold(peer_id, |pst| pst.gossip_threshold) {
            tracing::debug!(
                peer=%peer_id,
                "IWANT: ignoring peer with score below threshold [score = {}]",
                score
            );
            return;
        }

        tracing::debug!(peer=%peer_id, "Handling IWANT for peer");
        // build a hashmap of available messages
        let mut cached_messages = HashMap::new();

        for id in iwant_msgs {
            // If we have it and the IHAVE count is not above the threshold, add it do the
            // cached_messages mapping
            if let Some((msg, count)) = self.mcache.get_with_iwant_counts(&id, peer_id) {
                if count > self.config.gossip_retransimission() {
                    tracing::debug!(
                        peer=%peer_id,
                        message=%id,
                        "IWANT: Peer has asked for message too many times; ignoring request"
                    );
                } else {
                    cached_messages.insert(id.clone(), msg.clone());
                }
            }
        }

        if !cached_messages.is_empty() {
            tracing::debug!(peer=%peer_id, "IWANT: Sending cached messages to peer");
            // Send the messages to the peer
            let message_list: Vec<_> = cached_messages.into_iter().map(|entry| entry.1).collect();

            let topics = message_list
                .iter()
                .map(|message| message.topic.clone())
                .collect::<HashSet<TopicHash>>();

            let message = Rpc {
                subscriptions: Vec::new(),
                messages: message_list,
                control_msgs: Vec::new(),
            }
            .into_protobuf();

            let msg_bytes = message.get_size();

            if self.send_message(*peer_id, message).is_err() {
                tracing::error!("Failed to send cached messages. Messages too large");
            } else if let Some(m) = self.metrics.as_mut() {
                // Sending of messages succeeded, register them on the internal metrics.
                for topic in topics.iter() {
                    m.msg_sent(topic, msg_bytes);
                }
            }
        }
        tracing::debug!(peer=%peer_id, "Completed IWANT handling for peer");
    }

    /// Handles GRAFT control messages. If subscribed to the topic, adds the peer to mesh, if not,
    /// responds with PRUNE messages.
    fn handle_graft(&mut self, peer_id: &PeerId, topics: Vec<TopicHash>) {
        tracing::debug!(peer=%peer_id, "Handling GRAFT message for peer");

        let mut to_prune_topics = HashSet::new();

        let mut do_px = self.config.do_px();

        // For each topic, if a peer has grafted us, then we necessarily must be in their mesh
        // and they must be subscribed to the topic. Ensure we have recorded the mapping.
        for topic in &topics {
            self.peer_topics
                .entry(*peer_id)
                .or_default()
                .insert(topic.clone());
            self.topic_peers
                .entry(topic.clone())
                .or_default()
                .insert(*peer_id);
        }

        // we don't GRAFT to/from explicit peers; complain loudly if this happens
        if self.explicit_peers.contains(peer_id) {
            tracing::warn!(peer=%peer_id, "GRAFT: ignoring request from direct peer");
            // this is possibly a bug from non-reciprocal configuration; send a PRUNE for all topics
            to_prune_topics = topics.into_iter().collect();
            // but don't PX
            do_px = false
        } else {
            let (below_zero, score) = self.score_below_threshold(peer_id, |_| 0.0);
            let now = Instant::now();
            for topic_hash in topics {
                if let Some(peers) = self.mesh.get_mut(&topic_hash) {
                    // if the peer is already in the mesh ignore the graft
                    if peers.contains(peer_id) {
                        tracing::debug!(
                            peer=%peer_id,
                            topic=%&topic_hash,
                            "GRAFT: Received graft for peer that is already in topic"
                        );
                        continue;
                    }

                    // make sure we are not backing off that peer
                    if let Some(backoff_time) = self.backoffs.get_backoff_time(&topic_hash, peer_id)
                    {
                        if backoff_time > now {
                            tracing::warn!(
                                peer=%peer_id,
                                "[Penalty] Peer attempted graft within backoff time, penalizing"
                            );
                            // add behavioural penalty
                            if let Some((peer_score, ..)) = &mut self.peer_score {
                                if let Some(metrics) = self.metrics.as_mut() {
                                    metrics.register_score_penalty(Penalty::GraftBackoff);
                                }
                                peer_score.add_penalty(peer_id, 1);

                                // check the flood cutoff
                                // See: https://github.com/rust-lang/rust-clippy/issues/10061
                                #[allow(unknown_lints, clippy::unchecked_duration_subtraction)]
                                let flood_cutoff = (backoff_time
                                    + self.config.graft_flood_threshold())
                                    - self.config.prune_backoff();
                                if flood_cutoff > now {
                                    //extra penalty
                                    peer_score.add_penalty(peer_id, 1);
                                }
                            }
                            // no PX
                            do_px = false;

                            to_prune_topics.insert(topic_hash.clone());
                            continue;
                        }
                    }

                    // check the score
                    if below_zero {
                        // we don't GRAFT peers with negative score
                        tracing::debug!(
                            peer=%peer_id,
                            %score,
                            topic=%topic_hash,
                            "GRAFT: ignoring peer with negative score"
                        );
                        // we do send them PRUNE however, because it's a matter of protocol correctness
                        to_prune_topics.insert(topic_hash.clone());
                        // but we won't PX to them
                        do_px = false;
                        continue;
                    }

                    // check mesh upper bound and only allow graft if the upper bound is not reached or
                    // if it is an outbound peer
                    if peers.len() >= self.config.mesh_n_high()
                        && !self.outbound_peers.contains(peer_id)
                    {
                        to_prune_topics.insert(topic_hash.clone());
                        continue;
                    }

                    // add peer to the mesh
                    tracing::debug!(
                        peer=%peer_id,
                        topic=%topic_hash,
                        "GRAFT: Mesh link added for peer in topic"
                    );

                    if peers.insert(*peer_id) {
                        if let Some(m) = self.metrics.as_mut() {
                            m.peers_included(&topic_hash, Inclusion::Subscribed, 1)
                        }
                    }

                    // If the peer did not previously exist in any mesh, inform the handler
                    peer_added_to_mesh(
                        *peer_id,
                        vec![&topic_hash],
                        &self.mesh,
                        self.peer_topics.get(peer_id),
                        &mut self.events,
                        &self.connected_peers,
                    );

                    if let Some((peer_score, ..)) = &mut self.peer_score {
                        peer_score.graft(peer_id, topic_hash);
                    }
                } else {
                    // don't do PX when there is an unknown topic to avoid leaking our peers
                    do_px = false;
                    tracing::debug!(
                        peer=%peer_id,
                        topic=%topic_hash,
                        "GRAFT: Received graft for unknown topic from peer"
                    );
                    // spam hardening: ignore GRAFTs for unknown topics
                    continue;
                }
            }
        }

        if !to_prune_topics.is_empty() {
            // build the prune messages to send
            let on_unsubscribe = false;
            let prune_messages = to_prune_topics
                .iter()
                .map(|t| self.make_prune(t, peer_id, do_px, on_unsubscribe))
                .collect();
            // Send the prune messages to the peer
            tracing::debug!(
                peer=%peer_id,
                "GRAFT: Not subscribed to topics -  Sending PRUNE to peer"
            );

            if let Err(e) = self.send_message(
                *peer_id,
                Rpc {
                    subscriptions: Vec::new(),
                    messages: Vec::new(),
                    control_msgs: prune_messages,
                }
                .into_protobuf(),
            ) {
                tracing::error!("Failed to send PRUNE: {:?}", e);
            }
        }
        tracing::debug!(peer=%peer_id, "Completed GRAFT handling for peer");
    }

    fn remove_peer_from_mesh(
        &mut self,
        peer_id: &PeerId,
        topic_hash: &TopicHash,
        backoff: Option<u64>,
        always_update_backoff: bool,
        reason: Churn,
    ) {
        let mut update_backoff = always_update_backoff;
        if let Some(peers) = self.mesh.get_mut(topic_hash) {
            // remove the peer if it exists in the mesh
            if peers.remove(peer_id) {
                tracing::debug!(
                    peer=%peer_id,
                    topic=%topic_hash,
                    "PRUNE: Removing peer from the mesh for topic"
                );
                if let Some(m) = self.metrics.as_mut() {
                    m.peers_removed(topic_hash, reason, 1)
                }

                if let Some((peer_score, ..)) = &mut self.peer_score {
                    peer_score.prune(peer_id, topic_hash.clone());
                }

                update_backoff = true;

                // inform the handler
                peer_removed_from_mesh(
                    *peer_id,
                    topic_hash,
                    &self.mesh,
                    self.peer_topics.get(peer_id),
                    &mut self.events,
                    &self.connected_peers,
                );
            }
        }
        if update_backoff {
            let time = if let Some(backoff) = backoff {
                Duration::from_secs(backoff)
            } else {
                self.config.prune_backoff()
            };
            // is there a backoff specified by the peer? if so obey it.
            self.backoffs.update_backoff(topic_hash, peer_id, time);
        }
    }

    /// Handles PRUNE control messages. Removes peer from the mesh.
    fn handle_prune(
        &mut self,
        peer_id: &PeerId,
        prune_data: Vec<(TopicHash, Vec<PeerInfo>, Option<u64>)>,
    ) {
        tracing::debug!(peer=%peer_id, "Handling PRUNE message for peer");
        let (below_threshold, score) =
            self.score_below_threshold(peer_id, |pst| pst.accept_px_threshold);
        for (topic_hash, px, backoff) in prune_data {
            self.remove_peer_from_mesh(peer_id, &topic_hash, backoff, true, Churn::Prune);

            if self.mesh.contains_key(&topic_hash) {
                //connect to px peers
                if !px.is_empty() {
                    // we ignore PX from peers with insufficient score
                    if below_threshold {
                        tracing::debug!(
                            peer=%peer_id,
                            %score,
                            topic=%topic_hash,
                            "PRUNE: ignoring PX from peer with insufficient score"
                        );
                        continue;
                    }

                    // NOTE: We cannot dial any peers from PX currently as we typically will not
                    // know their multiaddr. Until SignedRecords are spec'd this
                    // remains a stub. By default `config.prune_peers()` is set to zero and
                    // this is skipped. If the user modifies this, this will only be able to
                    // dial already known peers (from an external discovery mechanism for
                    // example).
                    if self.config.prune_peers() > 0 {
                        self.px_connect(px);
                    }
                }
            }
        }
        tracing::debug!(peer=%peer_id, "Completed PRUNE handling for peer");
    }

    fn px_connect(&mut self, mut px: Vec<PeerInfo>) {
        let n = self.config.prune_peers();
        // Ignore peerInfo with no ID
        //
        //TODO: Once signed records are spec'd: Can we use peerInfo without any IDs if they have a
        // signed peer record?
        px.retain(|p| p.peer_id.is_some());
        if px.len() > n {
            // only use at most prune_peers many random peers
            let mut rng = thread_rng();
            px.partial_shuffle(&mut rng, n);
            px = px.into_iter().take(n).collect();
        }

        for p in px {
            // TODO: Once signed records are spec'd: extract signed peer record if given and handle
            // it, see https://github.com/libp2p/specs/pull/217
            if let Some(peer_id) = p.peer_id {
                // mark as px peer
                self.px_peers.insert(peer_id);

                // dial peer
                self.events.push_back(ToSwarm::Dial {
                    opts: DialOpts::peer_id(peer_id).build(),
                });
            }
        }
    }

    /// Applies some basic checks to whether this message is valid. Does not apply user validation
    /// checks.
    fn message_is_valid(
        &mut self,
        msg_id: &MessageId,
        raw_message: &mut RawMessage,
        propagation_source: &PeerId,
    ) -> bool {
        tracing::debug!(
            peer=%propagation_source,
            message=%msg_id,
            "Handling message from peer"
        );

        // Reject any message from a blacklisted peer
        if self.blacklisted_peers.contains(propagation_source) {
            tracing::debug!(
                peer=%propagation_source,
                "Rejecting message from blacklisted peer"
            );
            if let Some((peer_score, .., gossip_promises)) = &mut self.peer_score {
                peer_score.reject_message(
                    propagation_source,
                    msg_id,
                    &raw_message.topic,
                    RejectReason::BlackListedPeer,
                );
                gossip_promises.reject_message(msg_id, &RejectReason::BlackListedPeer);
            }
            return false;
        }

        // Also reject any message that originated from a blacklisted peer
        if let Some(source) = raw_message.source.as_ref() {
            if self.blacklisted_peers.contains(source) {
                tracing::debug!(
                    peer=%propagation_source,
                    %source,
                    "Rejecting message from peer because of blacklisted source"
                );
                self.handle_invalid_message(
                    propagation_source,
                    raw_message,
                    RejectReason::BlackListedSource,
                );
                return false;
            }
        }

        // If we are not validating messages, assume this message is validated
        // This will allow the message to be gossiped without explicitly calling
        // `validate_message`.
        if !self.config.validate_messages() {
            raw_message.validated = true;
        }

        // reject messages claiming to be from ourselves but not locally published
        let self_published = !self.config.allow_self_origin()
            && if let Some(own_id) = self.publish_config.get_own_id() {
                own_id != propagation_source
                    && raw_message.source.as_ref().map_or(false, |s| s == own_id)
            } else {
                self.published_message_ids.contains(msg_id)
            };

        if self_published {
            tracing::debug!(
                message=%msg_id,
                source=%propagation_source,
                "Dropping message claiming to be from self but forwarded from source"
            );
            self.handle_invalid_message(propagation_source, raw_message, RejectReason::SelfOrigin);
            return false;
        }

        true
    }

    /// Handles a newly received [`RawMessage`].
    ///
    /// Forwards the message to all peers in the mesh.
    fn handle_received_message(
        &mut self,
        mut raw_message: RawMessage,
        propagation_source: &PeerId,
    ) {
        // Record the received metric
        if let Some(metrics) = self.metrics.as_mut() {
            metrics.msg_recvd_unfiltered(&raw_message.topic, raw_message.raw_protobuf_len());
        }

        // Try and perform the data transform to the message. If it fails, consider it invalid.
        let message = match self.data_transform.inbound_transform(raw_message.clone()) {
            Ok(message) => message,
            Err(e) => {
                tracing::debug!("Invalid message. Transform error: {:?}", e);
                // Reject the message and return
                self.handle_invalid_message(
                    propagation_source,
                    &raw_message,
                    RejectReason::ValidationError(ValidationError::TransformFailed),
                );
                return;
            }
        };

        // Calculate the message id on the transformed data.
        let msg_id = self.config.message_id(&message);

        // Check the validity of the message
        // Peers get penalized if this message is invalid. We don't add it to the duplicate cache
        // and instead continually penalize peers that repeatedly send this message.
        if !self.message_is_valid(&msg_id, &mut raw_message, propagation_source) {
            return;
        }

        if !self.duplicate_cache.insert(msg_id.clone()) {
            tracing::debug!(message=%msg_id, "Message already received, ignoring");
            if let Some((peer_score, ..)) = &mut self.peer_score {
                peer_score.duplicated_message(propagation_source, &msg_id, &message.topic);
            }
            self.mcache.observe_duplicate(&msg_id, propagation_source);
            return;
        }
        tracing::debug!(
            message=%msg_id,
            "Put message in duplicate_cache and resolve promises"
        );

        // Record the received message with the metrics
        if let Some(metrics) = self.metrics.as_mut() {
            metrics.msg_recvd(&message.topic);
        }

        // Tells score that message arrived (but is maybe not fully validated yet).
        // Consider the message as delivered for gossip promises.
        if let Some((peer_score, .., gossip_promises)) = &mut self.peer_score {
            peer_score.validate_message(propagation_source, &msg_id, &message.topic);
            gossip_promises.message_delivered(&msg_id);
        }

        // Add the message to our memcache
        self.mcache.put(&msg_id, raw_message.clone());

        // Dispatch the message to the user if we are subscribed to any of the topics
        if self.mesh.contains_key(&message.topic) {
            tracing::debug!("Sending received message to user");
            self.events
                .push_back(ToSwarm::GenerateEvent(Event::Message {
                    propagation_source: *propagation_source,
                    message_id: msg_id.clone(),
                    message,
                }));
        } else {
            tracing::debug!(
                topic=%message.topic,
                "Received message on a topic we are not subscribed to"
            );
            return;
        }

        // forward the message to mesh peers, if no validation is required
        if !self.config.validate_messages() {
            if self
                .forward_msg(
                    &msg_id,
                    raw_message,
                    Some(propagation_source),
                    HashSet::new(),
                )
                .is_err()
            {
                tracing::error!("Failed to forward message. Too large");
            }
            tracing::debug!(message=%msg_id, "Completed message handling for message");
        }
    }

    // Handles invalid messages received.
    fn handle_invalid_message(
        &mut self,
        propagation_source: &PeerId,
        raw_message: &RawMessage,
        reject_reason: RejectReason,
    ) {
        if let Some((peer_score, .., gossip_promises)) = &mut self.peer_score {
            if let Some(metrics) = self.metrics.as_mut() {
                metrics.register_invalid_message(&raw_message.topic);
            }

            if let Ok(message) = self.data_transform.inbound_transform(raw_message.clone()) {
                let message_id = self.config.message_id(&message);

                peer_score.reject_message(
                    propagation_source,
                    &message_id,
                    &message.topic,
                    reject_reason,
                );

                gossip_promises.reject_message(&message_id, &reject_reason);
            } else {
                // The message is invalid, we reject it ignoring any gossip promises. If a peer is
                // advertising this message via an IHAVE and it's invalid it will be double
                // penalized, one for sending us an invalid and again for breaking a promise.
                peer_score.reject_invalid_message(propagation_source, &raw_message.topic);
            }
        }
    }

    /// Handles received subscriptions.
    fn handle_received_subscriptions(
        &mut self,
        subscriptions: &[Subscription],
        propagation_source: &PeerId,
    ) {
        tracing::debug!(
            source=%propagation_source,
            "Handling subscriptions: {:?}",
            subscriptions,
        );

        let mut unsubscribed_peers = Vec::new();

<<<<<<< HEAD
        let Some(subscribed_topics) = self.peer_topics.get_mut(propagation_source) else {
            error!(
                "Subscription by unknown peer: {}",
                propagation_source.to_string()
            );
            return;
=======
        let subscribed_topics = match self.peer_topics.get_mut(propagation_source) {
            Some(topics) => topics,
            None => {
                tracing::error!(
                    peer=%propagation_source,
                    "Subscription by unknown peer"
                );
                return;
            }
>>>>>>> e2e9179f
        };

        // Collect potential graft topics for the peer.
        let mut topics_to_graft = Vec::new();

        // Notify the application about the subscription, after the grafts are sent.
        let mut application_event = Vec::new();

        let filtered_topics = match self
            .subscription_filter
            .filter_incoming_subscriptions(subscriptions, subscribed_topics)
        {
            Ok(topics) => topics,
            Err(s) => {
                tracing::error!(
                    peer=%propagation_source,
                    "Subscription filter error: {}; ignoring RPC from peer",
                    s
                );
                return;
            }
        };

        for subscription in filtered_topics {
            // get the peers from the mapping, or insert empty lists if the topic doesn't exist
            let topic_hash = &subscription.topic_hash;
            let peer_list = self.topic_peers.entry(topic_hash.clone()).or_default();

            match subscription.action {
                SubscriptionAction::Subscribe => {
                    if peer_list.insert(*propagation_source) {
                        tracing::debug!(
                            peer=%propagation_source,
                            topic=%topic_hash,
                            "SUBSCRIPTION: Adding gossip peer to topic"
                        );
                    }

                    // add to the peer_topics mapping
                    subscribed_topics.insert(topic_hash.clone());

                    // if the mesh needs peers add the peer to the mesh
                    if !self.explicit_peers.contains(propagation_source)
                        && matches!(
                            self.connected_peers
                                .get(propagation_source)
                                .map(|v| &v.kind),
                            Some(PeerKind::Gossipsubv1_1) | Some(PeerKind::Gossipsub)
                        )
                        && !Self::score_below_threshold_from_scores(
                            &self.peer_score,
                            propagation_source,
                            |_| 0.0,
                        )
                        .0
                        && !self
                            .backoffs
                            .is_backoff_with_slack(topic_hash, propagation_source)
                    {
                        if let Some(peers) = self.mesh.get_mut(topic_hash) {
                            if peers.len() < self.config.mesh_n_low()
                                && peers.insert(*propagation_source)
                            {
                                tracing::debug!(
                                    peer=%propagation_source,
                                    topic=%topic_hash,
                                    "SUBSCRIPTION: Adding peer to the mesh for topic"
                                );
                                if let Some(m) = self.metrics.as_mut() {
                                    m.peers_included(topic_hash, Inclusion::Subscribed, 1)
                                }
                                // send graft to the peer
                                tracing::debug!(
                                    peer=%propagation_source,
                                    topic=%topic_hash,
                                    "Sending GRAFT to peer for topic"
                                );
                                if let Some((peer_score, ..)) = &mut self.peer_score {
                                    peer_score.graft(propagation_source, topic_hash.clone());
                                }
                                topics_to_graft.push(topic_hash.clone());
                            }
                        }
                    }
                    // generates a subscription event to be polled
                    application_event.push(ToSwarm::GenerateEvent(Event::Subscribed {
                        peer_id: *propagation_source,
                        topic: topic_hash.clone(),
                    }));
                }
                SubscriptionAction::Unsubscribe => {
                    if peer_list.remove(propagation_source) {
                        tracing::debug!(
                            peer=%propagation_source,
                            topic=%topic_hash,
                            "SUBSCRIPTION: Removing gossip peer from topic"
                        );
                    }

                    // remove topic from the peer_topics mapping
                    subscribed_topics.remove(topic_hash);
                    unsubscribed_peers.push((*propagation_source, topic_hash.clone()));
                    // generate an unsubscribe event to be polled
                    application_event.push(ToSwarm::GenerateEvent(Event::Unsubscribed {
                        peer_id: *propagation_source,
                        topic: topic_hash.clone(),
                    }));
                }
            }

            if let Some(m) = self.metrics.as_mut() {
                m.set_topic_peers(topic_hash, peer_list.len());
            }
        }

        // remove unsubscribed peers from the mesh if it exists
        for (peer_id, topic_hash) in unsubscribed_peers {
            self.remove_peer_from_mesh(&peer_id, &topic_hash, None, false, Churn::Unsub);
        }

        // Potentially inform the handler if we have added this peer to a mesh for the first time.
        let topics_joined = topics_to_graft.iter().collect::<Vec<_>>();
        if !topics_joined.is_empty() {
            peer_added_to_mesh(
                *propagation_source,
                topics_joined,
                &self.mesh,
                self.peer_topics.get(propagation_source),
                &mut self.events,
                &self.connected_peers,
            );
        }

        // If we need to send grafts to peer, do so immediately, rather than waiting for the
        // heartbeat.
        if !topics_to_graft.is_empty()
            && self
                .send_message(
                    *propagation_source,
                    Rpc {
                        subscriptions: Vec::new(),
                        messages: Vec::new(),
                        control_msgs: topics_to_graft
                            .into_iter()
                            .map(|topic_hash| ControlAction::Graft { topic_hash })
                            .collect(),
                    }
                    .into_protobuf(),
                )
                .is_err()
        {
            tracing::error!("Failed sending grafts. Message too large");
        }

        // Notify the application of the subscriptions
        for event in application_event {
            self.events.push_back(event);
        }

        tracing::trace!(
            source=%propagation_source,
            "Completed handling subscriptions from source"
        );
    }

    /// Applies penalties to peers that did not respond to our IWANT requests.
    fn apply_iwant_penalties(&mut self) {
        if let Some((peer_score, .., gossip_promises)) = &mut self.peer_score {
            for (peer, count) in gossip_promises.get_broken_promises() {
                peer_score.add_penalty(&peer, count);
                if let Some(metrics) = self.metrics.as_mut() {
                    metrics.register_score_penalty(Penalty::BrokenPromise);
                }
            }
        }
    }

    /// Heartbeat function which shifts the memcache and updates the mesh.
    fn heartbeat(&mut self) {
        tracing::debug!("Starting heartbeat");
        let start = Instant::now();

        self.heartbeat_ticks += 1;

        let mut to_graft = HashMap::new();
        let mut to_prune = HashMap::new();
        let mut no_px = HashSet::new();

        // clean up expired backoffs
        self.backoffs.heartbeat();

        // clean up ihave counters
        self.count_sent_iwant.clear();
        self.count_received_ihave.clear();

        // apply iwant penalties
        self.apply_iwant_penalties();

        // check connections to explicit peers
        if self.heartbeat_ticks % self.config.check_explicit_peers_ticks() == 0 {
            for p in self.explicit_peers.clone() {
                self.check_explicit_peer_connection(&p);
            }
        }

        // Cache the scores of all connected peers, and record metrics for current penalties.
        let mut scores = HashMap::with_capacity(self.connected_peers.len());
        if let Some((peer_score, ..)) = &self.peer_score {
            for peer_id in self.connected_peers.keys() {
                scores
                    .entry(peer_id)
                    .or_insert_with(|| peer_score.metric_score(peer_id, self.metrics.as_mut()));
            }
        }

        // maintain the mesh for each topic
        for (topic_hash, peers) in self.mesh.iter_mut() {
            let explicit_peers = &self.explicit_peers;
            let backoffs = &self.backoffs;
            let topic_peers = &self.topic_peers;
            let outbound_peers = &self.outbound_peers;

            // drop all peers with negative score, without PX
            // if there is at some point a stable retain method for BTreeSet the following can be
            // written more efficiently with retain.
            let mut to_remove_peers = Vec::new();
            for peer_id in peers.iter() {
                let peer_score = *scores.get(peer_id).unwrap_or(&0.0);

                // Record the score per mesh
                if let Some(metrics) = self.metrics.as_mut() {
                    metrics.observe_mesh_peers_score(topic_hash, peer_score);
                }

                if peer_score < 0.0 {
                    tracing::debug!(
                        peer=%peer_id,
                        score=%peer_score,
                        topic=%topic_hash,
                        "HEARTBEAT: Prune peer with negative score"
                    );

                    let current_topic = to_prune.entry(*peer_id).or_insert_with(Vec::new);
                    current_topic.push(topic_hash.clone());
                    no_px.insert(*peer_id);
                    to_remove_peers.push(*peer_id);
                }
            }

            if let Some(m) = self.metrics.as_mut() {
                m.peers_removed(topic_hash, Churn::BadScore, to_remove_peers.len())
            }

            for peer_id in to_remove_peers {
                peers.remove(&peer_id);
            }

            // too little peers - add some
            if peers.len() < self.config.mesh_n_low() {
                tracing::debug!(
                    topic=%topic_hash,
                    "HEARTBEAT: Mesh low. Topic contains: {} needs: {}",
                    peers.len(),
                    self.config.mesh_n_low()
                );
                // not enough peers - get mesh_n - current_length more
                let desired_peers = self.config.mesh_n() - peers.len();
                let peer_list = get_random_peers(
                    topic_peers,
                    &self.connected_peers,
                    topic_hash,
                    desired_peers,
                    |peer| {
                        !peers.contains(peer)
                            && !explicit_peers.contains(peer)
                            && !backoffs.is_backoff_with_slack(topic_hash, peer)
                            && *scores.get(peer).unwrap_or(&0.0) >= 0.0
                    },
                );
                for peer in &peer_list {
                    let current_topic = to_graft.entry(*peer).or_insert_with(Vec::new);
                    current_topic.push(topic_hash.clone());
                }
                // update the mesh
                tracing::debug!("Updating mesh, new mesh: {:?}", peer_list);
                if let Some(m) = self.metrics.as_mut() {
                    m.peers_included(topic_hash, Inclusion::Random, peer_list.len())
                }
                peers.extend(peer_list);
            }

            // too many peers - remove some
            if peers.len() > self.config.mesh_n_high() {
                tracing::debug!(
                    topic=%topic_hash,
                    "HEARTBEAT: Mesh high. Topic contains: {} needs: {}",
                    peers.len(),
                    self.config.mesh_n_high()
                );
                let excess_peer_no = peers.len() - self.config.mesh_n();

                // shuffle the peers and then sort by score ascending beginning with the worst
                let mut rng = thread_rng();
                let mut shuffled = peers.iter().cloned().collect::<Vec<_>>();
                shuffled.shuffle(&mut rng);
                shuffled.sort_by(|p1, p2| {
                    let score_p1 = *scores.get(p1).unwrap_or(&0.0);
                    let score_p2 = *scores.get(p2).unwrap_or(&0.0);

                    score_p1.partial_cmp(&score_p2).unwrap_or(Ordering::Equal)
                });
                // shuffle everything except the last retain_scores many peers (the best ones)
                shuffled[..peers.len() - self.config.retain_scores()].shuffle(&mut rng);

                // count total number of outbound peers
                let mut outbound = {
                    let outbound_peers = &self.outbound_peers;
                    shuffled
                        .iter()
                        .filter(|p| outbound_peers.contains(*p))
                        .count()
                };

                // remove the first excess_peer_no allowed (by outbound restrictions) peers adding
                // them to to_prune
                let mut removed = 0;
                for peer in shuffled {
                    if removed == excess_peer_no {
                        break;
                    }
                    if self.outbound_peers.contains(&peer) {
                        if outbound <= self.config.mesh_outbound_min() {
                            // do not remove anymore outbound peers
                            continue;
                        } else {
                            // an outbound peer gets removed
                            outbound -= 1;
                        }
                    }

                    // remove the peer
                    peers.remove(&peer);
                    let current_topic = to_prune.entry(peer).or_insert_with(Vec::new);
                    current_topic.push(topic_hash.clone());
                    removed += 1;
                }

                if let Some(m) = self.metrics.as_mut() {
                    m.peers_removed(topic_hash, Churn::Excess, removed)
                }
            }

            // do we have enough outbound peers?
            if peers.len() >= self.config.mesh_n_low() {
                // count number of outbound peers we have
                let outbound = { peers.iter().filter(|p| outbound_peers.contains(*p)).count() };

                // if we have not enough outbound peers, graft to some new outbound peers
                if outbound < self.config.mesh_outbound_min() {
                    let needed = self.config.mesh_outbound_min() - outbound;
                    let peer_list = get_random_peers(
                        topic_peers,
                        &self.connected_peers,
                        topic_hash,
                        needed,
                        |peer| {
                            !peers.contains(peer)
                                && !explicit_peers.contains(peer)
                                && !backoffs.is_backoff_with_slack(topic_hash, peer)
                                && *scores.get(peer).unwrap_or(&0.0) >= 0.0
                                && outbound_peers.contains(peer)
                        },
                    );
                    for peer in &peer_list {
                        let current_topic = to_graft.entry(*peer).or_insert_with(Vec::new);
                        current_topic.push(topic_hash.clone());
                    }
                    // update the mesh
                    tracing::debug!("Updating mesh, new mesh: {:?}", peer_list);
                    if let Some(m) = self.metrics.as_mut() {
                        m.peers_included(topic_hash, Inclusion::Outbound, peer_list.len())
                    }
                    peers.extend(peer_list);
                }
            }

            // should we try to improve the mesh with opportunistic grafting?
            if self.heartbeat_ticks % self.config.opportunistic_graft_ticks() == 0
                && peers.len() > 1
                && self.peer_score.is_some()
            {
                if let Some((_, thresholds, _, _)) = &self.peer_score {
                    // Opportunistic grafting works as follows: we check the median score of peers
                    // in the mesh; if this score is below the opportunisticGraftThreshold, we
                    // select a few peers at random with score over the median.
                    // The intention is to (slowly) improve an underperforming mesh by introducing
                    // good scoring peers that may have been gossiping at us. This allows us to
                    // get out of sticky situations where we are stuck with poor peers and also
                    // recover from churn of good peers.

                    // now compute the median peer score in the mesh
                    let mut peers_by_score: Vec<_> = peers.iter().collect();
                    peers_by_score.sort_by(|p1, p2| {
                        let p1_score = *scores.get(p1).unwrap_or(&0.0);
                        let p2_score = *scores.get(p2).unwrap_or(&0.0);
                        p1_score.partial_cmp(&p2_score).unwrap_or(Equal)
                    });

                    let middle = peers_by_score.len() / 2;
                    let median = if peers_by_score.len() % 2 == 0 {
                        let sub_middle_peer = *peers_by_score
                            .get(middle - 1)
                            .expect("middle < vector length and middle > 0 since peers.len() > 0");
                        let sub_middle_score = *scores.get(sub_middle_peer).unwrap_or(&0.0);
                        let middle_peer =
                            *peers_by_score.get(middle).expect("middle < vector length");
                        let middle_score = *scores.get(middle_peer).unwrap_or(&0.0);

                        (sub_middle_score + middle_score) * 0.5
                    } else {
                        *scores
                            .get(*peers_by_score.get(middle).expect("middle < vector length"))
                            .unwrap_or(&0.0)
                    };

                    // if the median score is below the threshold, select a better peer (if any) and
                    // GRAFT
                    if median < thresholds.opportunistic_graft_threshold {
                        let peer_list = get_random_peers(
                            topic_peers,
                            &self.connected_peers,
                            topic_hash,
                            self.config.opportunistic_graft_peers(),
                            |peer_id| {
                                !peers.contains(peer_id)
                                    && !explicit_peers.contains(peer_id)
                                    && !backoffs.is_backoff_with_slack(topic_hash, peer_id)
                                    && *scores.get(peer_id).unwrap_or(&0.0) > median
                            },
                        );
                        for peer in &peer_list {
                            let current_topic = to_graft.entry(*peer).or_insert_with(Vec::new);
                            current_topic.push(topic_hash.clone());
                        }
                        // update the mesh
                        tracing::debug!(
                            topic=%topic_hash,
                            "Opportunistically graft in topic with peers {:?}",
                            peer_list
                        );
                        if let Some(m) = self.metrics.as_mut() {
                            m.peers_included(topic_hash, Inclusion::Random, peer_list.len())
                        }
                        peers.extend(peer_list);
                    }
                }
            }
            // Register the final count of peers in the mesh
            if let Some(m) = self.metrics.as_mut() {
                m.set_mesh_peers(topic_hash, peers.len())
            }
        }

        // remove expired fanout topics
        {
            let fanout = &mut self.fanout; // help the borrow checker
            let fanout_ttl = self.config.fanout_ttl();
            self.fanout_last_pub.retain(|topic_hash, last_pub_time| {
                if *last_pub_time + fanout_ttl < Instant::now() {
                    tracing::debug!(
                        topic=%topic_hash,
                        "HEARTBEAT: Fanout topic removed due to timeout"
                    );
                    fanout.remove(topic_hash);
                    return false;
                }
                true
            });
        }

        // maintain fanout
        // check if our peers are still a part of the topic
        for (topic_hash, peers) in self.fanout.iter_mut() {
            let mut to_remove_peers = Vec::new();
            let publish_threshold = match &self.peer_score {
                Some((_, thresholds, _, _)) => thresholds.publish_threshold,
                _ => 0.0,
            };
            for peer in peers.iter() {
                // is the peer still subscribed to the topic?
                let peer_score = *scores.get(peer).unwrap_or(&0.0);
                match self.peer_topics.get(peer) {
                    Some(topics) => {
                        if !topics.contains(topic_hash) || peer_score < publish_threshold {
                            tracing::debug!(
                                topic=%topic_hash,
                                "HEARTBEAT: Peer removed from fanout for topic"
                            );
                            to_remove_peers.push(*peer);
                        }
                    }
                    None => {
                        // remove if the peer has disconnected
                        to_remove_peers.push(*peer);
                    }
                }
            }
            for to_remove in to_remove_peers {
                peers.remove(&to_remove);
            }

            // not enough peers
            if peers.len() < self.config.mesh_n() {
                tracing::debug!(
                    "HEARTBEAT: Fanout low. Contains: {:?} needs: {:?}",
                    peers.len(),
                    self.config.mesh_n()
                );
                let needed_peers = self.config.mesh_n() - peers.len();
                let explicit_peers = &self.explicit_peers;
                let new_peers = get_random_peers(
                    &self.topic_peers,
                    &self.connected_peers,
                    topic_hash,
                    needed_peers,
                    |peer_id| {
                        !peers.contains(peer_id)
                            && !explicit_peers.contains(peer_id)
                            && *scores.get(peer_id).unwrap_or(&0.0) < publish_threshold
                    },
                );
                peers.extend(new_peers);
            }
        }

        if self.peer_score.is_some() {
            tracing::trace!("Mesh message deliveries: {:?}", {
                self.mesh
                    .iter()
                    .map(|(t, peers)| {
                        (
                            t.clone(),
                            peers
                                .iter()
                                .map(|p| {
                                    (
                                        *p,
                                        self.peer_score
                                            .as_ref()
                                            .expect("peer_score.is_some()")
                                            .0
                                            .mesh_message_deliveries(p, t)
                                            .unwrap_or(0.0),
                                    )
                                })
                                .collect::<HashMap<PeerId, f64>>(),
                        )
                    })
                    .collect::<HashMap<TopicHash, HashMap<PeerId, f64>>>()
            })
        }

        self.emit_gossip();

        // send graft/prunes
        if !to_graft.is_empty() | !to_prune.is_empty() {
            self.send_graft_prune(to_graft, to_prune, no_px);
        }

        // piggyback pooled control messages
        self.flush_control_pool();

        // shift the memcache
        self.mcache.shift();

        tracing::debug!("Completed Heartbeat");
        if let Some(metrics) = self.metrics.as_mut() {
            let duration = u64::try_from(start.elapsed().as_millis()).unwrap_or(u64::MAX);
            metrics.observe_heartbeat_duration(duration);
        }
    }

    /// Emits gossip - Send IHAVE messages to a random set of gossip peers. This is applied to mesh
    /// and fanout peers
    fn emit_gossip(&mut self) {
        let mut rng = thread_rng();
        for (topic_hash, peers) in self.mesh.iter().chain(self.fanout.iter()) {
            let mut message_ids = self.mcache.get_gossip_message_ids(topic_hash);
            if message_ids.is_empty() {
                continue;
            }

            // if we are emitting more than GossipSubMaxIHaveLength message_ids, truncate the list
            if message_ids.len() > self.config.max_ihave_length() {
                // we do the truncation (with shuffling) per peer below
                tracing::debug!(
                    "too many messages for gossip; will truncate IHAVE list ({} messages)",
                    message_ids.len()
                );
            } else {
                // shuffle to emit in random order
                message_ids.shuffle(&mut rng);
            }

            // dynamic number of peers to gossip based on `gossip_factor` with minimum `gossip_lazy`
            let n_map = |m| {
                max(
                    self.config.gossip_lazy(),
                    (self.config.gossip_factor() * m as f64) as usize,
                )
            };
            // get gossip_lazy random peers
            let to_msg_peers = get_random_peers_dynamic(
                &self.topic_peers,
                &self.connected_peers,
                topic_hash,
                n_map,
                |peer| {
                    !peers.contains(peer)
                        && !self.explicit_peers.contains(peer)
                        && !self.score_below_threshold(peer, |ts| ts.gossip_threshold).0
                },
            );

            tracing::debug!("Gossiping IHAVE to {} peers", to_msg_peers.len());

            for peer in to_msg_peers {
                let mut peer_message_ids = message_ids.clone();

                if peer_message_ids.len() > self.config.max_ihave_length() {
                    // We do this per peer so that we emit a different set for each peer.
                    // we have enough redundancy in the system that this will significantly increase
                    // the message coverage when we do truncate.
                    peer_message_ids.partial_shuffle(&mut rng, self.config.max_ihave_length());
                    peer_message_ids.truncate(self.config.max_ihave_length());
                }

                // send an IHAVE message
                Self::control_pool_add(
                    &mut self.control_pool,
                    peer,
                    ControlAction::IHave {
                        topic_hash: topic_hash.clone(),
                        message_ids: peer_message_ids,
                    },
                );
            }
        }
    }

    /// Handles multiple GRAFT/PRUNE messages and coalesces them into chunked gossip control
    /// messages.
    fn send_graft_prune(
        &mut self,
        to_graft: HashMap<PeerId, Vec<TopicHash>>,
        mut to_prune: HashMap<PeerId, Vec<TopicHash>>,
        no_px: HashSet<PeerId>,
    ) {
        // handle the grafts and overlapping prunes per peer
        for (peer, topics) in to_graft.into_iter() {
            for topic in &topics {
                // inform scoring of graft
                if let Some((peer_score, ..)) = &mut self.peer_score {
                    peer_score.graft(&peer, topic.clone());
                }

                // inform the handler of the peer being added to the mesh
                // If the peer did not previously exist in any mesh, inform the handler
                peer_added_to_mesh(
                    peer,
                    vec![topic],
                    &self.mesh,
                    self.peer_topics.get(&peer),
                    &mut self.events,
                    &self.connected_peers,
                );
            }
            let mut control_msgs: Vec<ControlAction> = topics
                .iter()
                .map(|topic_hash| ControlAction::Graft {
                    topic_hash: topic_hash.clone(),
                })
                .collect();

            // If there are prunes associated with the same peer add them.
            // NOTE: In this case a peer has been added to a topic mesh, and removed from another.
            // It therefore must be in at least one mesh and we do not need to inform the handler
            // of its removal from another.

            // The following prunes are not due to unsubscribing.
            let on_unsubscribe = false;
            if let Some(topics) = to_prune.remove(&peer) {
                let mut prunes = topics
                    .iter()
                    .map(|topic_hash| {
                        self.make_prune(
                            topic_hash,
                            &peer,
                            self.config.do_px() && !no_px.contains(&peer),
                            on_unsubscribe,
                        )
                    })
                    .collect::<Vec<_>>();
                control_msgs.append(&mut prunes);
            }

            // send the control messages
            if self
                .send_message(
                    peer,
                    Rpc {
                        subscriptions: Vec::new(),
                        messages: Vec::new(),
                        control_msgs,
                    }
                    .into_protobuf(),
                )
                .is_err()
            {
                tracing::error!("Failed to send control messages. Message too large");
            }
        }

        // handle the remaining prunes
        // The following prunes are not due to unsubscribing.
        let on_unsubscribe = false;
        for (peer, topics) in to_prune.iter() {
            let mut remaining_prunes = Vec::new();
            for topic_hash in topics {
                let prune = self.make_prune(
                    topic_hash,
                    peer,
                    self.config.do_px() && !no_px.contains(peer),
                    on_unsubscribe,
                );
                remaining_prunes.push(prune);
                // inform the handler
                peer_removed_from_mesh(
                    *peer,
                    topic_hash,
                    &self.mesh,
                    self.peer_topics.get(peer),
                    &mut self.events,
                    &self.connected_peers,
                );
            }

            if self
                .send_message(
                    *peer,
                    Rpc {
                        subscriptions: Vec::new(),
                        messages: Vec::new(),
                        control_msgs: remaining_prunes,
                    }
                    .into_protobuf(),
                )
                .is_err()
            {
                tracing::error!("Failed to send prune messages. Message too large");
            }
        }
    }

    /// Helper function which forwards a message to mesh\[topic\] peers.
    ///
    /// Returns true if at least one peer was messaged.
    fn forward_msg(
        &mut self,
        msg_id: &MessageId,
        message: RawMessage,
        propagation_source: Option<&PeerId>,
        originating_peers: HashSet<PeerId>,
    ) -> Result<bool, PublishError> {
        // message is fully validated inform peer_score
        if let Some((peer_score, ..)) = &mut self.peer_score {
            if let Some(peer) = propagation_source {
                peer_score.deliver_message(peer, msg_id, &message.topic);
            }
        }

        tracing::debug!(message=%msg_id, "Forwarding message");
        let mut recipient_peers = HashSet::new();

        {
            // Populate the recipient peers mapping

            // Add explicit peers
            for peer_id in &self.explicit_peers {
                if let Some(topics) = self.peer_topics.get(peer_id) {
                    if Some(peer_id) != propagation_source
                        && !originating_peers.contains(peer_id)
                        && Some(peer_id) != message.source.as_ref()
                        && topics.contains(&message.topic)
                    {
                        recipient_peers.insert(*peer_id);
                    }
                }
            }

            // add mesh peers
            let topic = &message.topic;
            // mesh
            if let Some(mesh_peers) = self.mesh.get(topic) {
                for peer_id in mesh_peers {
                    if Some(peer_id) != propagation_source
                        && !originating_peers.contains(peer_id)
                        && Some(peer_id) != message.source.as_ref()
                    {
                        recipient_peers.insert(*peer_id);
                    }
                }
            }
        }

        // forward the message to peers
        if !recipient_peers.is_empty() {
            let event = Rpc {
                subscriptions: Vec::new(),
                messages: vec![message.clone()],
                control_msgs: Vec::new(),
            }
            .into_protobuf();

            let msg_bytes = event.get_size();
            for peer in recipient_peers.iter() {
                tracing::debug!(%peer, message=%msg_id, "Sending message to peer");
                self.send_message(*peer, event.clone())?;
                if let Some(m) = self.metrics.as_mut() {
                    m.msg_sent(&message.topic, msg_bytes);
                }
            }
            tracing::debug!("Completed forwarding message");
            Ok(true)
        } else {
            Ok(false)
        }
    }

    /// Constructs a [`RawMessage`] performing message signing if required.
    pub(crate) fn build_raw_message(
        &mut self,
        topic: TopicHash,
        data: Vec<u8>,
    ) -> Result<RawMessage, PublishError> {
        match &mut self.publish_config {
            PublishConfig::Signing {
                ref keypair,
                author,
                inline_key,
                last_seq_no,
            } => {
                let sequence_number = last_seq_no.next();

                let signature = {
                    let message = proto::Message {
                        from: Some(author.to_bytes()),
                        data: Some(data.clone()),
                        seqno: Some(sequence_number.to_be_bytes().to_vec()),
                        topic: topic.clone().into_string(),
                        signature: None,
                        key: None,
                    };

                    let mut buf = Vec::with_capacity(message.get_size());
                    let mut writer = Writer::new(&mut buf);

                    message
                        .write_message(&mut writer)
                        .expect("Encoding to succeed");

                    // the signature is over the bytes "libp2p-pubsub:<protobuf-message>"
                    let mut signature_bytes = SIGNING_PREFIX.to_vec();
                    signature_bytes.extend_from_slice(&buf);
                    Some(keypair.sign(&signature_bytes)?)
                };

                Ok(RawMessage {
                    source: Some(*author),
                    data,
                    // To be interoperable with the go-implementation this is treated as a 64-bit
                    // big-endian uint.
                    sequence_number: Some(sequence_number),
                    topic,
                    signature,
                    key: inline_key.clone(),
                    validated: true, // all published messages are valid
                })
            }
            PublishConfig::Author(peer_id) => {
                Ok(RawMessage {
                    source: Some(*peer_id),
                    data,
                    // To be interoperable with the go-implementation this is treated as a 64-bit
                    // big-endian uint.
                    sequence_number: Some(rand::random()),
                    topic,
                    signature: None,
                    key: None,
                    validated: true, // all published messages are valid
                })
            }
            PublishConfig::RandomAuthor => {
                Ok(RawMessage {
                    source: Some(PeerId::random()),
                    data,
                    // To be interoperable with the go-implementation this is treated as a 64-bit
                    // big-endian uint.
                    sequence_number: Some(rand::random()),
                    topic,
                    signature: None,
                    key: None,
                    validated: true, // all published messages are valid
                })
            }
            PublishConfig::Anonymous => {
                Ok(RawMessage {
                    source: None,
                    data,
                    // To be interoperable with the go-implementation this is treated as a 64-bit
                    // big-endian uint.
                    sequence_number: None,
                    topic,
                    signature: None,
                    key: None,
                    validated: true, // all published messages are valid
                })
            }
        }
    }

    // adds a control action to control_pool
    fn control_pool_add(
        control_pool: &mut HashMap<PeerId, Vec<ControlAction>>,
        peer: PeerId,
        control: ControlAction,
    ) {
        control_pool.entry(peer).or_default().push(control);
    }

    /// Takes each control action mapping and turns it into a message
    fn flush_control_pool(&mut self) {
        for (peer, controls) in self.control_pool.drain().collect::<Vec<_>>() {
            if self
                .send_message(
                    peer,
                    Rpc {
                        subscriptions: Vec::new(),
                        messages: Vec::new(),
                        control_msgs: controls,
                    }
                    .into_protobuf(),
                )
                .is_err()
            {
                tracing::error!("Failed to flush control pool. Message too large");
            }
        }

        // This clears all pending IWANT messages
        self.pending_iwant_msgs.clear();
    }

    /// Send a [`Rpc`] message to a peer. This will wrap the message in an arc if it
    /// is not already an arc.
    fn send_message(&mut self, peer_id: PeerId, message: proto::RPC) -> Result<(), PublishError> {
        // If the message is oversized, try and fragment it. If it cannot be fragmented, log an
        // error and drop the message (all individual messages should be small enough to fit in the
        // max_transmit_size)

        let messages = self.fragment_message(message)?;

        for message in messages {
            self.events.push_back(ToSwarm::NotifyHandler {
                peer_id,
                event: HandlerIn::Message(message),
                handler: NotifyHandler::Any,
            })
        }
        Ok(())
    }

    // If a message is too large to be sent as-is, this attempts to fragment it into smaller RPC
    // messages to be sent.
    fn fragment_message(&self, rpc: proto::RPC) -> Result<Vec<proto::RPC>, PublishError> {
        if rpc.get_size() < self.config.max_transmit_size() {
            return Ok(vec![rpc]);
        }

        let new_rpc = proto::RPC {
            subscriptions: Vec::new(),
            publish: Vec::new(),
            control: None,
        };

        let mut rpc_list = vec![new_rpc.clone()];

        // Gets an RPC if the object size will fit, otherwise create a new RPC. The last element
        // will be the RPC to add an object.
        macro_rules! create_or_add_rpc {
            ($object_size: ident ) => {
                let list_index = rpc_list.len() - 1; // the list is never empty

                // create a new RPC if the new object plus 5% of its size (for length prefix
                // buffers) exceeds the max transmit size.
                if rpc_list[list_index].get_size() + (($object_size as f64) * 1.05) as usize
                    > self.config.max_transmit_size()
                    && rpc_list[list_index] != new_rpc
                {
                    // create a new rpc and use this as the current
                    rpc_list.push(new_rpc.clone());
                }
            };
        }

        macro_rules! add_item {
            ($object: ident, $type: ident ) => {
                let object_size = $object.get_size();

                if object_size + 2 > self.config.max_transmit_size() {
                    // This should not be possible. All received and published messages have already
                    // been vetted to fit within the size.
                    tracing::error!("Individual message too large to fragment");
                    return Err(PublishError::MessageTooLarge);
                }

                create_or_add_rpc!(object_size);
                rpc_list
                    .last_mut()
                    .expect("Must have at least one element")
                    .$type
                    .push($object.clone());
            };
        }

        // Add messages until the limit
        for message in &rpc.publish {
            add_item!(message, publish);
        }
        for subscription in &rpc.subscriptions {
            add_item!(subscription, subscriptions);
        }

        // handle the control messages. If all are within the max_transmit_size, send them without
        // fragmenting, otherwise, fragment the control messages
        let empty_control = proto::ControlMessage::default();
        if let Some(control) = rpc.control.as_ref() {
            if control.get_size() + 2 > self.config.max_transmit_size() {
                // fragment the RPC
                for ihave in &control.ihave {
                    let len = ihave.get_size();
                    create_or_add_rpc!(len);
                    rpc_list
                        .last_mut()
                        .expect("Always an element")
                        .control
                        .get_or_insert_with(|| empty_control.clone())
                        .ihave
                        .push(ihave.clone());
                }
                for iwant in &control.iwant {
                    let len = iwant.get_size();
                    create_or_add_rpc!(len);
                    rpc_list
                        .last_mut()
                        .expect("Always an element")
                        .control
                        .get_or_insert_with(|| empty_control.clone())
                        .iwant
                        .push(iwant.clone());
                }
                for graft in &control.graft {
                    let len = graft.get_size();
                    create_or_add_rpc!(len);
                    rpc_list
                        .last_mut()
                        .expect("Always an element")
                        .control
                        .get_or_insert_with(|| empty_control.clone())
                        .graft
                        .push(graft.clone());
                }
                for prune in &control.prune {
                    let len = prune.get_size();
                    create_or_add_rpc!(len);
                    rpc_list
                        .last_mut()
                        .expect("Always an element")
                        .control
                        .get_or_insert_with(|| empty_control.clone())
                        .prune
                        .push(prune.clone());
                }
            } else {
                let len = control.get_size();
                create_or_add_rpc!(len);
                rpc_list.last_mut().expect("Always an element").control = Some(control.clone());
            }
        }

        Ok(rpc_list)
    }

    fn on_connection_established(
        &mut self,
        ConnectionEstablished {
            peer_id,
            connection_id,
            endpoint,
            other_established,
            ..
        }: ConnectionEstablished,
    ) {
        // Diverging from the go implementation we only want to consider a peer as outbound peer
        // if its first connection is outbound.

        if endpoint.is_dialer() && other_established == 0 && !self.px_peers.contains(&peer_id) {
            // The first connection is outbound and it is not a peer from peer exchange => mark
            // it as outbound peer
            self.outbound_peers.insert(peer_id);
        }

        // Add the IP to the peer scoring system
        if let Some((peer_score, ..)) = &mut self.peer_score {
            if let Some(ip) = get_ip_addr(endpoint.get_remote_address()) {
                peer_score.add_ip(&peer_id, ip);
            } else {
                tracing::trace!(
                    peer=%peer_id,
                    "Couldn't extract ip from endpoint of peer with endpoint {:?}",
                    endpoint
                )
            }
        }

        // By default we assume a peer is only a floodsub peer.
        //
        // The protocol negotiation occurs once a message is sent/received. Once this happens we
        // update the type of peer that this is in order to determine which kind of routing should
        // occur.
        self.connected_peers
            .entry(peer_id)
            .or_insert(PeerConnections {
                kind: PeerKind::Floodsub,
                connections: vec![],
            })
            .connections
            .push(connection_id);

        if other_established == 0 {
            // Ignore connections from blacklisted peers.
            if self.blacklisted_peers.contains(&peer_id) {
                tracing::debug!(peer=%peer_id, "Ignoring connection from blacklisted peer");
            } else {
                tracing::debug!(peer=%peer_id, "New peer connected");
                // We need to send our subscriptions to the newly-connected node.
                let mut subscriptions = vec![];
                for topic_hash in self.mesh.keys() {
                    subscriptions.push(Subscription {
                        topic_hash: topic_hash.clone(),
                        action: SubscriptionAction::Subscribe,
                    });
                }

                if !subscriptions.is_empty() {
                    // send our subscriptions to the peer
                    if self
                        .send_message(
                            peer_id,
                            Rpc {
                                messages: Vec::new(),
                                subscriptions,
                                control_msgs: Vec::new(),
                            }
                            .into_protobuf(),
                        )
                        .is_err()
                    {
                        tracing::error!("Failed to send subscriptions, message too large");
                    }
                }
            }

            // Insert an empty set of the topics of this peer until known.
            self.peer_topics.insert(peer_id, Default::default());

            if let Some((peer_score, ..)) = &mut self.peer_score {
                peer_score.add_peer(peer_id);
            }
        }
    }

    fn on_connection_closed(
        &mut self,
        ConnectionClosed {
            peer_id,
            connection_id,
            endpoint,
            remaining_established,
            ..
        }: ConnectionClosed,
    ) {
        // Remove IP from peer scoring system
        if let Some((peer_score, ..)) = &mut self.peer_score {
            if let Some(ip) = get_ip_addr(endpoint.get_remote_address()) {
                peer_score.remove_ip(&peer_id, &ip);
            } else {
                tracing::trace!(
                    peer=%peer_id,
                    "Couldn't extract ip from endpoint of peer with endpoint {:?}",
                    endpoint
                )
            }
        }

        if remaining_established != 0 {
            // Remove the connection from the list
            if let Some(connections) = self.connected_peers.get_mut(&peer_id) {
                let index = connections
                    .connections
                    .iter()
                    .position(|v| v == &connection_id)
                    .expect("Previously established connection to peer must be present");
                connections.connections.remove(index);

                // If there are more connections and this peer is in a mesh, inform the first connection
                // handler.
                if !connections.connections.is_empty() {
                    if let Some(topics) = self.peer_topics.get(&peer_id) {
                        for topic in topics {
                            if let Some(mesh_peers) = self.mesh.get(topic) {
                                if mesh_peers.contains(&peer_id) {
                                    self.events.push_back(ToSwarm::NotifyHandler {
                                        peer_id,
                                        event: HandlerIn::JoinedMesh,
                                        handler: NotifyHandler::One(connections.connections[0]),
                                    });
                                    break;
                                }
                            }
                        }
                    }
                }
            }
        } else {
            // remove from mesh, topic_peers, peer_topic and the fanout
            tracing::debug!(peer=%peer_id, "Peer disconnected");
            {
                let Some(topics) = self.peer_topics.get(&peer_id) else {
                    debug_assert!(
                        self.blacklisted_peers.contains(&peer_id),
                        "Disconnected node not in connected list"
                    );
                    return;
                };

                // remove peer from all mappings
                for topic in topics {
                    // check the mesh for the topic
                    if let Some(mesh_peers) = self.mesh.get_mut(topic) {
                        // check if the peer is in the mesh and remove it
                        if mesh_peers.remove(&peer_id) {
                            if let Some(m) = self.metrics.as_mut() {
                                m.peers_removed(topic, Churn::Dc, 1);
                                m.set_mesh_peers(topic, mesh_peers.len());
                            }
                        };
                    }

                    // remove from topic_peers
                    if let Some(peer_list) = self.topic_peers.get_mut(topic) {
                        if !peer_list.remove(&peer_id) {
                            // debugging purposes
                            tracing::warn!(
                                peer=%peer_id,
                                "Disconnected node: peer not in topic_peers"
                            );
                        }
                        if let Some(m) = self.metrics.as_mut() {
                            m.set_topic_peers(topic, peer_list.len())
                        }
                    } else {
                        tracing::warn!(
                            peer=%peer_id,
                            topic=%topic,
                            "Disconnected node: peer with topic not in topic_peers"
                        );
                    }

                    // remove from fanout
                    self.fanout
                        .get_mut(topic)
                        .map(|peers| peers.remove(&peer_id));
                }
            }

            // Forget px and outbound status for this peer
            self.px_peers.remove(&peer_id);
            self.outbound_peers.remove(&peer_id);

            // Remove peer from peer_topics and connected_peers
            // NOTE: It is possible the peer has already been removed from all mappings if it does not
            // support the protocol.
            self.peer_topics.remove(&peer_id);

            // If metrics are enabled, register the disconnection of a peer based on its protocol.
            if let Some(metrics) = self.metrics.as_mut() {
                let peer_kind = &self
                    .connected_peers
                    .get(&peer_id)
                    .expect("Connected peer must be registered")
                    .kind;
                metrics.peer_protocol_disconnected(peer_kind.clone());
            }

            self.connected_peers.remove(&peer_id);

            if let Some((peer_score, ..)) = &mut self.peer_score {
                peer_score.remove_peer(&peer_id);
            }
        }
    }

    fn on_address_change(
        &mut self,
        AddressChange {
            peer_id,
            old: endpoint_old,
            new: endpoint_new,
            ..
        }: AddressChange,
    ) {
        // Exchange IP in peer scoring system
        if let Some((peer_score, ..)) = &mut self.peer_score {
            if let Some(ip) = get_ip_addr(endpoint_old.get_remote_address()) {
                peer_score.remove_ip(&peer_id, &ip);
            } else {
                tracing::trace!(
                    peer=%&peer_id,
                    "Couldn't extract ip from endpoint of peer with endpoint {:?}",
                    endpoint_old
                )
            }
            if let Some(ip) = get_ip_addr(endpoint_new.get_remote_address()) {
                peer_score.add_ip(&peer_id, ip);
            } else {
                tracing::trace!(
                    peer=%peer_id,
                    "Couldn't extract ip from endpoint of peer with endpoint {:?}",
                    endpoint_new
                )
            }
        }
    }
}

fn get_ip_addr(addr: &Multiaddr) -> Option<IpAddr> {
    addr.iter().find_map(|p| match p {
        Ip4(addr) => Some(IpAddr::V4(addr)),
        Ip6(addr) => Some(IpAddr::V6(addr)),
        _ => None,
    })
}

impl<C, F> NetworkBehaviour for Behaviour<C, F>
where
    C: Send + 'static + DataTransform,
    F: Send + 'static + TopicSubscriptionFilter,
{
    type ConnectionHandler = Handler;
    type ToSwarm = Event;

    fn handle_established_inbound_connection(
        &mut self,
        _: ConnectionId,
        _: PeerId,
        _: &Multiaddr,
        _: &Multiaddr,
    ) -> Result<THandler<Self>, ConnectionDenied> {
        Ok(Handler::new(self.config.protocol_config()))
    }

    fn handle_established_outbound_connection(
        &mut self,
        _: ConnectionId,
        _: PeerId,
        _: &Multiaddr,
        _: Endpoint,
    ) -> Result<THandler<Self>, ConnectionDenied> {
        Ok(Handler::new(self.config.protocol_config()))
    }

    fn on_connection_handler_event(
        &mut self,
        propagation_source: PeerId,
        _connection_id: ConnectionId,
        handler_event: THandlerOutEvent<Self>,
    ) {
        match handler_event {
            HandlerEvent::PeerKind(kind) => {
                // We have identified the protocol this peer is using

                if let Some(metrics) = self.metrics.as_mut() {
                    metrics.peer_protocol_connected(kind.clone());
                }

                if let PeerKind::NotSupported = kind {
                    tracing::debug!(
                        peer=%propagation_source,
                        "Peer does not support gossipsub protocols"
                    );
                    self.events
                        .push_back(ToSwarm::GenerateEvent(Event::GossipsubNotSupported {
                            peer_id: propagation_source,
                        }));
                } else if let Some(conn) = self.connected_peers.get_mut(&propagation_source) {
                    // Only change the value if the old value is Floodsub (the default set in
                    // `NetworkBehaviour::on_event` with FromSwarm::ConnectionEstablished).
                    // All other PeerKind changes are ignored.
                    tracing::debug!(
                        peer=%propagation_source,
                        peer_type=%kind,
                        "New peer type found for peer"
                    );
                    if let PeerKind::Floodsub = conn.kind {
                        conn.kind = kind;
                    }
                }
            }
            HandlerEvent::Message {
                rpc,
                invalid_messages,
            } => {
                // Handle the gossipsub RPC

                // Handle subscriptions
                // Update connected peers topics
                if !rpc.subscriptions.is_empty() {
                    self.handle_received_subscriptions(&rpc.subscriptions, &propagation_source);
                }

                // Check if peer is graylisted in which case we ignore the event
                if let (true, _) =
                    self.score_below_threshold(&propagation_source, |pst| pst.graylist_threshold)
                {
                    tracing::debug!(peer=%propagation_source, "RPC Dropped from greylisted peer");
                    return;
                }

                // Handle any invalid messages from this peer
                if self.peer_score.is_some() {
                    for (raw_message, validation_error) in invalid_messages {
                        self.handle_invalid_message(
                            &propagation_source,
                            &raw_message,
                            RejectReason::ValidationError(validation_error),
                        )
                    }
                } else {
                    // log the invalid messages
                    for (message, validation_error) in invalid_messages {
                        tracing::warn!(
                            peer=%propagation_source,
                            source=?message.source,
                            "Invalid message from peer. Reason: {:?}",
                            validation_error,
                        );
                    }
                }

                // Handle messages
                for (count, raw_message) in rpc.messages.into_iter().enumerate() {
                    // Only process the amount of messages the configuration allows.
                    if self.config.max_messages_per_rpc().is_some()
                        && Some(count) >= self.config.max_messages_per_rpc()
                    {
                        tracing::warn!("Received more messages than permitted. Ignoring further messages. Processed: {}", count);
                        break;
                    }
                    self.handle_received_message(raw_message, &propagation_source);
                }

                // Handle control messages
                // group some control messages, this minimises SendEvents (code is simplified to handle each event at a time however)
                let mut ihave_msgs = vec![];
                let mut graft_msgs = vec![];
                let mut prune_msgs = vec![];
                for control_msg in rpc.control_msgs {
                    match control_msg {
                        ControlAction::IHave {
                            topic_hash,
                            message_ids,
                        } => {
                            ihave_msgs.push((topic_hash, message_ids));
                        }
                        ControlAction::IWant { message_ids } => {
                            self.handle_iwant(&propagation_source, message_ids)
                        }
                        ControlAction::Graft { topic_hash } => graft_msgs.push(topic_hash),
                        ControlAction::Prune {
                            topic_hash,
                            peers,
                            backoff,
                        } => prune_msgs.push((topic_hash, peers, backoff)),
                    }
                }
                if !ihave_msgs.is_empty() {
                    self.handle_ihave(&propagation_source, ihave_msgs);
                }
                if !graft_msgs.is_empty() {
                    self.handle_graft(&propagation_source, graft_msgs);
                }
                if !prune_msgs.is_empty() {
                    self.handle_prune(&propagation_source, prune_msgs);
                }
            }
        }
    }

    #[tracing::instrument(level = "trace", name = "ConnectionHandler::poll", skip(self, cx))]
    fn poll(
        &mut self,
        cx: &mut Context<'_>,
    ) -> Poll<ToSwarm<Self::ToSwarm, THandlerInEvent<Self>>> {
        if let Some(event) = self.events.pop_front() {
            return Poll::Ready(event);
        }

        // update scores
        if let Some((peer_score, _, interval, _)) = &mut self.peer_score {
            while let Poll::Ready(Some(_)) = interval.poll_next_unpin(cx) {
                peer_score.refresh_scores();
            }
        }

        while let Poll::Ready(Some(_)) = self.heartbeat.poll_next_unpin(cx) {
            self.heartbeat();
        }

        Poll::Pending
    }

    fn on_swarm_event(&mut self, event: FromSwarm) {
        match event {
            FromSwarm::ConnectionEstablished(connection_established) => {
                self.on_connection_established(connection_established)
            }
            FromSwarm::ConnectionClosed(connection_closed) => {
                self.on_connection_closed(connection_closed)
            }
            FromSwarm::AddressChange(address_change) => self.on_address_change(address_change),
            FromSwarm::DialFailure(_)
            | FromSwarm::ListenFailure(_)
            | FromSwarm::NewListener(_)
            | FromSwarm::NewListenAddr(_)
            | FromSwarm::ExpiredListenAddr(_)
            | FromSwarm::ListenerError(_)
            | FromSwarm::ListenerClosed(_)
            | FromSwarm::NewExternalAddrCandidate(_)
            | FromSwarm::ExternalAddrExpired(_)
            | FromSwarm::ExternalAddrConfirmed(_) => {}
        }
    }
}

/// This is called when peers are added to any mesh. It checks if the peer existed
/// in any other mesh. If this is the first mesh they have joined, it queues a message to notify
/// the appropriate connection handler to maintain a connection.
fn peer_added_to_mesh(
    peer_id: PeerId,
    new_topics: Vec<&TopicHash>,
    mesh: &HashMap<TopicHash, BTreeSet<PeerId>>,
    known_topics: Option<&BTreeSet<TopicHash>>,
    events: &mut VecDeque<ToSwarm<Event, HandlerIn>>,
    connections: &HashMap<PeerId, PeerConnections>,
) {
    // Ensure there is an active connection
    let connection_id = {
        let conn = connections.get(&peer_id).expect("To be connected to peer.");
        assert!(
            !conn.connections.is_empty(),
            "Must have at least one connection"
        );
        conn.connections[0]
    };

    if let Some(topics) = known_topics {
        for topic in topics {
            if !new_topics.contains(&topic) {
                if let Some(mesh_peers) = mesh.get(topic) {
                    if mesh_peers.contains(&peer_id) {
                        // the peer is already in a mesh for another topic
                        return;
                    }
                }
            }
        }
    }
    // This is the first mesh the peer has joined, inform the handler
    events.push_back(ToSwarm::NotifyHandler {
        peer_id,
        event: HandlerIn::JoinedMesh,
        handler: NotifyHandler::One(connection_id),
    });
}

/// This is called when peers are removed from a mesh. It checks if the peer exists
/// in any other mesh. If this is the last mesh they have joined, we return true, in order to
/// notify the handler to no longer maintain a connection.
fn peer_removed_from_mesh(
    peer_id: PeerId,
    old_topic: &TopicHash,
    mesh: &HashMap<TopicHash, BTreeSet<PeerId>>,
    known_topics: Option<&BTreeSet<TopicHash>>,
    events: &mut VecDeque<ToSwarm<Event, HandlerIn>>,
    connections: &HashMap<PeerId, PeerConnections>,
) {
    // Ensure there is an active connection
    let connection_id = connections
        .get(&peer_id)
        .expect("To be connected to peer.")
        .connections
        .first()
        .expect("There should be at least one connection to a peer.");

    if let Some(topics) = known_topics {
        for topic in topics {
            if topic != old_topic {
                if let Some(mesh_peers) = mesh.get(topic) {
                    if mesh_peers.contains(&peer_id) {
                        // the peer exists in another mesh still
                        return;
                    }
                }
            }
        }
    }
    // The peer is not in any other mesh, inform the handler
    events.push_back(ToSwarm::NotifyHandler {
        peer_id,
        event: HandlerIn::LeftMesh,
        handler: NotifyHandler::One(*connection_id),
    });
}

/// Helper function to get a subset of random gossipsub peers for a `topic_hash`
/// filtered by the function `f`. The number of peers to get equals the output of `n_map`
/// that gets as input the number of filtered peers.
fn get_random_peers_dynamic(
    topic_peers: &HashMap<TopicHash, BTreeSet<PeerId>>,
    connected_peers: &HashMap<PeerId, PeerConnections>,
    topic_hash: &TopicHash,
    // maps the number of total peers to the number of selected peers
    n_map: impl Fn(usize) -> usize,
    mut f: impl FnMut(&PeerId) -> bool,
) -> BTreeSet<PeerId> {
    let mut gossip_peers = match topic_peers.get(topic_hash) {
        // if they exist, filter the peers by `f`
        Some(peer_list) => peer_list
            .iter()
            .cloned()
            .filter(|p| {
                f(p) && match connected_peers.get(p) {
                    Some(connections) if connections.kind == PeerKind::Gossipsub => true,
                    Some(connections) if connections.kind == PeerKind::Gossipsubv1_1 => true,
                    _ => false,
                }
            })
            .collect(),
        None => Vec::new(),
    };

    // if we have less than needed, return them
    let n = n_map(gossip_peers.len());
    if gossip_peers.len() <= n {
        tracing::debug!("RANDOM PEERS: Got {:?} peers", gossip_peers.len());
        return gossip_peers.into_iter().collect();
    }

    // we have more peers than needed, shuffle them and return n of them
    let mut rng = thread_rng();
    gossip_peers.partial_shuffle(&mut rng, n);

    tracing::debug!("RANDOM PEERS: Got {:?} peers", n);

    gossip_peers.into_iter().take(n).collect()
}

/// Helper function to get a set of `n` random gossipsub peers for a `topic_hash`
/// filtered by the function `f`.
fn get_random_peers(
    topic_peers: &HashMap<TopicHash, BTreeSet<PeerId>>,
    connected_peers: &HashMap<PeerId, PeerConnections>,
    topic_hash: &TopicHash,
    n: usize,
    f: impl FnMut(&PeerId) -> bool,
) -> BTreeSet<PeerId> {
    get_random_peers_dynamic(topic_peers, connected_peers, topic_hash, |_| n, f)
}

/// Validates the combination of signing, privacy and message validation to ensure the
/// configuration will not reject published messages.
fn validate_config(
    authenticity: &MessageAuthenticity,
    validation_mode: &ValidationMode,
) -> Result<(), &'static str> {
    match validation_mode {
        ValidationMode::Anonymous => {
            if authenticity.is_signing() {
                return Err("Cannot enable message signing with an Anonymous validation mode. Consider changing either the ValidationMode or MessageAuthenticity");
            }

            if !authenticity.is_anonymous() {
                return Err("Published messages contain an author but incoming messages with an author will be rejected. Consider adjusting the validation or privacy settings in the config");
            }
        }
        ValidationMode::Strict => {
            if !authenticity.is_signing() {
                return Err(
                    "Messages will be
                published unsigned and incoming unsigned messages will be rejected. Consider adjusting
                the validation or privacy settings in the config"
                );
            }
        }
        _ => {}
    }
    Ok(())
}

impl<C: DataTransform, F: TopicSubscriptionFilter> fmt::Debug for Behaviour<C, F> {
    fn fmt(&self, f: &mut fmt::Formatter<'_>) -> fmt::Result {
        f.debug_struct("Behaviour")
            .field("config", &self.config)
            .field("events", &self.events.len())
            .field("control_pool", &self.control_pool)
            .field("publish_config", &self.publish_config)
            .field("topic_peers", &self.topic_peers)
            .field("peer_topics", &self.peer_topics)
            .field("mesh", &self.mesh)
            .field("fanout", &self.fanout)
            .field("fanout_last_pub", &self.fanout_last_pub)
            .field("mcache", &self.mcache)
            .field("heartbeat", &self.heartbeat)
            .finish()
    }
}

impl fmt::Debug for PublishConfig {
    fn fmt(&self, f: &mut fmt::Formatter<'_>) -> fmt::Result {
        match self {
            PublishConfig::Signing { author, .. } => {
                f.write_fmt(format_args!("PublishConfig::Signing({author})"))
            }
            PublishConfig::Author(author) => {
                f.write_fmt(format_args!("PublishConfig::Author({author})"))
            }
            PublishConfig::RandomAuthor => f.write_fmt(format_args!("PublishConfig::RandomAuthor")),
            PublishConfig::Anonymous => f.write_fmt(format_args!("PublishConfig::Anonymous")),
        }
    }
}

#[cfg(test)]
mod local_test {
    use super::*;
    use crate::IdentTopic;
    use asynchronous_codec::Encoder;
    use quickcheck::*;

    fn empty_rpc() -> Rpc {
        Rpc {
            subscriptions: Vec::new(),
            messages: Vec::new(),
            control_msgs: Vec::new(),
        }
    }

    fn test_message() -> RawMessage {
        RawMessage {
            source: Some(PeerId::random()),
            data: vec![0; 100],
            sequence_number: None,
            topic: TopicHash::from_raw("test_topic"),
            signature: None,
            key: None,
            validated: false,
        }
    }

    fn test_subscription() -> Subscription {
        Subscription {
            action: SubscriptionAction::Subscribe,
            topic_hash: IdentTopic::new("TestTopic").hash(),
        }
    }

    fn test_control() -> ControlAction {
        ControlAction::IHave {
            topic_hash: IdentTopic::new("TestTopic").hash(),
            message_ids: vec![MessageId(vec![12u8]); 5],
        }
    }

    impl Arbitrary for Rpc {
        fn arbitrary(g: &mut Gen) -> Self {
            let mut rpc = empty_rpc();

            for _ in 0..g.gen_range(0..10u8) {
                rpc.subscriptions.push(test_subscription());
            }
            for _ in 0..g.gen_range(0..10u8) {
                rpc.messages.push(test_message());
            }
            for _ in 0..g.gen_range(0..10u8) {
                rpc.control_msgs.push(test_control());
            }
            rpc
        }
    }

    #[test]
    /// Tests RPC message fragmentation
    fn test_message_fragmentation_deterministic() {
        let max_transmit_size = 500;
        let config = crate::config::ConfigBuilder::default()
            .max_transmit_size(max_transmit_size)
            .validation_mode(ValidationMode::Permissive)
            .build()
            .unwrap();
        let gs: Behaviour = Behaviour::new(MessageAuthenticity::RandomAuthor, config).unwrap();

        // Message under the limit should be fine.
        let mut rpc = empty_rpc();
        rpc.messages.push(test_message());

        let mut rpc_proto = rpc.clone().into_protobuf();
        let fragmented_messages = gs.fragment_message(rpc_proto.clone()).unwrap();
        assert_eq!(
            fragmented_messages,
            vec![rpc_proto.clone()],
            "Messages under the limit shouldn't be fragmented"
        );

        // Messages over the limit should be split

        while rpc_proto.get_size() < max_transmit_size {
            rpc.messages.push(test_message());
            rpc_proto = rpc.clone().into_protobuf();
        }

        let fragmented_messages = gs
            .fragment_message(rpc_proto)
            .expect("Should be able to fragment the messages");

        assert!(
            fragmented_messages.len() > 1,
            "the message should be fragmented"
        );

        // all fragmented messages should be under the limit
        for message in fragmented_messages {
            assert!(
                message.get_size() < max_transmit_size,
                "all messages should be less than the transmission size"
            );
        }
    }

    #[test]
    fn test_message_fragmentation() {
        fn prop(rpc: Rpc) {
            let max_transmit_size = 500;
            let config = crate::config::ConfigBuilder::default()
                .max_transmit_size(max_transmit_size)
                .validation_mode(ValidationMode::Permissive)
                .build()
                .unwrap();
            let gs: Behaviour = Behaviour::new(MessageAuthenticity::RandomAuthor, config).unwrap();

            let mut length_codec = unsigned_varint::codec::UviBytes::default();
            length_codec.set_max_len(max_transmit_size);
            let mut codec =
                crate::protocol::GossipsubCodec::new(length_codec, ValidationMode::Permissive);

            let rpc_proto = rpc.into_protobuf();
            let fragmented_messages = gs
                .fragment_message(rpc_proto.clone())
                .expect("Messages must be valid");

            if rpc_proto.get_size() < max_transmit_size {
                assert_eq!(
                    fragmented_messages.len(),
                    1,
                    "the message should not be fragmented"
                );
            } else {
                assert!(
                    fragmented_messages.len() > 1,
                    "the message should be fragmented"
                );
            }

            // all fragmented messages should be under the limit
            for message in fragmented_messages {
                assert!(
                    message.get_size() < max_transmit_size,
                    "all messages should be less than the transmission size: list size {} max size{}", message.get_size(), max_transmit_size
                );

                // ensure they can all be encoded
                let mut buf = bytes::BytesMut::with_capacity(message.get_size());
                codec.encode(message, &mut buf).unwrap()
            }
        }
        QuickCheck::new()
            .max_tests(100)
            .quickcheck(prop as fn(_) -> _)
    }
}<|MERGE_RESOLUTION|>--- conflicted
+++ resolved
@@ -1895,24 +1895,12 @@
 
         let mut unsubscribed_peers = Vec::new();
 
-<<<<<<< HEAD
         let Some(subscribed_topics) = self.peer_topics.get_mut(propagation_source) else {
-            error!(
-                "Subscription by unknown peer: {}",
-                propagation_source.to_string()
+            tracing::error!(
+                peer=%propagation_source,
+                "Subscription by unknown peer"
             );
             return;
-=======
-        let subscribed_topics = match self.peer_topics.get_mut(propagation_source) {
-            Some(topics) => topics,
-            None => {
-                tracing::error!(
-                    peer=%propagation_source,
-                    "Subscription by unknown peer"
-                );
-                return;
-            }
->>>>>>> e2e9179f
         };
 
         // Collect potential graft topics for the peer.
