// Copyright 2020 Sigma Prime Pty Ltd.
//
// Permission is hereby granted, free of charge, to any person obtaining a
// copy of this software and associated documentation files (the "Software"),
// to deal in the Software without restriction, including without limitation
// the rights to use, copy, modify, merge, publish, distribute, sublicense,
// and/or sell copies of the Software, and to permit persons to whom the
// Software is furnished to do so, subject to the following conditions:
//
// The above copyright notice and this permission notice shall be included in
// all copies or substantial portions of the Software.
//
// THE SOFTWARE IS PROVIDED "AS IS", WITHOUT WARRANTY OF ANY KIND, EXPRESS
// OR IMPLIED, INCLUDING BUT NOT LIMITED TO THE WARRANTIES OF MERCHANTABILITY,
// FITNESS FOR A PARTICULAR PURPOSE AND NONINFRINGEMENT. IN NO EVENT SHALL THE
// AUTHORS OR COPYRIGHT HOLDERS BE LIABLE FOR ANY CLAIM, DAMAGES OR OTHER
// LIABILITY, WHETHER IN AN ACTION OF CONTRACT, TORT OR OTHERWISE, ARISING
// FROM, OUT OF OR IN CONNECTION WITH THE SOFTWARE OR THE USE OR OTHER
// DEALINGS IN THE SOFTWARE.

use std::{
    cmp::{max, Ordering, Ordering::Equal},
    collections::{BTreeSet, HashMap, HashSet, VecDeque},
    fmt,
    fmt::Debug,
    net::IpAddr,
    task::{Context, Poll},
    time::Duration,
};

use futures::FutureExt;
use futures_timer::Delay;
use hashlink::LinkedHashMap;
use libp2p_core::{
    multiaddr::Protocol::{Ip4, Ip6},
    transport::PortUse,
    Endpoint, Multiaddr,
};
use libp2p_identity::{Keypair, PeerId};
use libp2p_swarm::{
    behaviour::{AddressChange, ConnectionClosed, ConnectionEstablished, FromSwarm},
    dial_opts::DialOpts,
    ConnectionDenied, ConnectionId, NetworkBehaviour, NotifyHandler, THandler, THandlerInEvent,
    THandlerOutEvent, ToSwarm,
};
use prometheus_client::registry::Registry;
use quick_protobuf::{MessageWrite, Writer};
use rand::{seq::SliceRandom, thread_rng};
use web_time::{Instant, SystemTime};

use crate::{
    backoff::BackoffStorage,
    config::{Config, ValidationMode},
    gossip_promises::GossipPromises,
    handler::{Handler, HandlerEvent, HandlerIn},
    mcache::MessageCache,
    metrics::{Churn, Config as MetricsConfig, Inclusion, Metrics, Penalty},
    peer_score::{PeerScore, PeerScoreParams, PeerScoreThresholds, RejectReason},
    protocol::SIGNING_PREFIX,
    rpc::Sender,
    rpc_proto::proto,
    subscription_filter::{AllowAllSubscriptionFilter, TopicSubscriptionFilter},
    time_cache::DuplicateCache,
    topic::{Hasher, Topic, TopicHash},
    transform::{DataTransform, IdentityTransform},
    types::{
        ControlAction, Graft, IDontWant, IHave, IWant, Message, MessageAcceptance, MessageId,
        PeerConnections, PeerInfo, PeerKind, Prune, RawMessage, RpcOut, Subscription,
        SubscriptionAction,
    },
    FailedMessages, PublishError, SubscriptionError, TopicScoreParams, ValidationError,
};

#[cfg(test)]
mod tests;

/// IDONTWANT cache capacity.
const IDONTWANT_CAP: usize = 10_000;

/// IDONTWANT timeout before removal.
const IDONTWANT_TIMEOUT: Duration = Duration::new(3, 0);

/// Determines if published messages should be signed or not.
///
/// Without signing, a number of privacy preserving modes can be selected.
///
/// NOTE: The default validation settings are to require signatures. The [`ValidationMode`]
/// should be updated in the [`Config`] to allow for unsigned messages.
#[derive(Clone)]
pub enum MessageAuthenticity {
    /// Message signing is enabled. The author will be the owner of the key and the sequence number
    /// will be linearly increasing.
    Signed(Keypair),
    /// Message signing is disabled.
    ///
    /// The specified [`PeerId`] will be used as the author of all published messages. The sequence
    /// number will be randomized.
    Author(PeerId),
    /// Message signing is disabled.
    ///
    /// A random [`PeerId`] will be used when publishing each message. The sequence number will be
    /// randomized.
    RandomAuthor,
    /// Message signing is disabled.
    ///
    /// The author of the message and the sequence numbers are excluded from the message.
    ///
    /// NOTE: Excluding these fields may make these messages invalid by other nodes who
    /// enforce validation of these fields. See [`ValidationMode`] in the [`Config`]
    /// for how to customise this for rust-libp2p gossipsub.  A custom `message_id`
    /// function will need to be set to prevent all messages from a peer being filtered
    /// as duplicates.
    Anonymous,
}

impl MessageAuthenticity {
    /// Returns true if signing is enabled.
    pub fn is_signing(&self) -> bool {
        matches!(self, MessageAuthenticity::Signed(_))
    }

    pub fn is_anonymous(&self) -> bool {
        matches!(self, MessageAuthenticity::Anonymous)
    }
}

/// Event that can be emitted by the gossipsub behaviour.
#[derive(Debug)]
pub enum Event {
    /// A message has been received.
    Message {
        /// The peer that forwarded us this message.
        propagation_source: PeerId,
        /// The [`MessageId`] of the message. This should be referenced by the application when
        /// validating a message (if required).
        message_id: MessageId,
        /// The decompressed message itself.
        message: Message,
    },
    /// A remote subscribed to a topic.
    Subscribed {
        /// Remote that has subscribed.
        peer_id: PeerId,
        /// The topic it has subscribed to.
        topic: TopicHash,
    },
    /// A remote unsubscribed from a topic.
    Unsubscribed {
        /// Remote that has unsubscribed.
        peer_id: PeerId,
        /// The topic it has subscribed from.
        topic: TopicHash,
    },
    /// A peer that does not support gossipsub has connected.
    GossipsubNotSupported { peer_id: PeerId },
    /// A peer is not able to download messages in time.
    SlowPeer {
        /// The peer_id
        peer_id: PeerId,
        /// The types and amounts of failed messages that are occurring for this peer.
        failed_messages: FailedMessages,
    },
}

/// A data structure for storing configuration for publishing messages. See [`MessageAuthenticity`]
/// for further details.
#[allow(clippy::large_enum_variant)]
enum PublishConfig {
    Signing {
        keypair: Keypair,
        author: PeerId,
        inline_key: Option<Vec<u8>>,
        last_seq_no: SequenceNumber,
    },
    Author(PeerId),
    RandomAuthor,
    Anonymous,
}

/// A strictly linearly increasing sequence number.
///
/// We start from the current time as unix timestamp in milliseconds.
#[derive(Debug)]
struct SequenceNumber(u64);

impl SequenceNumber {
    fn new() -> Self {
        let unix_timestamp = SystemTime::now()
            .duration_since(SystemTime::UNIX_EPOCH)
            .expect("time to be linear")
            .as_nanos();

        Self(unix_timestamp as u64)
    }

    fn next(&mut self) -> u64 {
        self.0 = self
            .0
            .checked_add(1)
            .expect("to not exhaust u64 space for sequence numbers");

        self.0
    }
}

impl PublishConfig {
    pub(crate) fn get_own_id(&self) -> Option<&PeerId> {
        match self {
            Self::Signing { author, .. } => Some(author),
            Self::Author(author) => Some(author),
            _ => None,
        }
    }
}

impl From<MessageAuthenticity> for PublishConfig {
    fn from(authenticity: MessageAuthenticity) -> Self {
        match authenticity {
            MessageAuthenticity::Signed(keypair) => {
                let public_key = keypair.public();
                let key_enc = public_key.encode_protobuf();
                let key = if key_enc.len() <= 42 {
                    // The public key can be inlined in [`rpc_proto::proto::::Message::from`], so we
                    // don't include it specifically in the
                    // [`rpc_proto::proto::Message::key`] field.
                    None
                } else {
                    // Include the protobuf encoding of the public key in the message.
                    Some(key_enc)
                };

                PublishConfig::Signing {
                    keypair,
                    author: public_key.to_peer_id(),
                    inline_key: key,
                    last_seq_no: SequenceNumber::new(),
                }
            }
            MessageAuthenticity::Author(peer_id) => PublishConfig::Author(peer_id),
            MessageAuthenticity::RandomAuthor => PublishConfig::RandomAuthor,
            MessageAuthenticity::Anonymous => PublishConfig::Anonymous,
        }
    }
}

/// Network behaviour that handles the gossipsub protocol.
///
/// NOTE: Initialisation requires a [`MessageAuthenticity`] and [`Config`] instance. If
/// message signing is disabled, the [`ValidationMode`] in the config should be adjusted to an
/// appropriate level to accept unsigned messages.
///
/// The DataTransform trait allows applications to optionally add extra encoding/decoding
/// functionality to the underlying messages. This is intended for custom compression algorithms.
///
/// The TopicSubscriptionFilter allows applications to implement specific filters on topics to
/// prevent unwanted messages being propagated and evaluated.
pub struct Behaviour<D = IdentityTransform, F = AllowAllSubscriptionFilter> {
    /// Configuration providing gossipsub performance parameters.
    config: Config,

    /// Events that need to be yielded to the outside when polling.
    events: VecDeque<ToSwarm<Event, HandlerIn>>,

    /// Information used for publishing messages.
    publish_config: PublishConfig,

    /// An LRU Time cache for storing seen messages (based on their ID). This cache prevents
    /// duplicates from being propagated to the application and on the network.
    duplicate_cache: DuplicateCache<MessageId>,

    /// A set of connected peers, indexed by their [`PeerId`] tracking both the [`PeerKind`] and
    /// the set of [`ConnectionId`]s.
    connected_peers: HashMap<PeerId, PeerConnections>,

    /// A set of all explicit peers. These are peers that remain connected and we unconditionally
    /// forward messages to, outside of the scoring system.
    explicit_peers: HashSet<PeerId>,

    /// A list of peers that have been blacklisted by the user.
    /// Messages are not sent to and are rejected from these peers.
    blacklisted_peers: HashSet<PeerId>,

    /// Overlay network of connected peers - Maps topics to connected gossipsub peers.
    mesh: HashMap<TopicHash, BTreeSet<PeerId>>,

    /// Map of topics to list of peers that we publish to, but don't subscribe to.
    fanout: HashMap<TopicHash, BTreeSet<PeerId>>,

    /// The last publish time for fanout topics.
    fanout_last_pub: HashMap<TopicHash, Instant>,

    /// Storage for backoffs
    backoffs: BackoffStorage,

    /// Message cache for the last few heartbeats.
    mcache: MessageCache,

    /// Heartbeat interval stream.
    heartbeat: Delay,

    /// Number of heartbeats since the beginning of time; this allows us to amortize some resource
    /// clean up -- eg backoff clean up.
    heartbeat_ticks: u64,

    /// We remember all peers we found through peer exchange, since those peers are not considered
    /// as safe as randomly discovered outbound peers. This behaviour diverges from the go
    /// implementation to avoid possible love bombing attacks in PX. When disconnecting peers will
    /// be removed from this list which may result in a true outbound rediscovery.
    px_peers: HashSet<PeerId>,

    /// Set of connected outbound peers (we only consider true outbound peers found through
    /// discovery and not by PX).
    outbound_peers: HashSet<PeerId>,

    /// Stores optional peer score data together with thresholds, decay interval and gossip
    /// promises.
    peer_score: Option<(PeerScore, PeerScoreThresholds, Delay)>,

    /// Counts the number of `IHAVE` received from each peer since the last heartbeat.
    count_received_ihave: HashMap<PeerId, usize>,

    /// Counts the number of `IWANT` that we sent the each peer since the last heartbeat.
    count_sent_iwant: HashMap<PeerId, usize>,

    /// Short term cache for published message ids. This is used for penalizing peers sending
    /// our own messages back if the messages are anonymous or use a random author.
    published_message_ids: DuplicateCache<MessageId>,

    /// The filter used to handle message subscriptions.
    subscription_filter: F,

    /// A general transformation function that can be applied to data received from the wire before
    /// calculating the message-id and sending to the application. This is designed to allow the
    /// user to implement arbitrary topic-based compression algorithms.
    data_transform: D,

    /// Keep track of a set of internal metrics relating to gossipsub.
    metrics: Option<Metrics>,

    /// Tracks the numbers of failed messages per peer-id.
    failed_messages: HashMap<PeerId, FailedMessages>,

    /// Tracks recently sent `IWANT` messages and checks if peers respond to them.
    gossip_promises: GossipPromises,
}

impl<D, F> Behaviour<D, F>
where
    D: DataTransform + Default,
    F: TopicSubscriptionFilter + Default,
{
    /// Creates a Gossipsub [`Behaviour`] struct given a set of parameters specified via a
    /// [`Config`]. This has no subscription filter and uses no compression.
    pub fn new(privacy: MessageAuthenticity, config: Config) -> Result<Self, &'static str> {
        Self::new_with_subscription_filter_and_transform(
            privacy,
            config,
            None,
            F::default(),
            D::default(),
        )
    }

    /// Creates a Gossipsub [`Behaviour`] struct given a set of parameters specified via a
    /// [`Config`]. This has no subscription filter and uses no compression.
    /// Metrics can be evaluated by passing a reference to a [`Registry`].
    pub fn new_with_metrics(
        privacy: MessageAuthenticity,
        config: Config,
        metrics_registry: &mut Registry,
        metrics_config: MetricsConfig,
    ) -> Result<Self, &'static str> {
        Self::new_with_subscription_filter_and_transform(
            privacy,
            config,
            Some((metrics_registry, metrics_config)),
            F::default(),
            D::default(),
        )
    }
}

impl<D, F> Behaviour<D, F>
where
    D: DataTransform + Default,
    F: TopicSubscriptionFilter,
{
    /// Creates a Gossipsub [`Behaviour`] struct given a set of parameters specified via a
    /// [`Config`] and a custom subscription filter.
    pub fn new_with_subscription_filter(
        privacy: MessageAuthenticity,
        config: Config,
        metrics: Option<(&mut Registry, MetricsConfig)>,
        subscription_filter: F,
    ) -> Result<Self, &'static str> {
        Self::new_with_subscription_filter_and_transform(
            privacy,
            config,
            metrics,
            subscription_filter,
            D::default(),
        )
    }
}

impl<D, F> Behaviour<D, F>
where
    D: DataTransform,
    F: TopicSubscriptionFilter + Default,
{
    /// Creates a Gossipsub [`Behaviour`] struct given a set of parameters specified via a
    /// [`Config`] and a custom data transform.
    pub fn new_with_transform(
        privacy: MessageAuthenticity,
        config: Config,
        metrics: Option<(&mut Registry, MetricsConfig)>,
        data_transform: D,
    ) -> Result<Self, &'static str> {
        Self::new_with_subscription_filter_and_transform(
            privacy,
            config,
            metrics,
            F::default(),
            data_transform,
        )
    }
}

impl<D, F> Behaviour<D, F>
where
    D: DataTransform,
    F: TopicSubscriptionFilter,
{
    /// Creates a Gossipsub [`Behaviour`] struct given a set of parameters specified via a
    /// [`Config`] and a custom subscription filter and data transform.
    pub fn new_with_subscription_filter_and_transform(
        privacy: MessageAuthenticity,
        config: Config,
        metrics: Option<(&mut Registry, MetricsConfig)>,
        subscription_filter: F,
        data_transform: D,
    ) -> Result<Self, &'static str> {
        // Set up the router given the configuration settings.

        // We do not allow configurations where a published message would also be rejected if it
        // were received locally.
        validate_config(&privacy, config.validation_mode())?;

        Ok(Behaviour {
            metrics: metrics.map(|(registry, cfg)| Metrics::new(registry, cfg)),
            events: VecDeque::new(),
            publish_config: privacy.into(),
            duplicate_cache: DuplicateCache::new(config.duplicate_cache_time()),
            explicit_peers: HashSet::new(),
            blacklisted_peers: HashSet::new(),
            mesh: HashMap::new(),
            fanout: HashMap::new(),
            fanout_last_pub: HashMap::new(),
            backoffs: BackoffStorage::new(
                &config.prune_backoff(),
                config.heartbeat_interval(),
                config.backoff_slack(),
            ),
            mcache: MessageCache::new(config.history_gossip(), config.history_length()),
            heartbeat: Delay::new(config.heartbeat_interval() + config.heartbeat_initial_delay()),
            heartbeat_ticks: 0,
            px_peers: HashSet::new(),
            outbound_peers: HashSet::new(),
            peer_score: None,
            count_received_ihave: HashMap::new(),
            count_sent_iwant: HashMap::new(),
            connected_peers: HashMap::new(),
            published_message_ids: DuplicateCache::new(config.published_message_ids_cache_time()),
            config,
            subscription_filter,
            data_transform,
            failed_messages: Default::default(),
            gossip_promises: Default::default(),
        })
    }
}

impl<D, F> Behaviour<D, F>
where
    D: DataTransform + Send + 'static,
    F: TopicSubscriptionFilter + Send + 'static,
{
    /// Lists the hashes of the topics we are currently subscribed to.
    pub fn topics(&self) -> impl Iterator<Item = &TopicHash> {
        self.mesh.keys()
    }

    /// Lists all mesh peers for a certain topic hash.
    pub fn mesh_peers(&self, topic_hash: &TopicHash) -> impl Iterator<Item = &PeerId> {
        self.mesh.get(topic_hash).into_iter().flat_map(|x| x.iter())
    }

    pub fn all_mesh_peers(&self) -> impl Iterator<Item = &PeerId> {
        let mut res = BTreeSet::new();
        for peers in self.mesh.values() {
            res.extend(peers);
        }
        res.into_iter()
    }

    /// Lists all known peers and their associated subscribed topics.
    pub fn all_peers(&self) -> impl Iterator<Item = (&PeerId, Vec<&TopicHash>)> {
        self.connected_peers
            .iter()
            .map(|(peer_id, peer)| (peer_id, peer.topics.iter().collect()))
    }

    /// Lists all known peers and their associated protocol.
    pub fn peer_protocol(&self) -> impl Iterator<Item = (&PeerId, &PeerKind)> {
        self.connected_peers.iter().map(|(k, v)| (k, &v.kind))
    }

    /// Returns the gossipsub score for a given peer, if one exists.
    pub fn peer_score(&self, peer_id: &PeerId) -> Option<f64> {
        self.peer_score
            .as_ref()
            .map(|(score, ..)| score.score(peer_id))
    }

    /// Subscribe to a topic.
    ///
    /// Returns [`Ok(true)`] if the subscription worked. Returns [`Ok(false)`] if we were already
    /// subscribed.
    pub fn subscribe<H: Hasher>(&mut self, topic: &Topic<H>) -> Result<bool, SubscriptionError> {
        tracing::debug!(%topic, "Subscribing to topic");
        let topic_hash = topic.hash();
        if !self.subscription_filter.can_subscribe(&topic_hash) {
            return Err(SubscriptionError::NotAllowed);
        }

        if self.mesh.contains_key(&topic_hash) {
            tracing::debug!(%topic, "Topic is already in the mesh");
            return Ok(false);
        }

        // send subscription request to all peers
        for peer_id in self.connected_peers.keys().copied().collect::<Vec<_>>() {
            tracing::debug!(%peer_id, "Sending SUBSCRIBE to peer");
            let event = RpcOut::Subscribe(topic_hash.clone());
            self.send_message(peer_id, event);
        }

        // call JOIN(topic)
        // this will add new peers to the mesh for the topic
        self.join(&topic_hash);
        tracing::debug!(%topic, "Subscribed to topic");
        Ok(true)
    }

    /// Unsubscribes from a topic.
    ///
    /// Returns `true` if we were subscribed to this topic.
    pub fn unsubscribe<H: Hasher>(&mut self, topic: &Topic<H>) -> bool {
        tracing::debug!(%topic, "Unsubscribing from topic");
        let topic_hash = topic.hash();

        if !self.mesh.contains_key(&topic_hash) {
            tracing::debug!(topic=%topic_hash, "Already unsubscribed from topic");
            // we are not subscribed
            return false;
        }

        // announce to all peers
        for peer in self.connected_peers.keys().copied().collect::<Vec<_>>() {
            tracing::debug!(%peer, "Sending UNSUBSCRIBE to peer");
            let event = RpcOut::Unsubscribe(topic_hash.clone());
            self.send_message(peer, event);
        }

        // call LEAVE(topic)
        // this will remove the topic from the mesh
        self.leave(&topic_hash);

        tracing::debug!(topic=%topic_hash, "Unsubscribed from topic");
        true
    }

    /// Publishes a message with multiple topics to the network.
    pub fn publish(
        &mut self,
        topic: impl Into<TopicHash>,
        data: impl Into<Vec<u8>>,
    ) -> Result<MessageId, PublishError> {
        let data = data.into();
        let topic = topic.into();

        // Transform the data before building a raw_message.
        let transformed_data = self
            .data_transform
            .outbound_transform(&topic, data.clone())?;

        // check that the size doesn't exceed the max transmission size.
        if transformed_data.len() > self.config.max_transmit_size() {
            return Err(PublishError::MessageTooLarge);
        }

        let raw_message = self.build_raw_message(topic, transformed_data)?;

        // calculate the message id from the un-transformed data
        let msg_id = self.config.message_id(&Message {
            source: raw_message.source,
            data, // the uncompressed form
            sequence_number: raw_message.sequence_number,
            topic: raw_message.topic.clone(),
        });

        // Check the if the message has been published before
        if self.duplicate_cache.contains(&msg_id) {
            // This message has already been seen. We don't re-publish messages that have already
            // been published on the network.
            tracing::warn!(
                message=%msg_id,
                "Not publishing a message that has already been published"
            );
            return Err(PublishError::Duplicate);
        }

        tracing::trace!(message=%msg_id, "Publishing message");

        let topic_hash = raw_message.topic.clone();

        let mut peers_on_topic = self
            .connected_peers
            .iter()
            .filter(|(_, p)| p.topics.contains(&topic_hash))
            .map(|(peer_id, _)| peer_id)
            .peekable();

        if peers_on_topic.peek().is_none() {
            return Err(PublishError::InsufficientPeers);
        }

        let mut recipient_peers = HashSet::new();
        if self.config.flood_publish() {
            // Forward to all peers above score and all explicit peers
            recipient_peers.extend(peers_on_topic.filter(|p| {
                self.explicit_peers.contains(*p)
                    || !self.score_below_threshold(p, |ts| ts.publish_threshold).0
            }));
        } else {
            match self.mesh.get(&topic_hash) {
                // Mesh peers
                Some(mesh_peers) => {
                    // We have a mesh set. We want to make sure to publish to at least `mesh_n`
                    // peers (if possible).
                    let needed_extra_peers = self.config.mesh_n().saturating_sub(mesh_peers.len());

                    if needed_extra_peers > 0 {
                        // We don't have `mesh_n` peers in our mesh, we will randomly select extras
                        // and publish to them.

                        // Get a random set of peers that are appropriate to send messages too.
                        let peer_list = get_random_peers(
                            &self.connected_peers,
                            &topic_hash,
                            needed_extra_peers,
                            |peer| {
                                !mesh_peers.contains(peer)
                                    && !self.explicit_peers.contains(peer)
                                    && !self
                                        .score_below_threshold(peer, |pst| pst.publish_threshold)
                                        .0
                            },
                        );
                        recipient_peers.extend(peer_list);
                    }

                    recipient_peers.extend(mesh_peers);
                }
                // Gossipsub peers
                None => {
                    tracing::debug!(topic=%topic_hash, "Topic not in the mesh");
                    // If we have fanout peers add them to the map.
                    if self.fanout.contains_key(&topic_hash) {
                        for peer in self.fanout.get(&topic_hash).expect("Topic must exist") {
                            recipient_peers.insert(*peer);
                        }
                    } else {
                        // We have no fanout peers, select mesh_n of them and add them to the fanout
                        let mesh_n = self.config.mesh_n();
                        let new_peers =
                            get_random_peers(&self.connected_peers, &topic_hash, mesh_n, {
                                |p| {
                                    !self.explicit_peers.contains(p)
                                        && !self
                                            .score_below_threshold(p, |pst| pst.publish_threshold)
                                            .0
                                }
                            });
                        // Add the new peers to the fanout and recipient peers
                        self.fanout.insert(topic_hash.clone(), new_peers.clone());
                        for peer in new_peers {
                            tracing::debug!(%peer, "Peer added to fanout");
                            recipient_peers.insert(peer);
                        }
                    }
                    // We are publishing to fanout peers - update the time we published
                    self.fanout_last_pub
                        .insert(topic_hash.clone(), Instant::now());
                }
            }

            // Explicit peers that are part of the topic
            recipient_peers
                .extend(peers_on_topic.filter(|peer_id| self.explicit_peers.contains(peer_id)));

            // Floodsub peers
            for (peer, connections) in &self.connected_peers {
                if connections.kind == PeerKind::Floodsub
                    && !self
                        .score_below_threshold(peer, |ts| ts.publish_threshold)
                        .0
                {
                    recipient_peers.insert(*peer);
                }
            }
        }

        // If the message isn't a duplicate and we have sent it to some peers add it to the
        // duplicate cache and memcache.
        self.duplicate_cache.insert(msg_id.clone());
        self.mcache.put(&msg_id, raw_message.clone());

        // If the message is anonymous or has a random author add it to the published message ids
        // cache.
        if let PublishConfig::RandomAuthor | PublishConfig::Anonymous = self.publish_config {
            if !self.config.allow_self_origin() {
                self.published_message_ids.insert(msg_id.clone());
            }
        }

        // Send to peers we know are subscribed to the topic.
        let mut publish_failed = true;
        for peer_id in recipient_peers.iter() {
            tracing::trace!(peer=%peer_id, "Sending message to peer");
            if self.send_message(
                *peer_id,
                RpcOut::Publish {
                    message: raw_message.clone(),
                    timeout: Delay::new(self.config.publish_queue_duration()),
                },
            ) {
                publish_failed = false
            }
        }

        if recipient_peers.is_empty() {
            return Err(PublishError::InsufficientPeers);
        }

        if publish_failed {
            return Err(PublishError::AllQueuesFull(recipient_peers.len()));
        }

        tracing::debug!(message=%msg_id, "Published message");

        if let Some(metrics) = self.metrics.as_mut() {
            metrics.register_published_message(&topic_hash);
        }

        Ok(msg_id)
    }

    /// This function should be called when [`Config::validate_messages()`] is `true` after
    /// the message got validated by the caller. Messages are stored in the ['Memcache'] and
    /// validation is expected to be fast enough that the messages should still exist in the cache.
    /// There are three possible validation outcomes and the outcome is given in acceptance.
    ///
    /// If acceptance = [`MessageAcceptance::Accept`] the message will get propagated to the
    /// network. The `propagation_source` parameter indicates who the message was received by and
    /// will not be forwarded back to that peer.
    ///
    /// If acceptance = [`MessageAcceptance::Reject`] the message will be deleted from the memcache
    /// and the P₄ penalty will be applied to the `propagation_source`.
    //
    /// If acceptance = [`MessageAcceptance::Ignore`] the message will be deleted from the memcache
    /// but no P₄ penalty will be applied.
    ///
    /// This function will return true if the message was found in the cache and false if was not
    /// in the cache anymore.
    ///
    /// This should only be called once per message.
    pub fn report_message_validation_result(
        &mut self,
        msg_id: &MessageId,
        propagation_source: &PeerId,
        acceptance: MessageAcceptance,
    ) -> bool {
        let reject_reason = match acceptance {
            MessageAcceptance::Accept => {
                let (raw_message, originating_peers) = match self.mcache.validate(msg_id) {
                    Some((raw_message, originating_peers)) => {
                        (raw_message.clone(), originating_peers)
                    }
                    None => {
                        tracing::warn!(
                            message=%msg_id,
                            "Message not in cache. Ignoring forwarding"
                        );
                        if let Some(metrics) = self.metrics.as_mut() {
                            metrics.memcache_miss();
                        }
                        return false;
                    }
                };

                if let Some(metrics) = self.metrics.as_mut() {
                    metrics.register_msg_validation(&raw_message.topic, &acceptance);
                }

                self.forward_msg(
                    msg_id,
                    raw_message,
                    Some(propagation_source),
                    originating_peers,
                );
                return true;
            }
            MessageAcceptance::Reject => RejectReason::ValidationFailed,
            MessageAcceptance::Ignore => RejectReason::ValidationIgnored,
        };

        if let Some((raw_message, originating_peers)) = self.mcache.remove(msg_id) {
            if let Some(metrics) = self.metrics.as_mut() {
                metrics.register_msg_validation(&raw_message.topic, &acceptance);
            }

            // Tell peer_score about reject
            // Reject the original source, and any duplicates we've seen from other peers.
            if let Some((peer_score, ..)) = &mut self.peer_score {
                peer_score.reject_message(
                    propagation_source,
                    msg_id,
                    &raw_message.topic,
                    reject_reason,
                );
                for peer in originating_peers.iter() {
                    peer_score.reject_message(peer, msg_id, &raw_message.topic, reject_reason);
                }
            }
            true
        } else {
            tracing::warn!(message=%msg_id, "Rejected message not in cache");
            false
        }
    }

    /// Adds a new peer to the list of explicitly connected peers.
    pub fn add_explicit_peer(&mut self, peer_id: &PeerId) {
        tracing::debug!(peer=%peer_id, "Adding explicit peer");

        self.explicit_peers.insert(*peer_id);

        self.check_explicit_peer_connection(peer_id);
    }

    /// This removes the peer from explicitly connected peers, note that this does not disconnect
    /// the peer.
    pub fn remove_explicit_peer(&mut self, peer_id: &PeerId) {
        tracing::debug!(peer=%peer_id, "Removing explicit peer");
        self.explicit_peers.remove(peer_id);
    }

    /// Blacklists a peer. All messages from this peer will be rejected and any message that was
    /// created by this peer will be rejected.
    pub fn blacklist_peer(&mut self, peer_id: &PeerId) {
        if self.blacklisted_peers.insert(*peer_id) {
            tracing::debug!(peer=%peer_id, "Peer has been blacklisted");
        }
    }

    /// Removes a peer from the blacklist if it has previously been blacklisted.
    pub fn remove_blacklisted_peer(&mut self, peer_id: &PeerId) {
        if self.blacklisted_peers.remove(peer_id) {
            tracing::debug!(peer=%peer_id, "Peer has been removed from the blacklist");
        }
    }

    /// Activates the peer scoring system with the given parameters. This will reset all scores
    /// if there was already another peer scoring system activated. Returns an error if the
    /// params are not valid or if they got already set.
    pub fn with_peer_score(
        &mut self,
        params: PeerScoreParams,
        threshold: PeerScoreThresholds,
    ) -> Result<(), String> {
        self.with_peer_score_and_message_delivery_time_callback(params, threshold, None)
    }

    /// Activates the peer scoring system with the given parameters and a message delivery time
    /// callback. Returns an error if the parameters got already set.
    pub fn with_peer_score_and_message_delivery_time_callback(
        &mut self,
        params: PeerScoreParams,
        threshold: PeerScoreThresholds,
        callback: Option<fn(&PeerId, &TopicHash, f64)>,
    ) -> Result<(), String> {
        params.validate()?;
        threshold.validate()?;

        if self.peer_score.is_some() {
            return Err("Peer score set twice".into());
        }

        let interval = Delay::new(params.decay_interval);
        let peer_score = PeerScore::new_with_message_delivery_time_callback(params, callback);
        self.peer_score = Some((peer_score, threshold, interval));
        Ok(())
    }

    /// Sets scoring parameters for a topic.
    ///
    /// The [`Self::with_peer_score()`] must first be called to initialise peer scoring.
    pub fn set_topic_params<H: Hasher>(
        &mut self,
        topic: Topic<H>,
        params: TopicScoreParams,
    ) -> Result<(), &'static str> {
        if let Some((peer_score, ..)) = &mut self.peer_score {
            peer_score.set_topic_params(topic.hash(), params);
            Ok(())
        } else {
            Err("Peer score must be initialised with `with_peer_score()`")
        }
    }

    /// Returns a scoring parameters for a topic if existent.
    pub fn get_topic_params<H: Hasher>(&self, topic: &Topic<H>) -> Option<&TopicScoreParams> {
        self.peer_score.as_ref()?.0.get_topic_params(&topic.hash())
    }

    /// Sets the application specific score for a peer. Returns true if scoring is active and
    /// the peer is connected or if the score of the peer is not yet expired, false otherwise.
    pub fn set_application_score(&mut self, peer_id: &PeerId, new_score: f64) -> bool {
        if let Some((peer_score, ..)) = &mut self.peer_score {
            peer_score.set_application_score(peer_id, new_score)
        } else {
            false
        }
    }

    /// Gossipsub JOIN(topic) - adds topic peers to mesh and sends them GRAFT messages.
    fn join(&mut self, topic_hash: &TopicHash) {
        tracing::debug!(topic=%topic_hash, "Running JOIN for topic");

        // if we are already in the mesh, return
        if self.mesh.contains_key(topic_hash) {
            tracing::debug!(topic=%topic_hash, "JOIN: The topic is already in the mesh, ignoring JOIN");
            return;
        }

        let mut added_peers = HashSet::new();

        if let Some(m) = self.metrics.as_mut() {
            m.joined(topic_hash)
        }

        // check if we have mesh_n peers in fanout[topic] and add them to the mesh if we do,
        // removing the fanout entry.
        if let Some((_, mut peers)) = self.fanout.remove_entry(topic_hash) {
            tracing::debug!(
                topic=%topic_hash,
                "JOIN: Removing peers from the fanout for topic"
            );

            // remove explicit peers, peers with negative scores, and backoffed peers
            peers.retain(|p| {
                !self.explicit_peers.contains(p)
                    && !self.score_below_threshold(p, |_| 0.0).0
                    && !self.backoffs.is_backoff_with_slack(topic_hash, p)
            });

            // Add up to mesh_n of them to the mesh
            // NOTE: These aren't randomly added, currently FIFO
            let add_peers = std::cmp::min(peers.len(), self.config.mesh_n());
            tracing::debug!(
                topic=%topic_hash,
                "JOIN: Adding {:?} peers from the fanout for topic",
                add_peers
            );
            added_peers.extend(peers.iter().take(add_peers));

            self.mesh.insert(
                topic_hash.clone(),
                peers.into_iter().take(add_peers).collect(),
            );

            // remove the last published time
            self.fanout_last_pub.remove(topic_hash);
        }

        let fanaout_added = added_peers.len();
        if let Some(m) = self.metrics.as_mut() {
            m.peers_included(topic_hash, Inclusion::Fanout, fanaout_added)
        }

        // check if we need to get more peers, which we randomly select
        if added_peers.len() < self.config.mesh_n() {
            // get the peers
            let new_peers = get_random_peers(
                &self.connected_peers,
                topic_hash,
                self.config.mesh_n() - added_peers.len(),
                |peer| {
                    !added_peers.contains(peer)
                        && !self.explicit_peers.contains(peer)
                        && !self.score_below_threshold(peer, |_| 0.0).0
                        && !self.backoffs.is_backoff_with_slack(topic_hash, peer)
                },
            );
            added_peers.extend(new_peers.clone());
            // add them to the mesh
            tracing::debug!(
                "JOIN: Inserting {:?} random peers into the mesh",
                new_peers.len()
            );
            let mesh_peers = self.mesh.entry(topic_hash.clone()).or_default();
            mesh_peers.extend(new_peers);
        }

        let random_added = added_peers.len() - fanaout_added;
        if let Some(m) = self.metrics.as_mut() {
            m.peers_included(topic_hash, Inclusion::Random, random_added)
        }

        for peer_id in added_peers {
            // Send a GRAFT control message
            tracing::debug!(peer=%peer_id, "JOIN: Sending Graft message to peer");
            if let Some((peer_score, ..)) = &mut self.peer_score {
                peer_score.graft(&peer_id, topic_hash.clone());
            }
            self.send_message(
                peer_id,
                RpcOut::Graft(Graft {
                    topic_hash: topic_hash.clone(),
                }),
            );

            // If the peer did not previously exist in any mesh, inform the handler
            peer_added_to_mesh(
                peer_id,
                vec![topic_hash],
                &self.mesh,
                &mut self.events,
                &self.connected_peers,
            );
        }

        let mesh_peers = self.mesh_peers(topic_hash).count();
        if let Some(m) = self.metrics.as_mut() {
            m.set_mesh_peers(topic_hash, mesh_peers)
        }

        tracing::debug!(topic=%topic_hash, "Completed JOIN for topic");
    }

    /// Creates a PRUNE gossipsub action.
    fn make_prune(
        &mut self,
        topic_hash: &TopicHash,
        peer: &PeerId,
        do_px: bool,
        on_unsubscribe: bool,
    ) -> Prune {
        if let Some((peer_score, ..)) = &mut self.peer_score {
            peer_score.prune(peer, topic_hash.clone());
        }

        match self.connected_peers.get(peer).map(|v| &v.kind) {
            Some(PeerKind::Floodsub) => {
                tracing::error!("Attempted to prune a Floodsub peer");
            }
            Some(PeerKind::Gossipsub) => {
                // GossipSub v1.0 -- no peer exchange, the peer won't be able to parse it anyway
                return Prune {
                    topic_hash: topic_hash.clone(),
                    peers: Vec::new(),
                    backoff: None,
                };
            }
            None => {
                tracing::error!("Attempted to Prune an unknown peer");
            }
            _ => {} // Gossipsub 1.1 peer perform the `Prune`
        }

        // Select peers for peer exchange
        let peers = if do_px {
            get_random_peers(
                &self.connected_peers,
                topic_hash,
                self.config.prune_peers(),
                |p| p != peer && !self.score_below_threshold(p, |_| 0.0).0,
            )
            .into_iter()
            .map(|p| PeerInfo { peer_id: Some(p) })
            .collect()
        } else {
            Vec::new()
        };

        let backoff = if on_unsubscribe {
            self.config.unsubscribe_backoff()
        } else {
            self.config.prune_backoff()
        };

        // update backoff
        self.backoffs.update_backoff(topic_hash, peer, backoff);

        Prune {
            topic_hash: topic_hash.clone(),
            peers,
            backoff: Some(backoff.as_secs()),
        }
    }

    /// Gossipsub LEAVE(topic) - Notifies mesh\[topic\] peers with PRUNE messages.
    fn leave(&mut self, topic_hash: &TopicHash) {
        tracing::debug!(topic=%topic_hash, "Running LEAVE for topic");

        // If our mesh contains the topic, send prune to peers and delete it from the mesh
        if let Some((_, peers)) = self.mesh.remove_entry(topic_hash) {
            if let Some(m) = self.metrics.as_mut() {
                m.left(topic_hash)
            }
            for peer_id in peers {
                // Send a PRUNE control message
                tracing::debug!(%peer_id, "LEAVE: Sending PRUNE to peer");

                let on_unsubscribe = true;
                let prune =
                    self.make_prune(topic_hash, &peer_id, self.config.do_px(), on_unsubscribe);
                self.send_message(peer_id, RpcOut::Prune(prune));

                // If the peer did not previously exist in any mesh, inform the handler
                peer_removed_from_mesh(
                    peer_id,
                    topic_hash,
                    &self.mesh,
                    &mut self.events,
                    &self.connected_peers,
                );
            }
        }
        tracing::debug!(topic=%topic_hash, "Completed LEAVE for topic");
    }

    /// Checks if the given peer is still connected and if not dials the peer again.
    fn check_explicit_peer_connection(&mut self, peer_id: &PeerId) {
        if !self.connected_peers.contains_key(peer_id) {
            // Connect to peer
            tracing::debug!(peer=%peer_id, "Connecting to explicit peer");
            self.events.push_back(ToSwarm::Dial {
                opts: DialOpts::peer_id(*peer_id).build(),
            });
        }
    }

    /// Determines if a peer's score is below a given `PeerScoreThreshold` chosen via the
    /// `threshold` parameter.
    fn score_below_threshold(
        &self,
        peer_id: &PeerId,
        threshold: impl Fn(&PeerScoreThresholds) -> f64,
    ) -> (bool, f64) {
        Self::score_below_threshold_from_scores(&self.peer_score, peer_id, threshold)
    }

    fn score_below_threshold_from_scores(
        peer_score: &Option<(PeerScore, PeerScoreThresholds, Delay)>,
        peer_id: &PeerId,
        threshold: impl Fn(&PeerScoreThresholds) -> f64,
    ) -> (bool, f64) {
        if let Some((peer_score, thresholds, ..)) = peer_score {
            let score = peer_score.score(peer_id);
            if score < threshold(thresholds) {
                return (true, score);
            }
            (false, score)
        } else {
            (false, 0.0)
        }
    }

    /// Handles an IHAVE control message. Checks our cache of messages. If the message is unknown,
    /// requests it with an IWANT control message.
    fn handle_ihave(&mut self, peer_id: &PeerId, ihave_msgs: Vec<(TopicHash, Vec<MessageId>)>) {
        // We ignore IHAVE gossip from any peer whose score is below the gossip threshold
        if let (true, score) = self.score_below_threshold(peer_id, |pst| pst.gossip_threshold) {
            tracing::debug!(
                peer=%peer_id,
                %score,
                "IHAVE: ignoring peer with score below threshold"
            );
            return;
        }

        // IHAVE flood protection
        let peer_have = self.count_received_ihave.entry(*peer_id).or_insert(0);
        *peer_have += 1;
        if *peer_have > self.config.max_ihave_messages() {
            tracing::debug!(
                peer=%peer_id,
                "IHAVE: peer has advertised too many times ({}) within this heartbeat \
            interval; ignoring",
                *peer_have
            );
            return;
        }

        if let Some(iasked) = self.count_sent_iwant.get(peer_id) {
            if *iasked >= self.config.max_ihave_length() {
                tracing::debug!(
                    peer=%peer_id,
                    "IHAVE: peer has already advertised too many messages ({}); ignoring",
                    *iasked
                );
                return;
            }
        }

        tracing::trace!(peer=%peer_id, "Handling IHAVE for peer");

        let mut iwant_ids = HashSet::new();

        let want_message = |id: &MessageId| {
            if self.duplicate_cache.contains(id) {
                return false;
            }

            !self.gossip_promises.contains(id)
        };

        for (topic, ids) in ihave_msgs {
            // only process the message if we are subscribed
            if !self.mesh.contains_key(&topic) {
                tracing::debug!(
                    %topic,
                    "IHAVE: Ignoring IHAVE - Not subscribed to topic"
                );
                continue;
            }

            for id in ids.into_iter().filter(want_message) {
                // have not seen this message and are not currently requesting it
                if iwant_ids.insert(id) {
                    // Register the IWANT metric
                    if let Some(metrics) = self.metrics.as_mut() {
                        metrics.register_iwant(&topic);
                    }
                }
            }
        }

        if !iwant_ids.is_empty() {
            let iasked = self.count_sent_iwant.entry(*peer_id).or_insert(0);
            let mut iask = iwant_ids.len();
            if *iasked + iask > self.config.max_ihave_length() {
                iask = self.config.max_ihave_length().saturating_sub(*iasked);
            }

            // Send the list of IWANT control messages
            tracing::debug!(
                peer=%peer_id,
                "IHAVE: Asking for {} out of {} messages from peer",
                iask,
                iwant_ids.len()
            );

            // Ask in random order
            let mut iwant_ids_vec: Vec<_> = iwant_ids.into_iter().collect();
            let mut rng = thread_rng();
            iwant_ids_vec.partial_shuffle(&mut rng, iask);

            iwant_ids_vec.truncate(iask);
            *iasked += iask;

            self.gossip_promises.add_promise(
                *peer_id,
                &iwant_ids_vec,
                Instant::now() + self.config.iwant_followup_time(),
            );
            tracing::trace!(
                peer=%peer_id,
                "IHAVE: Asking for the following messages from peer: {:?}",
                iwant_ids_vec
            );

            self.send_message(
                *peer_id,
                RpcOut::IWant(IWant {
                    message_ids: iwant_ids_vec,
                }),
            );
        }
        tracing::trace!(peer=%peer_id, "Completed IHAVE handling for peer");
    }

    /// Handles an IWANT control message. Checks our cache of messages. If the message exists it is
    /// forwarded to the requesting peer.
    fn handle_iwant(&mut self, peer_id: &PeerId, iwant_msgs: Vec<MessageId>) {
        // We ignore IWANT gossip from any peer whose score is below the gossip threshold
        if let (true, score) = self.score_below_threshold(peer_id, |pst| pst.gossip_threshold) {
            tracing::debug!(
                peer=%peer_id,
                "IWANT: ignoring peer with score below threshold [score = {}]",
                score
            );
            return;
        }

        tracing::debug!(peer=%peer_id, "Handling IWANT for peer");

        for id in iwant_msgs {
            // If we have it and the IHAVE count is not above the threshold,
            // forward the message.
            if let Some((msg, count)) = self
                .mcache
                .get_with_iwant_counts(&id, peer_id)
                .map(|(msg, count)| (msg.clone(), count))
            {
                if count > self.config.gossip_retransimission() {
                    tracing::debug!(
                        peer=%peer_id,
                        message=%id,
                        "IWANT: Peer has asked for message too many times; ignoring request"
                    );
                } else {
                    tracing::debug!(peer=%peer_id, "IWANT: Sending cached messages to peer");
                    self.send_message(
                        *peer_id,
                        RpcOut::Forward {
                            message: msg,
                            timeout: Delay::new(self.config.forward_queue_duration()),
                        },
                    );
                }
            }
        }
        tracing::debug!(peer=%peer_id, "Completed IWANT handling for peer");
    }

    /// Handles GRAFT control messages. If subscribed to the topic, adds the peer to mesh, if not,
    /// responds with PRUNE messages.
    fn handle_graft(&mut self, peer_id: &PeerId, topics: Vec<TopicHash>) {
        tracing::debug!(peer=%peer_id, "Handling GRAFT message for peer");

        let mut to_prune_topics = HashSet::new();

        let mut do_px = self.config.do_px();

        let Some(connected_peer) = self.connected_peers.get_mut(peer_id) else {
            tracing::error!(peer_id = %peer_id, "Peer non-existent when handling graft");
            return;
        };

        // For each topic, if a peer has grafted us, then we necessarily must be in their mesh
        // and they must be subscribed to the topic. Ensure we have recorded the mapping.
        for topic in &topics {
            if connected_peer.topics.insert(topic.clone()) {
                if let Some(m) = self.metrics.as_mut() {
                    m.inc_topic_peers(topic);
                }
            }
        }

        // we don't GRAFT to/from explicit peers; complain loudly if this happens
        if self.explicit_peers.contains(peer_id) {
            tracing::warn!(peer=%peer_id, "GRAFT: ignoring request from direct peer");
            // this is possibly a bug from non-reciprocal configuration; send a PRUNE for all topics
            to_prune_topics = topics.into_iter().collect();
            // but don't PX
            do_px = false
        } else {
            let (below_zero, score) = self.score_below_threshold(peer_id, |_| 0.0);
            let now = Instant::now();
            for topic_hash in topics {
                if let Some(peers) = self.mesh.get_mut(&topic_hash) {
                    // if the peer is already in the mesh ignore the graft
                    if peers.contains(peer_id) {
                        tracing::debug!(
                            peer=%peer_id,
                            topic=%&topic_hash,
                            "GRAFT: Received graft for peer that is already in topic"
                        );
                        continue;
                    }

                    // make sure we are not backing off that peer
                    if let Some(backoff_time) = self.backoffs.get_backoff_time(&topic_hash, peer_id)
                    {
                        if backoff_time > now {
                            tracing::warn!(
                                peer=%peer_id,
                                "[Penalty] Peer attempted graft within backoff time, penalizing"
                            );
                            // add behavioural penalty
                            if let Some((peer_score, ..)) = &mut self.peer_score {
                                if let Some(metrics) = self.metrics.as_mut() {
                                    metrics.register_score_penalty(Penalty::GraftBackoff);
                                }
                                peer_score.add_penalty(peer_id, 1);

                                // check the flood cutoff
                                // See: https://github.com/rust-lang/rust-clippy/issues/10061
                                #[allow(unknown_lints, clippy::unchecked_duration_subtraction)]
                                let flood_cutoff = (backoff_time
                                    + self.config.graft_flood_threshold())
                                    - self.config.prune_backoff();
                                if flood_cutoff > now {
                                    // extra penalty
                                    peer_score.add_penalty(peer_id, 1);
                                }
                            }
                            // no PX
                            do_px = false;

                            to_prune_topics.insert(topic_hash.clone());
                            continue;
                        }
                    }

                    // check the score
                    if below_zero {
                        // we don't GRAFT peers with negative score
                        tracing::debug!(
                            peer=%peer_id,
                            %score,
                            topic=%topic_hash,
                            "GRAFT: ignoring peer with negative score"
                        );
                        // we do send them PRUNE however, because it's a matter of protocol
                        // correctness
                        to_prune_topics.insert(topic_hash.clone());
                        // but we won't PX to them
                        do_px = false;
                        continue;
                    }

                    // check mesh upper bound and only allow graft if the upper bound is not reached
                    // or if it is an outbound peer
                    if peers.len() >= self.config.mesh_n_high()
                        && !self.outbound_peers.contains(peer_id)
                    {
                        to_prune_topics.insert(topic_hash.clone());
                        continue;
                    }

                    // add peer to the mesh
                    tracing::debug!(
                        peer=%peer_id,
                        topic=%topic_hash,
                        "GRAFT: Mesh link added for peer in topic"
                    );

                    if peers.insert(*peer_id) {
                        if let Some(m) = self.metrics.as_mut() {
                            m.peers_included(&topic_hash, Inclusion::Subscribed, 1)
                        }
                    }

                    // If the peer did not previously exist in any mesh, inform the handler
                    peer_added_to_mesh(
                        *peer_id,
                        vec![&topic_hash],
                        &self.mesh,
                        &mut self.events,
                        &self.connected_peers,
                    );

                    if let Some((peer_score, ..)) = &mut self.peer_score {
                        peer_score.graft(peer_id, topic_hash);
                    }
                } else {
                    // don't do PX when there is an unknown topic to avoid leaking our peers
                    do_px = false;
                    tracing::debug!(
                        peer=%peer_id,
                        topic=%topic_hash,
                        "GRAFT: Received graft for unknown topic from peer"
                    );
                    // spam hardening: ignore GRAFTs for unknown topics
                    continue;
                }
            }
        }

        if !to_prune_topics.is_empty() {
            // build the prune messages to send
            let on_unsubscribe = false;

            for prune in to_prune_topics
                .iter()
                .map(|t| self.make_prune(t, peer_id, do_px, on_unsubscribe))
                .collect::<Vec<_>>()
            {
                self.send_message(*peer_id, RpcOut::Prune(prune));
            }
            // Send the prune messages to the peer
            tracing::debug!(
                peer=%peer_id,
                "GRAFT: Not subscribed to topics -  Sending PRUNE to peer"
            );
        }
        tracing::debug!(peer=%peer_id, "Completed GRAFT handling for peer");
    }

    fn remove_peer_from_mesh(
        &mut self,
        peer_id: &PeerId,
        topic_hash: &TopicHash,
        backoff: Option<u64>,
        always_update_backoff: bool,
        reason: Churn,
    ) {
        let mut update_backoff = always_update_backoff;
        if let Some(peers) = self.mesh.get_mut(topic_hash) {
            // remove the peer if it exists in the mesh
            if peers.remove(peer_id) {
                tracing::debug!(
                    peer=%peer_id,
                    topic=%topic_hash,
                    "PRUNE: Removing peer from the mesh for topic"
                );
                if let Some(m) = self.metrics.as_mut() {
                    m.peers_removed(topic_hash, reason, 1)
                }

                if let Some((peer_score, ..)) = &mut self.peer_score {
                    peer_score.prune(peer_id, topic_hash.clone());
                }

                update_backoff = true;

                // inform the handler
                peer_removed_from_mesh(
                    *peer_id,
                    topic_hash,
                    &self.mesh,
                    &mut self.events,
                    &self.connected_peers,
                );
            }
        }
        if update_backoff {
            let time = if let Some(backoff) = backoff {
                Duration::from_secs(backoff)
            } else {
                self.config.prune_backoff()
            };
            // is there a backoff specified by the peer? if so obey it.
            self.backoffs.update_backoff(topic_hash, peer_id, time);
        }
    }

    /// Handles PRUNE control messages. Removes peer from the mesh.
    fn handle_prune(
        &mut self,
        peer_id: &PeerId,
        prune_data: Vec<(TopicHash, Vec<PeerInfo>, Option<u64>)>,
    ) {
        tracing::debug!(peer=%peer_id, "Handling PRUNE message for peer");
        let (below_threshold, score) =
            self.score_below_threshold(peer_id, |pst| pst.accept_px_threshold);
        for (topic_hash, px, backoff) in prune_data {
            self.remove_peer_from_mesh(peer_id, &topic_hash, backoff, true, Churn::Prune);

            if self.mesh.contains_key(&topic_hash) {
                // connect to px peers
                if !px.is_empty() {
                    // we ignore PX from peers with insufficient score
                    if below_threshold {
                        tracing::debug!(
                            peer=%peer_id,
                            %score,
                            topic=%topic_hash,
                            "PRUNE: ignoring PX from peer with insufficient score"
                        );
                        continue;
                    }

                    // NOTE: We cannot dial any peers from PX currently as we typically will not
                    // know their multiaddr. Until SignedRecords are spec'd this
                    // remains a stub. By default `config.prune_peers()` is set to zero and
                    // this is skipped. If the user modifies this, this will only be able to
                    // dial already known peers (from an external discovery mechanism for
                    // example).
                    if self.config.prune_peers() > 0 {
                        self.px_connect(px);
                    }
                }
            }
        }
        tracing::debug!(peer=%peer_id, "Completed PRUNE handling for peer");
    }

    fn px_connect(&mut self, mut px: Vec<PeerInfo>) {
        let n = self.config.prune_peers();
        // Ignore peerInfo with no ID
        //
        // TODO: Once signed records are spec'd: Can we use peerInfo without any IDs if they have a
        // signed peer record?
        px.retain(|p| p.peer_id.is_some());
        if px.len() > n {
            // only use at most prune_peers many random peers
            let mut rng = thread_rng();
            px.partial_shuffle(&mut rng, n);
            px = px.into_iter().take(n).collect();
        }

        for p in px {
            // TODO: Once signed records are spec'd: extract signed peer record if given and handle
            // it, see https://github.com/libp2p/specs/pull/217
            if let Some(peer_id) = p.peer_id {
                // mark as px peer
                self.px_peers.insert(peer_id);

                // dial peer
                self.events.push_back(ToSwarm::Dial {
                    opts: DialOpts::peer_id(peer_id).build(),
                });
            }
        }
    }

    /// Applies some basic checks to whether this message is valid. Does not apply user validation
    /// checks.
    fn message_is_valid(
        &mut self,
        msg_id: &MessageId,
        raw_message: &mut RawMessage,
        propagation_source: &PeerId,
    ) -> bool {
        tracing::debug!(
            peer=%propagation_source,
            message=%msg_id,
            "Handling message from peer"
        );

        // Reject any message from a blacklisted peer
        if self.blacklisted_peers.contains(propagation_source) {
            tracing::debug!(
                peer=%propagation_source,
                "Rejecting message from blacklisted peer"
            );
            self.gossip_promises
                .reject_message(msg_id, &RejectReason::BlackListedPeer);
            if let Some((peer_score, ..)) = &mut self.peer_score {
                peer_score.reject_message(
                    propagation_source,
                    msg_id,
                    &raw_message.topic,
                    RejectReason::BlackListedPeer,
                );
            }
            return false;
        }

        // Also reject any message that originated from a blacklisted peer
        if let Some(source) = raw_message.source.as_ref() {
            if self.blacklisted_peers.contains(source) {
                tracing::debug!(
                    peer=%propagation_source,
                    %source,
                    "Rejecting message from peer because of blacklisted source"
                );
                self.handle_invalid_message(
                    propagation_source,
                    &raw_message.topic,
                    Some(msg_id),
                    RejectReason::BlackListedSource,
                );
                return false;
            }
        }

        // If we are not validating messages, assume this message is validated
        // This will allow the message to be gossiped without explicitly calling
        // `validate_message`.
        if !self.config.validate_messages() {
            raw_message.validated = true;
        }

        // reject messages claiming to be from ourselves but not locally published
        let self_published = !self.config.allow_self_origin()
            && if let Some(own_id) = self.publish_config.get_own_id() {
                own_id != propagation_source
                    && raw_message.source.as_ref().is_some_and(|s| s == own_id)
            } else {
                self.published_message_ids.contains(msg_id)
            };

        if self_published {
            tracing::debug!(
                message=%msg_id,
                source=%propagation_source,
                "Dropping message claiming to be from self but forwarded from source"
            );
            self.handle_invalid_message(
                propagation_source,
                &raw_message.topic,
                Some(msg_id),
                RejectReason::SelfOrigin,
            );
            return false;
        }

        true
    }

    /// Handles a newly received [`RawMessage`].
    ///
    /// Forwards the message to all peers in the mesh.
    fn handle_received_message(
        &mut self,
        mut raw_message: RawMessage,
        propagation_source: &PeerId,
    ) {
        // Record the received metric
        if let Some(metrics) = self.metrics.as_mut() {
            metrics.msg_recvd_unfiltered(&raw_message.topic, raw_message.raw_protobuf_len());
        }

        // Try and perform the data transform to the message. If it fails, consider it invalid.
        let message = match self.data_transform.inbound_transform(raw_message.clone()) {
            Ok(message) => message,
            Err(e) => {
                tracing::debug!("Invalid message. Transform error: {:?}", e);
                // Reject the message and return
                self.handle_invalid_message(
                    propagation_source,
                    &raw_message.topic,
                    None,
                    RejectReason::ValidationError(ValidationError::TransformFailed),
                );
                return;
            }
        };

        // Calculate the message id on the transformed data.
        let msg_id = self.config.message_id(&message);

        // Broadcast IDONTWANT messages
        if raw_message.raw_protobuf_len() > self.config.idontwant_message_size_threshold() {
            self.send_idontwant(&raw_message, &msg_id, propagation_source);
        }

        // Check the validity of the message
        // Peers get penalized if this message is invalid. We don't add it to the duplicate cache
        // and instead continually penalize peers that repeatedly send this message.
        if !self.message_is_valid(&msg_id, &mut raw_message, propagation_source) {
            return;
        }

        if !self.duplicate_cache.insert(msg_id.clone()) {
            tracing::debug!(message=%msg_id, "Message already received, ignoring");
            if let Some((peer_score, ..)) = &mut self.peer_score {
                peer_score.duplicated_message(propagation_source, &msg_id, &message.topic);
            }
            self.mcache.observe_duplicate(&msg_id, propagation_source);
            return;
        }

        tracing::debug!(
            message=%msg_id,
            "Put message in duplicate_cache and resolve promises"
        );

        // Record the received message with the metrics
        if let Some(metrics) = self.metrics.as_mut() {
            metrics.msg_recvd(&message.topic);
        }

        // Tells score that message arrived (but is maybe not fully validated yet).
        // Consider the message as delivered for gossip promises.
        self.gossip_promises.message_delivered(&msg_id);

        // Tells score that message arrived (but is maybe not fully validated yet).
        if let Some((peer_score, ..)) = &mut self.peer_score {
            peer_score.validate_message(propagation_source, &msg_id, &message.topic);
        }

        // Add the message to our memcache
        self.mcache.put(&msg_id, raw_message.clone());

        // Dispatch the message to the user if we are subscribed to any of the topics
        if self.mesh.contains_key(&message.topic) {
            tracing::debug!("Sending received message to user");
            self.events
                .push_back(ToSwarm::GenerateEvent(Event::Message {
                    propagation_source: *propagation_source,
                    message_id: msg_id.clone(),
                    message,
                }));
        } else {
            tracing::debug!(
                topic=%message.topic,
                "Received message on a topic we are not subscribed to"
            );
            return;
        }

        // forward the message to mesh peers, if no validation is required
        if !self.config.validate_messages() {
            self.forward_msg(
                &msg_id,
                raw_message,
                Some(propagation_source),
                HashSet::new(),
            );
            tracing::debug!(message=%msg_id, "Completed message handling for message");
        }
    }

    // Handles invalid messages received.
    fn handle_invalid_message(
        &mut self,
        propagation_source: &PeerId,
        topic_hash: &TopicHash,
        message_id: Option<&MessageId>,
        reject_reason: RejectReason,
    ) {
<<<<<<< HEAD
        if let Some((peer_score, .., gossip_promises)) = &mut self.peer_score {
            if let Some(metrics) = self.metrics.as_mut() {
                metrics.register_invalid_message(topic_hash);
            }

            if let Some(msg_id) = message_id {
                peer_score.reject_message(propagation_source, msg_id, topic_hash, reject_reason);

                gossip_promises.reject_message(msg_id, &reject_reason);
            } else {
=======
        if let Some(metrics) = self.metrics.as_mut() {
            metrics.register_invalid_message(&raw_message.topic);
        }

        let message = self.data_transform.inbound_transform(raw_message.clone());

        match (&mut self.peer_score, message) {
            (Some((peer_score, ..)), Ok(message)) => {
                let message_id = self.config.message_id(&message);

                peer_score.reject_message(
                    propagation_source,
                    &message_id,
                    &message.topic,
                    reject_reason,
                );

                self.gossip_promises
                    .reject_message(&message_id, &reject_reason);
            }
            (Some((peer_score, ..)), Err(_)) => {
>>>>>>> e1d02ca0
                // The message is invalid, we reject it ignoring any gossip promises. If a peer is
                // advertising this message via an IHAVE and it's invalid it will be double
                // penalized, one for sending us an invalid and again for breaking a promise.
                peer_score.reject_invalid_message(propagation_source, topic_hash);
            }
            (None, Ok(message)) => {
                // Valid transformation without peer scoring
                let message_id = self.config.message_id(&message);
                self.gossip_promises
                    .reject_message(&message_id, &reject_reason);
            }
            (None, Err(_)) => {}
        }
    }

    /// Handles received subscriptions.
    fn handle_received_subscriptions(
        &mut self,
        subscriptions: &[Subscription],
        propagation_source: &PeerId,
    ) {
        tracing::debug!(
            source=%propagation_source,
            "Handling subscriptions: {:?}",
            subscriptions,
        );

        let mut unsubscribed_peers = Vec::new();

        let Some(peer) = self.connected_peers.get_mut(propagation_source) else {
            tracing::error!(
                peer=%propagation_source,
                "Subscription by unknown peer"
            );
            return;
        };

        // Collect potential graft topics for the peer.
        let mut topics_to_graft = Vec::new();

        // Notify the application about the subscription, after the grafts are sent.
        let mut application_event = Vec::new();

        let filtered_topics = match self
            .subscription_filter
            .filter_incoming_subscriptions(subscriptions, &peer.topics)
        {
            Ok(topics) => topics,
            Err(s) => {
                tracing::error!(
                    peer=%propagation_source,
                    "Subscription filter error: {}; ignoring RPC from peer",
                    s
                );
                return;
            }
        };

        for subscription in filtered_topics {
            // get the peers from the mapping, or insert empty lists if the topic doesn't exist
            let topic_hash = &subscription.topic_hash;

            match subscription.action {
                SubscriptionAction::Subscribe => {
                    if peer.topics.insert(topic_hash.clone()) {
                        tracing::debug!(
                            peer=%propagation_source,
                            topic=%topic_hash,
                            "SUBSCRIPTION: Adding gossip peer to topic"
                        );

                        if let Some(m) = self.metrics.as_mut() {
                            m.inc_topic_peers(topic_hash);
                        }
                    }

                    // if the mesh needs peers add the peer to the mesh
                    if !self.explicit_peers.contains(propagation_source)
                        && peer.kind.is_gossipsub()
                        && !Self::score_below_threshold_from_scores(
                            &self.peer_score,
                            propagation_source,
                            |_| 0.0,
                        )
                        .0
                        && !self
                            .backoffs
                            .is_backoff_with_slack(topic_hash, propagation_source)
                    {
                        if let Some(peers) = self.mesh.get_mut(topic_hash) {
                            if peers.len() < self.config.mesh_n_low()
                                && peers.insert(*propagation_source)
                            {
                                tracing::debug!(
                                    peer=%propagation_source,
                                    topic=%topic_hash,
                                    "SUBSCRIPTION: Adding peer to the mesh for topic"
                                );
                                if let Some(m) = self.metrics.as_mut() {
                                    m.peers_included(topic_hash, Inclusion::Subscribed, 1)
                                }
                                // send graft to the peer
                                tracing::debug!(
                                    peer=%propagation_source,
                                    topic=%topic_hash,
                                    "Sending GRAFT to peer for topic"
                                );
                                if let Some((peer_score, ..)) = &mut self.peer_score {
                                    peer_score.graft(propagation_source, topic_hash.clone());
                                }
                                topics_to_graft.push(topic_hash.clone());
                            }
                        }
                    }
                    // generates a subscription event to be polled
                    application_event.push(ToSwarm::GenerateEvent(Event::Subscribed {
                        peer_id: *propagation_source,
                        topic: topic_hash.clone(),
                    }));
                }
                SubscriptionAction::Unsubscribe => {
                    if peer.topics.remove(topic_hash) {
                        tracing::debug!(
                            peer=%propagation_source,
                            topic=%topic_hash,
                            "SUBSCRIPTION: Removing gossip peer from topic"
                        );

                        if let Some(m) = self.metrics.as_mut() {
                            m.dec_topic_peers(topic_hash);
                        }
                    }

                    unsubscribed_peers.push((*propagation_source, topic_hash.clone()));
                    // generate an unsubscribe event to be polled
                    application_event.push(ToSwarm::GenerateEvent(Event::Unsubscribed {
                        peer_id: *propagation_source,
                        topic: topic_hash.clone(),
                    }));
                }
            }
        }

        // remove unsubscribed peers from the mesh and fanout if they exist there.
        for (peer_id, topic_hash) in unsubscribed_peers {
            self.fanout
                .get_mut(&topic_hash)
                .map(|peers| peers.remove(&peer_id));
            self.remove_peer_from_mesh(&peer_id, &topic_hash, None, false, Churn::Unsub);
        }

        // Potentially inform the handler if we have added this peer to a mesh for the first time.
        let topics_joined = topics_to_graft.iter().collect::<Vec<_>>();
        if !topics_joined.is_empty() {
            peer_added_to_mesh(
                *propagation_source,
                topics_joined,
                &self.mesh,
                &mut self.events,
                &self.connected_peers,
            );
        }

        // If we need to send grafts to peer, do so immediately, rather than waiting for the
        // heartbeat.
        for topic_hash in topics_to_graft.into_iter() {
            self.send_message(*propagation_source, RpcOut::Graft(Graft { topic_hash }));
        }

        // Notify the application of the subscriptions
        for event in application_event {
            self.events.push_back(event);
        }

        tracing::trace!(
            source=%propagation_source,
            "Completed handling subscriptions from source"
        );
    }

    /// Applies penalties to peers that did not respond to our IWANT requests.
    fn apply_iwant_penalties(&mut self) {
        if let Some((peer_score, ..)) = &mut self.peer_score {
            for (peer, count) in self.gossip_promises.get_broken_promises() {
                peer_score.add_penalty(&peer, count);
                if let Some(metrics) = self.metrics.as_mut() {
                    metrics.register_score_penalty(Penalty::BrokenPromise);
                }
            }
        }
    }

    /// Heartbeat function which shifts the memcache and updates the mesh.
    fn heartbeat(&mut self) {
        tracing::debug!("Starting heartbeat");
        let start = Instant::now();

        // Every heartbeat we sample the send queues to add to our metrics. We do this intentionally
        // before we add all the gossip from this heartbeat in order to gain a true measure of
        // steady-state size of the queues.
        if let Some(m) = &mut self.metrics {
            for sender_queue in self.connected_peers.values().map(|v| &v.sender) {
                m.observe_priority_queue_size(sender_queue.priority_queue_len());
                m.observe_non_priority_queue_size(sender_queue.non_priority_queue_len());
            }
        }

        self.heartbeat_ticks += 1;

        let mut to_graft = HashMap::new();
        let mut to_prune = HashMap::new();
        let mut no_px = HashSet::new();

        // clean up expired backoffs
        self.backoffs.heartbeat();

        // clean up ihave counters
        self.count_sent_iwant.clear();
        self.count_received_ihave.clear();

        // apply iwant penalties
        self.apply_iwant_penalties();

        // check connections to explicit peers
        if self.heartbeat_ticks % self.config.check_explicit_peers_ticks() == 0 {
            for p in self.explicit_peers.clone() {
                self.check_explicit_peer_connection(&p);
            }
        }

        // Cache the scores of all connected peers, and record metrics for current penalties.
        let mut scores = HashMap::with_capacity(self.connected_peers.len());
        if let Some((peer_score, ..)) = &self.peer_score {
            for peer_id in self.connected_peers.keys() {
                scores
                    .entry(peer_id)
                    .or_insert_with(|| peer_score.metric_score(peer_id, self.metrics.as_mut()));
            }
        }

        // maintain the mesh for each topic
        for (topic_hash, peers) in self.mesh.iter_mut() {
            let explicit_peers = &self.explicit_peers;
            let backoffs = &self.backoffs;
            let outbound_peers = &self.outbound_peers;

            // drop all peers with negative score, without PX
            // if there is at some point a stable retain method for BTreeSet the following can be
            // written more efficiently with retain.
            let mut to_remove_peers = Vec::new();
            for peer_id in peers.iter() {
                let peer_score = *scores.get(peer_id).unwrap_or(&0.0);

                // Record the score per mesh
                if let Some(metrics) = self.metrics.as_mut() {
                    metrics.observe_mesh_peers_score(topic_hash, peer_score);
                }

                if peer_score < 0.0 {
                    tracing::debug!(
                        peer=%peer_id,
                        score=%peer_score,
                        topic=%topic_hash,
                        "HEARTBEAT: Prune peer with negative score"
                    );

                    let current_topic = to_prune.entry(*peer_id).or_insert_with(Vec::new);
                    current_topic.push(topic_hash.clone());
                    no_px.insert(*peer_id);
                    to_remove_peers.push(*peer_id);
                }
            }

            if let Some(m) = self.metrics.as_mut() {
                m.peers_removed(topic_hash, Churn::BadScore, to_remove_peers.len())
            }

            for peer_id in to_remove_peers {
                peers.remove(&peer_id);
            }

            // too little peers - add some
            if peers.len() < self.config.mesh_n_low() {
                tracing::debug!(
                    topic=%topic_hash,
                    "HEARTBEAT: Mesh low. Topic contains: {} needs: {}",
                    peers.len(),
                    self.config.mesh_n_low()
                );
                // not enough peers - get mesh_n - current_length more
                let desired_peers = self.config.mesh_n() - peers.len();
                let peer_list =
                    get_random_peers(&self.connected_peers, topic_hash, desired_peers, |peer| {
                        !peers.contains(peer)
                            && !explicit_peers.contains(peer)
                            && !backoffs.is_backoff_with_slack(topic_hash, peer)
                            && *scores.get(peer).unwrap_or(&0.0) >= 0.0
                    });
                for peer in &peer_list {
                    let current_topic = to_graft.entry(*peer).or_insert_with(Vec::new);
                    current_topic.push(topic_hash.clone());
                }
                // update the mesh
                tracing::debug!("Updating mesh, new mesh: {:?}", peer_list);
                if let Some(m) = self.metrics.as_mut() {
                    m.peers_included(topic_hash, Inclusion::Random, peer_list.len())
                }
                peers.extend(peer_list);
            }

            // too many peers - remove some
            if peers.len() > self.config.mesh_n_high() {
                tracing::debug!(
                    topic=%topic_hash,
                    "HEARTBEAT: Mesh high. Topic contains: {} needs: {}",
                    peers.len(),
                    self.config.mesh_n_high()
                );
                let excess_peer_no = peers.len() - self.config.mesh_n();

                // shuffle the peers and then sort by score ascending beginning with the worst
                let mut rng = thread_rng();
                let mut shuffled = peers.iter().copied().collect::<Vec<_>>();
                shuffled.shuffle(&mut rng);
                shuffled.sort_by(|p1, p2| {
                    let score_p1 = *scores.get(p1).unwrap_or(&0.0);
                    let score_p2 = *scores.get(p2).unwrap_or(&0.0);

                    score_p1.partial_cmp(&score_p2).unwrap_or(Ordering::Equal)
                });
                // shuffle everything except the last retain_scores many peers (the best ones)
                shuffled[..peers.len() - self.config.retain_scores()].shuffle(&mut rng);

                // count total number of outbound peers
                let mut outbound = {
                    let outbound_peers = &self.outbound_peers;
                    shuffled
                        .iter()
                        .filter(|p| outbound_peers.contains(*p))
                        .count()
                };

                // remove the first excess_peer_no allowed (by outbound restrictions) peers adding
                // them to to_prune
                let mut removed = 0;
                for peer in shuffled {
                    if removed == excess_peer_no {
                        break;
                    }
                    if self.outbound_peers.contains(&peer) {
                        if outbound <= self.config.mesh_outbound_min() {
                            // do not remove anymore outbound peers
                            continue;
                        }
                        // an outbound peer gets removed
                        outbound -= 1;
                    }

                    // remove the peer
                    peers.remove(&peer);
                    let current_topic = to_prune.entry(peer).or_insert_with(Vec::new);
                    current_topic.push(topic_hash.clone());
                    removed += 1;
                }

                if let Some(m) = self.metrics.as_mut() {
                    m.peers_removed(topic_hash, Churn::Excess, removed)
                }
            }

            // do we have enough outbound peers?
            if peers.len() >= self.config.mesh_n_low() {
                // count number of outbound peers we have
                let outbound = { peers.iter().filter(|p| outbound_peers.contains(*p)).count() };

                // if we have not enough outbound peers, graft to some new outbound peers
                if outbound < self.config.mesh_outbound_min() {
                    let needed = self.config.mesh_outbound_min() - outbound;
                    let peer_list =
                        get_random_peers(&self.connected_peers, topic_hash, needed, |peer| {
                            !peers.contains(peer)
                                && !explicit_peers.contains(peer)
                                && !backoffs.is_backoff_with_slack(topic_hash, peer)
                                && *scores.get(peer).unwrap_or(&0.0) >= 0.0
                                && outbound_peers.contains(peer)
                        });
                    for peer in &peer_list {
                        let current_topic = to_graft.entry(*peer).or_insert_with(Vec::new);
                        current_topic.push(topic_hash.clone());
                    }
                    // update the mesh
                    tracing::debug!("Updating mesh, new mesh: {:?}", peer_list);
                    if let Some(m) = self.metrics.as_mut() {
                        m.peers_included(topic_hash, Inclusion::Outbound, peer_list.len())
                    }
                    peers.extend(peer_list);
                }
            }

            // should we try to improve the mesh with opportunistic grafting?
            if self.heartbeat_ticks % self.config.opportunistic_graft_ticks() == 0
                && peers.len() > 1
                && self.peer_score.is_some()
            {
                if let Some((_, thresholds, _)) = &self.peer_score {
                    // Opportunistic grafting works as follows: we check the median score of peers
                    // in the mesh; if this score is below the opportunisticGraftThreshold, we
                    // select a few peers at random with score over the median.
                    // The intention is to (slowly) improve an underperforming mesh by introducing
                    // good scoring peers that may have been gossiping at us. This allows us to
                    // get out of sticky situations where we are stuck with poor peers and also
                    // recover from churn of good peers.

                    // now compute the median peer score in the mesh
                    let mut peers_by_score: Vec<_> = peers.iter().collect();
                    peers_by_score.sort_by(|p1, p2| {
                        let p1_score = *scores.get(p1).unwrap_or(&0.0);
                        let p2_score = *scores.get(p2).unwrap_or(&0.0);
                        p1_score.partial_cmp(&p2_score).unwrap_or(Equal)
                    });

                    let middle = peers_by_score.len() / 2;
                    let median = if peers_by_score.len() % 2 == 0 {
                        let sub_middle_peer = *peers_by_score
                            .get(middle - 1)
                            .expect("middle < vector length and middle > 0 since peers.len() > 0");
                        let sub_middle_score = *scores.get(sub_middle_peer).unwrap_or(&0.0);
                        let middle_peer =
                            *peers_by_score.get(middle).expect("middle < vector length");
                        let middle_score = *scores.get(middle_peer).unwrap_or(&0.0);

                        (sub_middle_score + middle_score) * 0.5
                    } else {
                        *scores
                            .get(*peers_by_score.get(middle).expect("middle < vector length"))
                            .unwrap_or(&0.0)
                    };

                    // if the median score is below the threshold, select a better peer (if any) and
                    // GRAFT
                    if median < thresholds.opportunistic_graft_threshold {
                        let peer_list = get_random_peers(
                            &self.connected_peers,
                            topic_hash,
                            self.config.opportunistic_graft_peers(),
                            |peer_id| {
                                !peers.contains(peer_id)
                                    && !explicit_peers.contains(peer_id)
                                    && !backoffs.is_backoff_with_slack(topic_hash, peer_id)
                                    && *scores.get(peer_id).unwrap_or(&0.0) > median
                            },
                        );
                        for peer in &peer_list {
                            let current_topic = to_graft.entry(*peer).or_insert_with(Vec::new);
                            current_topic.push(topic_hash.clone());
                        }
                        // update the mesh
                        tracing::debug!(
                            topic=%topic_hash,
                            "Opportunistically graft in topic with peers {:?}",
                            peer_list
                        );
                        if let Some(m) = self.metrics.as_mut() {
                            m.peers_included(topic_hash, Inclusion::Random, peer_list.len())
                        }
                        peers.extend(peer_list);
                    }
                }
            }
            // Register the final count of peers in the mesh
            if let Some(m) = self.metrics.as_mut() {
                m.set_mesh_peers(topic_hash, peers.len())
            }
        }

        // remove expired fanout topics
        {
            let fanout = &mut self.fanout; // help the borrow checker
            let fanout_ttl = self.config.fanout_ttl();
            self.fanout_last_pub.retain(|topic_hash, last_pub_time| {
                if *last_pub_time + fanout_ttl < Instant::now() {
                    tracing::debug!(
                        topic=%topic_hash,
                        "HEARTBEAT: Fanout topic removed due to timeout"
                    );
                    fanout.remove(topic_hash);
                    return false;
                }
                true
            });
        }

        // maintain fanout
        // check if our peers are still a part of the topic
        for (topic_hash, peers) in self.fanout.iter_mut() {
            let mut to_remove_peers = Vec::new();
            let publish_threshold = match &self.peer_score {
                Some((_, thresholds, _)) => thresholds.publish_threshold,
                _ => 0.0,
            };
            for peer_id in peers.iter() {
                // is the peer still subscribed to the topic?
                let peer_score = *scores.get(peer_id).unwrap_or(&0.0);
                match self.connected_peers.get(peer_id) {
                    Some(peer) => {
                        if !peer.topics.contains(topic_hash) || peer_score < publish_threshold {
                            tracing::debug!(
                                topic=%topic_hash,
                                "HEARTBEAT: Peer removed from fanout for topic"
                            );
                            to_remove_peers.push(*peer_id);
                        }
                    }
                    None => {
                        // remove if the peer has disconnected
                        to_remove_peers.push(*peer_id);
                    }
                }
            }
            for to_remove in to_remove_peers {
                peers.remove(&to_remove);
            }

            // not enough peers
            if peers.len() < self.config.mesh_n() {
                tracing::debug!(
                    "HEARTBEAT: Fanout low. Contains: {:?} needs: {:?}",
                    peers.len(),
                    self.config.mesh_n()
                );
                let needed_peers = self.config.mesh_n() - peers.len();
                let explicit_peers = &self.explicit_peers;
                let new_peers =
                    get_random_peers(&self.connected_peers, topic_hash, needed_peers, |peer_id| {
                        !peers.contains(peer_id)
                            && !explicit_peers.contains(peer_id)
                            && *scores.get(peer_id).unwrap_or(&0.0) < publish_threshold
                    });
                peers.extend(new_peers);
            }
        }

        if self.peer_score.is_some() {
            tracing::trace!("Mesh message deliveries: {:?}", {
                self.mesh
                    .iter()
                    .map(|(t, peers)| {
                        (
                            t.clone(),
                            peers
                                .iter()
                                .map(|p| {
                                    (
                                        *p,
                                        self.peer_score
                                            .as_ref()
                                            .expect("peer_score.is_some()")
                                            .0
                                            .mesh_message_deliveries(p, t)
                                            .unwrap_or(0.0),
                                    )
                                })
                                .collect::<HashMap<PeerId, f64>>(),
                        )
                    })
                    .collect::<HashMap<TopicHash, HashMap<PeerId, f64>>>()
            })
        }

        self.emit_gossip();

        // send graft/prunes
        if !to_graft.is_empty() | !to_prune.is_empty() {
            self.send_graft_prune(to_graft, to_prune, no_px);
        }

        // shift the memcache
        self.mcache.shift();

        // Report expired messages
        for (peer_id, failed_messages) in self.failed_messages.drain() {
            tracing::debug!("Peer couldn't consume messages: {:?}", failed_messages);
            self.events
                .push_back(ToSwarm::GenerateEvent(Event::SlowPeer {
                    peer_id,
                    failed_messages,
                }));
        }
        self.failed_messages.shrink_to_fit();

        // Flush stale IDONTWANTs.
        for peer in self.connected_peers.values_mut() {
            while let Some((_front, instant)) = peer.dont_send.front() {
                if (*instant + IDONTWANT_TIMEOUT) >= Instant::now() {
                    break;
                } else {
                    peer.dont_send.pop_front();
                }
            }
        }

        tracing::debug!("Completed Heartbeat");
        if let Some(metrics) = self.metrics.as_mut() {
            let duration = u64::try_from(start.elapsed().as_millis()).unwrap_or(u64::MAX);
            metrics.observe_heartbeat_duration(duration);
        }
    }

    /// Emits gossip - Send IHAVE messages to a random set of gossip peers. This is applied to mesh
    /// and fanout peers
    fn emit_gossip(&mut self) {
        let mut rng = thread_rng();
        let mut messages = Vec::new();
        for (topic_hash, peers) in self.mesh.iter().chain(self.fanout.iter()) {
            let mut message_ids = self.mcache.get_gossip_message_ids(topic_hash);
            if message_ids.is_empty() {
                continue;
            }

            // if we are emitting more than GossipSubMaxIHaveLength message_ids, truncate the list
            if message_ids.len() > self.config.max_ihave_length() {
                // we do the truncation (with shuffling) per peer below
                tracing::debug!(
                    "too many messages for gossip; will truncate IHAVE list ({} messages)",
                    message_ids.len()
                );
            } else {
                // shuffle to emit in random order
                message_ids.shuffle(&mut rng);
            }

            // dynamic number of peers to gossip based on `gossip_factor` with minimum `gossip_lazy`
            let n_map = |m| {
                max(
                    self.config.gossip_lazy(),
                    (self.config.gossip_factor() * m as f64) as usize,
                )
            };
            // get gossip_lazy random peers
            let to_msg_peers =
                get_random_peers_dynamic(&self.connected_peers, topic_hash, n_map, |peer| {
                    !peers.contains(peer)
                        && !self.explicit_peers.contains(peer)
                        && !self.score_below_threshold(peer, |ts| ts.gossip_threshold).0
                });

            tracing::debug!("Gossiping IHAVE to {} peers", to_msg_peers.len());

            for peer_id in to_msg_peers {
                let mut peer_message_ids = message_ids.clone();

                if peer_message_ids.len() > self.config.max_ihave_length() {
                    // We do this per peer so that we emit a different set for each peer.
                    // we have enough redundancy in the system that this will significantly increase
                    // the message coverage when we do truncate.
                    peer_message_ids.partial_shuffle(&mut rng, self.config.max_ihave_length());
                    peer_message_ids.truncate(self.config.max_ihave_length());
                }

                // send an IHAVE message
                messages.push((
                    peer_id,
                    RpcOut::IHave(IHave {
                        topic_hash: topic_hash.clone(),
                        message_ids: peer_message_ids,
                    }),
                ));
            }
        }
        for (peer_id, message) in messages {
            self.send_message(peer_id, message);
        }
    }

    /// Handles multiple GRAFT/PRUNE messages and coalesces them into chunked gossip control
    /// messages.
    fn send_graft_prune(
        &mut self,
        to_graft: HashMap<PeerId, Vec<TopicHash>>,
        mut to_prune: HashMap<PeerId, Vec<TopicHash>>,
        no_px: HashSet<PeerId>,
    ) {
        // handle the grafts and overlapping prunes per peer
        for (peer_id, topics) in to_graft.into_iter() {
            for topic in &topics {
                // inform scoring of graft
                if let Some((peer_score, ..)) = &mut self.peer_score {
                    peer_score.graft(&peer_id, topic.clone());
                }

                // inform the handler of the peer being added to the mesh
                // If the peer did not previously exist in any mesh, inform the handler
                peer_added_to_mesh(
                    peer_id,
                    vec![topic],
                    &self.mesh,
                    &mut self.events,
                    &self.connected_peers,
                );
            }
            let rpc_msgs = topics.iter().map(|topic_hash| {
                RpcOut::Graft(Graft {
                    topic_hash: topic_hash.clone(),
                })
            });

            // If there are prunes associated with the same peer add them.
            // NOTE: In this case a peer has been added to a topic mesh, and removed from another.
            // It therefore must be in at least one mesh and we do not need to inform the handler
            // of its removal from another.

            // The following prunes are not due to unsubscribing.
            let prune_msgs = to_prune
                .remove(&peer_id)
                .into_iter()
                .flatten()
                .map(|topic_hash| {
                    let prune = self.make_prune(
                        &topic_hash,
                        &peer_id,
                        self.config.do_px() && !no_px.contains(&peer_id),
                        false,
                    );
                    RpcOut::Prune(prune)
                });

            // send the rpc messages
            for msg in rpc_msgs.chain(prune_msgs).collect::<Vec<_>>() {
                self.send_message(peer_id, msg);
            }
        }

        // handle the remaining prunes
        // The following prunes are not due to unsubscribing.
        for (peer_id, topics) in to_prune.iter() {
            for topic_hash in topics {
                let prune = self.make_prune(
                    topic_hash,
                    peer_id,
                    self.config.do_px() && !no_px.contains(peer_id),
                    false,
                );
                self.send_message(*peer_id, RpcOut::Prune(prune));

                // inform the handler
                peer_removed_from_mesh(
                    *peer_id,
                    topic_hash,
                    &self.mesh,
                    &mut self.events,
                    &self.connected_peers,
                );
            }
        }
    }

    /// Helper function which sends an IDONTWANT message to mesh\[topic\] peers.
    fn send_idontwant(
        &mut self,
        message: &RawMessage,
        msg_id: &MessageId,
        propagation_source: &PeerId,
    ) {
        let Some(mesh_peers) = self.mesh.get(&message.topic) else {
            return;
        };

        let iwant_peers = self.gossip_promises.peers_for_message(msg_id);

        let recipient_peers: Vec<PeerId> = mesh_peers
            .iter()
            .chain(iwant_peers.iter())
            .filter(|peer_id| {
                *peer_id != propagation_source && Some(*peer_id) != message.source.as_ref()
            })
            .cloned()
            .collect();

        for peer_id in recipient_peers {
            let Some(peer) = self.connected_peers.get_mut(&peer_id) else {
                tracing::error!(peer = %peer_id,
                    "Could not IDONTWANT, peer doesn't exist in connected peer list");
                continue;
            };

            // Only gossipsub 1.2 peers support IDONTWANT.
            if peer.kind != PeerKind::Gossipsubv1_2 {
                continue;
            }

            self.send_message(
                peer_id,
                RpcOut::IDontWant(IDontWant {
                    message_ids: vec![msg_id.clone()],
                }),
            );
        }
    }

    /// Helper function which forwards a message to mesh\[topic\] peers.
    ///
    /// Returns true if at least one peer was messaged.
    fn forward_msg(
        &mut self,
        msg_id: &MessageId,
        message: RawMessage,
        propagation_source: Option<&PeerId>,
        originating_peers: HashSet<PeerId>,
    ) -> bool {
        // message is fully validated inform peer_score
        if let Some((peer_score, ..)) = &mut self.peer_score {
            if let Some(peer) = propagation_source {
                peer_score.deliver_message(peer, msg_id, &message.topic);
            }
        }

        tracing::debug!(message=%msg_id, "Forwarding message");
        let mut recipient_peers = HashSet::new();

        // Populate the recipient peers mapping

        // Add explicit peers
        for peer_id in &self.explicit_peers {
            let Some(peer) = self.connected_peers.get(peer_id) else {
                continue;
            };
            if Some(peer_id) != propagation_source
                && !originating_peers.contains(peer_id)
                && Some(peer_id) != message.source.as_ref()
                && peer.topics.contains(&message.topic)
            {
                recipient_peers.insert(*peer_id);
            }
        }

        // add mesh peers
        let topic = &message.topic;
        // mesh
        if let Some(mesh_peers) = self.mesh.get(topic) {
            for peer_id in mesh_peers {
                if Some(peer_id) != propagation_source
                    && !originating_peers.contains(peer_id)
                    && Some(peer_id) != message.source.as_ref()
                {
                    recipient_peers.insert(*peer_id);
                }
            }
        }

        if recipient_peers.is_empty() {
            return false;
        }

        // forward the message to peers
        for peer_id in recipient_peers.iter() {
            if let Some(peer) = self.connected_peers.get_mut(peer_id) {
                if peer.dont_send.contains_key(msg_id) {
                    tracing::debug!(%peer_id, message=%msg_id, "Peer doesn't want message");
                    continue;
                }

                tracing::debug!(%peer_id, message=%msg_id, "Sending message to peer");

                self.send_message(
                    *peer_id,
                    RpcOut::Forward {
                        message: message.clone(),
                        timeout: Delay::new(self.config.forward_queue_duration()),
                    },
                );
            }
        }
        tracing::debug!("Completed forwarding message");
        true
    }

    /// Constructs a [`RawMessage`] performing message signing if required.
    pub(crate) fn build_raw_message(
        &mut self,
        topic: TopicHash,
        data: Vec<u8>,
    ) -> Result<RawMessage, PublishError> {
        match &mut self.publish_config {
            PublishConfig::Signing {
                ref keypair,
                author,
                inline_key,
                last_seq_no,
            } => {
                let sequence_number = last_seq_no.next();

                let signature = {
                    let message = proto::Message {
                        from: Some(author.to_bytes()),
                        data: Some(data.clone()),
                        seqno: Some(sequence_number.to_be_bytes().to_vec()),
                        topic: topic.clone().into_string(),
                        signature: None,
                        key: None,
                    };

                    let mut buf = Vec::with_capacity(message.get_size());
                    let mut writer = Writer::new(&mut buf);

                    message
                        .write_message(&mut writer)
                        .expect("Encoding to succeed");

                    // the signature is over the bytes "libp2p-pubsub:<protobuf-message>"
                    let mut signature_bytes = SIGNING_PREFIX.to_vec();
                    signature_bytes.extend_from_slice(&buf);
                    Some(keypair.sign(&signature_bytes)?)
                };

                Ok(RawMessage {
                    source: Some(*author),
                    data,
                    // To be interoperable with the go-implementation this is treated as a 64-bit
                    // big-endian uint.
                    sequence_number: Some(sequence_number),
                    topic,
                    signature,
                    key: inline_key.clone(),
                    validated: true, // all published messages are valid
                })
            }
            PublishConfig::Author(peer_id) => {
                Ok(RawMessage {
                    source: Some(*peer_id),
                    data,
                    // To be interoperable with the go-implementation this is treated as a 64-bit
                    // big-endian uint.
                    sequence_number: Some(rand::random()),
                    topic,
                    signature: None,
                    key: None,
                    validated: true, // all published messages are valid
                })
            }
            PublishConfig::RandomAuthor => {
                Ok(RawMessage {
                    source: Some(PeerId::random()),
                    data,
                    // To be interoperable with the go-implementation this is treated as a 64-bit
                    // big-endian uint.
                    sequence_number: Some(rand::random()),
                    topic,
                    signature: None,
                    key: None,
                    validated: true, // all published messages are valid
                })
            }
            PublishConfig::Anonymous => {
                Ok(RawMessage {
                    source: None,
                    data,
                    // To be interoperable with the go-implementation this is treated as a 64-bit
                    // big-endian uint.
                    sequence_number: None,
                    topic,
                    signature: None,
                    key: None,
                    validated: true, // all published messages are valid
                })
            }
        }
    }

    /// Send a [`RpcOut`] message to a peer.
    ///
    /// Returns `true` if sending was successful, `false` otherwise.
    /// The method will update the peer score and failed message counter if
    /// sending the message failed due to the channel to the connection handler being
    /// full (which indicates a slow peer).
    fn send_message(&mut self, peer_id: PeerId, rpc: RpcOut) -> bool {
        if let Some(m) = self.metrics.as_mut() {
            if let RpcOut::Publish { ref message, .. } | RpcOut::Forward { ref message, .. } = rpc {
                // register bytes sent on the internal metrics.
                m.msg_sent(&message.topic, message.raw_protobuf_len());
            }
        }

        let Some(peer) = &mut self.connected_peers.get_mut(&peer_id) else {
            tracing::error!(peer = %peer_id,
                    "Could not send rpc to connection handler, peer doesn't exist in connected peer list");
            return false;
        };

        // Try sending the message to the connection handler.
        match peer.sender.send_message(rpc) {
            Ok(()) => true,
            Err(rpc) => {
                // Sending failed because the channel is full.
                tracing::warn!(peer=%peer_id, "Send Queue full. Could not send {:?}.", rpc);

                // Update failed message counter.
                let failed_messages = self.failed_messages.entry(peer_id).or_default();
                match rpc {
                    RpcOut::Publish { .. } => {
                        failed_messages.priority += 1;
                        failed_messages.publish += 1;
                    }
                    RpcOut::Forward { .. } => {
                        failed_messages.non_priority += 1;
                        failed_messages.forward += 1;
                    }
                    RpcOut::IWant(_) | RpcOut::IHave(_) | RpcOut::IDontWant(_) => {
                        failed_messages.non_priority += 1;
                    }
                    RpcOut::Graft(_)
                    | RpcOut::Prune(_)
                    | RpcOut::Subscribe(_)
                    | RpcOut::Unsubscribe(_) => {
                        unreachable!("Channel for highpriority control messages is unbounded and should always be open.")
                    }
                }

                // Update peer score.
                if let Some((peer_score, ..)) = &mut self.peer_score {
                    peer_score.failed_message_slow_peer(&peer_id);
                }

                false
            }
        }
    }

    fn on_connection_established(
        &mut self,
        ConnectionEstablished {
            peer_id,
            endpoint,
            other_established,
            ..
        }: ConnectionEstablished,
    ) {
        // Diverging from the go implementation we only want to consider a peer as outbound peer
        // if its first connection is outbound.

        if endpoint.is_dialer() && other_established == 0 && !self.px_peers.contains(&peer_id) {
            // The first connection is outbound and it is not a peer from peer exchange => mark
            // it as outbound peer
            self.outbound_peers.insert(peer_id);
        }

        // Add the IP to the peer scoring system
        if let Some((peer_score, ..)) = &mut self.peer_score {
            if let Some(ip) = get_ip_addr(endpoint.get_remote_address()) {
                peer_score.add_ip(&peer_id, ip);
            } else {
                tracing::trace!(
                    peer=%peer_id,
                    "Couldn't extract ip from endpoint of peer with endpoint {:?}",
                    endpoint
                )
            }
        }

        if other_established > 0 {
            return; // Not our first connection to this peer, hence nothing to do.
        }

        if let Some((peer_score, ..)) = &mut self.peer_score {
            peer_score.add_peer(peer_id);
        }

        // Ignore connections from blacklisted peers.
        if self.blacklisted_peers.contains(&peer_id) {
            tracing::debug!(peer=%peer_id, "Ignoring connection from blacklisted peer");
            return;
        }

        tracing::debug!(peer=%peer_id, "New peer connected");
        // We need to send our subscriptions to the newly-connected node.
        for topic_hash in self.mesh.clone().into_keys() {
            self.send_message(peer_id, RpcOut::Subscribe(topic_hash));
        }
    }

    fn on_connection_closed(
        &mut self,
        ConnectionClosed {
            peer_id,
            connection_id,
            endpoint,
            remaining_established,
            ..
        }: ConnectionClosed,
    ) {
        // Remove IP from peer scoring system
        if let Some((peer_score, ..)) = &mut self.peer_score {
            if let Some(ip) = get_ip_addr(endpoint.get_remote_address()) {
                peer_score.remove_ip(&peer_id, &ip);
            } else {
                tracing::trace!(
                    peer=%peer_id,
                    "Couldn't extract ip from endpoint of peer with endpoint {:?}",
                    endpoint
                )
            }
        }

        if remaining_established != 0 {
            // Remove the connection from the list
            if let Some(peer) = self.connected_peers.get_mut(&peer_id) {
                let index = peer
                    .connections
                    .iter()
                    .position(|v| v == &connection_id)
                    .expect("Previously established connection to peer must be present");
                peer.connections.remove(index);

                // If there are more connections and this peer is in a mesh, inform the first
                // connection handler.
                if !peer.connections.is_empty() {
                    for topic in &peer.topics {
                        if let Some(mesh_peers) = self.mesh.get(topic) {
                            if mesh_peers.contains(&peer_id) {
                                self.events.push_back(ToSwarm::NotifyHandler {
                                    peer_id,
                                    event: HandlerIn::JoinedMesh,
                                    handler: NotifyHandler::One(peer.connections[0]),
                                });
                                break;
                            }
                        }
                    }
                }
            }
        } else {
            // remove from mesh, topic_peers, peer_topic and the fanout
            tracing::debug!(peer=%peer_id, "Peer disconnected");
            let Some(connected_peer) = self.connected_peers.get(&peer_id) else {
                tracing::error!(peer_id = %peer_id, "Peer non-existent when handling disconnection");
                return;
            };

            // remove peer from all mappings
            for topic in &connected_peer.topics {
                // check the mesh for the topic
                if let Some(mesh_peers) = self.mesh.get_mut(topic) {
                    // check if the peer is in the mesh and remove it
                    if mesh_peers.remove(&peer_id) {
                        if let Some(m) = self.metrics.as_mut() {
                            m.peers_removed(topic, Churn::Dc, 1);
                            m.set_mesh_peers(topic, mesh_peers.len());
                        }
                    };
                }

                if let Some(m) = self.metrics.as_mut() {
                    m.dec_topic_peers(topic);
                }

                // remove from fanout
                self.fanout
                    .get_mut(topic)
                    .map(|peers| peers.remove(&peer_id));
            }

            // Forget px and outbound status for this peer
            self.px_peers.remove(&peer_id);
            self.outbound_peers.remove(&peer_id);

            // If metrics are enabled, register the disconnection of a peer based on its protocol.
            if let Some(metrics) = self.metrics.as_mut() {
                metrics.peer_protocol_disconnected(connected_peer.kind);
            }

            self.connected_peers.remove(&peer_id);

            if let Some((peer_score, ..)) = &mut self.peer_score {
                peer_score.remove_peer(&peer_id);
            }
        }
    }

    fn on_address_change(
        &mut self,
        AddressChange {
            peer_id,
            old: endpoint_old,
            new: endpoint_new,
            ..
        }: AddressChange,
    ) {
        // Exchange IP in peer scoring system
        if let Some((peer_score, ..)) = &mut self.peer_score {
            if let Some(ip) = get_ip_addr(endpoint_old.get_remote_address()) {
                peer_score.remove_ip(&peer_id, &ip);
            } else {
                tracing::trace!(
                    peer=%&peer_id,
                    "Couldn't extract ip from endpoint of peer with endpoint {:?}",
                    endpoint_old
                )
            }
            if let Some(ip) = get_ip_addr(endpoint_new.get_remote_address()) {
                peer_score.add_ip(&peer_id, ip);
            } else {
                tracing::trace!(
                    peer=%peer_id,
                    "Couldn't extract ip from endpoint of peer with endpoint {:?}",
                    endpoint_new
                )
            }
        }
    }
}

fn get_ip_addr(addr: &Multiaddr) -> Option<IpAddr> {
    addr.iter().find_map(|p| match p {
        Ip4(addr) => Some(IpAddr::V4(addr)),
        Ip6(addr) => Some(IpAddr::V6(addr)),
        _ => None,
    })
}

impl<C, F> NetworkBehaviour for Behaviour<C, F>
where
    C: Send + 'static + DataTransform,
    F: Send + 'static + TopicSubscriptionFilter,
{
    type ConnectionHandler = Handler;
    type ToSwarm = Event;

    fn handle_established_inbound_connection(
        &mut self,
        connection_id: ConnectionId,
        peer_id: PeerId,
        _: &Multiaddr,
        _: &Multiaddr,
    ) -> Result<THandler<Self>, ConnectionDenied> {
        // By default we assume a peer is only a floodsub peer.
        //
        // The protocol negotiation occurs once a message is sent/received. Once this happens we
        // update the type of peer that this is in order to determine which kind of routing should
        // occur.
        let connected_peer = self
            .connected_peers
            .entry(peer_id)
            .or_insert(PeerConnections {
                kind: PeerKind::Floodsub,
                connections: vec![],
                sender: Sender::new(self.config.connection_handler_queue_len()),
                topics: Default::default(),
                dont_send: LinkedHashMap::new(),
            });
        // Add the new connection
        connected_peer.connections.push(connection_id);

        Ok(Handler::new(
            self.config.protocol_config(),
            connected_peer.sender.new_receiver(),
        ))
    }

    fn handle_established_outbound_connection(
        &mut self,
        connection_id: ConnectionId,
        peer_id: PeerId,
        _: &Multiaddr,
        _: Endpoint,
        _: PortUse,
    ) -> Result<THandler<Self>, ConnectionDenied> {
        let connected_peer = self
            .connected_peers
            .entry(peer_id)
            .or_insert(PeerConnections {
                kind: PeerKind::Floodsub,
                connections: vec![],
                sender: Sender::new(self.config.connection_handler_queue_len()),
                topics: Default::default(),
                dont_send: LinkedHashMap::new(),
            });
        // Add the new connection
        connected_peer.connections.push(connection_id);

        Ok(Handler::new(
            self.config.protocol_config(),
            connected_peer.sender.new_receiver(),
        ))
    }

    fn on_connection_handler_event(
        &mut self,
        propagation_source: PeerId,
        _connection_id: ConnectionId,
        handler_event: THandlerOutEvent<Self>,
    ) {
        match handler_event {
            HandlerEvent::PeerKind(kind) => {
                // We have identified the protocol this peer is using

                if let Some(metrics) = self.metrics.as_mut() {
                    metrics.peer_protocol_connected(kind);
                }

                if let PeerKind::NotSupported = kind {
                    tracing::debug!(
                        peer=%propagation_source,
                        "Peer does not support gossipsub protocols"
                    );
                    self.events
                        .push_back(ToSwarm::GenerateEvent(Event::GossipsubNotSupported {
                            peer_id: propagation_source,
                        }));
                } else if let Some(conn) = self.connected_peers.get_mut(&propagation_source) {
                    // Only change the value if the old value is Floodsub (the default set in
                    // `NetworkBehaviour::on_event` with FromSwarm::ConnectionEstablished).
                    // All other PeerKind changes are ignored.
                    tracing::debug!(
                        peer=%propagation_source,
                        peer_type=%kind,
                        "New peer type found for peer"
                    );
                    if let PeerKind::Floodsub = conn.kind {
                        conn.kind = kind;
                    }
                }
            }
            HandlerEvent::MessageDropped(rpc) => {
                // Account for this in the scoring logic
                if let Some((peer_score, _, _)) = &mut self.peer_score {
                    peer_score.failed_message_slow_peer(&propagation_source);
                }

                // Keep track of expired messages for the application layer.
                let failed_messages = self.failed_messages.entry(propagation_source).or_default();
                failed_messages.timeout += 1;
                match rpc {
                    RpcOut::Publish { .. } => {
                        failed_messages.publish += 1;
                    }
                    RpcOut::Forward { .. } => {
                        failed_messages.forward += 1;
                    }
                    _ => {}
                }

                // Record metrics on the failure.
                if let Some(metrics) = self.metrics.as_mut() {
                    match rpc {
                        RpcOut::Publish { message, .. } => {
                            metrics.publish_msg_dropped(&message.topic);
                            metrics.timeout_msg_dropped(&message.topic);
                        }
                        RpcOut::Forward { message, .. } => {
                            metrics.forward_msg_dropped(&message.topic);
                            metrics.timeout_msg_dropped(&message.topic);
                        }
                        _ => {}
                    }
                }
            }
            HandlerEvent::Message {
                rpc,
                invalid_messages,
            } => {
                // Handle the gossipsub RPC

                // Handle subscriptions
                // Update connected peers topics
                if !rpc.subscriptions.is_empty() {
                    self.handle_received_subscriptions(&rpc.subscriptions, &propagation_source);
                }

                // Check if peer is graylisted in which case we ignore the event
                if let (true, _) =
                    self.score_below_threshold(&propagation_source, |pst| pst.graylist_threshold)
                {
                    tracing::debug!(peer=%propagation_source, "RPC Dropped from greylisted peer");
                    return;
                }

                // Handle any invalid messages from this peer
                if self.peer_score.is_some() {
                    for (raw_message, validation_error) in invalid_messages {
                        self.handle_invalid_message(
                            &propagation_source,
                            &raw_message.topic,
                            None,
                            RejectReason::ValidationError(validation_error),
                        )
                    }
                } else {
                    // log the invalid messages
                    for (message, validation_error) in invalid_messages {
                        tracing::warn!(
                            peer=%propagation_source,
                            source=?message.source,
                            "Invalid message from peer. Reason: {:?}",
                            validation_error,
                        );
                    }
                }

                // Handle messages
                for (count, raw_message) in rpc.messages.into_iter().enumerate() {
                    // Only process the amount of messages the configuration allows.
                    if self.config.max_messages_per_rpc().is_some()
                        && Some(count) >= self.config.max_messages_per_rpc()
                    {
                        tracing::warn!("Received more messages than permitted. Ignoring further messages. Processed: {}", count);
                        break;
                    }
                    self.handle_received_message(raw_message, &propagation_source);
                }

                // Handle control messages
                // group some control messages, this minimises SendEvents (code is simplified to
                // handle each event at a time however)
                let mut ihave_msgs = vec![];
                let mut graft_msgs = vec![];
                let mut prune_msgs = vec![];
                for control_msg in rpc.control_msgs {
                    match control_msg {
                        ControlAction::IHave(IHave {
                            topic_hash,
                            message_ids,
                        }) => {
                            ihave_msgs.push((topic_hash, message_ids));
                        }
                        ControlAction::IWant(IWant { message_ids }) => {
                            self.handle_iwant(&propagation_source, message_ids)
                        }
                        ControlAction::Graft(Graft { topic_hash }) => graft_msgs.push(topic_hash),
                        ControlAction::Prune(Prune {
                            topic_hash,
                            peers,
                            backoff,
                        }) => prune_msgs.push((topic_hash, peers, backoff)),
                        ControlAction::IDontWant(IDontWant { message_ids }) => {
                            let Some(peer) = self.connected_peers.get_mut(&propagation_source)
                            else {
                                tracing::error!(peer = %propagation_source,
                                    "Could not handle IDONTWANT, peer doesn't exist in connected peer list");
                                continue;
                            };
                            if let Some(metrics) = self.metrics.as_mut() {
                                metrics.register_idontwant(message_ids.len());
                            }
                            for message_id in message_ids {
                                peer.dont_send.insert(message_id, Instant::now());
                                // Don't exceed capacity.
                                if peer.dont_send.len() > IDONTWANT_CAP {
                                    peer.dont_send.pop_front();
                                }
                            }
                        }
                    }
                }
                if !ihave_msgs.is_empty() {
                    self.handle_ihave(&propagation_source, ihave_msgs);
                }
                if !graft_msgs.is_empty() {
                    self.handle_graft(&propagation_source, graft_msgs);
                }
                if !prune_msgs.is_empty() {
                    self.handle_prune(&propagation_source, prune_msgs);
                }
            }
        }
    }

    #[tracing::instrument(level = "trace", name = "NetworkBehaviour::poll", skip(self, cx))]
    fn poll(
        &mut self,
        cx: &mut Context<'_>,
    ) -> Poll<ToSwarm<Self::ToSwarm, THandlerInEvent<Self>>> {
        if let Some(event) = self.events.pop_front() {
            return Poll::Ready(event);
        }

        // update scores
        if let Some((peer_score, _, delay)) = &mut self.peer_score {
            if delay.poll_unpin(cx).is_ready() {
                peer_score.refresh_scores();
                delay.reset(peer_score.params.decay_interval);
            }
        }

        if self.heartbeat.poll_unpin(cx).is_ready() {
            self.heartbeat();
            self.heartbeat.reset(self.config.heartbeat_interval());
        }

        Poll::Pending
    }

    fn on_swarm_event(&mut self, event: FromSwarm) {
        match event {
            FromSwarm::ConnectionEstablished(connection_established) => {
                self.on_connection_established(connection_established)
            }
            FromSwarm::ConnectionClosed(connection_closed) => {
                self.on_connection_closed(connection_closed)
            }
            FromSwarm::AddressChange(address_change) => self.on_address_change(address_change),
            _ => {}
        }
    }
}

/// This is called when peers are added to any mesh. It checks if the peer existed
/// in any other mesh. If this is the first mesh they have joined, it queues a message to notify
/// the appropriate connection handler to maintain a connection.
fn peer_added_to_mesh(
    peer_id: PeerId,
    new_topics: Vec<&TopicHash>,
    mesh: &HashMap<TopicHash, BTreeSet<PeerId>>,
    events: &mut VecDeque<ToSwarm<Event, HandlerIn>>,
    connections: &HashMap<PeerId, PeerConnections>,
) {
    // Ensure there is an active connection
    let connection_id = match connections.get(&peer_id) {
        Some(p) => p
            .connections
            .first()
            .expect("There should be at least one connection to a peer."),
        None => {
            tracing::error!(peer_id=%peer_id, "Peer not existent when added to the mesh");
            return;
        }
    };

    if let Some(peer) = connections.get(&peer_id) {
        for topic in &peer.topics {
            if !new_topics.contains(&topic) {
                if let Some(mesh_peers) = mesh.get(topic) {
                    if mesh_peers.contains(&peer_id) {
                        // the peer is already in a mesh for another topic
                        return;
                    }
                }
            }
        }
    }
    // This is the first mesh the peer has joined, inform the handler
    events.push_back(ToSwarm::NotifyHandler {
        peer_id,
        event: HandlerIn::JoinedMesh,
        handler: NotifyHandler::One(*connection_id),
    });
}

/// This is called when peers are removed from a mesh. It checks if the peer exists
/// in any other mesh. If this is the last mesh they have joined, we return true, in order to
/// notify the handler to no longer maintain a connection.
fn peer_removed_from_mesh(
    peer_id: PeerId,
    old_topic: &TopicHash,
    mesh: &HashMap<TopicHash, BTreeSet<PeerId>>,
    events: &mut VecDeque<ToSwarm<Event, HandlerIn>>,
    connections: &HashMap<PeerId, PeerConnections>,
) {
    // Ensure there is an active connection
    let connection_id = match connections.get(&peer_id) {
        Some(p) => p
            .connections
            .first()
            .expect("There should be at least one connection to a peer."),
        None => {
            tracing::error!(peer_id=%peer_id, "Peer not existent when removed from mesh");
            return;
        }
    };

    if let Some(peer) = connections.get(&peer_id) {
        for topic in &peer.topics {
            if topic != old_topic {
                if let Some(mesh_peers) = mesh.get(topic) {
                    if mesh_peers.contains(&peer_id) {
                        // the peer exists in another mesh still
                        return;
                    }
                }
            }
        }
    }
    // The peer is not in any other mesh, inform the handler
    events.push_back(ToSwarm::NotifyHandler {
        peer_id,
        event: HandlerIn::LeftMesh,
        handler: NotifyHandler::One(*connection_id),
    });
}

/// Helper function to get a subset of random gossipsub peers for a `topic_hash`
/// filtered by the function `f`. The number of peers to get equals the output of `n_map`
/// that gets as input the number of filtered peers.
fn get_random_peers_dynamic(
    connected_peers: &HashMap<PeerId, PeerConnections>,
    topic_hash: &TopicHash,
    // maps the number of total peers to the number of selected peers
    n_map: impl Fn(usize) -> usize,
    mut f: impl FnMut(&PeerId) -> bool,
) -> BTreeSet<PeerId> {
    let mut gossip_peers = connected_peers
        .iter()
        .filter(|(_, p)| p.topics.contains(topic_hash))
        .filter(|(peer_id, _)| f(peer_id))
        .filter(|(_, p)| p.kind.is_gossipsub())
        .map(|(peer_id, _)| *peer_id)
        .collect::<Vec<PeerId>>();

    // if we have less than needed, return them
    let n = n_map(gossip_peers.len());
    if gossip_peers.len() <= n {
        tracing::debug!("RANDOM PEERS: Got {:?} peers", gossip_peers.len());
        return gossip_peers.into_iter().collect();
    }

    // we have more peers than needed, shuffle them and return n of them
    let mut rng = thread_rng();
    gossip_peers.partial_shuffle(&mut rng, n);

    tracing::debug!("RANDOM PEERS: Got {:?} peers", n);

    gossip_peers.into_iter().take(n).collect()
}

/// Helper function to get a set of `n` random gossipsub peers for a `topic_hash`
/// filtered by the function `f`.
fn get_random_peers(
    connected_peers: &HashMap<PeerId, PeerConnections>,
    topic_hash: &TopicHash,
    n: usize,
    f: impl FnMut(&PeerId) -> bool,
) -> BTreeSet<PeerId> {
    get_random_peers_dynamic(connected_peers, topic_hash, |_| n, f)
}

/// Validates the combination of signing, privacy and message validation to ensure the
/// configuration will not reject published messages.
fn validate_config(
    authenticity: &MessageAuthenticity,
    validation_mode: &ValidationMode,
) -> Result<(), &'static str> {
    match validation_mode {
        ValidationMode::Anonymous => {
            if authenticity.is_signing() {
                return Err("Cannot enable message signing with an Anonymous validation mode. Consider changing either the ValidationMode or MessageAuthenticity");
            }

            if !authenticity.is_anonymous() {
                return Err("Published messages contain an author but incoming messages with an author will be rejected. Consider adjusting the validation or privacy settings in the config");
            }
        }
        ValidationMode::Strict => {
            if !authenticity.is_signing() {
                return Err(
                    "Messages will be
                published unsigned and incoming unsigned messages will be rejected. Consider adjusting
                the validation or privacy settings in the config"
                );
            }
        }
        _ => {}
    }
    Ok(())
}

impl<C: DataTransform, F: TopicSubscriptionFilter> fmt::Debug for Behaviour<C, F> {
    fn fmt(&self, f: &mut fmt::Formatter<'_>) -> fmt::Result {
        f.debug_struct("Behaviour")
            .field("config", &self.config)
            .field("events", &self.events.len())
            .field("publish_config", &self.publish_config)
            .field("mesh", &self.mesh)
            .field("fanout", &self.fanout)
            .field("fanout_last_pub", &self.fanout_last_pub)
            .field("mcache", &self.mcache)
            .field("heartbeat", &self.heartbeat)
            .finish()
    }
}

impl fmt::Debug for PublishConfig {
    fn fmt(&self, f: &mut fmt::Formatter<'_>) -> fmt::Result {
        match self {
            PublishConfig::Signing { author, .. } => {
                f.write_fmt(format_args!("PublishConfig::Signing({author})"))
            }
            PublishConfig::Author(author) => {
                f.write_fmt(format_args!("PublishConfig::Author({author})"))
            }
            PublishConfig::RandomAuthor => f.write_fmt(format_args!("PublishConfig::RandomAuthor")),
            PublishConfig::Anonymous => f.write_fmt(format_args!("PublishConfig::Anonymous")),
        }
    }
}<|MERGE_RESOLUTION|>--- conflicted
+++ resolved
@@ -1826,52 +1826,25 @@
         message_id: Option<&MessageId>,
         reject_reason: RejectReason,
     ) {
-<<<<<<< HEAD
-        if let Some((peer_score, .., gossip_promises)) = &mut self.peer_score {
-            if let Some(metrics) = self.metrics.as_mut() {
-                metrics.register_invalid_message(topic_hash);
-            }
-
+        if let Some(metrics) = self.metrics.as_mut() {
+            metrics.register_invalid_message(&topic_hash);
+        }
+        if let Some((peer_score, ..)) = &mut self.peer_score {
             if let Some(msg_id) = message_id {
-                peer_score.reject_message(propagation_source, msg_id, topic_hash, reject_reason);
-
-                gossip_promises.reject_message(msg_id, &reject_reason);
+                peer_score.reject_message(propagation_source, &msg_id, topic_hash, reject_reason);
+                // The message itself is valid, but is from a banned peer or
+                // claiming to be self-origin but is actually forwarded from other peers.
+                return self.gossip_promises.reject_message(msg_id, &reject_reason);
             } else {
-=======
-        if let Some(metrics) = self.metrics.as_mut() {
-            metrics.register_invalid_message(&raw_message.topic);
-        }
-
-        let message = self.data_transform.inbound_transform(raw_message.clone());
-
-        match (&mut self.peer_score, message) {
-            (Some((peer_score, ..)), Ok(message)) => {
-                let message_id = self.config.message_id(&message);
-
-                peer_score.reject_message(
-                    propagation_source,
-                    &message_id,
-                    &message.topic,
-                    reject_reason,
-                );
-
-                self.gossip_promises
-                    .reject_message(&message_id, &reject_reason);
-            }
-            (Some((peer_score, ..)), Err(_)) => {
->>>>>>> e1d02ca0
                 // The message is invalid, we reject it ignoring any gossip promises. If a peer is
                 // advertising this message via an IHAVE and it's invalid it will be double
                 // penalized, one for sending us an invalid and again for breaking a promise.
-                peer_score.reject_invalid_message(propagation_source, topic_hash);
-            }
-            (None, Ok(message)) => {
-                // Valid transformation without peer scoring
-                let message_id = self.config.message_id(&message);
-                self.gossip_promises
-                    .reject_message(&message_id, &reject_reason);
-            }
-            (None, Err(_)) => {}
+                return peer_score.reject_invalid_message(propagation_source, topic_hash);
+            }
+        }
+        if let Some(msg_id) = message_id {
+            // Valid transformation without peer scoring
+            self.gossip_promises.reject_message(msg_id, &reject_reason);
         }
     }
 
