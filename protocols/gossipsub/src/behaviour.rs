// Copyright 2020 Sigma Prime Pty Ltd.
//
// Permission is hereby granted, free of charge, to any person obtaining a
// copy of this software and associated documentation files (the "Software"),
// to deal in the Software without restriction, including without limitation
// the rights to use, copy, modify, merge, publish, distribute, sublicense,
// and/or sell copies of the Software, and to permit persons to whom the
// Software is furnished to do so, subject to the following conditions:
//
// The above copyright notice and this permission notice shall be included in
// all copies or substantial portions of the Software.
//
// THE SOFTWARE IS PROVIDED "AS IS", WITHOUT WARRANTY OF ANY KIND, EXPRESS
// OR IMPLIED, INCLUDING BUT NOT LIMITED TO THE WARRANTIES OF MERCHANTABILITY,
// FITNESS FOR A PARTICULAR PURPOSE AND NONINFRINGEMENT. IN NO EVENT SHALL THE
// AUTHORS OR COPYRIGHT HOLDERS BE LIABLE FOR ANY CLAIM, DAMAGES OR OTHER
// LIABILITY, WHETHER IN AN ACTION OF CONTRACT, TORT OR OTHERWISE, ARISING
// FROM, OUT OF OR IN CONNECTION WITH THE SOFTWARE OR THE USE OR OTHER
// DEALINGS IN THE SOFTWARE.

use std::{
    cmp::{max, Ordering, Ordering::Equal},
    collections::{BTreeSet, HashMap, HashSet, VecDeque},
    fmt,
    fmt::Debug,
    net::IpAddr,
    task::{Context, Poll},
    time::Duration,
};

use futures::{FutureExt, StreamExt};
use futures_timer::Delay;
use libp2p_core::{
    multiaddr::Protocol::{Ip4, Ip6},
    transport::PortUse,
    Endpoint, Multiaddr,
};
use libp2p_identity::{Keypair, PeerId};
use libp2p_swarm::{
    behaviour::{AddressChange, ConnectionClosed, ConnectionEstablished, FromSwarm},
    dial_opts::DialOpts,
    ConnectionDenied, ConnectionId, NetworkBehaviour, NotifyHandler, THandler, THandlerInEvent,
    THandlerOutEvent, ToSwarm,
};
use prometheus_client::registry::Registry;
use quick_protobuf::{MessageWrite, Writer};
use rand::{seq::SliceRandom, thread_rng};
use web_time::{Instant, SystemTime};

<<<<<<< HEAD
use crate::peer_score::{PeerScore, PeerScoreParams, PeerScoreThresholds, RejectReason};
use crate::protocol::SIGNING_PREFIX;
use crate::subscription_filter::{AllowAllSubscriptionFilter, TopicSubscriptionFilter};
use crate::time_cache::DuplicateCache;
use crate::topic::{Hasher, Topic, TopicHash};
use crate::transform::{DataTransform, IdentityTransform};
use crate::types::{ControlAction, IDontWant, Message, MessageAcceptance, MessageId, PeerInfo, RawMessage, Subscription, SubscriptionAction};
use crate::types::{PeerConnections, PeerKind, RpcOut};
use crate::{backoff::BackoffStorage, FailedMessages};
=======
>>>>>>> b187c14e
use crate::{
    backoff::BackoffStorage,
    config::{Config, ValidationMode},
    gossip_promises::GossipPromises,
    handler::{Handler, HandlerEvent, HandlerIn},
    mcache::MessageCache,
    metrics::{Churn, Config as MetricsConfig, Inclusion, Metrics, Penalty},
    peer_score::{PeerScore, PeerScoreParams, PeerScoreThresholds, RejectReason},
    protocol::SIGNING_PREFIX,
    rpc::Sender,
    rpc_proto::proto,
    subscription_filter::{AllowAllSubscriptionFilter, TopicSubscriptionFilter},
    time_cache::DuplicateCache,
    topic::{Hasher, Topic, TopicHash},
    transform::{DataTransform, IdentityTransform},
    types::{
        ControlAction, Graft, IHave, IWant, Message, MessageAcceptance, MessageId, PeerConnections,
        PeerInfo, PeerKind, Prune, RawMessage, RpcOut, Subscription, SubscriptionAction,
    },
    FailedMessages, PublishError, SubscriptionError, TopicScoreParams, ValidationError,
};
<<<<<<< HEAD
use crate::{rpc_proto::proto, TopicScoreParams};
use crate::{PublishError, SubscriptionError, ValidationError};
use quick_protobuf::{MessageWrite, Writer};
use std::{cmp::Ordering::Equal, fmt::Debug};
use hashlink::LinkedHashMap;
=======
>>>>>>> b187c14e

#[cfg(test)]
mod tests;

/// IDONTWANT cache capacity.
const IDONTWANT_CAP: usize = 10_000;

/// IDONTWANT timeout before removal.
const IDONTWANT_TIMEOUT: Duration = Duration::new(3, 0);

/// Determines if published messages should be signed or not.
///
/// Without signing, a number of privacy preserving modes can be selected.
///
/// NOTE: The default validation settings are to require signatures. The [`ValidationMode`]
/// should be updated in the [`Config`] to allow for unsigned messages.
#[derive(Clone)]
pub enum MessageAuthenticity {
    /// Message signing is enabled. The author will be the owner of the key and the sequence number
    /// will be linearly increasing.
    Signed(Keypair),
    /// Message signing is disabled.
    ///
    /// The specified [`PeerId`] will be used as the author of all published messages. The sequence
    /// number will be randomized.
    Author(PeerId),
    /// Message signing is disabled.
    ///
    /// A random [`PeerId`] will be used when publishing each message. The sequence number will be
    /// randomized.
    RandomAuthor,
    /// Message signing is disabled.
    ///
    /// The author of the message and the sequence numbers are excluded from the message.
    ///
    /// NOTE: Excluding these fields may make these messages invalid by other nodes who
    /// enforce validation of these fields. See [`ValidationMode`] in the [`Config`]
    /// for how to customise this for rust-libp2p gossipsub.  A custom `message_id`
    /// function will need to be set to prevent all messages from a peer being filtered
    /// as duplicates.
    Anonymous,
}

impl MessageAuthenticity {
    /// Returns true if signing is enabled.
    pub fn is_signing(&self) -> bool {
        matches!(self, MessageAuthenticity::Signed(_))
    }

    pub fn is_anonymous(&self) -> bool {
        matches!(self, MessageAuthenticity::Anonymous)
    }
}

/// Event that can be emitted by the gossipsub behaviour.
#[derive(Debug)]
pub enum Event {
    /// A message has been received.
    Message {
        /// The peer that forwarded us this message.
        propagation_source: PeerId,
        /// The [`MessageId`] of the message. This should be referenced by the application when
        /// validating a message (if required).
        message_id: MessageId,
        /// The decompressed message itself.
        message: Message,
    },
    /// A remote subscribed to a topic.
    Subscribed {
        /// Remote that has subscribed.
        peer_id: PeerId,
        /// The topic it has subscribed to.
        topic: TopicHash,
    },
    /// A remote unsubscribed from a topic.
    Unsubscribed {
        /// Remote that has unsubscribed.
        peer_id: PeerId,
        /// The topic it has subscribed from.
        topic: TopicHash,
    },
    /// A peer that does not support gossipsub has connected.
    GossipsubNotSupported { peer_id: PeerId },
    /// A peer is not able to download messages in time.
    SlowPeer {
        /// The peer_id
        peer_id: PeerId,
        /// The types and amounts of failed messages that are occurring for this peer.
        failed_messages: FailedMessages,
    },
}

/// A data structure for storing configuration for publishing messages. See [`MessageAuthenticity`]
/// for further details.
#[allow(clippy::large_enum_variant)]
enum PublishConfig {
    Signing {
        keypair: Keypair,
        author: PeerId,
        inline_key: Option<Vec<u8>>,
        last_seq_no: SequenceNumber,
    },
    Author(PeerId),
    RandomAuthor,
    Anonymous,
}

/// A strictly linearly increasing sequence number.
///
/// We start from the current time as unix timestamp in milliseconds.
#[derive(Debug)]
struct SequenceNumber(u64);

impl SequenceNumber {
    fn new() -> Self {
        let unix_timestamp = SystemTime::now()
            .duration_since(SystemTime::UNIX_EPOCH)
            .expect("time to be linear")
            .as_nanos();

        Self(unix_timestamp as u64)
    }

    fn next(&mut self) -> u64 {
        self.0 = self
            .0
            .checked_add(1)
            .expect("to not exhaust u64 space for sequence numbers");

        self.0
    }
}

impl PublishConfig {
    pub(crate) fn get_own_id(&self) -> Option<&PeerId> {
        match self {
            Self::Signing { author, .. } => Some(author),
            Self::Author(author) => Some(author),
            _ => None,
        }
    }
}

impl From<MessageAuthenticity> for PublishConfig {
    fn from(authenticity: MessageAuthenticity) -> Self {
        match authenticity {
            MessageAuthenticity::Signed(keypair) => {
                let public_key = keypair.public();
                let key_enc = public_key.encode_protobuf();
                let key = if key_enc.len() <= 42 {
                    // The public key can be inlined in [`rpc_proto::proto::::Message::from`], so we
                    // don't include it specifically in the
                    // [`rpc_proto::proto::Message::key`] field.
                    None
                } else {
                    // Include the protobuf encoding of the public key in the message.
                    Some(key_enc)
                };

                PublishConfig::Signing {
                    keypair,
                    author: public_key.to_peer_id(),
                    inline_key: key,
                    last_seq_no: SequenceNumber::new(),
                }
            }
            MessageAuthenticity::Author(peer_id) => PublishConfig::Author(peer_id),
            MessageAuthenticity::RandomAuthor => PublishConfig::RandomAuthor,
            MessageAuthenticity::Anonymous => PublishConfig::Anonymous,
        }
    }
}

/// Network behaviour that handles the gossipsub protocol.
///
/// NOTE: Initialisation requires a [`MessageAuthenticity`] and [`Config`] instance. If
/// message signing is disabled, the [`ValidationMode`] in the config should be adjusted to an
/// appropriate level to accept unsigned messages.
///
/// The DataTransform trait allows applications to optionally add extra encoding/decoding
/// functionality to the underlying messages. This is intended for custom compression algorithms.
///
/// The TopicSubscriptionFilter allows applications to implement specific filters on topics to
/// prevent unwanted messages being propagated and evaluated.
pub struct Behaviour<D = IdentityTransform, F = AllowAllSubscriptionFilter> {
    /// Configuration providing gossipsub performance parameters.
    config: Config,

    /// Events that need to be yielded to the outside when polling.
    events: VecDeque<ToSwarm<Event, HandlerIn>>,

    /// Information used for publishing messages.
    publish_config: PublishConfig,

    /// An LRU Time cache for storing seen messages (based on their ID). This cache prevents
    /// duplicates from being propagated to the application and on the network.
    duplicate_cache: DuplicateCache<MessageId>,

    /// A set of connected peers, indexed by their [`PeerId`] tracking both the [`PeerKind`] and
    /// the set of [`ConnectionId`]s.
    connected_peers: HashMap<PeerId, PeerConnections>,

    /// A set of all explicit peers. These are peers that remain connected and we unconditionally
    /// forward messages to, outside of the scoring system.
    explicit_peers: HashSet<PeerId>,

    /// A list of peers that have been blacklisted by the user.
    /// Messages are not sent to and are rejected from these peers.
    blacklisted_peers: HashSet<PeerId>,

    /// Overlay network of connected peers - Maps topics to connected gossipsub peers.
    mesh: HashMap<TopicHash, BTreeSet<PeerId>>,

    /// Map of topics to list of peers that we publish to, but don't subscribe to.
    fanout: HashMap<TopicHash, BTreeSet<PeerId>>,

    /// The last publish time for fanout topics.
    fanout_last_pub: HashMap<TopicHash, Instant>,

    /// Storage for backoffs
    backoffs: BackoffStorage,

    /// Message cache for the last few heartbeats.
    mcache: MessageCache,

    /// Heartbeat interval stream.
    heartbeat: Delay,

    /// Number of heartbeats since the beginning of time; this allows us to amortize some resource
    /// clean up -- eg backoff clean up.
    heartbeat_ticks: u64,

    /// We remember all peers we found through peer exchange, since those peers are not considered
    /// as safe as randomly discovered outbound peers. This behaviour diverges from the go
    /// implementation to avoid possible love bombing attacks in PX. When disconnecting peers will
    /// be removed from this list which may result in a true outbound rediscovery.
    px_peers: HashSet<PeerId>,

    /// Set of connected outbound peers (we only consider true outbound peers found through
    /// discovery and not by PX).
    outbound_peers: HashSet<PeerId>,

    /// Stores optional peer score data together with thresholds, decay interval and gossip
    /// promises.
    peer_score: Option<(PeerScore, PeerScoreThresholds, Delay)>,

    /// Counts the number of `IHAVE` received from each peer since the last heartbeat.
    count_received_ihave: HashMap<PeerId, usize>,

    /// Counts the number of `IWANT` that we sent the each peer since the last heartbeat.
    count_sent_iwant: HashMap<PeerId, usize>,

    /// Short term cache for published message ids. This is used for penalizing peers sending
    /// our own messages back if the messages are anonymous or use a random author.
    published_message_ids: DuplicateCache<MessageId>,

    /// The filter used to handle message subscriptions.
    subscription_filter: F,

    /// A general transformation function that can be applied to data received from the wire before
    /// calculating the message-id and sending to the application. This is designed to allow the
    /// user to implement arbitrary topic-based compression algorithms.
    data_transform: D,

    /// Keep track of a set of internal metrics relating to gossipsub.
    metrics: Option<Metrics>,

    /// Tracks the numbers of failed messages per peer-id.
    failed_messages: HashMap<PeerId, FailedMessages>,

    /// Tracks recently sent `IWANT` messages and checks if peers respond to them.
    gossip_promises: GossipPromises,
}

impl<D, F> Behaviour<D, F>
where
    D: DataTransform + Default,
    F: TopicSubscriptionFilter + Default,
{
    /// Creates a Gossipsub [`Behaviour`] struct given a set of parameters specified via a
    /// [`Config`]. This has no subscription filter and uses no compression.
    pub fn new(privacy: MessageAuthenticity, config: Config) -> Result<Self, &'static str> {
        Self::new_with_subscription_filter_and_transform(
            privacy,
            config,
            None,
            F::default(),
            D::default(),
        )
    }

    /// Creates a Gossipsub [`Behaviour`] struct given a set of parameters specified via a
    /// [`Config`]. This has no subscription filter and uses no compression.
    /// Metrics can be evaluated by passing a reference to a [`Registry`].
    pub fn new_with_metrics(
        privacy: MessageAuthenticity,
        config: Config,
        metrics_registry: &mut Registry,
        metrics_config: MetricsConfig,
    ) -> Result<Self, &'static str> {
        Self::new_with_subscription_filter_and_transform(
            privacy,
            config,
            Some((metrics_registry, metrics_config)),
            F::default(),
            D::default(),
        )
    }
}

impl<D, F> Behaviour<D, F>
where
    D: DataTransform + Default,
    F: TopicSubscriptionFilter,
{
    /// Creates a Gossipsub [`Behaviour`] struct given a set of parameters specified via a
    /// [`Config`] and a custom subscription filter.
    pub fn new_with_subscription_filter(
        privacy: MessageAuthenticity,
        config: Config,
        metrics: Option<(&mut Registry, MetricsConfig)>,
        subscription_filter: F,
    ) -> Result<Self, &'static str> {
        Self::new_with_subscription_filter_and_transform(
            privacy,
            config,
            metrics,
            subscription_filter,
            D::default(),
        )
    }
}

impl<D, F> Behaviour<D, F>
where
    D: DataTransform,
    F: TopicSubscriptionFilter + Default,
{
    /// Creates a Gossipsub [`Behaviour`] struct given a set of parameters specified via a
    /// [`Config`] and a custom data transform.
    pub fn new_with_transform(
        privacy: MessageAuthenticity,
        config: Config,
        metrics: Option<(&mut Registry, MetricsConfig)>,
        data_transform: D,
    ) -> Result<Self, &'static str> {
        Self::new_with_subscription_filter_and_transform(
            privacy,
            config,
            metrics,
            F::default(),
            data_transform,
        )
    }
}

impl<D, F> Behaviour<D, F>
where
    D: DataTransform,
    F: TopicSubscriptionFilter,
{
    /// Creates a Gossipsub [`Behaviour`] struct given a set of parameters specified via a
    /// [`Config`] and a custom subscription filter and data transform.
    pub fn new_with_subscription_filter_and_transform(
        privacy: MessageAuthenticity,
        config: Config,
        metrics: Option<(&mut Registry, MetricsConfig)>,
        subscription_filter: F,
        data_transform: D,
    ) -> Result<Self, &'static str> {
        // Set up the router given the configuration settings.

        // We do not allow configurations where a published message would also be rejected if it
        // were received locally.
        validate_config(&privacy, config.validation_mode())?;

        Ok(Behaviour {
            metrics: metrics.map(|(registry, cfg)| Metrics::new(registry, cfg)),
            events: VecDeque::new(),
            publish_config: privacy.into(),
            duplicate_cache: DuplicateCache::new(config.duplicate_cache_time()),
            explicit_peers: HashSet::new(),
            blacklisted_peers: HashSet::new(),
            mesh: HashMap::new(),
            fanout: HashMap::new(),
            fanout_last_pub: HashMap::new(),
            backoffs: BackoffStorage::new(
                &config.prune_backoff(),
                config.heartbeat_interval(),
                config.backoff_slack(),
            ),
            mcache: MessageCache::new(config.history_gossip(), config.history_length()),
            heartbeat: Delay::new(config.heartbeat_interval() + config.heartbeat_initial_delay()),
            heartbeat_ticks: 0,
            px_peers: HashSet::new(),
            outbound_peers: HashSet::new(),
            peer_score: None,
            count_received_ihave: HashMap::new(),
            count_sent_iwant: HashMap::new(),
            connected_peers: HashMap::new(),
            published_message_ids: DuplicateCache::new(config.published_message_ids_cache_time()),
            config,
            subscription_filter,
            data_transform,
            failed_messages: Default::default(),
            gossip_promises: Default::default(),
        })
    }
}

impl<D, F> Behaviour<D, F>
where
    D: DataTransform + Send + 'static,
    F: TopicSubscriptionFilter + Send + 'static,
{
    /// Lists the hashes of the topics we are currently subscribed to.
    pub fn topics(&self) -> impl Iterator<Item = &TopicHash> {
        self.mesh.keys()
    }

    /// Lists all mesh peers for a certain topic hash.
    pub fn mesh_peers(&self, topic_hash: &TopicHash) -> impl Iterator<Item = &PeerId> {
        self.mesh.get(topic_hash).into_iter().flat_map(|x| x.iter())
    }

    pub fn all_mesh_peers(&self) -> impl Iterator<Item = &PeerId> {
        let mut res = BTreeSet::new();
        for peers in self.mesh.values() {
            res.extend(peers);
        }
        res.into_iter()
    }

    /// Lists all known peers and their associated subscribed topics.
    pub fn all_peers(&self) -> impl Iterator<Item = (&PeerId, Vec<&TopicHash>)> {
        self.connected_peers
            .iter()
            .map(|(peer_id, peer)| (peer_id, peer.topics.iter().collect()))
    }

    /// Lists all known peers and their associated protocol.
    pub fn peer_protocol(&self) -> impl Iterator<Item = (&PeerId, &PeerKind)> {
        self.connected_peers.iter().map(|(k, v)| (k, &v.kind))
    }

    /// Returns the gossipsub score for a given peer, if one exists.
    pub fn peer_score(&self, peer_id: &PeerId) -> Option<f64> {
        self.peer_score
            .as_ref()
            .map(|(score, ..)| score.score(peer_id))
    }

    /// Subscribe to a topic.
    ///
    /// Returns [`Ok(true)`] if the subscription worked. Returns [`Ok(false)`] if we were already
    /// subscribed.
    pub fn subscribe<H: Hasher>(&mut self, topic: &Topic<H>) -> Result<bool, SubscriptionError> {
        tracing::debug!(%topic, "Subscribing to topic");
        let topic_hash = topic.hash();
        if !self.subscription_filter.can_subscribe(&topic_hash) {
            return Err(SubscriptionError::NotAllowed);
        }

        if self.mesh.contains_key(&topic_hash) {
            tracing::debug!(%topic, "Topic is already in the mesh");
            return Ok(false);
        }

        // send subscription request to all peers
        for peer_id in self.connected_peers.keys().copied().collect::<Vec<_>>() {
            tracing::debug!(%peer_id, "Sending SUBSCRIBE to peer");
            let event = RpcOut::Subscribe(topic_hash.clone());
            self.send_message(peer_id, event);
        }

        // call JOIN(topic)
        // this will add new peers to the mesh for the topic
        self.join(&topic_hash);
        tracing::debug!(%topic, "Subscribed to topic");
        Ok(true)
    }

    /// Unsubscribes from a topic.
    ///
    /// Returns `true` if we were subscribed to this topic.
    pub fn unsubscribe<H: Hasher>(&mut self, topic: &Topic<H>) -> bool {
        tracing::debug!(%topic, "Unsubscribing from topic");
        let topic_hash = topic.hash();

        if !self.mesh.contains_key(&topic_hash) {
            tracing::debug!(topic=%topic_hash, "Already unsubscribed from topic");
            // we are not subscribed
            return false;
        }

        // announce to all peers
        for peer in self.connected_peers.keys().copied().collect::<Vec<_>>() {
            tracing::debug!(%peer, "Sending UNSUBSCRIBE to peer");
            let event = RpcOut::Unsubscribe(topic_hash.clone());
            self.send_message(peer, event);
        }

        // call LEAVE(topic)
        // this will remove the topic from the mesh
        self.leave(&topic_hash);

        tracing::debug!(topic=%topic_hash, "Unsubscribed from topic");
        true
    }

    /// Publishes a message with multiple topics to the network.
    pub fn publish(
        &mut self,
        topic: impl Into<TopicHash>,
        data: impl Into<Vec<u8>>,
    ) -> Result<MessageId, PublishError> {
        let data = data.into();
        let topic = topic.into();

        // Transform the data before building a raw_message.
        let transformed_data = self
            .data_transform
            .outbound_transform(&topic, data.clone())?;

        // check that the size doesn't exceed the max transmission size.
        if transformed_data.len() > self.config.max_transmit_size() {
            return Err(PublishError::MessageTooLarge);
        }

        let raw_message = self.build_raw_message(topic, transformed_data)?;

        // calculate the message id from the un-transformed data
        let msg_id = self.config.message_id(&Message {
            source: raw_message.source,
            data, // the uncompressed form
            sequence_number: raw_message.sequence_number,
            topic: raw_message.topic.clone(),
        });

        // Check the if the message has been published before
        if self.duplicate_cache.contains(&msg_id) {
            // This message has already been seen. We don't re-publish messages that have already
            // been published on the network.
            tracing::warn!(
                message=%msg_id,
                "Not publishing a message that has already been published"
            );
            return Err(PublishError::Duplicate);
        }

        tracing::trace!(message=%msg_id, "Publishing message");

        let topic_hash = raw_message.topic.clone();

        let mut peers_on_topic = self
            .connected_peers
            .iter()
            .filter(|(_, p)| p.topics.contains(&topic_hash))
            .map(|(peer_id, _)| peer_id)
            .peekable();

        if peers_on_topic.peek().is_none() {
            return Err(PublishError::InsufficientPeers);
        }

        let mut recipient_peers = HashSet::new();
        if self.config.flood_publish() {
            // Forward to all peers above score and all explicit peers
            recipient_peers.extend(peers_on_topic.filter(|p| {
                self.explicit_peers.contains(*p)
                    || !self.score_below_threshold(p, |ts| ts.publish_threshold).0
            }));
        } else {
            match self.mesh.get(&topic_hash) {
                // Mesh peers
                Some(mesh_peers) => {
                    // We have a mesh set. We want to make sure to publish to at least `mesh_n`
                    // peers (if possible).
                    let needed_extra_peers = self.config.mesh_n().saturating_sub(mesh_peers.len());

                    if needed_extra_peers > 0 {
                        // We don't have `mesh_n` peers in our mesh, we will randomly select extras
                        // and publish to them.

                        // Get a random set of peers that are appropriate to send messages too.
                        let peer_list = get_random_peers(
                            &self.connected_peers,
                            &topic_hash,
                            needed_extra_peers,
                            |peer| {
                                !mesh_peers.contains(peer)
                                    && !self.explicit_peers.contains(peer)
                                    && !self
                                        .score_below_threshold(peer, |pst| pst.publish_threshold)
                                        .0
                            },
                        );
                        recipient_peers.extend(peer_list);
                    }

                    recipient_peers.extend(mesh_peers);
                }
                // Gossipsub peers
                None => {
                    tracing::debug!(topic=%topic_hash, "Topic not in the mesh");
                    // If we have fanout peers add them to the map.
                    if self.fanout.contains_key(&topic_hash) {
                        for peer in self.fanout.get(&topic_hash).expect("Topic must exist") {
                            recipient_peers.insert(*peer);
                        }
                    } else {
                        // We have no fanout peers, select mesh_n of them and add them to the fanout
                        let mesh_n = self.config.mesh_n();
                        let new_peers =
                            get_random_peers(&self.connected_peers, &topic_hash, mesh_n, {
                                |p| {
                                    !self.explicit_peers.contains(p)
                                        && !self
                                            .score_below_threshold(p, |pst| pst.publish_threshold)
                                            .0
                                }
                            });
                        // Add the new peers to the fanout and recipient peers
                        self.fanout.insert(topic_hash.clone(), new_peers.clone());
                        for peer in new_peers {
                            tracing::debug!(%peer, "Peer added to fanout");
                            recipient_peers.insert(peer);
                        }
                    }
                    // We are publishing to fanout peers - update the time we published
                    self.fanout_last_pub
                        .insert(topic_hash.clone(), Instant::now());
                }
            }

            // Explicit peers that are part of the topic
            recipient_peers
                .extend(peers_on_topic.filter(|peer_id| self.explicit_peers.contains(peer_id)));

            // Floodsub peers
            for (peer, connections) in &self.connected_peers {
                if connections.kind == PeerKind::Floodsub
                    && !self
                        .score_below_threshold(peer, |ts| ts.publish_threshold)
                        .0
                {
                    recipient_peers.insert(*peer);
                }
            }
        }

        // If the message isn't a duplicate and we have sent it to some peers add it to the
        // duplicate cache and memcache.
        self.duplicate_cache.insert(msg_id.clone());
        self.mcache.put(&msg_id, raw_message.clone());

        // If the message is anonymous or has a random author add it to the published message ids
        // cache.
        if let PublishConfig::RandomAuthor | PublishConfig::Anonymous = self.publish_config {
            if !self.config.allow_self_origin() {
                self.published_message_ids.insert(msg_id.clone());
            }
        }

        // Send to peers we know are subscribed to the topic.
        let mut publish_failed = true;
        for peer_id in recipient_peers.iter() {
            tracing::trace!(peer=%peer_id, "Sending message to peer");
            if self.send_message(
                *peer_id,
                RpcOut::Publish {
                    message: raw_message.clone(),
                    timeout: Delay::new(self.config.publish_queue_duration()),
                },
            ) {
                publish_failed = false
            }
        }

        if recipient_peers.is_empty() {
            return Err(PublishError::InsufficientPeers);
        }

        if publish_failed {
            return Err(PublishError::AllQueuesFull(recipient_peers.len()));
        }

        tracing::debug!(message=%msg_id, "Published message");

        if let Some(metrics) = self.metrics.as_mut() {
            metrics.register_published_message(&topic_hash);
        }

        Ok(msg_id)
    }

    /// This function should be called when [`Config::validate_messages()`] is `true` after
    /// the message got validated by the caller. Messages are stored in the ['Memcache'] and
    /// validation is expected to be fast enough that the messages should still exist in the cache.
    /// There are three possible validation outcomes and the outcome is given in acceptance.
    ///
    /// If acceptance = [`MessageAcceptance::Accept`] the message will get propagated to the
    /// network. The `propagation_source` parameter indicates who the message was received by and
    /// will not be forwarded back to that peer.
    ///
    /// If acceptance = [`MessageAcceptance::Reject`] the message will be deleted from the memcache
    /// and the P₄ penalty will be applied to the `propagation_source`.
    //
    /// If acceptance = [`MessageAcceptance::Ignore`] the message will be deleted from the memcache
    /// but no P₄ penalty will be applied.
    ///
    /// This function will return true if the message was found in the cache and false if was not
    /// in the cache anymore.
    ///
    /// This should only be called once per message.
    pub fn report_message_validation_result(
        &mut self,
        msg_id: &MessageId,
        propagation_source: &PeerId,
        acceptance: MessageAcceptance,
    ) -> bool {
        let reject_reason = match acceptance {
            MessageAcceptance::Accept => {
                let (raw_message, originating_peers) = match self.mcache.validate(msg_id) {
                    Some((raw_message, originating_peers)) => {
                        (raw_message.clone(), originating_peers)
                    }
                    None => {
                        tracing::warn!(
                            message=%msg_id,
                            "Message not in cache. Ignoring forwarding"
                        );
                        if let Some(metrics) = self.metrics.as_mut() {
                            metrics.memcache_miss();
                        }
                        return false;
                    }
                };

                if let Some(metrics) = self.metrics.as_mut() {
                    metrics.register_msg_validation(&raw_message.topic, &acceptance);
                }

                self.forward_msg(
                    msg_id,
                    raw_message,
                    Some(propagation_source),
                    originating_peers,
                );
                return true;
            }
            MessageAcceptance::Reject => RejectReason::ValidationFailed,
            MessageAcceptance::Ignore => RejectReason::ValidationIgnored,
        };

        if let Some((raw_message, originating_peers)) = self.mcache.remove(msg_id) {
            if let Some(metrics) = self.metrics.as_mut() {
                metrics.register_msg_validation(&raw_message.topic, &acceptance);
            }

            // Tell peer_score about reject
            // Reject the original source, and any duplicates we've seen from other peers.
            if let Some((peer_score, ..)) = &mut self.peer_score {
                peer_score.reject_message(
                    propagation_source,
                    msg_id,
                    &raw_message.topic,
                    reject_reason,
                );
                for peer in originating_peers.iter() {
                    peer_score.reject_message(peer, msg_id, &raw_message.topic, reject_reason);
                }
            }
            true
        } else {
            tracing::warn!(message=%msg_id, "Rejected message not in cache");
            false
        }
    }

    /// Adds a new peer to the list of explicitly connected peers.
    pub fn add_explicit_peer(&mut self, peer_id: &PeerId) {
        tracing::debug!(peer=%peer_id, "Adding explicit peer");

        self.explicit_peers.insert(*peer_id);

        self.check_explicit_peer_connection(peer_id);
    }

    /// This removes the peer from explicitly connected peers, note that this does not disconnect
    /// the peer.
    pub fn remove_explicit_peer(&mut self, peer_id: &PeerId) {
        tracing::debug!(peer=%peer_id, "Removing explicit peer");
        self.explicit_peers.remove(peer_id);
    }

    /// Blacklists a peer. All messages from this peer will be rejected and any message that was
    /// created by this peer will be rejected.
    pub fn blacklist_peer(&mut self, peer_id: &PeerId) {
        if self.blacklisted_peers.insert(*peer_id) {
            tracing::debug!(peer=%peer_id, "Peer has been blacklisted");
        }
    }

    /// Removes a peer from the blacklist if it has previously been blacklisted.
    pub fn remove_blacklisted_peer(&mut self, peer_id: &PeerId) {
        if self.blacklisted_peers.remove(peer_id) {
            tracing::debug!(peer=%peer_id, "Peer has been removed from the blacklist");
        }
    }

    /// Activates the peer scoring system with the given parameters. This will reset all scores
    /// if there was already another peer scoring system activated. Returns an error if the
    /// params are not valid or if they got already set.
    pub fn with_peer_score(
        &mut self,
        params: PeerScoreParams,
        threshold: PeerScoreThresholds,
    ) -> Result<(), String> {
        self.with_peer_score_and_message_delivery_time_callback(params, threshold, None)
    }

    /// Activates the peer scoring system with the given parameters and a message delivery time
    /// callback. Returns an error if the parameters got already set.
    pub fn with_peer_score_and_message_delivery_time_callback(
        &mut self,
        params: PeerScoreParams,
        threshold: PeerScoreThresholds,
        callback: Option<fn(&PeerId, &TopicHash, f64)>,
    ) -> Result<(), String> {
        params.validate()?;
        threshold.validate()?;

        if self.peer_score.is_some() {
            return Err("Peer score set twice".into());
        }

        let interval = Delay::new(params.decay_interval);
        let peer_score = PeerScore::new_with_message_delivery_time_callback(params, callback);
        self.peer_score = Some((peer_score, threshold, interval));
        Ok(())
    }

    /// Sets scoring parameters for a topic.
    ///
    /// The [`Self::with_peer_score()`] must first be called to initialise peer scoring.
    pub fn set_topic_params<H: Hasher>(
        &mut self,
        topic: Topic<H>,
        params: TopicScoreParams,
    ) -> Result<(), &'static str> {
        if let Some((peer_score, ..)) = &mut self.peer_score {
            peer_score.set_topic_params(topic.hash(), params);
            Ok(())
        } else {
            Err("Peer score must be initialised with `with_peer_score()`")
        }
    }

    /// Returns a scoring parameters for a topic if existent.
    pub fn get_topic_params<H: Hasher>(&self, topic: &Topic<H>) -> Option<&TopicScoreParams> {
        self.peer_score.as_ref()?.0.get_topic_params(&topic.hash())
    }

    /// Sets the application specific score for a peer. Returns true if scoring is active and
    /// the peer is connected or if the score of the peer is not yet expired, false otherwise.
    pub fn set_application_score(&mut self, peer_id: &PeerId, new_score: f64) -> bool {
        if let Some((peer_score, ..)) = &mut self.peer_score {
            peer_score.set_application_score(peer_id, new_score)
        } else {
            false
        }
    }

    /// Gossipsub JOIN(topic) - adds topic peers to mesh and sends them GRAFT messages.
    fn join(&mut self, topic_hash: &TopicHash) {
        tracing::debug!(topic=%topic_hash, "Running JOIN for topic");

        // if we are already in the mesh, return
        if self.mesh.contains_key(topic_hash) {
            tracing::debug!(topic=%topic_hash, "JOIN: The topic is already in the mesh, ignoring JOIN");
            return;
        }

        let mut added_peers = HashSet::new();

        if let Some(m) = self.metrics.as_mut() {
            m.joined(topic_hash)
        }

        // check if we have mesh_n peers in fanout[topic] and add them to the mesh if we do,
        // removing the fanout entry.
        if let Some((_, mut peers)) = self.fanout.remove_entry(topic_hash) {
            tracing::debug!(
                topic=%topic_hash,
                "JOIN: Removing peers from the fanout for topic"
            );

            // remove explicit peers, peers with negative scores, and backoffed peers
            peers.retain(|p| {
                !self.explicit_peers.contains(p)
                    && !self.score_below_threshold(p, |_| 0.0).0
                    && !self.backoffs.is_backoff_with_slack(topic_hash, p)
            });

            // Add up to mesh_n of them to the mesh
            // NOTE: These aren't randomly added, currently FIFO
            let add_peers = std::cmp::min(peers.len(), self.config.mesh_n());
            tracing::debug!(
                topic=%topic_hash,
                "JOIN: Adding {:?} peers from the fanout for topic",
                add_peers
            );
            added_peers.extend(peers.iter().take(add_peers));

            self.mesh.insert(
                topic_hash.clone(),
                peers.into_iter().take(add_peers).collect(),
            );

            // remove the last published time
            self.fanout_last_pub.remove(topic_hash);
        }

        let fanaout_added = added_peers.len();
        if let Some(m) = self.metrics.as_mut() {
            m.peers_included(topic_hash, Inclusion::Fanout, fanaout_added)
        }

        // check if we need to get more peers, which we randomly select
        if added_peers.len() < self.config.mesh_n() {
            // get the peers
            let new_peers = get_random_peers(
                &self.connected_peers,
                topic_hash,
                self.config.mesh_n() - added_peers.len(),
                |peer| {
                    !added_peers.contains(peer)
                        && !self.explicit_peers.contains(peer)
                        && !self.score_below_threshold(peer, |_| 0.0).0
                        && !self.backoffs.is_backoff_with_slack(topic_hash, peer)
                },
            );
            added_peers.extend(new_peers.clone());
            // add them to the mesh
            tracing::debug!(
                "JOIN: Inserting {:?} random peers into the mesh",
                new_peers.len()
            );
            let mesh_peers = self.mesh.entry(topic_hash.clone()).or_default();
            mesh_peers.extend(new_peers);
        }

        let random_added = added_peers.len() - fanaout_added;
        if let Some(m) = self.metrics.as_mut() {
            m.peers_included(topic_hash, Inclusion::Random, random_added)
        }

        for peer_id in added_peers {
            // Send a GRAFT control message
            tracing::debug!(peer=%peer_id, "JOIN: Sending Graft message to peer");
            if let Some((peer_score, ..)) = &mut self.peer_score {
                peer_score.graft(&peer_id, topic_hash.clone());
            }
            self.send_message(
                peer_id,
                RpcOut::Graft(Graft {
                    topic_hash: topic_hash.clone(),
                }),
            );

            // If the peer did not previously exist in any mesh, inform the handler
            peer_added_to_mesh(
                peer_id,
                vec![topic_hash],
                &self.mesh,
                &mut self.events,
                &self.connected_peers,
            );
        }

        let mesh_peers = self.mesh_peers(topic_hash).count();
        if let Some(m) = self.metrics.as_mut() {
            m.set_mesh_peers(topic_hash, mesh_peers)
        }

        tracing::debug!(topic=%topic_hash, "Completed JOIN for topic");
    }

    /// Creates a PRUNE gossipsub action.
    fn make_prune(
        &mut self,
        topic_hash: &TopicHash,
        peer: &PeerId,
        do_px: bool,
        on_unsubscribe: bool,
    ) -> Prune {
        if let Some((peer_score, ..)) = &mut self.peer_score {
            peer_score.prune(peer, topic_hash.clone());
        }

        match self.connected_peers.get(peer).map(|v| &v.kind) {
            Some(PeerKind::Floodsub) => {
                tracing::error!("Attempted to prune a Floodsub peer");
            }
            Some(PeerKind::Gossipsub) => {
                // GossipSub v1.0 -- no peer exchange, the peer won't be able to parse it anyway
                return Prune {
                    topic_hash: topic_hash.clone(),
                    peers: Vec::new(),
                    backoff: None,
                };
            }
            None => {
                tracing::error!("Attempted to Prune an unknown peer");
            }
            _ => {} // Gossipsub 1.1 peer perform the `Prune`
        }

        // Select peers for peer exchange
        let peers = if do_px {
            get_random_peers(
                &self.connected_peers,
                topic_hash,
                self.config.prune_peers(),
                |p| p != peer && !self.score_below_threshold(p, |_| 0.0).0,
            )
            .into_iter()
            .map(|p| PeerInfo { peer_id: Some(p) })
            .collect()
        } else {
            Vec::new()
        };

        let backoff = if on_unsubscribe {
            self.config.unsubscribe_backoff()
        } else {
            self.config.prune_backoff()
        };

        // update backoff
        self.backoffs.update_backoff(topic_hash, peer, backoff);

        Prune {
            topic_hash: topic_hash.clone(),
            peers,
            backoff: Some(backoff.as_secs()),
        }
    }

    /// Gossipsub LEAVE(topic) - Notifies mesh\[topic\] peers with PRUNE messages.
    fn leave(&mut self, topic_hash: &TopicHash) {
        tracing::debug!(topic=%topic_hash, "Running LEAVE for topic");

        // If our mesh contains the topic, send prune to peers and delete it from the mesh
        if let Some((_, peers)) = self.mesh.remove_entry(topic_hash) {
            if let Some(m) = self.metrics.as_mut() {
                m.left(topic_hash)
            }
            for peer_id in peers {
                // Send a PRUNE control message
                tracing::debug!(%peer_id, "LEAVE: Sending PRUNE to peer");

                let on_unsubscribe = true;
                let prune =
                    self.make_prune(topic_hash, &peer_id, self.config.do_px(), on_unsubscribe);
                self.send_message(peer_id, RpcOut::Prune(prune));

                // If the peer did not previously exist in any mesh, inform the handler
                peer_removed_from_mesh(
                    peer_id,
                    topic_hash,
                    &self.mesh,
                    &mut self.events,
                    &self.connected_peers,
                );
            }
        }
        tracing::debug!(topic=%topic_hash, "Completed LEAVE for topic");
    }

    /// Checks if the given peer is still connected and if not dials the peer again.
    fn check_explicit_peer_connection(&mut self, peer_id: &PeerId) {
        if !self.connected_peers.contains_key(peer_id) {
            // Connect to peer
            tracing::debug!(peer=%peer_id, "Connecting to explicit peer");
            self.events.push_back(ToSwarm::Dial {
                opts: DialOpts::peer_id(*peer_id).build(),
            });
        }
    }

    /// Determines if a peer's score is below a given `PeerScoreThreshold` chosen via the
    /// `threshold` parameter.
    fn score_below_threshold(
        &self,
        peer_id: &PeerId,
        threshold: impl Fn(&PeerScoreThresholds) -> f64,
    ) -> (bool, f64) {
        Self::score_below_threshold_from_scores(&self.peer_score, peer_id, threshold)
    }

    fn score_below_threshold_from_scores(
        peer_score: &Option<(PeerScore, PeerScoreThresholds, Delay)>,
        peer_id: &PeerId,
        threshold: impl Fn(&PeerScoreThresholds) -> f64,
    ) -> (bool, f64) {
        if let Some((peer_score, thresholds, ..)) = peer_score {
            let score = peer_score.score(peer_id);
            if score < threshold(thresholds) {
                return (true, score);
            }
            (false, score)
        } else {
            (false, 0.0)
        }
    }

    /// Handles an IHAVE control message. Checks our cache of messages. If the message is unknown,
    /// requests it with an IWANT control message.
    fn handle_ihave(&mut self, peer_id: &PeerId, ihave_msgs: Vec<(TopicHash, Vec<MessageId>)>) {
        // We ignore IHAVE gossip from any peer whose score is below the gossip threshold
        if let (true, score) = self.score_below_threshold(peer_id, |pst| pst.gossip_threshold) {
            tracing::debug!(
                peer=%peer_id,
                %score,
                "IHAVE: ignoring peer with score below threshold"
            );
            return;
        }

        // IHAVE flood protection
        let peer_have = self.count_received_ihave.entry(*peer_id).or_insert(0);
        *peer_have += 1;
        if *peer_have > self.config.max_ihave_messages() {
            tracing::debug!(
                peer=%peer_id,
                "IHAVE: peer has advertised too many times ({}) within this heartbeat \
            interval; ignoring",
                *peer_have
            );
            return;
        }

        if let Some(iasked) = self.count_sent_iwant.get(peer_id) {
            if *iasked >= self.config.max_ihave_length() {
                tracing::debug!(
                    peer=%peer_id,
                    "IHAVE: peer has already advertised too many messages ({}); ignoring",
                    *iasked
                );
                return;
            }
        }

        tracing::trace!(peer=%peer_id, "Handling IHAVE for peer");

        let mut iwant_ids = HashSet::new();

        let want_message = |id: &MessageId| {
            if self.duplicate_cache.contains(id) {
                return false;
            }

            !self.gossip_promises.contains(id)
        };

        for (topic, ids) in ihave_msgs {
            // only process the message if we are subscribed
            if !self.mesh.contains_key(&topic) {
                tracing::debug!(
                    %topic,
                    "IHAVE: Ignoring IHAVE - Not subscribed to topic"
                );
                continue;
            }

            for id in ids.into_iter().filter(want_message) {
                // have not seen this message and are not currently requesting it
                if iwant_ids.insert(id) {
                    // Register the IWANT metric
                    if let Some(metrics) = self.metrics.as_mut() {
                        metrics.register_iwant(&topic);
                    }
                }
            }
        }

        if !iwant_ids.is_empty() {
            let iasked = self.count_sent_iwant.entry(*peer_id).or_insert(0);
            let mut iask = iwant_ids.len();
            if *iasked + iask > self.config.max_ihave_length() {
                iask = self.config.max_ihave_length().saturating_sub(*iasked);
            }

            // Send the list of IWANT control messages
            tracing::debug!(
                peer=%peer_id,
                "IHAVE: Asking for {} out of {} messages from peer",
                iask,
                iwant_ids.len()
            );

            // Ask in random order
            let mut iwant_ids_vec: Vec<_> = iwant_ids.into_iter().collect();
            let mut rng = thread_rng();
            iwant_ids_vec.partial_shuffle(&mut rng, iask);

            iwant_ids_vec.truncate(iask);
            *iasked += iask;

            self.gossip_promises.add_promise(
                *peer_id,
                &iwant_ids_vec,
                Instant::now() + self.config.iwant_followup_time(),
            );
            tracing::trace!(
                peer=%peer_id,
                "IHAVE: Asking for the following messages from peer: {:?}",
                iwant_ids_vec
            );

            self.send_message(
                *peer_id,
                RpcOut::IWant(IWant {
                    message_ids: iwant_ids_vec,
                }),
            );
        }
        tracing::trace!(peer=%peer_id, "Completed IHAVE handling for peer");
    }

    /// Handles an IWANT control message. Checks our cache of messages. If the message exists it is
    /// forwarded to the requesting peer.
    fn handle_iwant(&mut self, peer_id: &PeerId, iwant_msgs: Vec<MessageId>) {
        // We ignore IWANT gossip from any peer whose score is below the gossip threshold
        if let (true, score) = self.score_below_threshold(peer_id, |pst| pst.gossip_threshold) {
            tracing::debug!(
                peer=%peer_id,
                "IWANT: ignoring peer with score below threshold [score = {}]",
                score
            );
            return;
        }

        tracing::debug!(peer=%peer_id, "Handling IWANT for peer");

        for id in iwant_msgs {
            // If we have it and the IHAVE count is not above the threshold,
            // forward the message.
            if let Some((msg, count)) = self
                .mcache
                .get_with_iwant_counts(&id, peer_id)
                .map(|(msg, count)| (msg.clone(), count))
            {
                if count > self.config.gossip_retransimission() {
                    tracing::debug!(
                        peer=%peer_id,
                        message=%id,
                        "IWANT: Peer has asked for message too many times; ignoring request"
                    );
                } else {
                    tracing::debug!(peer=%peer_id, "IWANT: Sending cached messages to peer");
                    self.send_message(
                        *peer_id,
                        RpcOut::Forward {
                            message: msg,
                            timeout: Delay::new(self.config.forward_queue_duration()),
                        },
                    );
                }
            }
        }
        tracing::debug!(peer=%peer_id, "Completed IWANT handling for peer");
    }

    /// Handles GRAFT control messages. If subscribed to the topic, adds the peer to mesh, if not,
    /// responds with PRUNE messages.
    fn handle_graft(&mut self, peer_id: &PeerId, topics: Vec<TopicHash>) {
        tracing::debug!(peer=%peer_id, "Handling GRAFT message for peer");

        let mut to_prune_topics = HashSet::new();

        let mut do_px = self.config.do_px();

        let Some(connected_peer) = self.connected_peers.get_mut(peer_id) else {
            tracing::error!(peer_id = %peer_id, "Peer non-existent when handling graft");
            return;
        };

        // For each topic, if a peer has grafted us, then we necessarily must be in their mesh
        // and they must be subscribed to the topic. Ensure we have recorded the mapping.
        for topic in &topics {
            if connected_peer.topics.insert(topic.clone()) {
                if let Some(m) = self.metrics.as_mut() {
                    m.inc_topic_peers(topic);
                }
            }
        }

        // we don't GRAFT to/from explicit peers; complain loudly if this happens
        if self.explicit_peers.contains(peer_id) {
            tracing::warn!(peer=%peer_id, "GRAFT: ignoring request from direct peer");
            // this is possibly a bug from non-reciprocal configuration; send a PRUNE for all topics
            to_prune_topics = topics.into_iter().collect();
            // but don't PX
            do_px = false
        } else {
            let (below_zero, score) = self.score_below_threshold(peer_id, |_| 0.0);
            let now = Instant::now();
            for topic_hash in topics {
                if let Some(peers) = self.mesh.get_mut(&topic_hash) {
                    // if the peer is already in the mesh ignore the graft
                    if peers.contains(peer_id) {
                        tracing::debug!(
                            peer=%peer_id,
                            topic=%&topic_hash,
                            "GRAFT: Received graft for peer that is already in topic"
                        );
                        continue;
                    }

                    // make sure we are not backing off that peer
                    if let Some(backoff_time) = self.backoffs.get_backoff_time(&topic_hash, peer_id)
                    {
                        if backoff_time > now {
                            tracing::warn!(
                                peer=%peer_id,
                                "[Penalty] Peer attempted graft within backoff time, penalizing"
                            );
                            // add behavioural penalty
                            if let Some((peer_score, ..)) = &mut self.peer_score {
                                if let Some(metrics) = self.metrics.as_mut() {
                                    metrics.register_score_penalty(Penalty::GraftBackoff);
                                }
                                peer_score.add_penalty(peer_id, 1);

                                // check the flood cutoff
                                // See: https://github.com/rust-lang/rust-clippy/issues/10061
                                #[allow(unknown_lints, clippy::unchecked_duration_subtraction)]
                                let flood_cutoff = (backoff_time
                                    + self.config.graft_flood_threshold())
                                    - self.config.prune_backoff();
                                if flood_cutoff > now {
                                    // extra penalty
                                    peer_score.add_penalty(peer_id, 1);
                                }
                            }
                            // no PX
                            do_px = false;

                            to_prune_topics.insert(topic_hash.clone());
                            continue;
                        }
                    }

                    // check the score
                    if below_zero {
                        // we don't GRAFT peers with negative score
                        tracing::debug!(
                            peer=%peer_id,
                            %score,
                            topic=%topic_hash,
                            "GRAFT: ignoring peer with negative score"
                        );
                        // we do send them PRUNE however, because it's a matter of protocol
                        // correctness
                        to_prune_topics.insert(topic_hash.clone());
                        // but we won't PX to them
                        do_px = false;
                        continue;
                    }

                    // check mesh upper bound and only allow graft if the upper bound is not reached
                    // or if it is an outbound peer
                    if peers.len() >= self.config.mesh_n_high()
                        && !self.outbound_peers.contains(peer_id)
                    {
                        to_prune_topics.insert(topic_hash.clone());
                        continue;
                    }

                    // add peer to the mesh
                    tracing::debug!(
                        peer=%peer_id,
                        topic=%topic_hash,
                        "GRAFT: Mesh link added for peer in topic"
                    );

                    if peers.insert(*peer_id) {
                        if let Some(m) = self.metrics.as_mut() {
                            m.peers_included(&topic_hash, Inclusion::Subscribed, 1)
                        }
                    }

                    // If the peer did not previously exist in any mesh, inform the handler
                    peer_added_to_mesh(
                        *peer_id,
                        vec![&topic_hash],
                        &self.mesh,
                        &mut self.events,
                        &self.connected_peers,
                    );

                    if let Some((peer_score, ..)) = &mut self.peer_score {
                        peer_score.graft(peer_id, topic_hash);
                    }
                } else {
                    // don't do PX when there is an unknown topic to avoid leaking our peers
                    do_px = false;
                    tracing::debug!(
                        peer=%peer_id,
                        topic=%topic_hash,
                        "GRAFT: Received graft for unknown topic from peer"
                    );
                    // spam hardening: ignore GRAFTs for unknown topics
                    continue;
                }
            }
        }

        if !to_prune_topics.is_empty() {
            // build the prune messages to send
            let on_unsubscribe = false;

            for prune in to_prune_topics
                .iter()
                .map(|t| self.make_prune(t, peer_id, do_px, on_unsubscribe))
                .collect::<Vec<_>>()
            {
                self.send_message(*peer_id, RpcOut::Prune(prune));
            }
            // Send the prune messages to the peer
            tracing::debug!(
                peer=%peer_id,
                "GRAFT: Not subscribed to topics -  Sending PRUNE to peer"
            );
        }
        tracing::debug!(peer=%peer_id, "Completed GRAFT handling for peer");
    }

    fn remove_peer_from_mesh(
        &mut self,
        peer_id: &PeerId,
        topic_hash: &TopicHash,
        backoff: Option<u64>,
        always_update_backoff: bool,
        reason: Churn,
    ) {
        let mut update_backoff = always_update_backoff;
        if let Some(peers) = self.mesh.get_mut(topic_hash) {
            // remove the peer if it exists in the mesh
            if peers.remove(peer_id) {
                tracing::debug!(
                    peer=%peer_id,
                    topic=%topic_hash,
                    "PRUNE: Removing peer from the mesh for topic"
                );
                if let Some(m) = self.metrics.as_mut() {
                    m.peers_removed(topic_hash, reason, 1)
                }

                if let Some((peer_score, ..)) = &mut self.peer_score {
                    peer_score.prune(peer_id, topic_hash.clone());
                }

                update_backoff = true;

                // inform the handler
                peer_removed_from_mesh(
                    *peer_id,
                    topic_hash,
                    &self.mesh,
                    &mut self.events,
                    &self.connected_peers,
                );
            }
        }
        if update_backoff {
            let time = if let Some(backoff) = backoff {
                Duration::from_secs(backoff)
            } else {
                self.config.prune_backoff()
            };
            // is there a backoff specified by the peer? if so obey it.
            self.backoffs.update_backoff(topic_hash, peer_id, time);
        }
    }

    /// Handles PRUNE control messages. Removes peer from the mesh.
    fn handle_prune(
        &mut self,
        peer_id: &PeerId,
        prune_data: Vec<(TopicHash, Vec<PeerInfo>, Option<u64>)>,
    ) {
        tracing::debug!(peer=%peer_id, "Handling PRUNE message for peer");
        let (below_threshold, score) =
            self.score_below_threshold(peer_id, |pst| pst.accept_px_threshold);
        for (topic_hash, px, backoff) in prune_data {
            self.remove_peer_from_mesh(peer_id, &topic_hash, backoff, true, Churn::Prune);

            if self.mesh.contains_key(&topic_hash) {
                // connect to px peers
                if !px.is_empty() {
                    // we ignore PX from peers with insufficient score
                    if below_threshold {
                        tracing::debug!(
                            peer=%peer_id,
                            %score,
                            topic=%topic_hash,
                            "PRUNE: ignoring PX from peer with insufficient score"
                        );
                        continue;
                    }

                    // NOTE: We cannot dial any peers from PX currently as we typically will not
                    // know their multiaddr. Until SignedRecords are spec'd this
                    // remains a stub. By default `config.prune_peers()` is set to zero and
                    // this is skipped. If the user modifies this, this will only be able to
                    // dial already known peers (from an external discovery mechanism for
                    // example).
                    if self.config.prune_peers() > 0 {
                        self.px_connect(px);
                    }
                }
            }
        }
        tracing::debug!(peer=%peer_id, "Completed PRUNE handling for peer");
    }

    fn px_connect(&mut self, mut px: Vec<PeerInfo>) {
        let n = self.config.prune_peers();
        // Ignore peerInfo with no ID
        //
        // TODO: Once signed records are spec'd: Can we use peerInfo without any IDs if they have a
        // signed peer record?
        px.retain(|p| p.peer_id.is_some());
        if px.len() > n {
            // only use at most prune_peers many random peers
            let mut rng = thread_rng();
            px.partial_shuffle(&mut rng, n);
            px = px.into_iter().take(n).collect();
        }

        for p in px {
            // TODO: Once signed records are spec'd: extract signed peer record if given and handle
            // it, see https://github.com/libp2p/specs/pull/217
            if let Some(peer_id) = p.peer_id {
                // mark as px peer
                self.px_peers.insert(peer_id);

                // dial peer
                self.events.push_back(ToSwarm::Dial {
                    opts: DialOpts::peer_id(peer_id).build(),
                });
            }
        }
    }

    /// Applies some basic checks to whether this message is valid. Does not apply user validation
    /// checks.
    fn message_is_valid(
        &mut self,
        msg_id: &MessageId,
        raw_message: &mut RawMessage,
        propagation_source: &PeerId,
    ) -> bool {
        tracing::debug!(
            peer=%propagation_source,
            message=%msg_id,
            "Handling message from peer"
        );

        // Reject any message from a blacklisted peer
        if self.blacklisted_peers.contains(propagation_source) {
            tracing::debug!(
                peer=%propagation_source,
                "Rejecting message from blacklisted peer"
            );
            self.gossip_promises
                .reject_message(msg_id, &RejectReason::BlackListedPeer);
            if let Some((peer_score, ..)) = &mut self.peer_score {
                peer_score.reject_message(
                    propagation_source,
                    msg_id,
                    &raw_message.topic,
                    RejectReason::BlackListedPeer,
                );
                // gossip_promises.reject_message(msg_id, &RejectReason::BlackListedPeer);
            }
            return false;
        }

        // Also reject any message that originated from a blacklisted peer
        if let Some(source) = raw_message.source.as_ref() {
            if self.blacklisted_peers.contains(source) {
                tracing::debug!(
                    peer=%propagation_source,
                    %source,
                    "Rejecting message from peer because of blacklisted source"
                );
                self.handle_invalid_message(
                    propagation_source,
                    raw_message,
                    RejectReason::BlackListedSource,
                );
                return false;
            }
        }

        // If we are not validating messages, assume this message is validated
        // This will allow the message to be gossiped without explicitly calling
        // `validate_message`.
        if !self.config.validate_messages() {
            raw_message.validated = true;
        }

        // reject messages claiming to be from ourselves but not locally published
        let self_published = !self.config.allow_self_origin()
            && if let Some(own_id) = self.publish_config.get_own_id() {
                own_id != propagation_source
                    && raw_message.source.as_ref().is_some_and(|s| s == own_id)
            } else {
                self.published_message_ids.contains(msg_id)
            };

        if self_published {
            tracing::debug!(
                message=%msg_id,
                source=%propagation_source,
                "Dropping message claiming to be from self but forwarded from source"
            );
            self.handle_invalid_message(propagation_source, raw_message, RejectReason::SelfOrigin);
            return false;
        }

        true
    }

    /// Handles a newly received [`RawMessage`].
    ///
    /// Forwards the message to all peers in the mesh.
    fn handle_received_message(
        &mut self,
        mut raw_message: RawMessage,
        propagation_source: &PeerId,
    ) {
        // Record the received metric
        if let Some(metrics) = self.metrics.as_mut() {
            metrics.msg_recvd_unfiltered(&raw_message.topic, raw_message.raw_protobuf_len());
        }

        // Try and perform the data transform to the message. If it fails, consider it invalid.
        let message = match self.data_transform.inbound_transform(raw_message.clone()) {
            Ok(message) => message,
            Err(e) => {
                tracing::debug!("Invalid message. Transform error: {:?}", e);
                // Reject the message and return
                self.handle_invalid_message(
                    propagation_source,
                    &raw_message,
                    RejectReason::ValidationError(ValidationError::TransformFailed),
                );
                return;
            }
        };

        // Calculate the message id on the transformed data.
        let msg_id = self.config.message_id(&message);

        // Broadcast IDONTWANT messages.
        self.send_idontwant(&raw_message, &msg_id, propagation_source);

        // Check the validity of the message
        // Peers get penalized if this message is invalid. We don't add it to the duplicate cache
        // and instead continually penalize peers that repeatedly send this message.
        if !self.message_is_valid(&msg_id, &mut raw_message, propagation_source) {
            return;
        }

        if !self.duplicate_cache.insert(msg_id.clone()) {
            tracing::debug!(message=%msg_id, "Message already received, ignoring");
            if let Some((peer_score, ..)) = &mut self.peer_score {
                peer_score.duplicated_message(propagation_source, &msg_id, &message.topic);
            }
            self.mcache.observe_duplicate(&msg_id, propagation_source);
            return;
        }
        tracing::debug!(
            message=%msg_id,
            "Put message in duplicate_cache and resolve promises"
        );

        // Record the received message with the metrics
        if let Some(metrics) = self.metrics.as_mut() {
            metrics.msg_recvd(&message.topic);
        }

        // Tells score that message arrived (but is maybe not fully validated yet).
        // Consider the message as delivered for gossip promises.
        self.gossip_promises.message_delivered(&msg_id);

        // Tells score that message arrived (but is maybe not fully validated yet).
        if let Some((peer_score, ..)) = &mut self.peer_score {
            peer_score.validate_message(propagation_source, &msg_id, &message.topic);
        }

        // Add the message to our memcache
        self.mcache.put(&msg_id, raw_message.clone());

        // Dispatch the message to the user if we are subscribed to any of the topics
        if self.mesh.contains_key(&message.topic) {
            tracing::debug!("Sending received message to user");
            self.events
                .push_back(ToSwarm::GenerateEvent(Event::Message {
                    propagation_source: *propagation_source,
                    message_id: msg_id.clone(),
                    message,
                }));
        } else {
            tracing::debug!(
                topic=%message.topic,
                "Received message on a topic we are not subscribed to"
            );
            return;
        }

        // forward the message to mesh peers, if no validation is required
        if !self.config.validate_messages() {
            self.forward_msg(
                &msg_id,
                raw_message,
                Some(propagation_source),
                HashSet::new(),
            );
            tracing::debug!(message=%msg_id, "Completed message handling for message");
        }
    }

    // Handles invalid messages received.
    fn handle_invalid_message(
        &mut self,
        propagation_source: &PeerId,
        raw_message: &RawMessage,
        reject_reason: RejectReason,
    ) {
        if let Some((peer_score, ..)) = &mut self.peer_score {
            if let Some(metrics) = self.metrics.as_mut() {
                metrics.register_invalid_message(&raw_message.topic);
            }

            if let Ok(message) = self.data_transform.inbound_transform(raw_message.clone()) {
                let message_id = self.config.message_id(&message);

                peer_score.reject_message(
                    propagation_source,
                    &message_id,
                    &message.topic,
                    reject_reason,
                );

                self.gossip_promises
                    .reject_message(&message_id, &reject_reason);
            } else {
                // The message is invalid, we reject it ignoring any gossip promises. If a peer is
                // advertising this message via an IHAVE and it's invalid it will be double
                // penalized, one for sending us an invalid and again for breaking a promise.
                peer_score.reject_invalid_message(propagation_source, &raw_message.topic);
            }
        }
    }

    /// Handles received subscriptions.
    fn handle_received_subscriptions(
        &mut self,
        subscriptions: &[Subscription],
        propagation_source: &PeerId,
    ) {
        tracing::debug!(
            source=%propagation_source,
            "Handling subscriptions: {:?}",
            subscriptions,
        );

        let mut unsubscribed_peers = Vec::new();

        let Some(peer) = self.connected_peers.get_mut(propagation_source) else {
            tracing::error!(
                peer=%propagation_source,
                "Subscription by unknown peer"
            );
            return;
        };

        // Collect potential graft topics for the peer.
        let mut topics_to_graft = Vec::new();

        // Notify the application about the subscription, after the grafts are sent.
        let mut application_event = Vec::new();

        let filtered_topics = match self
            .subscription_filter
            .filter_incoming_subscriptions(subscriptions, &peer.topics)
        {
            Ok(topics) => topics,
            Err(s) => {
                tracing::error!(
                    peer=%propagation_source,
                    "Subscription filter error: {}; ignoring RPC from peer",
                    s
                );
                return;
            }
        };

        for subscription in filtered_topics {
            // get the peers from the mapping, or insert empty lists if the topic doesn't exist
            let topic_hash = &subscription.topic_hash;

            match subscription.action {
                SubscriptionAction::Subscribe => {
                    if peer.topics.insert(topic_hash.clone()) {
                        tracing::debug!(
                            peer=%propagation_source,
                            topic=%topic_hash,
                            "SUBSCRIPTION: Adding gossip peer to topic"
                        );

                        if let Some(m) = self.metrics.as_mut() {
                            m.inc_topic_peers(topic_hash);
                        }
                    }

                    // if the mesh needs peers add the peer to the mesh
                    if !self.explicit_peers.contains(propagation_source)
                        && peer.kind.is_gossipsub()
                        && !Self::score_below_threshold_from_scores(
                            &self.peer_score,
                            propagation_source,
                            |_| 0.0,
                        )
                        .0
                        && !self
                            .backoffs
                            .is_backoff_with_slack(topic_hash, propagation_source)
                    {
                        if let Some(peers) = self.mesh.get_mut(topic_hash) {
                            if peers.len() < self.config.mesh_n_low()
                                && peers.insert(*propagation_source)
                            {
                                tracing::debug!(
                                    peer=%propagation_source,
                                    topic=%topic_hash,
                                    "SUBSCRIPTION: Adding peer to the mesh for topic"
                                );
                                if let Some(m) = self.metrics.as_mut() {
                                    m.peers_included(topic_hash, Inclusion::Subscribed, 1)
                                }
                                // send graft to the peer
                                tracing::debug!(
                                    peer=%propagation_source,
                                    topic=%topic_hash,
                                    "Sending GRAFT to peer for topic"
                                );
                                if let Some((peer_score, ..)) = &mut self.peer_score {
                                    peer_score.graft(propagation_source, topic_hash.clone());
                                }
                                topics_to_graft.push(topic_hash.clone());
                            }
                        }
                    }
                    // generates a subscription event to be polled
                    application_event.push(ToSwarm::GenerateEvent(Event::Subscribed {
                        peer_id: *propagation_source,
                        topic: topic_hash.clone(),
                    }));
                }
                SubscriptionAction::Unsubscribe => {
                    if peer.topics.remove(topic_hash) {
                        tracing::debug!(
                            peer=%propagation_source,
                            topic=%topic_hash,
                            "SUBSCRIPTION: Removing gossip peer from topic"
                        );

                        if let Some(m) = self.metrics.as_mut() {
                            m.dec_topic_peers(topic_hash);
                        }
                    }

                    unsubscribed_peers.push((*propagation_source, topic_hash.clone()));
                    // generate an unsubscribe event to be polled
                    application_event.push(ToSwarm::GenerateEvent(Event::Unsubscribed {
                        peer_id: *propagation_source,
                        topic: topic_hash.clone(),
                    }));
                }
            }
        }

        // remove unsubscribed peers from the mesh and fanout if they exist there.
        for (peer_id, topic_hash) in unsubscribed_peers {
            self.fanout
                .get_mut(&topic_hash)
                .map(|peers| peers.remove(&peer_id));
            self.remove_peer_from_mesh(&peer_id, &topic_hash, None, false, Churn::Unsub);
        }

        // Potentially inform the handler if we have added this peer to a mesh for the first time.
        let topics_joined = topics_to_graft.iter().collect::<Vec<_>>();
        if !topics_joined.is_empty() {
            peer_added_to_mesh(
                *propagation_source,
                topics_joined,
                &self.mesh,
                &mut self.events,
                &self.connected_peers,
            );
        }

        // If we need to send grafts to peer, do so immediately, rather than waiting for the
        // heartbeat.
        for topic_hash in topics_to_graft.into_iter() {
            self.send_message(*propagation_source, RpcOut::Graft(Graft { topic_hash }));
        }

        // Notify the application of the subscriptions
        for event in application_event {
            self.events.push_back(event);
        }

        tracing::trace!(
            source=%propagation_source,
            "Completed handling subscriptions from source"
        );
    }

    /// Applies penalties to peers that did not respond to our IWANT requests.
    fn apply_iwant_penalties(&mut self) {
        if let Some((peer_score, ..)) = &mut self.peer_score {
            for (peer, count) in self.gossip_promises.get_broken_promises() {
                peer_score.add_penalty(&peer, count);
                if let Some(metrics) = self.metrics.as_mut() {
                    metrics.register_score_penalty(Penalty::BrokenPromise);
                }
            }
        }
    }

    /// Heartbeat function which shifts the memcache and updates the mesh.
    fn heartbeat(&mut self) {
        tracing::debug!("Starting heartbeat");
        let start = Instant::now();

        // Every heartbeat we sample the send queues to add to our metrics. We do this intentionally
        // before we add all the gossip from this heartbeat in order to gain a true measure of
        // steady-state size of the queues.
        if let Some(m) = &mut self.metrics {
            for sender_queue in self.connected_peers.values().map(|v| &v.sender) {
                m.observe_priority_queue_size(sender_queue.priority_queue_len());
                m.observe_non_priority_queue_size(sender_queue.non_priority_queue_len());
            }
        }

        self.heartbeat_ticks += 1;

        let mut to_graft = HashMap::new();
        let mut to_prune = HashMap::new();
        let mut no_px = HashSet::new();

        // clean up expired backoffs
        self.backoffs.heartbeat();

        // clean up ihave counters
        self.count_sent_iwant.clear();
        self.count_received_ihave.clear();

        // apply iwant penalties
        self.apply_iwant_penalties();

        // check connections to explicit peers
        if self.heartbeat_ticks % self.config.check_explicit_peers_ticks() == 0 {
            for p in self.explicit_peers.clone() {
                self.check_explicit_peer_connection(&p);
            }
        }

        // Cache the scores of all connected peers, and record metrics for current penalties.
        let mut scores = HashMap::with_capacity(self.connected_peers.len());
        if let Some((peer_score, ..)) = &self.peer_score {
            for peer_id in self.connected_peers.keys() {
                scores
                    .entry(peer_id)
                    .or_insert_with(|| peer_score.metric_score(peer_id, self.metrics.as_mut()));
            }
        }

        // maintain the mesh for each topic
        for (topic_hash, peers) in self.mesh.iter_mut() {
            let explicit_peers = &self.explicit_peers;
            let backoffs = &self.backoffs;
            let outbound_peers = &self.outbound_peers;

            // drop all peers with negative score, without PX
            // if there is at some point a stable retain method for BTreeSet the following can be
            // written more efficiently with retain.
            let mut to_remove_peers = Vec::new();
            for peer_id in peers.iter() {
                let peer_score = *scores.get(peer_id).unwrap_or(&0.0);

                // Record the score per mesh
                if let Some(metrics) = self.metrics.as_mut() {
                    metrics.observe_mesh_peers_score(topic_hash, peer_score);
                }

                if peer_score < 0.0 {
                    tracing::debug!(
                        peer=%peer_id,
                        score=%peer_score,
                        topic=%topic_hash,
                        "HEARTBEAT: Prune peer with negative score"
                    );

                    let current_topic = to_prune.entry(*peer_id).or_insert_with(Vec::new);
                    current_topic.push(topic_hash.clone());
                    no_px.insert(*peer_id);
                    to_remove_peers.push(*peer_id);
                }
            }

            if let Some(m) = self.metrics.as_mut() {
                m.peers_removed(topic_hash, Churn::BadScore, to_remove_peers.len())
            }

            for peer_id in to_remove_peers {
                peers.remove(&peer_id);
            }

            // too little peers - add some
            if peers.len() < self.config.mesh_n_low() {
                tracing::debug!(
                    topic=%topic_hash,
                    "HEARTBEAT: Mesh low. Topic contains: {} needs: {}",
                    peers.len(),
                    self.config.mesh_n_low()
                );
                // not enough peers - get mesh_n - current_length more
                let desired_peers = self.config.mesh_n() - peers.len();
                let peer_list =
                    get_random_peers(&self.connected_peers, topic_hash, desired_peers, |peer| {
                        !peers.contains(peer)
                            && !explicit_peers.contains(peer)
                            && !backoffs.is_backoff_with_slack(topic_hash, peer)
                            && *scores.get(peer).unwrap_or(&0.0) >= 0.0
                    });
                for peer in &peer_list {
                    let current_topic = to_graft.entry(*peer).or_insert_with(Vec::new);
                    current_topic.push(topic_hash.clone());
                }
                // update the mesh
                tracing::debug!("Updating mesh, new mesh: {:?}", peer_list);
                if let Some(m) = self.metrics.as_mut() {
                    m.peers_included(topic_hash, Inclusion::Random, peer_list.len())
                }
                peers.extend(peer_list);
            }

            // too many peers - remove some
            if peers.len() > self.config.mesh_n_high() {
                tracing::debug!(
                    topic=%topic_hash,
                    "HEARTBEAT: Mesh high. Topic contains: {} needs: {}",
                    peers.len(),
                    self.config.mesh_n_high()
                );
                let excess_peer_no = peers.len() - self.config.mesh_n();

                // shuffle the peers and then sort by score ascending beginning with the worst
                let mut rng = thread_rng();
                let mut shuffled = peers.iter().copied().collect::<Vec<_>>();
                shuffled.shuffle(&mut rng);
                shuffled.sort_by(|p1, p2| {
                    let score_p1 = *scores.get(p1).unwrap_or(&0.0);
                    let score_p2 = *scores.get(p2).unwrap_or(&0.0);

                    score_p1.partial_cmp(&score_p2).unwrap_or(Ordering::Equal)
                });
                // shuffle everything except the last retain_scores many peers (the best ones)
                shuffled[..peers.len() - self.config.retain_scores()].shuffle(&mut rng);

                // count total number of outbound peers
                let mut outbound = {
                    let outbound_peers = &self.outbound_peers;
                    shuffled
                        .iter()
                        .filter(|p| outbound_peers.contains(*p))
                        .count()
                };

                // remove the first excess_peer_no allowed (by outbound restrictions) peers adding
                // them to to_prune
                let mut removed = 0;
                for peer in shuffled {
                    if removed == excess_peer_no {
                        break;
                    }
                    if self.outbound_peers.contains(&peer) {
                        if outbound <= self.config.mesh_outbound_min() {
                            // do not remove anymore outbound peers
                            continue;
                        }
                        // an outbound peer gets removed
                        outbound -= 1;
                    }

                    // remove the peer
                    peers.remove(&peer);
                    let current_topic = to_prune.entry(peer).or_insert_with(Vec::new);
                    current_topic.push(topic_hash.clone());
                    removed += 1;
                }

                if let Some(m) = self.metrics.as_mut() {
                    m.peers_removed(topic_hash, Churn::Excess, removed)
                }
            }

            // do we have enough outbound peers?
            if peers.len() >= self.config.mesh_n_low() {
                // count number of outbound peers we have
                let outbound = { peers.iter().filter(|p| outbound_peers.contains(*p)).count() };

                // if we have not enough outbound peers, graft to some new outbound peers
                if outbound < self.config.mesh_outbound_min() {
                    let needed = self.config.mesh_outbound_min() - outbound;
                    let peer_list =
                        get_random_peers(&self.connected_peers, topic_hash, needed, |peer| {
                            !peers.contains(peer)
                                && !explicit_peers.contains(peer)
                                && !backoffs.is_backoff_with_slack(topic_hash, peer)
                                && *scores.get(peer).unwrap_or(&0.0) >= 0.0
                                && outbound_peers.contains(peer)
                        });
                    for peer in &peer_list {
                        let current_topic = to_graft.entry(*peer).or_insert_with(Vec::new);
                        current_topic.push(topic_hash.clone());
                    }
                    // update the mesh
                    tracing::debug!("Updating mesh, new mesh: {:?}", peer_list);
                    if let Some(m) = self.metrics.as_mut() {
                        m.peers_included(topic_hash, Inclusion::Outbound, peer_list.len())
                    }
                    peers.extend(peer_list);
                }
            }

            // should we try to improve the mesh with opportunistic grafting?
            if self.heartbeat_ticks % self.config.opportunistic_graft_ticks() == 0
                && peers.len() > 1
                && self.peer_score.is_some()
            {
                if let Some((_, thresholds, _)) = &self.peer_score {
                    // Opportunistic grafting works as follows: we check the median score of peers
                    // in the mesh; if this score is below the opportunisticGraftThreshold, we
                    // select a few peers at random with score over the median.
                    // The intention is to (slowly) improve an underperforming mesh by introducing
                    // good scoring peers that may have been gossiping at us. This allows us to
                    // get out of sticky situations where we are stuck with poor peers and also
                    // recover from churn of good peers.

                    // now compute the median peer score in the mesh
                    let mut peers_by_score: Vec<_> = peers.iter().collect();
                    peers_by_score.sort_by(|p1, p2| {
                        let p1_score = *scores.get(p1).unwrap_or(&0.0);
                        let p2_score = *scores.get(p2).unwrap_or(&0.0);
                        p1_score.partial_cmp(&p2_score).unwrap_or(Equal)
                    });

                    let middle = peers_by_score.len() / 2;
                    let median = if peers_by_score.len() % 2 == 0 {
                        let sub_middle_peer = *peers_by_score
                            .get(middle - 1)
                            .expect("middle < vector length and middle > 0 since peers.len() > 0");
                        let sub_middle_score = *scores.get(sub_middle_peer).unwrap_or(&0.0);
                        let middle_peer =
                            *peers_by_score.get(middle).expect("middle < vector length");
                        let middle_score = *scores.get(middle_peer).unwrap_or(&0.0);

                        (sub_middle_score + middle_score) * 0.5
                    } else {
                        *scores
                            .get(*peers_by_score.get(middle).expect("middle < vector length"))
                            .unwrap_or(&0.0)
                    };

                    // if the median score is below the threshold, select a better peer (if any) and
                    // GRAFT
                    if median < thresholds.opportunistic_graft_threshold {
                        let peer_list = get_random_peers(
                            &self.connected_peers,
                            topic_hash,
                            self.config.opportunistic_graft_peers(),
                            |peer_id| {
                                !peers.contains(peer_id)
                                    && !explicit_peers.contains(peer_id)
                                    && !backoffs.is_backoff_with_slack(topic_hash, peer_id)
                                    && *scores.get(peer_id).unwrap_or(&0.0) > median
                            },
                        );
                        for peer in &peer_list {
                            let current_topic = to_graft.entry(*peer).or_insert_with(Vec::new);
                            current_topic.push(topic_hash.clone());
                        }
                        // update the mesh
                        tracing::debug!(
                            topic=%topic_hash,
                            "Opportunistically graft in topic with peers {:?}",
                            peer_list
                        );
                        if let Some(m) = self.metrics.as_mut() {
                            m.peers_included(topic_hash, Inclusion::Random, peer_list.len())
                        }
                        peers.extend(peer_list);
                    }
                }
            }
            // Register the final count of peers in the mesh
            if let Some(m) = self.metrics.as_mut() {
                m.set_mesh_peers(topic_hash, peers.len())
            }
        }

        // remove expired fanout topics
        {
            let fanout = &mut self.fanout; // help the borrow checker
            let fanout_ttl = self.config.fanout_ttl();
            self.fanout_last_pub.retain(|topic_hash, last_pub_time| {
                if *last_pub_time + fanout_ttl < Instant::now() {
                    tracing::debug!(
                        topic=%topic_hash,
                        "HEARTBEAT: Fanout topic removed due to timeout"
                    );
                    fanout.remove(topic_hash);
                    return false;
                }
                true
            });
        }

        // maintain fanout
        // check if our peers are still a part of the topic
        for (topic_hash, peers) in self.fanout.iter_mut() {
            let mut to_remove_peers = Vec::new();
            let publish_threshold = match &self.peer_score {
                Some((_, thresholds, _)) => thresholds.publish_threshold,
                _ => 0.0,
            };
            for peer_id in peers.iter() {
                // is the peer still subscribed to the topic?
                let peer_score = *scores.get(peer_id).unwrap_or(&0.0);
                match self.connected_peers.get(peer_id) {
                    Some(peer) => {
                        if !peer.topics.contains(topic_hash) || peer_score < publish_threshold {
                            tracing::debug!(
                                topic=%topic_hash,
                                "HEARTBEAT: Peer removed from fanout for topic"
                            );
                            to_remove_peers.push(*peer_id);
                        }
                    }
                    None => {
                        // remove if the peer has disconnected
                        to_remove_peers.push(*peer_id);
                    }
                }
            }
            for to_remove in to_remove_peers {
                peers.remove(&to_remove);
            }

            // not enough peers
            if peers.len() < self.config.mesh_n() {
                tracing::debug!(
                    "HEARTBEAT: Fanout low. Contains: {:?} needs: {:?}",
                    peers.len(),
                    self.config.mesh_n()
                );
                let needed_peers = self.config.mesh_n() - peers.len();
                let explicit_peers = &self.explicit_peers;
                let new_peers =
                    get_random_peers(&self.connected_peers, topic_hash, needed_peers, |peer_id| {
                        !peers.contains(peer_id)
                            && !explicit_peers.contains(peer_id)
                            && *scores.get(peer_id).unwrap_or(&0.0) < publish_threshold
                    });
                peers.extend(new_peers);
            }
        }

        if self.peer_score.is_some() {
            tracing::trace!("Mesh message deliveries: {:?}", {
                self.mesh
                    .iter()
                    .map(|(t, peers)| {
                        (
                            t.clone(),
                            peers
                                .iter()
                                .map(|p| {
                                    (
                                        *p,
                                        self.peer_score
                                            .as_ref()
                                            .expect("peer_score.is_some()")
                                            .0
                                            .mesh_message_deliveries(p, t)
                                            .unwrap_or(0.0),
                                    )
                                })
                                .collect::<HashMap<PeerId, f64>>(),
                        )
                    })
                    .collect::<HashMap<TopicHash, HashMap<PeerId, f64>>>()
            })
        }

        self.emit_gossip();

        // send graft/prunes
        if !to_graft.is_empty() | !to_prune.is_empty() {
            self.send_graft_prune(to_graft, to_prune, no_px);
        }

        // shift the memcache
        self.mcache.shift();

        // Report expired messages
        for (peer_id, failed_messages) in self.failed_messages.drain() {
            tracing::debug!("Peer couldn't consume messages: {:?}", failed_messages);
            self.events
                .push_back(ToSwarm::GenerateEvent(Event::SlowPeer {
                    peer_id,
                    failed_messages,
                }));
        }
        self.failed_messages.shrink_to_fit();

        // Flush stale IDONTWANTs.
        for peer in self.connected_peers.values_mut() {
            while let Some((_front, instant)) = peer.dont_send.front() {
                if (*instant + IDONTWANT_TIMEOUT) >= Instant::now() {
                    break;
                } else {
                    peer.dont_send.pop_front();
                }
            }
        }

        tracing::debug!("Completed Heartbeat");
        if let Some(metrics) = self.metrics.as_mut() {
            let duration = u64::try_from(start.elapsed().as_millis()).unwrap_or(u64::MAX);
            metrics.observe_heartbeat_duration(duration);
        }
    }

    /// Emits gossip - Send IHAVE messages to a random set of gossip peers. This is applied to mesh
    /// and fanout peers
    fn emit_gossip(&mut self) {
        let mut rng = thread_rng();
        let mut messages = Vec::new();
        for (topic_hash, peers) in self.mesh.iter().chain(self.fanout.iter()) {
            let mut message_ids = self.mcache.get_gossip_message_ids(topic_hash);
            if message_ids.is_empty() {
                continue;
            }

            // if we are emitting more than GossipSubMaxIHaveLength message_ids, truncate the list
            if message_ids.len() > self.config.max_ihave_length() {
                // we do the truncation (with shuffling) per peer below
                tracing::debug!(
                    "too many messages for gossip; will truncate IHAVE list ({} messages)",
                    message_ids.len()
                );
            } else {
                // shuffle to emit in random order
                message_ids.shuffle(&mut rng);
            }

            // dynamic number of peers to gossip based on `gossip_factor` with minimum `gossip_lazy`
            let n_map = |m| {
                max(
                    self.config.gossip_lazy(),
                    (self.config.gossip_factor() * m as f64) as usize,
                )
            };
            // get gossip_lazy random peers
            let to_msg_peers =
                get_random_peers_dynamic(&self.connected_peers, topic_hash, n_map, |peer| {
                    !peers.contains(peer)
                        && !self.explicit_peers.contains(peer)
                        && !self.score_below_threshold(peer, |ts| ts.gossip_threshold).0
                });

            tracing::debug!("Gossiping IHAVE to {} peers", to_msg_peers.len());

            for peer_id in to_msg_peers {
                let mut peer_message_ids = message_ids.clone();

                if peer_message_ids.len() > self.config.max_ihave_length() {
                    // We do this per peer so that we emit a different set for each peer.
                    // we have enough redundancy in the system that this will significantly increase
                    // the message coverage when we do truncate.
                    peer_message_ids.partial_shuffle(&mut rng, self.config.max_ihave_length());
                    peer_message_ids.truncate(self.config.max_ihave_length());
                }

                // send an IHAVE message
                messages.push((
                    peer_id,
                    RpcOut::IHave(IHave {
                        topic_hash: topic_hash.clone(),
                        message_ids: peer_message_ids,
                    }),
                ));
            }
        }
        for (peer_id, message) in messages {
            self.send_message(peer_id, message);
        }
    }

    /// Handles multiple GRAFT/PRUNE messages and coalesces them into chunked gossip control
    /// messages.
    fn send_graft_prune(
        &mut self,
        to_graft: HashMap<PeerId, Vec<TopicHash>>,
        mut to_prune: HashMap<PeerId, Vec<TopicHash>>,
        no_px: HashSet<PeerId>,
    ) {
        // handle the grafts and overlapping prunes per peer
        for (peer_id, topics) in to_graft.into_iter() {
            for topic in &topics {
                // inform scoring of graft
                if let Some((peer_score, ..)) = &mut self.peer_score {
                    peer_score.graft(&peer_id, topic.clone());
                }

                // inform the handler of the peer being added to the mesh
                // If the peer did not previously exist in any mesh, inform the handler
                peer_added_to_mesh(
                    peer_id,
                    vec![topic],
                    &self.mesh,
                    &mut self.events,
                    &self.connected_peers,
                );
            }
            let rpc_msgs = topics.iter().map(|topic_hash| {
                RpcOut::Graft(Graft {
                    topic_hash: topic_hash.clone(),
                })
            });

            // If there are prunes associated with the same peer add them.
            // NOTE: In this case a peer has been added to a topic mesh, and removed from another.
            // It therefore must be in at least one mesh and we do not need to inform the handler
            // of its removal from another.

            // The following prunes are not due to unsubscribing.
            let prune_msgs = to_prune
                .remove(&peer_id)
                .into_iter()
                .flatten()
                .map(|topic_hash| {
                    let prune = self.make_prune(
                        &topic_hash,
                        &peer_id,
                        self.config.do_px() && !no_px.contains(&peer_id),
                        false,
                    );
                    RpcOut::Prune(prune)
                });

            // send the rpc messages
            for msg in rpc_msgs.chain(prune_msgs).collect::<Vec<_>>() {
                self.send_message(peer_id, msg);
            }
        }

        // handle the remaining prunes
        // The following prunes are not due to unsubscribing.
        for (peer_id, topics) in to_prune.iter() {
            for topic_hash in topics {
                let prune = self.make_prune(
                    topic_hash,
                    peer_id,
                    self.config.do_px() && !no_px.contains(peer_id),
                    false,
                );
                self.send_message(*peer_id, RpcOut::Prune(prune));

                // inform the handler
                peer_removed_from_mesh(
                    *peer_id,
                    topic_hash,
                    &self.mesh,
                    &mut self.events,
                    &self.connected_peers,
                );
            }
        }
    }


    /// Helper function which sends an IDONTWANT message to mesh\[topic\] peers.
    fn send_idontwant(
        &mut self,
        message: &RawMessage,
        msg_id: &MessageId,
        propagation_source: &PeerId,
    ) {
        let Some(mesh_peers) = self.mesh.get(&message.topic) else {
            return;
        };

        let iwant_peers = self.gossip_promises.peers_for_message(msg_id);

        let recipient_peers = mesh_peers
            .iter()
            .chain(iwant_peers.iter())
            .filter(|peer_id| {
                *peer_id != propagation_source && Some(*peer_id) != message.source.as_ref()
            });

        for peer_id in recipient_peers {
            let Some(peer) = self.connected_peers.get_mut(peer_id) else {
                tracing::error!(peer = %peer_id,
                    "Could not IDONTWANT, peer doesn't exist in connected peer list");
                continue;
            };

            // Only gossipsub 1.2 peers support IDONTWANT.
            if peer.kind != PeerKind::Gossipsubv1_2_beta {
                continue;
            }

            if peer
                .sender
                .send_message(RpcOut::IDontWant(IDontWant {
                    message_ids: vec![msg_id.clone()],
                }))
                .is_err()
            {
                tracing::warn!(peer=%peer_id, "Send Queue full. Could not send IDONTWANT");

                if let Some((peer_score, ..)) = &mut self.peer_score {
                    peer_score.failed_message_slow_peer(peer_id);
                }
                // Increment failed message count
                self.failed_messages
                    .entry(*peer_id)
                    .or_default()
                    .non_priority += 1;
            }
        }
    }

    /// Helper function which forwards a message to mesh\[topic\] peers.
    ///
    /// Returns true if at least one peer was messaged.
    fn forward_msg(
        &mut self,
        msg_id: &MessageId,
        message: RawMessage,
        propagation_source: Option<&PeerId>,
        originating_peers: HashSet<PeerId>,
    ) -> bool {
        // message is fully validated inform peer_score
        if let Some((peer_score, ..)) = &mut self.peer_score {
            if let Some(peer) = propagation_source {
                peer_score.deliver_message(peer, msg_id, &message.topic);
            }
        }

        tracing::debug!(message=%msg_id, "Forwarding message");
        let mut recipient_peers = HashSet::new();

        // Populate the recipient peers mapping

        // Add explicit peers
        for peer_id in &self.explicit_peers {
            let Some(peer) = self.connected_peers.get(peer_id) else {
                continue;
            };
            if Some(peer_id) != propagation_source
                && !originating_peers.contains(peer_id)
                && Some(peer_id) != message.source.as_ref()
                && peer.topics.contains(&message.topic)
            {
                recipient_peers.insert(*peer_id);
            }
        }

        // add mesh peers
        let topic = &message.topic;
        // mesh
        if let Some(mesh_peers) = self.mesh.get(topic) {
            for peer_id in mesh_peers {
                if Some(peer_id) != propagation_source
                    && !originating_peers.contains(peer_id)
                    && Some(peer_id) != message.source.as_ref()
                {
                    recipient_peers.insert(*peer_id);
                }
            }
        }

        if recipient_peers.is_empty() {
            return false;
        }

        // forward the message to peers
        if !recipient_peers.is_empty() {
            for peer_id in recipient_peers.iter() {
                if let Some(peer) = self.connected_peers.get_mut(peer_id) {
                    if peer.dont_send.get(msg_id).is_some() {
                        tracing::debug!(%peer_id, message=%msg_id, "Peer doesn't want message");
                        continue;
                    }

                    tracing::debug!(%peer_id, message=%msg_id, "Sending message to peer");
                    if peer
                        .sender
                        .send_message(RpcOut::Forward {
                            message: message.clone(),
                            timeout: Delay::new(self.config.forward_queue_duration())
                        })
                        .is_err()
                    {
                        // Downscore the peer
                        if let Some((peer_score, ..)) = &mut self.peer_score {
                            peer_score.failed_message_slow_peer(peer_id);
                        }
                        // Increment the failed message count
                        self.failed_messages
                            .entry(*peer_id)
                            .or_default()
                            .non_priority += 1;
                    }
                } else {
                    tracing::error!(peer = %peer_id,
                        "Could not FORWARD, peer doesn't exist in connected peer list");
                }
            }
            tracing::debug!("Completed forwarding message");
            true
        } else {
            false
        }
    }

    /// Constructs a [`RawMessage`] performing message signing if required.
    pub(crate) fn build_raw_message(
        &mut self,
        topic: TopicHash,
        data: Vec<u8>,
    ) -> Result<RawMessage, PublishError> {
        match &mut self.publish_config {
            PublishConfig::Signing {
                ref keypair,
                author,
                inline_key,
                last_seq_no,
            } => {
                let sequence_number = last_seq_no.next();

                let signature = {
                    let message = proto::Message {
                        from: Some(author.to_bytes()),
                        data: Some(data.clone()),
                        seqno: Some(sequence_number.to_be_bytes().to_vec()),
                        topic: topic.clone().into_string(),
                        signature: None,
                        key: None,
                    };

                    let mut buf = Vec::with_capacity(message.get_size());
                    let mut writer = Writer::new(&mut buf);

                    message
                        .write_message(&mut writer)
                        .expect("Encoding to succeed");

                    // the signature is over the bytes "libp2p-pubsub:<protobuf-message>"
                    let mut signature_bytes = SIGNING_PREFIX.to_vec();
                    signature_bytes.extend_from_slice(&buf);
                    Some(keypair.sign(&signature_bytes)?)
                };

                Ok(RawMessage {
                    source: Some(*author),
                    data,
                    // To be interoperable with the go-implementation this is treated as a 64-bit
                    // big-endian uint.
                    sequence_number: Some(sequence_number),
                    topic,
                    signature,
                    key: inline_key.clone(),
                    validated: true, // all published messages are valid
                })
            }
            PublishConfig::Author(peer_id) => {
                Ok(RawMessage {
                    source: Some(*peer_id),
                    data,
                    // To be interoperable with the go-implementation this is treated as a 64-bit
                    // big-endian uint.
                    sequence_number: Some(rand::random()),
                    topic,
                    signature: None,
                    key: None,
                    validated: true, // all published messages are valid
                })
            }
            PublishConfig::RandomAuthor => {
                Ok(RawMessage {
                    source: Some(PeerId::random()),
                    data,
                    // To be interoperable with the go-implementation this is treated as a 64-bit
                    // big-endian uint.
                    sequence_number: Some(rand::random()),
                    topic,
                    signature: None,
                    key: None,
                    validated: true, // all published messages are valid
                })
            }
            PublishConfig::Anonymous => {
                Ok(RawMessage {
                    source: None,
                    data,
                    // To be interoperable with the go-implementation this is treated as a 64-bit
                    // big-endian uint.
                    sequence_number: None,
                    topic,
                    signature: None,
                    key: None,
                    validated: true, // all published messages are valid
                })
            }
        }
    }

    /// Send a [`RpcOut`] message to a peer.
    ///
    /// Returns `true` if sending was successful, `false` otherwise.
    /// The method will update the peer score and failed message counter if
    /// sending the message failed due to the channel to the connection handler being
    /// full (which indicates a slow peer).
    fn send_message(&mut self, peer_id: PeerId, rpc: RpcOut) -> bool {
        if let Some(m) = self.metrics.as_mut() {
            if let RpcOut::Publish { ref message, .. } | RpcOut::Forward { ref message, .. } = rpc {
                // register bytes sent on the internal metrics.
                m.msg_sent(&message.topic, message.raw_protobuf_len());
            }
        }

        let Some(peer) = &mut self.connected_peers.get_mut(&peer_id) else {
            tracing::error!(peer = %peer_id,
                    "Could not send rpc to connection handler, peer doesn't exist in connected peer list");
            return false;
        };

        // Try sending the message to the connection handler.
        match peer.sender.send_message(rpc) {
            Ok(()) => true,
            Err(rpc) => {
                // Sending failed because the channel is full.
                tracing::warn!(peer=%peer_id, "Send Queue full. Could not send {:?}.", rpc);

                // Update failed message counter.
                let failed_messages = self.failed_messages.entry(peer_id).or_default();
                match rpc {
                    RpcOut::Publish { .. } => {
                        failed_messages.priority += 1;
                        failed_messages.publish += 1;
                    }
                    RpcOut::Forward { .. } => {
                        failed_messages.non_priority += 1;
                        failed_messages.forward += 1;
                    }
                    RpcOut::IWant(_) | RpcOut::IHave(_) | RpcOut::IDontWant(_) => {
                        failed_messages.non_priority += 1;
                    }
                    RpcOut::Graft(_)
                    | RpcOut::Prune(_)
                    | RpcOut::Subscribe(_)
                    | RpcOut::Unsubscribe(_) => {
                        unreachable!("Channel for highpriority contorl messages is unbounded and should always be open.")
                    }
                }

                // Update peer score.
                if let Some((peer_score, ..)) = &mut self.peer_score {
                    peer_score.failed_message_slow_peer(&peer_id);
                }

                false
            }
        }
    }

    fn on_connection_established(
        &mut self,
        ConnectionEstablished {
            peer_id,
            endpoint,
            other_established,
            ..
        }: ConnectionEstablished,
    ) {
        // Diverging from the go implementation we only want to consider a peer as outbound peer
        // if its first connection is outbound.

        if endpoint.is_dialer() && other_established == 0 && !self.px_peers.contains(&peer_id) {
            // The first connection is outbound and it is not a peer from peer exchange => mark
            // it as outbound peer
            self.outbound_peers.insert(peer_id);
        }

        // Add the IP to the peer scoring system
        if let Some((peer_score, ..)) = &mut self.peer_score {
            if let Some(ip) = get_ip_addr(endpoint.get_remote_address()) {
                peer_score.add_ip(&peer_id, ip);
            } else {
                tracing::trace!(
                    peer=%peer_id,
                    "Couldn't extract ip from endpoint of peer with endpoint {:?}",
                    endpoint
                )
            }
        }

        if other_established > 0 {
            return; // Not our first connection to this peer, hence nothing to do.
        }

        if let Some((peer_score, ..)) = &mut self.peer_score {
            peer_score.add_peer(peer_id);
        }

        // Ignore connections from blacklisted peers.
        if self.blacklisted_peers.contains(&peer_id) {
            tracing::debug!(peer=%peer_id, "Ignoring connection from blacklisted peer");
            return;
        }

        tracing::debug!(peer=%peer_id, "New peer connected");
        // We need to send our subscriptions to the newly-connected node.
        for topic_hash in self.mesh.clone().into_keys() {
            self.send_message(peer_id, RpcOut::Subscribe(topic_hash));
        }
    }

    fn on_connection_closed(
        &mut self,
        ConnectionClosed {
            peer_id,
            connection_id,
            endpoint,
            remaining_established,
            ..
        }: ConnectionClosed,
    ) {
        // Remove IP from peer scoring system
        if let Some((peer_score, ..)) = &mut self.peer_score {
            if let Some(ip) = get_ip_addr(endpoint.get_remote_address()) {
                peer_score.remove_ip(&peer_id, &ip);
            } else {
                tracing::trace!(
                    peer=%peer_id,
                    "Couldn't extract ip from endpoint of peer with endpoint {:?}",
                    endpoint
                )
            }
        }

        if remaining_established != 0 {
            // Remove the connection from the list
            if let Some(peer) = self.connected_peers.get_mut(&peer_id) {
                let index = peer
                    .connections
                    .iter()
                    .position(|v| v == &connection_id)
                    .expect("Previously established connection to peer must be present");
                peer.connections.remove(index);

                // If there are more connections and this peer is in a mesh, inform the first
                // connection handler.
                if !peer.connections.is_empty() {
                    for topic in &peer.topics {
                        if let Some(mesh_peers) = self.mesh.get(topic) {
                            if mesh_peers.contains(&peer_id) {
                                self.events.push_back(ToSwarm::NotifyHandler {
                                    peer_id,
                                    event: HandlerIn::JoinedMesh,
                                    handler: NotifyHandler::One(peer.connections[0]),
                                });
                                break;
                            }
                        }
                    }
                }
            }
        } else {
            // remove from mesh, topic_peers, peer_topic and the fanout
            tracing::debug!(peer=%peer_id, "Peer disconnected");
            let Some(connected_peer) = self.connected_peers.get(&peer_id) else {
                tracing::error!(peer_id = %peer_id, "Peer non-existent when handling disconnection");
                return;
            };

            // remove peer from all mappings
            for topic in &connected_peer.topics {
                // check the mesh for the topic
                if let Some(mesh_peers) = self.mesh.get_mut(topic) {
                    // check if the peer is in the mesh and remove it
                    if mesh_peers.remove(&peer_id) {
                        if let Some(m) = self.metrics.as_mut() {
                            m.peers_removed(topic, Churn::Dc, 1);
                            m.set_mesh_peers(topic, mesh_peers.len());
                        }
                    };
                }

                if let Some(m) = self.metrics.as_mut() {
                    m.dec_topic_peers(topic);
                }

                // remove from fanout
                self.fanout
                    .get_mut(topic)
                    .map(|peers| peers.remove(&peer_id));
            }

            // Forget px and outbound status for this peer
            self.px_peers.remove(&peer_id);
            self.outbound_peers.remove(&peer_id);

            // If metrics are enabled, register the disconnection of a peer based on its protocol.
            if let Some(metrics) = self.metrics.as_mut() {
                metrics.peer_protocol_disconnected(connected_peer.kind.clone());
            }

            self.connected_peers.remove(&peer_id);

            if let Some((peer_score, ..)) = &mut self.peer_score {
                peer_score.remove_peer(&peer_id);
            }
        }
    }

    fn on_address_change(
        &mut self,
        AddressChange {
            peer_id,
            old: endpoint_old,
            new: endpoint_new,
            ..
        }: AddressChange,
    ) {
        // Exchange IP in peer scoring system
        if let Some((peer_score, ..)) = &mut self.peer_score {
            if let Some(ip) = get_ip_addr(endpoint_old.get_remote_address()) {
                peer_score.remove_ip(&peer_id, &ip);
            } else {
                tracing::trace!(
                    peer=%&peer_id,
                    "Couldn't extract ip from endpoint of peer with endpoint {:?}",
                    endpoint_old
                )
            }
            if let Some(ip) = get_ip_addr(endpoint_new.get_remote_address()) {
                peer_score.add_ip(&peer_id, ip);
            } else {
                tracing::trace!(
                    peer=%peer_id,
                    "Couldn't extract ip from endpoint of peer with endpoint {:?}",
                    endpoint_new
                )
            }
        }
    }
}

fn get_ip_addr(addr: &Multiaddr) -> Option<IpAddr> {
    addr.iter().find_map(|p| match p {
        Ip4(addr) => Some(IpAddr::V4(addr)),
        Ip6(addr) => Some(IpAddr::V6(addr)),
        _ => None,
    })
}

impl<C, F> NetworkBehaviour for Behaviour<C, F>
where
    C: Send + 'static + DataTransform,
    F: Send + 'static + TopicSubscriptionFilter,
{
    type ConnectionHandler = Handler;
    type ToSwarm = Event;

    fn handle_established_inbound_connection(
        &mut self,
        connection_id: ConnectionId,
        peer_id: PeerId,
        _: &Multiaddr,
        _: &Multiaddr,
    ) -> Result<THandler<Self>, ConnectionDenied> {
        // By default we assume a peer is only a floodsub peer.
        //
        // The protocol negotiation occurs once a message is sent/received. Once this happens we
        // update the type of peer that this is in order to determine which kind of routing should
        // occur.
        let connected_peer = self
            .connected_peers
            .entry(peer_id)
            .or_insert(PeerConnections {
                kind: PeerKind::Floodsub,
                connections: vec![],
                sender: Sender::new(self.config.connection_handler_queue_len()),
                topics: Default::default(),
                dont_send: LinkedHashMap::new(),
            });
        // Add the new connection
        connected_peer.connections.push(connection_id);

        Ok(Handler::new(
            self.config.protocol_config(),
            connected_peer.sender.new_receiver(),
        ))
    }

    fn handle_established_outbound_connection(
        &mut self,
        connection_id: ConnectionId,
        peer_id: PeerId,
        _: &Multiaddr,
        _: Endpoint,
        _: PortUse,
    ) -> Result<THandler<Self>, ConnectionDenied> {
        let connected_peer = self
            .connected_peers
            .entry(peer_id)
            .or_insert(PeerConnections {
                kind: PeerKind::Floodsub,
                connections: vec![],
                sender: Sender::new(self.config.connection_handler_queue_len()),
                topics: Default::default(),
                dont_send: LinkedHashMap::new(),
            });
        // Add the new connection
        connected_peer.connections.push(connection_id);

        Ok(Handler::new(
            self.config.protocol_config(),
            connected_peer.sender.new_receiver(),
        ))
    }

    fn on_connection_handler_event(
        &mut self,
        propagation_source: PeerId,
        _connection_id: ConnectionId,
        handler_event: THandlerOutEvent<Self>,
    ) {
        match handler_event {
            HandlerEvent::PeerKind(kind) => {
                // We have identified the protocol this peer is using

                if let Some(metrics) = self.metrics.as_mut() {
                    metrics.peer_protocol_connected(kind.clone());
                }

                if let PeerKind::NotSupported = kind {
                    tracing::debug!(
                        peer=%propagation_source,
                        "Peer does not support gossipsub protocols"
                    );
                    self.events
                        .push_back(ToSwarm::GenerateEvent(Event::GossipsubNotSupported {
                            peer_id: propagation_source,
                        }));
                } else if let Some(conn) = self.connected_peers.get_mut(&propagation_source) {
                    // Only change the value if the old value is Floodsub (the default set in
                    // `NetworkBehaviour::on_event` with FromSwarm::ConnectionEstablished).
                    // All other PeerKind changes are ignored.
                    tracing::debug!(
                        peer=%propagation_source,
                        peer_type=%kind,
                        "New peer type found for peer"
                    );
                    if let PeerKind::Floodsub = conn.kind {
                        conn.kind = kind;
                    }
                }
            }
            HandlerEvent::MessageDropped(rpc) => {
                // Account for this in the scoring logic
                if let Some((peer_score, _, _)) = &mut self.peer_score {
                    peer_score.failed_message_slow_peer(&propagation_source);
                }

                // Keep track of expired messages for the application layer.
                let failed_messages = self.failed_messages.entry(propagation_source).or_default();
                failed_messages.timeout += 1;
                match rpc {
                    RpcOut::Publish { .. } => {
                        failed_messages.publish += 1;
                    }
                    RpcOut::Forward { .. } => {
                        failed_messages.forward += 1;
                    }
                    _ => {}
                }

                // Record metrics on the failure.
                if let Some(metrics) = self.metrics.as_mut() {
                    match rpc {
                        RpcOut::Publish { message, .. } => {
                            metrics.publish_msg_dropped(&message.topic);
                            metrics.timeout_msg_dropped(&message.topic);
                        }
                        RpcOut::Forward { message, .. } => {
                            metrics.forward_msg_dropped(&message.topic);
                            metrics.timeout_msg_dropped(&message.topic);
                        }
                        _ => {}
                    }
                }
            }
            HandlerEvent::Message {
                rpc,
                invalid_messages,
            } => {
                // Handle the gossipsub RPC

                // Handle subscriptions
                // Update connected peers topics
                if !rpc.subscriptions.is_empty() {
                    self.handle_received_subscriptions(&rpc.subscriptions, &propagation_source);
                }

                // Check if peer is graylisted in which case we ignore the event
                if let (true, _) =
                    self.score_below_threshold(&propagation_source, |pst| pst.graylist_threshold)
                {
                    tracing::debug!(peer=%propagation_source, "RPC Dropped from greylisted peer");
                    return;
                }

                // Handle any invalid messages from this peer
                if self.peer_score.is_some() {
                    for (raw_message, validation_error) in invalid_messages {
                        self.handle_invalid_message(
                            &propagation_source,
                            &raw_message,
                            RejectReason::ValidationError(validation_error),
                        )
                    }
                } else {
                    // log the invalid messages
                    for (message, validation_error) in invalid_messages {
                        tracing::warn!(
                            peer=%propagation_source,
                            source=?message.source,
                            "Invalid message from peer. Reason: {:?}",
                            validation_error,
                        );
                    }
                }

                // Handle messages
                for (count, raw_message) in rpc.messages.into_iter().enumerate() {
                    // Only process the amount of messages the configuration allows.
                    if self.config.max_messages_per_rpc().is_some()
                        && Some(count) >= self.config.max_messages_per_rpc()
                    {
                        tracing::warn!("Received more messages than permitted. Ignoring further messages. Processed: {}", count);
                        break;
                    }
                    self.handle_received_message(raw_message, &propagation_source);
                }

                // Handle control messages
                // group some control messages, this minimises SendEvents (code is simplified to
                // handle each event at a time however)
                let mut ihave_msgs = vec![];
                let mut graft_msgs = vec![];
                let mut prune_msgs = vec![];
                for control_msg in rpc.control_msgs {
                    match control_msg {
                        ControlAction::IHave(IHave {
                            topic_hash,
                            message_ids,
                        }) => {
                            ihave_msgs.push((topic_hash, message_ids));
                        }
                        ControlAction::IWant(IWant { message_ids }) => {
                            self.handle_iwant(&propagation_source, message_ids)
                        }
                        ControlAction::Graft(Graft { topic_hash }) => graft_msgs.push(topic_hash),
                        ControlAction::Prune(Prune {
                            topic_hash,
                            peers,
                            backoff,
                        }) => prune_msgs.push((topic_hash, peers, backoff)),
                        ControlAction::IDontWant(IDontWant { message_ids }) => {
                            let Some(peer) = self.connected_peers.get_mut(&propagation_source)
                            else {
                                tracing::error!(peer = %propagation_source,
                                    "Could not handle IDONTWANT, peer doesn't exist in connected peer list");
                                continue;
                            };
                            if let Some(metrics) = self.metrics.as_mut() {
                                metrics.register_idontwant(message_ids.len());
                            }
                            for message_id in message_ids {
                                peer.dont_send.insert(message_id, Instant::now());
                                // Don't exceed capacity.
                                if peer.dont_send.len() > IDONTWANT_CAP {
                                    peer.dont_send.pop_front();
                                }
                            }
                        }
                    }
                }
                if !ihave_msgs.is_empty() {
                    self.handle_ihave(&propagation_source, ihave_msgs);
                }
                if !graft_msgs.is_empty() {
                    self.handle_graft(&propagation_source, graft_msgs);
                }
                if !prune_msgs.is_empty() {
                    self.handle_prune(&propagation_source, prune_msgs);
                }
            }
        }
    }

    #[tracing::instrument(level = "trace", name = "NetworkBehaviour::poll", skip(self, cx))]
    fn poll(
        &mut self,
        cx: &mut Context<'_>,
    ) -> Poll<ToSwarm<Self::ToSwarm, THandlerInEvent<Self>>> {
        if let Some(event) = self.events.pop_front() {
            return Poll::Ready(event);
        }

        // update scores
        if let Some((peer_score, _, delay)) = &mut self.peer_score {
            if delay.poll_unpin(cx).is_ready(){
                peer_score.refresh_scores();
            }
        }

        if self.heartbeat.poll_unpin(cx).is_ready() {
            self.heartbeat();
        }

        Poll::Pending
    }

    fn on_swarm_event(&mut self, event: FromSwarm) {
        match event {
            FromSwarm::ConnectionEstablished(connection_established) => {
                self.on_connection_established(connection_established)
            }
            FromSwarm::ConnectionClosed(connection_closed) => {
                self.on_connection_closed(connection_closed)
            }
            FromSwarm::AddressChange(address_change) => self.on_address_change(address_change),
            _ => {}
        }
    }
}

/// This is called when peers are added to any mesh. It checks if the peer existed
/// in any other mesh. If this is the first mesh they have joined, it queues a message to notify
/// the appropriate connection handler to maintain a connection.
fn peer_added_to_mesh(
    peer_id: PeerId,
    new_topics: Vec<&TopicHash>,
    mesh: &HashMap<TopicHash, BTreeSet<PeerId>>,
    events: &mut VecDeque<ToSwarm<Event, HandlerIn>>,
    connections: &HashMap<PeerId, PeerConnections>,
) {
    // Ensure there is an active connection
    let connection_id = match connections.get(&peer_id) {
        Some(p) => p
            .connections
            .first()
            .expect("There should be at least one connection to a peer."),
        None => {
            tracing::error!(peer_id=%peer_id, "Peer not existent when added to the mesh");
            return;
        }
    };

    if let Some(peer) = connections.get(&peer_id) {
        for topic in &peer.topics {
            if !new_topics.contains(&topic) {
                if let Some(mesh_peers) = mesh.get(topic) {
                    if mesh_peers.contains(&peer_id) {
                        // the peer is already in a mesh for another topic
                        return;
                    }
                }
            }
        }
    }
    // This is the first mesh the peer has joined, inform the handler
    events.push_back(ToSwarm::NotifyHandler {
        peer_id,
        event: HandlerIn::JoinedMesh,
        handler: NotifyHandler::One(*connection_id),
    });
}

/// This is called when peers are removed from a mesh. It checks if the peer exists
/// in any other mesh. If this is the last mesh they have joined, we return true, in order to
/// notify the handler to no longer maintain a connection.
fn peer_removed_from_mesh(
    peer_id: PeerId,
    old_topic: &TopicHash,
    mesh: &HashMap<TopicHash, BTreeSet<PeerId>>,
    events: &mut VecDeque<ToSwarm<Event, HandlerIn>>,
    connections: &HashMap<PeerId, PeerConnections>,
) {
    // Ensure there is an active connection
    let connection_id = match connections.get(&peer_id) {
        Some(p) => p
            .connections
            .first()
            .expect("There should be at least one connection to a peer."),
        None => {
            tracing::error!(peer_id=%peer_id, "Peer not existent when removed from mesh");
            return;
        }
    };

    if let Some(peer) = connections.get(&peer_id) {
        for topic in &peer.topics {
            if topic != old_topic {
                if let Some(mesh_peers) = mesh.get(topic) {
                    if mesh_peers.contains(&peer_id) {
                        // the peer exists in another mesh still
                        return;
                    }
                }
            }
        }
    }
    // The peer is not in any other mesh, inform the handler
    events.push_back(ToSwarm::NotifyHandler {
        peer_id,
        event: HandlerIn::LeftMesh,
        handler: NotifyHandler::One(*connection_id),
    });
}

/// Helper function to get a subset of random gossipsub peers for a `topic_hash`
/// filtered by the function `f`. The number of peers to get equals the output of `n_map`
/// that gets as input the number of filtered peers.
fn get_random_peers_dynamic(
    connected_peers: &HashMap<PeerId, PeerConnections>,
    topic_hash: &TopicHash,
    // maps the number of total peers to the number of selected peers
    n_map: impl Fn(usize) -> usize,
    mut f: impl FnMut(&PeerId) -> bool,
) -> BTreeSet<PeerId> {
    let mut gossip_peers = connected_peers
        .iter()
        .filter(|(_, p)| p.topics.contains(topic_hash))
        .filter(|(peer_id, _)| f(peer_id))
        .filter(|(_, p)| p.kind.is_gossipsub())
        .map(|(peer_id, _)| *peer_id)
        .collect::<Vec<PeerId>>();

    // if we have less than needed, return them
    let n = n_map(gossip_peers.len());
    if gossip_peers.len() <= n {
        tracing::debug!("RANDOM PEERS: Got {:?} peers", gossip_peers.len());
        return gossip_peers.into_iter().collect();
    }

    // we have more peers than needed, shuffle them and return n of them
    let mut rng = thread_rng();
    gossip_peers.partial_shuffle(&mut rng, n);

    tracing::debug!("RANDOM PEERS: Got {:?} peers", n);

    gossip_peers.into_iter().take(n).collect()
}

/// Helper function to get a set of `n` random gossipsub peers for a `topic_hash`
/// filtered by the function `f`.
fn get_random_peers(
    connected_peers: &HashMap<PeerId, PeerConnections>,
    topic_hash: &TopicHash,
    n: usize,
    f: impl FnMut(&PeerId) -> bool,
) -> BTreeSet<PeerId> {
    get_random_peers_dynamic(connected_peers, topic_hash, |_| n, f)
}

/// Validates the combination of signing, privacy and message validation to ensure the
/// configuration will not reject published messages.
fn validate_config(
    authenticity: &MessageAuthenticity,
    validation_mode: &ValidationMode,
) -> Result<(), &'static str> {
    match validation_mode {
        ValidationMode::Anonymous => {
            if authenticity.is_signing() {
                return Err("Cannot enable message signing with an Anonymous validation mode. Consider changing either the ValidationMode or MessageAuthenticity");
            }

            if !authenticity.is_anonymous() {
                return Err("Published messages contain an author but incoming messages with an author will be rejected. Consider adjusting the validation or privacy settings in the config");
            }
        }
        ValidationMode::Strict => {
            if !authenticity.is_signing() {
                return Err(
                    "Messages will be
                published unsigned and incoming unsigned messages will be rejected. Consider adjusting
                the validation or privacy settings in the config"
                );
            }
        }
        _ => {}
    }
    Ok(())
}

impl<C: DataTransform, F: TopicSubscriptionFilter> fmt::Debug for Behaviour<C, F> {
    fn fmt(&self, f: &mut fmt::Formatter<'_>) -> fmt::Result {
        f.debug_struct("Behaviour")
            .field("config", &self.config)
            .field("events", &self.events.len())
            .field("publish_config", &self.publish_config)
            .field("mesh", &self.mesh)
            .field("fanout", &self.fanout)
            .field("fanout_last_pub", &self.fanout_last_pub)
            .field("mcache", &self.mcache)
            .field("heartbeat", &self.heartbeat)
            .finish()
    }
}

impl fmt::Debug for PublishConfig {
    fn fmt(&self, f: &mut fmt::Formatter<'_>) -> fmt::Result {
        match self {
            PublishConfig::Signing { author, .. } => {
                f.write_fmt(format_args!("PublishConfig::Signing({author})"))
            }
            PublishConfig::Author(author) => {
                f.write_fmt(format_args!("PublishConfig::Author({author})"))
            }
            PublishConfig::RandomAuthor => f.write_fmt(format_args!("PublishConfig::RandomAuthor")),
            PublishConfig::Anonymous => f.write_fmt(format_args!("PublishConfig::Anonymous")),
        }
    }
}<|MERGE_RESOLUTION|>--- conflicted
+++ resolved
@@ -46,19 +46,8 @@
 use quick_protobuf::{MessageWrite, Writer};
 use rand::{seq::SliceRandom, thread_rng};
 use web_time::{Instant, SystemTime};
-
-<<<<<<< HEAD
-use crate::peer_score::{PeerScore, PeerScoreParams, PeerScoreThresholds, RejectReason};
-use crate::protocol::SIGNING_PREFIX;
-use crate::subscription_filter::{AllowAllSubscriptionFilter, TopicSubscriptionFilter};
-use crate::time_cache::DuplicateCache;
-use crate::topic::{Hasher, Topic, TopicHash};
-use crate::transform::{DataTransform, IdentityTransform};
-use crate::types::{ControlAction, IDontWant, Message, MessageAcceptance, MessageId, PeerInfo, RawMessage, Subscription, SubscriptionAction};
-use crate::types::{PeerConnections, PeerKind, RpcOut};
-use crate::{backoff::BackoffStorage, FailedMessages};
-=======
->>>>>>> b187c14e
+use hashlink::LinkedHashMap;
+
 use crate::{
     backoff::BackoffStorage,
     config::{Config, ValidationMode},
@@ -75,19 +64,12 @@
     topic::{Hasher, Topic, TopicHash},
     transform::{DataTransform, IdentityTransform},
     types::{
-        ControlAction, Graft, IHave, IWant, Message, MessageAcceptance, MessageId, PeerConnections,
+        ControlAction, Graft, IHave, IWant, IDontWant, Message, MessageAcceptance, MessageId, PeerConnections,
         PeerInfo, PeerKind, Prune, RawMessage, RpcOut, Subscription, SubscriptionAction,
     },
     FailedMessages, PublishError, SubscriptionError, TopicScoreParams, ValidationError,
 };
-<<<<<<< HEAD
-use crate::{rpc_proto::proto, TopicScoreParams};
-use crate::{PublishError, SubscriptionError, ValidationError};
-use quick_protobuf::{MessageWrite, Writer};
-use std::{cmp::Ordering::Equal, fmt::Debug};
-use hashlink::LinkedHashMap;
-=======
->>>>>>> b187c14e
+
 
 #[cfg(test)]
 mod tests;
