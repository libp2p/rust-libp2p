--- conflicted
+++ resolved
@@ -3290,7 +3290,6 @@
     type ConnectionHandler = Handler;
     type OutEvent = Event;
 
-<<<<<<< HEAD
     fn handle_established_inbound_connection(
         &mut self,
         _: ConnectionId,
@@ -3298,11 +3297,7 @@
         _: &Multiaddr,
         _: &Multiaddr,
     ) -> Result<THandler<Self>, ConnectionDenied> {
-        Ok(GossipsubHandler::new(
-=======
-    fn new_handler(&mut self) -> Self::ConnectionHandler {
-        Handler::new(
->>>>>>> 87cf5fd5
+        Ok(Handler::new(
             ProtocolConfig::new(&self.config),
             self.config.idle_timeout(),
         ))
@@ -3315,7 +3310,7 @@
         _: &Multiaddr,
         _: Endpoint,
     ) -> Result<THandler<Self>, ConnectionDenied> {
-        Ok(GossipsubHandler::new(
+        Ok(Handler::new(
             ProtocolConfig::new(&self.config),
             self.config.idle_timeout(),
         ))
