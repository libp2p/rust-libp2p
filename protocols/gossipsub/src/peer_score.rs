--- conflicted
+++ resolved
@@ -20,27 +20,18 @@
 
 //! Manages and stores the Scoring logic of a particular peer on the gossipsub behaviour.
 
-<<<<<<< HEAD
-#[cfg(feature = "metrics")]
-use crate::metrics::{Metrics, Penalty};
-use crate::time_cache::TimeCache;
-use crate::{MessageId, TopicHash};
-=======
 use std::{
     collections::{hash_map, HashMap, HashSet},
     net::IpAddr,
     time::Duration,
 };
 
->>>>>>> d0590a7a
 use libp2p_identity::PeerId;
 use web_time::Instant;
 
-use crate::{
-    metrics::{Metrics, Penalty},
-    time_cache::TimeCache,
-    MessageId, TopicHash,
-};
+#[cfg(feature = "metrics")]
+use crate::metrics::{Metrics, Penalty};
+use crate::{time_cache::TimeCache, MessageId, TopicHash};
 
 mod params;
 pub use params::{
@@ -290,12 +281,14 @@
                 }
 
                 // P3b:
-                // NOTE: the weight of P3b is negative (validated in TopicScoreParams.validate), so this detracts.
+                // NOTE: the weight of P3b is negative (validated in TopicScoreParams.validate), so
+                // this detracts.
                 let p3b = topic_stats.mesh_failure_penalty;
                 topic_score += p3b * topic_params.mesh_failure_penalty_weight;
 
                 // P4: invalid messages
-                // NOTE: the weight of P4 is negative (validated in TopicScoreParams.validate), so this detracts.
+                // NOTE: the weight of P4 is negative (validated in TopicScoreParams.validate), so
+                // this detracts.
                 let p4 =
                     topic_stats.invalid_message_deliveries * topic_stats.invalid_message_deliveries;
                 topic_score += p4 * topic_params.invalid_message_deliveries_weight;
