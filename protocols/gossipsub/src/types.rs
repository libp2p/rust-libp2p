// Copyright 2020 Sigma Prime Pty Ltd.
//
// Permission is hereby granted, free of charge, to any person obtaining a
// copy of this software and associated documentation files (the "Software"),
// to deal in the Software without restriction, including without limitation
// the rights to use, copy, modify, merge, publish, distribute, sublicense,
// and/or sell copies of the Software, and to permit persons to whom the
// Software is furnished to do so, subject to the following conditions:
//
// The above copyright notice and this permission notice shall be included in
// all copies or substantial portions of the Software.
//
// THE SOFTWARE IS PROVIDED "AS IS", WITHOUT WARRANTY OF ANY KIND, EXPRESS
// OR IMPLIED, INCLUDING BUT NOT LIMITED TO THE WARRANTIES OF MERCHANTABILITY,
// FITNESS FOR A PARTICULAR PURPOSE AND NONINFRINGEMENT. IN NO EVENT SHALL THE
// AUTHORS OR COPYRIGHT HOLDERS BE LIABLE FOR ANY CLAIM, DAMAGES OR OTHER
// LIABILITY, WHETHER IN AN ACTION OF CONTRACT, TORT OR OTHERWISE, ARISING
// FROM, OUT OF OR IN CONNECTION WITH THE SOFTWARE OR THE USE OR OTHER
// DEALINGS IN THE SOFTWARE.

//! A collection of types using the Gossipsub system.
use std::{collections::BTreeSet, fmt, fmt::Debug};

use futures_timer::Delay;
use hashlink::LinkedHashMap;
use libp2p_identity::PeerId;
use libp2p_swarm::ConnectionId;
use quick_protobuf::MessageWrite;
#[cfg(feature = "serde")]
use serde::{Deserialize, Serialize};
use web_time::Instant;

use crate::{rpc::Sender, rpc_proto::proto, TopicHash};

/// Messages that have expired while attempting to be sent to a peer.
#[derive(Clone, Debug, Default)]
pub struct FailedMessages {
    /// The number of publish messages that failed to be published in a heartbeat.
    pub publish: usize,
    /// The number of forward messages that failed to be published in a heartbeat.
    pub forward: usize,
    /// The number of messages that were failed to be sent to the priority queue as it was full.
    pub priority: usize,
    /// The number of messages that were failed to be sent to the non-priority queue as it was
    /// full.
    pub non_priority: usize,
    /// The number of messages that timed out and could not be sent.
    pub timeout: usize,
}

impl FailedMessages {
    /// The total number of messages that failed due to the queue being full.
    pub fn total_queue_full(&self) -> usize {
        self.priority + self.non_priority
    }

    /// The total failed messages in a heartbeat.
    pub fn total(&self) -> usize {
        self.priority + self.non_priority
    }
}

#[derive(Debug)]
/// Validation kinds from the application for received messages.
pub enum MessageAcceptance {
    /// The message is considered valid, and it should be delivered and forwarded to the network.
    Accept,
    /// The message is considered invalid, and it should be rejected and trigger the P₄ penalty.
    Reject,
    /// The message is neither delivered nor forwarded to the network, but the router does not
    /// trigger the P₄ penalty.
    Ignore,
}

#[cfg_attr(feature = "serde", derive(Serialize, Deserialize))]
#[derive(Clone, PartialEq, Eq, Hash, PartialOrd, Ord)]
pub struct MessageId(pub Vec<u8>);

impl MessageId {
    pub fn new(value: &[u8]) -> Self {
        Self(value.to_vec())
    }
}

impl<T: Into<Vec<u8>>> From<T> for MessageId {
    fn from(value: T) -> Self {
        Self(value.into())
    }
}

impl std::fmt::Display for MessageId {
    fn fmt(&self, f: &mut std::fmt::Formatter<'_>) -> std::fmt::Result {
        write!(f, "{}", hex_fmt::HexFmt(&self.0))
    }
}

impl std::fmt::Debug for MessageId {
    fn fmt(&self, f: &mut std::fmt::Formatter<'_>) -> std::fmt::Result {
        write!(f, "MessageId({})", hex_fmt::HexFmt(&self.0))
    }
}

#[derive(Debug)]
pub(crate) struct PeerConnections {
    /// The kind of protocol the peer supports.
    pub(crate) kind: PeerKind,
    /// Its current connections.
    pub(crate) connections: Vec<ConnectionId>,
    /// Subscribed topics.
    pub(crate) topics: BTreeSet<TopicHash>,
    /// The rpc sender to the connection handler(s).
    pub(crate) sender: Sender,
    /// Don't send messages.
    pub(crate) dont_send: LinkedHashMap<MessageId, Instant>,
}

/// Describes the types of peers that can exist in the gossipsub context.
<<<<<<< HEAD
#[derive(Debug, Clone, PartialEq, Hash, Eq)]
#[cfg_attr(
    feature = "metrics",
    derive(prometheus_client::encoding::EncodeLabelValue)
)]
=======
#[derive(Debug, Clone, Copy, PartialEq, Hash, EncodeLabelValue, Eq)]
>>>>>>> cc8607ce
pub enum PeerKind {
    /// A gossipsub 1.2 peer.
    Gossipsubv1_2,
    /// A gossipsub 1.1 peer.
    Gossipsubv1_1,
    /// A gossipsub 1.0 peer.
    Gossipsub,
    /// A floodsub peer.
    Floodsub,
    /// The peer doesn't support any of the protocols.
    NotSupported,
}

/// A message received by the gossipsub system and stored locally in caches..
#[derive(Clone, PartialEq, Eq, Hash, Debug)]
pub struct RawMessage {
    /// Id of the peer that published this message.
    pub source: Option<PeerId>,

    /// Content of the message. Its meaning is out of scope of this library.
    pub data: Vec<u8>,

    /// A random sequence number.
    pub sequence_number: Option<u64>,

    /// The topic this message belongs to
    pub topic: TopicHash,

    /// The signature of the message if it's signed.
    pub signature: Option<Vec<u8>>,

    /// The public key of the message if it is signed and the source [`PeerId`] cannot be inlined.
    pub key: Option<Vec<u8>>,

    /// Flag indicating if this message has been validated by the application or not.
    pub validated: bool,
}

impl PeerKind {
    /// Returns true if peer speaks any gossipsub version.
    pub(crate) fn is_gossipsub(&self) -> bool {
        matches!(
            self,
            Self::Gossipsubv1_2 | Self::Gossipsubv1_1 | Self::Gossipsub
        )
    }
}

impl RawMessage {
    /// Calculates the encoded length of this message (used for calculating metrics).
    pub fn raw_protobuf_len(&self) -> usize {
        let message = proto::Message {
            from: self.source.map(|m| m.to_bytes()),
            data: Some(self.data.clone()),
            seqno: self.sequence_number.map(|s| s.to_be_bytes().to_vec()),
            topic: TopicHash::into_string(self.topic.clone()),
            signature: self.signature.clone(),
            key: self.key.clone(),
        };
        message.get_size()
    }
}

impl From<RawMessage> for proto::Message {
    fn from(raw: RawMessage) -> Self {
        proto::Message {
            from: raw.source.map(|m| m.to_bytes()),
            data: Some(raw.data),
            seqno: raw.sequence_number.map(|s| s.to_be_bytes().to_vec()),
            topic: TopicHash::into_string(raw.topic),
            signature: raw.signature,
            key: raw.key,
        }
    }
}

/// The message sent to the user after a [`RawMessage`] has been transformed by a
/// [`crate::DataTransform`].
#[derive(Clone, PartialEq, Eq, Hash)]
pub struct Message {
    /// Id of the peer that published this message.
    pub source: Option<PeerId>,

    /// Content of the message.
    pub data: Vec<u8>,

    /// A random sequence number.
    pub sequence_number: Option<u64>,

    /// The topic this message belongs to
    pub topic: TopicHash,
}

impl fmt::Debug for Message {
    fn fmt(&self, f: &mut fmt::Formatter<'_>) -> fmt::Result {
        f.debug_struct("Message")
            .field(
                "data",
                &format_args!("{:<20}", &hex_fmt::HexFmt(&self.data)),
            )
            .field("source", &self.source)
            .field("sequence_number", &self.sequence_number)
            .field("topic", &self.topic)
            .finish()
    }
}

/// A subscription received by the gossipsub system.
#[derive(Debug, Clone, PartialEq, Eq, Hash)]
pub struct Subscription {
    /// Action to perform.
    pub action: SubscriptionAction,
    /// The topic from which to subscribe or unsubscribe.
    pub topic_hash: TopicHash,
}

/// Action that a subscription wants to perform.
#[derive(Debug, Clone, PartialEq, Eq, Hash)]
pub enum SubscriptionAction {
    /// The remote wants to subscribe to the given topic.
    Subscribe,
    /// The remote wants to unsubscribe from the given topic.
    Unsubscribe,
}

#[derive(Debug, Clone, PartialEq, Eq, Hash)]
pub(crate) struct PeerInfo {
    pub(crate) peer_id: Option<PeerId>,
    // TODO add this when RFC: Signed Address Records got added to the spec (see pull request
    // https://github.com/libp2p/specs/pull/217)
    // pub signed_peer_record: ?,
}

/// A Control message received by the gossipsub system.
#[derive(Debug, Clone, PartialEq, Eq, Hash)]
pub enum ControlAction {
    /// Node broadcasts known messages per topic - IHave control message.
    IHave(IHave),
    /// The node requests specific message ids (peer_id + sequence _number) - IWant control
    /// message.
    IWant(IWant),
    /// The node has been added to the mesh - Graft control message.
    Graft(Graft),
    /// The node has been removed from the mesh - Prune control message.
    Prune(Prune),
    /// The node requests us to not forward message ids (peer_id + sequence _number) - IDontWant
    /// control message.
    IDontWant(IDontWant),
}

/// Node broadcasts known messages per topic - IHave control message.
#[derive(Debug, Clone, PartialEq, Eq, Hash)]
pub struct IHave {
    /// The topic of the messages.
    pub(crate) topic_hash: TopicHash,
    /// A list of known message ids (peer_id + sequence _number) as a string.
    pub(crate) message_ids: Vec<MessageId>,
}

/// The node requests specific message ids (peer_id + sequence _number) - IWant control message.
#[derive(Debug, Clone, PartialEq, Eq, Hash)]
pub struct IWant {
    /// A list of known message ids (peer_id + sequence _number) as a string.
    pub(crate) message_ids: Vec<MessageId>,
}

/// The node has been added to the mesh - Graft control message.
#[derive(Debug, Clone, PartialEq, Eq, Hash)]
pub struct Graft {
    /// The mesh topic the peer should be added to.
    pub(crate) topic_hash: TopicHash,
}

/// The node has been removed from the mesh - Prune control message.
#[derive(Debug, Clone, PartialEq, Eq, Hash)]
pub struct Prune {
    /// The mesh topic the peer should be removed from.
    pub(crate) topic_hash: TopicHash,
    /// A list of peers to be proposed to the removed peer as peer exchange
    pub(crate) peers: Vec<PeerInfo>,
    /// The backoff time in seconds before we allow to reconnect
    pub(crate) backoff: Option<u64>,
}

/// The node requests us to not forward message ids - IDontWant control message.
#[derive(Debug, Clone, PartialEq, Eq, Hash)]
pub struct IDontWant {
    /// A list of known message ids.
    pub(crate) message_ids: Vec<MessageId>,
}

/// A Gossipsub RPC message sent.
#[derive(Debug)]
pub enum RpcOut {
    /// Publish a Gossipsub message on network.`timeout` limits the duration the message
    /// can wait to be sent before it is abandoned.
    Publish { message: RawMessage, timeout: Delay },
    /// Forward a Gossipsub message on network. `timeout` limits the duration the message
    /// can wait to be sent before it is abandoned.
    Forward { message: RawMessage, timeout: Delay },
    /// Subscribe a topic.
    Subscribe(TopicHash),
    /// Unsubscribe a topic.
    Unsubscribe(TopicHash),
    /// Send a GRAFT control message.
    Graft(Graft),
    /// Send a PRUNE control message.
    Prune(Prune),
    /// Send a IHave control message.
    IHave(IHave),
    /// Send a IWant control message.
    IWant(IWant),
    /// The node requests us to not forward message ids (peer_id + sequence _number) - IDontWant
    /// control message.
    IDontWant(IDontWant),
}

impl RpcOut {
    /// Converts the GossipsubRPC into its protobuf format.
    // A convenience function to avoid explicitly specifying types.
    pub fn into_protobuf(self) -> proto::RPC {
        self.into()
    }
}

impl From<RpcOut> for proto::RPC {
    /// Converts the RPC into protobuf format.
    fn from(rpc: RpcOut) -> Self {
        match rpc {
            RpcOut::Publish {
                message,
                timeout: _,
            } => proto::RPC {
                subscriptions: Vec::new(),
                publish: vec![message.into()],
                control: None,
            },
            RpcOut::Forward {
                message,
                timeout: _,
            } => proto::RPC {
                publish: vec![message.into()],
                subscriptions: Vec::new(),
                control: None,
            },
            RpcOut::Subscribe(topic) => proto::RPC {
                publish: Vec::new(),
                subscriptions: vec![proto::SubOpts {
                    subscribe: Some(true),
                    topic_id: Some(topic.into_string()),
                }],
                control: None,
            },
            RpcOut::Unsubscribe(topic) => proto::RPC {
                publish: Vec::new(),
                subscriptions: vec![proto::SubOpts {
                    subscribe: Some(false),
                    topic_id: Some(topic.into_string()),
                }],
                control: None,
            },
            RpcOut::IHave(IHave {
                topic_hash,
                message_ids,
            }) => proto::RPC {
                publish: Vec::new(),
                subscriptions: Vec::new(),
                control: Some(proto::ControlMessage {
                    ihave: vec![proto::ControlIHave {
                        topic_id: Some(topic_hash.into_string()),
                        message_ids: message_ids.into_iter().map(|msg_id| msg_id.0).collect(),
                    }],
                    iwant: vec![],
                    graft: vec![],
                    prune: vec![],
                    idontwant: vec![],
                }),
            },
            RpcOut::IWant(IWant { message_ids }) => proto::RPC {
                publish: Vec::new(),
                subscriptions: Vec::new(),
                control: Some(proto::ControlMessage {
                    ihave: vec![],
                    iwant: vec![proto::ControlIWant {
                        message_ids: message_ids.into_iter().map(|msg_id| msg_id.0).collect(),
                    }],
                    graft: vec![],
                    prune: vec![],
                    idontwant: vec![],
                }),
            },
            RpcOut::Graft(Graft { topic_hash }) => proto::RPC {
                publish: Vec::new(),
                subscriptions: vec![],
                control: Some(proto::ControlMessage {
                    ihave: vec![],
                    iwant: vec![],
                    graft: vec![proto::ControlGraft {
                        topic_id: Some(topic_hash.into_string()),
                    }],
                    prune: vec![],
                    idontwant: vec![],
                }),
            },
            RpcOut::Prune(Prune {
                topic_hash,
                peers,
                backoff,
            }) => {
                proto::RPC {
                    publish: Vec::new(),
                    subscriptions: vec![],
                    control: Some(proto::ControlMessage {
                        ihave: vec![],
                        iwant: vec![],
                        graft: vec![],
                        prune: vec![proto::ControlPrune {
                            topic_id: Some(topic_hash.into_string()),
                            peers: peers
                                .into_iter()
                                .map(|info| proto::PeerInfo {
                                    peer_id: info.peer_id.map(|id| id.to_bytes()),
                                    // TODO, see https://github.com/libp2p/specs/pull/217
                                    signed_peer_record: None,
                                })
                                .collect(),
                            backoff,
                        }],
                        idontwant: vec![],
                    }),
                }
            }
            RpcOut::IDontWant(IDontWant { message_ids }) => proto::RPC {
                publish: Vec::new(),
                subscriptions: Vec::new(),
                control: Some(proto::ControlMessage {
                    ihave: vec![],
                    iwant: vec![],
                    graft: vec![],
                    prune: vec![],
                    idontwant: vec![proto::ControlIDontWant {
                        message_ids: message_ids.into_iter().map(|msg_id| msg_id.0).collect(),
                    }],
                }),
            },
        }
    }
}

/// An RPC received/sent.
#[derive(Clone, PartialEq, Eq, Hash)]
pub struct Rpc {
    /// List of messages that were part of this RPC query.
    pub messages: Vec<RawMessage>,
    /// List of subscriptions.
    pub subscriptions: Vec<Subscription>,
    /// List of Gossipsub control messages.
    pub control_msgs: Vec<ControlAction>,
}

impl Rpc {
    /// Converts the GossipsubRPC into its protobuf format.
    // A convenience function to avoid explicitly specifying types.
    pub fn into_protobuf(self) -> proto::RPC {
        self.into()
    }
}

impl From<Rpc> for proto::RPC {
    /// Converts the RPC into protobuf format.
    fn from(rpc: Rpc) -> Self {
        // Messages
        let mut publish = Vec::new();

        for message in rpc.messages.into_iter() {
            let message = proto::Message {
                from: message.source.map(|m| m.to_bytes()),
                data: Some(message.data),
                seqno: message.sequence_number.map(|s| s.to_be_bytes().to_vec()),
                topic: TopicHash::into_string(message.topic),
                signature: message.signature,
                key: message.key,
            };

            publish.push(message);
        }

        // subscriptions
        let subscriptions = rpc
            .subscriptions
            .into_iter()
            .map(|sub| proto::SubOpts {
                subscribe: Some(sub.action == SubscriptionAction::Subscribe),
                topic_id: Some(sub.topic_hash.into_string()),
            })
            .collect::<Vec<_>>();

        // control messages
        let mut control = proto::ControlMessage {
            ihave: Vec::new(),
            iwant: Vec::new(),
            graft: Vec::new(),
            prune: Vec::new(),
            idontwant: Vec::new(),
        };

        let empty_control_msg = rpc.control_msgs.is_empty();

        for action in rpc.control_msgs {
            match action {
                // collect all ihave messages
                ControlAction::IHave(IHave {
                    topic_hash,
                    message_ids,
                }) => {
                    let rpc_ihave = proto::ControlIHave {
                        topic_id: Some(topic_hash.into_string()),
                        message_ids: message_ids.into_iter().map(|msg_id| msg_id.0).collect(),
                    };
                    control.ihave.push(rpc_ihave);
                }
                ControlAction::IWant(IWant { message_ids }) => {
                    let rpc_iwant = proto::ControlIWant {
                        message_ids: message_ids.into_iter().map(|msg_id| msg_id.0).collect(),
                    };
                    control.iwant.push(rpc_iwant);
                }
                ControlAction::Graft(Graft { topic_hash }) => {
                    let rpc_graft = proto::ControlGraft {
                        topic_id: Some(topic_hash.into_string()),
                    };
                    control.graft.push(rpc_graft);
                }
                ControlAction::Prune(Prune {
                    topic_hash,
                    peers,
                    backoff,
                }) => {
                    let rpc_prune = proto::ControlPrune {
                        topic_id: Some(topic_hash.into_string()),
                        peers: peers
                            .into_iter()
                            .map(|info| proto::PeerInfo {
                                peer_id: info.peer_id.map(|id| id.to_bytes()),
                                // TODO, see https://github.com/libp2p/specs/pull/217
                                signed_peer_record: None,
                            })
                            .collect(),
                        backoff,
                    };
                    control.prune.push(rpc_prune);
                }
                ControlAction::IDontWant(IDontWant { message_ids }) => {
                    let rpc_idontwant = proto::ControlIDontWant {
                        message_ids: message_ids.into_iter().map(|msg_id| msg_id.0).collect(),
                    };
                    control.idontwant.push(rpc_idontwant);
                }
            }
        }

        proto::RPC {
            subscriptions,
            publish,
            control: if empty_control_msg {
                None
            } else {
                Some(control)
            },
        }
    }
}

impl fmt::Debug for Rpc {
    fn fmt(&self, f: &mut fmt::Formatter<'_>) -> fmt::Result {
        let mut b = f.debug_struct("GossipsubRpc");
        if !self.messages.is_empty() {
            b.field("messages", &self.messages);
        }
        if !self.subscriptions.is_empty() {
            b.field("subscriptions", &self.subscriptions);
        }
        if !self.control_msgs.is_empty() {
            b.field("control_msgs", &self.control_msgs);
        }
        b.finish()
    }
}

impl PeerKind {
    pub fn as_static_ref(&self) -> &'static str {
        match self {
            Self::NotSupported => "Not Supported",
            Self::Floodsub => "Floodsub",
            Self::Gossipsub => "Gossipsub v1.0",
            Self::Gossipsubv1_1 => "Gossipsub v1.1",
            Self::Gossipsubv1_2 => "Gossipsub v1.2",
        }
    }
}

impl AsRef<str> for PeerKind {
    fn as_ref(&self) -> &str {
        self.as_static_ref()
    }
}

impl fmt::Display for PeerKind {
    fn fmt(&self, f: &mut fmt::Formatter<'_>) -> fmt::Result {
        f.write_str(self.as_ref())
    }
}<|MERGE_RESOLUTION|>--- conflicted
+++ resolved
@@ -115,15 +115,11 @@
 }
 
 /// Describes the types of peers that can exist in the gossipsub context.
-<<<<<<< HEAD
-#[derive(Debug, Clone, PartialEq, Hash, Eq)]
+#[derive(Debug, Clone, Copy, PartialEq, Hash, Eq)]
 #[cfg_attr(
     feature = "metrics",
     derive(prometheus_client::encoding::EncodeLabelValue)
 )]
-=======
-#[derive(Debug, Clone, Copy, PartialEq, Hash, EncodeLabelValue, Eq)]
->>>>>>> cc8607ce
 pub enum PeerKind {
     /// A gossipsub 1.2 peer.
     Gossipsubv1_2,
