// Copyright 2020 Sigma Prime Pty Ltd.
//
// Permission is hereby granted, free of charge, to any person obtaining a
// copy of this software and associated documentation files (the "Software"),
// to deal in the Software without restriction, including without limitation
// the rights to use, copy, modify, merge, publish, distribute, sublicense,
// and/or sell copies of the Software, and to permit persons to whom the
// Software is furnished to do so, subject to the following conditions:
//
// The above copyright notice and this permission notice shall be included in
// all copies or substantial portions of the Software.
//
// THE SOFTWARE IS PROVIDED "AS IS", WITHOUT WARRANTY OF ANY KIND, EXPRESS
// OR IMPLIED, INCLUDING BUT NOT LIMITED TO THE WARRANTIES OF MERCHANTABILITY,
// FITNESS FOR A PARTICULAR PURPOSE AND NONINFRINGEMENT. IN NO EVENT SHALL THE
// AUTHORS OR COPYRIGHT HOLDERS BE LIABLE FOR ANY CLAIM, DAMAGES OR OTHER
// LIABILITY, WHETHER IN AN ACTION OF CONTRACT, TORT OR OTHERWISE, ARISING
// FROM, OUT OF OR IN CONNECTION WITH THE SOFTWARE OR THE USE OR OTHER
// DEALINGS IN THE SOFTWARE.

pub mod proto {
    include!("generated/mod.rs");
    pub use self::gossipsub::pb::{mod_RPC::SubOpts, *};
}

#[cfg(test)]
mod test {
    use crate::rpc_proto::proto::compat;
    use crate::IdentTopic as Topic;
<<<<<<< HEAD
    use libp2p_identity::PeerId;
    use prost::Message;
=======
    use libp2p_core::PeerId;
    use quick_protobuf::{BytesReader, MessageRead, MessageWrite, Writer};
>>>>>>> db82e021
    use rand::Rng;

    #[test]
    fn test_multi_topic_message_compatibility() {
        let topic1 = Topic::new("t1").hash();
        let topic2 = Topic::new("t2").hash();

        let new_message1 = super::proto::Message {
            from: Some(PeerId::random().to_bytes()),
            data: Some(rand::thread_rng().gen::<[u8; 32]>().to_vec()),
            seqno: Some(rand::thread_rng().gen::<[u8; 8]>().to_vec()),
            topic: topic1.clone().into_string(),
            signature: Some(rand::thread_rng().gen::<[u8; 32]>().to_vec()),
            key: Some(rand::thread_rng().gen::<[u8; 32]>().to_vec()),
        };
        let old_message1 = compat::pb::Message {
            from: Some(PeerId::random().to_bytes()),
            data: Some(rand::thread_rng().gen::<[u8; 32]>().to_vec()),
            seqno: Some(rand::thread_rng().gen::<[u8; 8]>().to_vec()),
            topic_ids: vec![topic1.clone().into_string()],
            signature: Some(rand::thread_rng().gen::<[u8; 32]>().to_vec()),
            key: Some(rand::thread_rng().gen::<[u8; 32]>().to_vec()),
        };
        let old_message2 = compat::pb::Message {
            from: Some(PeerId::random().to_bytes()),
            data: Some(rand::thread_rng().gen::<[u8; 32]>().to_vec()),
            seqno: Some(rand::thread_rng().gen::<[u8; 8]>().to_vec()),
            topic_ids: vec![topic1.clone().into_string(), topic2.clone().into_string()],
            signature: Some(rand::thread_rng().gen::<[u8; 32]>().to_vec()),
            key: Some(rand::thread_rng().gen::<[u8; 32]>().to_vec()),
        };

        let mut new_message1b = Vec::with_capacity(new_message1.get_size());
        let mut writer = Writer::new(&mut new_message1b);
        new_message1.write_message(&mut writer).unwrap();

        let mut old_message1b = Vec::with_capacity(old_message1.get_size());
        let mut writer = Writer::new(&mut old_message1b);
        old_message1.write_message(&mut writer).unwrap();

        let mut old_message2b = Vec::with_capacity(old_message2.get_size());
        let mut writer = Writer::new(&mut old_message2b);
        old_message2.write_message(&mut writer).unwrap();

        let mut reader = BytesReader::from_bytes(&old_message1b[..]);
        let new_message =
            super::proto::Message::from_reader(&mut reader, &old_message1b[..]).unwrap();
        assert_eq!(new_message.topic, topic1.clone().into_string());

        let mut reader = BytesReader::from_bytes(&old_message2b[..]);
        let new_message =
            super::proto::Message::from_reader(&mut reader, &old_message2b[..]).unwrap();
        assert_eq!(new_message.topic, topic2.into_string());

        let mut reader = BytesReader::from_bytes(&new_message1b[..]);
        let old_message =
            compat::pb::Message::from_reader(&mut reader, &new_message1b[..]).unwrap();
        assert_eq!(old_message.topic_ids, vec![topic1.into_string()]);
    }
}<|MERGE_RESOLUTION|>--- conflicted
+++ resolved
@@ -27,13 +27,8 @@
 mod test {
     use crate::rpc_proto::proto::compat;
     use crate::IdentTopic as Topic;
-<<<<<<< HEAD
     use libp2p_identity::PeerId;
-    use prost::Message;
-=======
-    use libp2p_core::PeerId;
     use quick_protobuf::{BytesReader, MessageRead, MessageWrite, Writer};
->>>>>>> db82e021
     use rand::Rng;
 
     #[test]
