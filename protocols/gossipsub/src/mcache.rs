// Copyright 2020 Sigma Prime Pty Ltd.
//
// Permission is hereby granted, free of charge, to any person obtaining a
// copy of this software and associated documentation files (the "Software"),
// to deal in the Software without restriction, including without limitation
// the rights to use, copy, modify, merge, publish, distribute, sublicense,
// and/or sell copies of the Software, and to permit persons to whom the
// Software is furnished to do so, subject to the following conditions:
//
// The above copyright notice and this permission notice shall be included in
// all copies or substantial portions of the Software.
//
// THE SOFTWARE IS PROVIDED "AS IS", WITHOUT WARRANTY OF ANY KIND, EXPRESS
// OR IMPLIED, INCLUDING BUT NOT LIMITED TO THE WARRANTIES OF MERCHANTABILITY,
// FITNESS FOR A PARTICULAR PURPOSE AND NONINFRINGEMENT. IN NO EVENT SHALL THE
// AUTHORS OR COPYRIGHT HOLDERS BE LIABLE FOR ANY CLAIM, DAMAGES OR OTHER
// LIABILITY, WHETHER IN AN ACTION OF CONTRACT, TORT OR OTHERWISE, ARISING
// FROM, OUT OF OR IN CONNECTION WITH THE SOFTWARE OR THE USE OR OTHER
// DEALINGS IN THE SOFTWARE.



use crate::protocol::{GossipsubMessage, MessageId};
use crate::topic::TopicHash;
use std::collections::HashMap;

/// CacheEntry stored in the history.
#[derive(Debug, Clone, PartialEq, Eq, Hash)]
pub struct CacheEntry {
    mid: MessageId,
    topics: Vec<TopicHash>,
}

/// MessageCache struct holding history of messages.
#[derive(Clone)]
pub struct MessageCache {
    msgs: HashMap<MessageId, GossipsubMessage>,
    history: Vec<Vec<CacheEntry>>,
    gossip: usize,
    msg_id: fn(&GossipsubMessage) -> MessageId,
}

/// Implementation of the MessageCache.
impl MessageCache {
    pub fn new(
        gossip: usize,
        history_capacity: usize,
        msg_id: fn(&GossipsubMessage) -> MessageId,
    ) -> MessageCache {
        MessageCache {
            gossip,
            msgs: HashMap::default(),
            history: vec![Vec::new(); history_capacity],
            msg_id,
        }
    }

<<<<<<< HEAD
    /// Creates a `MessageCache` with a default message id function.
    #[allow(dead_code)]
    pub fn new_default(gossip: usize, history_capacity: usize) -> MessageCache {
        let default_id = |message: &GossipsubMessage| {
            // default message id is: source + sequence number
            let mut source_string = message.source.to_base58();
            source_string.push_str(&message.sequence_number.to_string());
            MessageId(source_string)
        };
        MessageCache {
            gossip,
            msgs: HashMap::default(),
            history: vec![Vec::new(); history_capacity],
            msg_id: default_id,
        }
    }

=======
>>>>>>> cacadc0e
    /// Put a message into the memory cache.
    ///
    /// Returns the message if it already exists.
    pub fn put(&mut self, msg: GossipsubMessage) -> Option<GossipsubMessage> {
        let message_id = (self.msg_id)(&msg);
        let cache_entry = CacheEntry {
            mid: message_id.clone(),
            topics: msg.topics.clone(),
        };

        let seen_message = self.msgs.insert(message_id, msg);
        if seen_message.is_none() {
<<<<<<< HEAD
            // Don't add duplicate entries to the cache
=======
            // Don't add duplicate entries to the cache.
>>>>>>> cacadc0e
            self.history[0].push(cache_entry);
        }
        seen_message
    }

    /// Get a message with `message_id`
    pub fn get(&self, message_id: &MessageId) -> Option<&GossipsubMessage> {
        self.msgs.get(message_id)
    }

    /// Gets and validates a message with `message_id`.
    pub fn validate(&mut self, message_id: &MessageId) -> Option<&GossipsubMessage> {
        self.msgs.get_mut(message_id).map(|message| {
            message.validated = true;
            &*message
        })
    }

    /// Get a list of GossipIds for a given topic
    pub fn get_gossip_ids(&self, topic: &TopicHash) -> Vec<MessageId> {
        self.history[..self.gossip]
            .iter()
            .fold(vec![], |mut current_entries, entries| {
                // search for entries with desired topic
                let mut found_entries: Vec<MessageId> = entries
                    .iter()
                    .filter_map(|entry| {
                        if entry.topics.iter().any(|t| t == topic) {
                            let mid = &entry.mid;
                            // Only gossip validated messages
                            if let Some(true) = self.msgs.get(mid).map(|msg| msg.validated) {
                                Some(mid.clone())
                            } else {
                                None
                            }
                        } else {
                            None
                        }
                    })
                    .collect();

                // generate the list
                current_entries.append(&mut found_entries);
                current_entries
            })
    }

    /// Shift the history array down one and delete messages associated with the
    /// last entry
    pub fn shift(&mut self) {
        for entry in self.history.pop().expect("history is always > 1") {
            self.msgs.remove(&entry.mid);
        }

        // Insert an empty vec in position 0
        self.history.insert(0, Vec::new());
    }
}

#[cfg(test)]
mod tests {
    use super::*;
    use crate::{IdentTopic as Topic, TopicHash};
    use libp2p_core::PeerId;

    fn gen_testm(x: u64, topics: Vec<TopicHash>) -> GossipsubMessage {
        let u8x: u8 = x as u8;
        let source = Some(PeerId::random());
        let data: Vec<u8> = vec![u8x];
        let sequence_number = Some(x);

        let m = GossipsubMessage {
            source,
            data,
            sequence_number,
            topics,
            signature: None,
            key: None,
<<<<<<< HEAD
=======
            validated: true,
>>>>>>> cacadc0e
        };
        m
    }

    fn new_cache(gossip_size: usize, history: usize) -> MessageCache {
        let default_id = |message: &GossipsubMessage| {
            // default message id is: source + sequence number
            let mut source_string = message.source.as_ref().unwrap().to_base58();
            source_string.push_str(&message.sequence_number.unwrap().to_string());
            MessageId::from(source_string)
        };

        MessageCache::new(gossip_size, history, default_id)
    }

    #[test]
    /// Test that the message cache can be created.
    fn test_new_cache() {
        let x: usize = 3;
        let mc = new_cache(x, 5);

        assert_eq!(mc.gossip, x);
    }

    #[test]
    /// Test you can put one message and get one.
    fn test_put_get_one() {
        let mut mc = new_cache(10, 15);

        let topic1_hash = Topic::new("topic1").hash().clone();
        let topic2_hash = Topic::new("topic2").hash().clone();

        let m = gen_testm(10, vec![topic1_hash, topic2_hash]);

        mc.put(m.clone());

        assert!(mc.history[0].len() == 1);

        let fetched = mc.get(&(mc.msg_id)(&m));

        assert_eq!(fetched.is_none(), false);
        assert_eq!(fetched.is_some(), true);

        // Make sure it is the same fetched message
        match fetched {
            Some(x) => assert_eq!(*x, m),
            _ => assert!(false),
        }
    }

    #[test]
    /// Test attempting to 'get' with a wrong id.
    fn test_get_wrong() {
        let mut mc = new_cache(10, 15);

        let topic1_hash = Topic::new("topic1").hash().clone();
        let topic2_hash = Topic::new("topic2").hash().clone();

        let m = gen_testm(10, vec![topic1_hash, topic2_hash]);

        mc.put(m.clone());

        // Try to get an incorrect ID
        let wrong_id = MessageId::new(b"wrongid");
        let fetched = mc.get(&wrong_id);
        assert_eq!(fetched.is_none(), true);
    }

    #[test]
    /// Test attempting to 'get' empty message cache.
    fn test_get_empty() {
        let mc = new_cache(10, 15);

        // Try to get an incorrect ID
        let wrong_string = MessageId::new(b"imempty");
        let fetched = mc.get(&wrong_string);
        assert_eq!(fetched.is_none(), true);
    }

    #[test]
    /// Test adding a message with no topics.
    fn test_no_topic_put() {
        let mut mc = new_cache(3, 5);

        // Build the message
        let m = gen_testm(1, vec![]);
        mc.put(m.clone());

        let fetched = mc.get(&(mc.msg_id)(&m));

        // Make sure it is the same fetched message
        match fetched {
            Some(x) => assert_eq!(*x, m),
            _ => assert!(false),
        }
    }

    #[test]
    /// Test shift mechanism.
    fn test_shift() {
        let mut mc = new_cache(1, 5);

        let topic1_hash = Topic::new("topic1").hash().clone();
        let topic2_hash = Topic::new("topic2").hash().clone();

        // Build the message
        for i in 0..10 {
            let m = gen_testm(i, vec![topic1_hash.clone(), topic2_hash.clone()]);
            mc.put(m.clone());
        }

        mc.shift();

        // Ensure the shift occurred
        assert!(mc.history[0].len() == 0);
        assert!(mc.history[1].len() == 10);

        // Make sure no messages deleted
        assert!(mc.msgs.len() == 10);
    }

    #[test]
    /// Test Shift with no additions.
    fn test_empty_shift() {
        let mut mc = new_cache(1, 5);

        let topic1_hash = Topic::new("topic1").hash().clone();
        let topic2_hash = Topic::new("topic2").hash().clone();
        // Build the message
        for i in 0..10 {
            let m = gen_testm(i, vec![topic1_hash.clone(), topic2_hash.clone()]);
            mc.put(m.clone());
        }

        mc.shift();

        // Ensure the shift occurred
        assert!(mc.history[0].len() == 0);
        assert!(mc.history[1].len() == 10);

        mc.shift();

        assert!(mc.history[2].len() == 10);
        assert!(mc.history[1].len() == 0);
        assert!(mc.history[0].len() == 0);
    }

    #[test]
    /// Test shift to see if the last history messages are removed.
    fn test_remove_last_from_shift() {
        let mut mc = new_cache(4, 5);

        let topic1_hash = Topic::new("topic1").hash().clone();
        let topic2_hash = Topic::new("topic2").hash().clone();
        // Build the message
        for i in 0..10 {
            let m = gen_testm(i, vec![topic1_hash.clone(), topic2_hash.clone()]);
            mc.put(m.clone());
        }

        // Shift right until deleting messages
        mc.shift();
        mc.shift();
        mc.shift();
        mc.shift();

        assert_eq!(mc.history[mc.history.len() - 1].len(), 10);

        // Shift and delete the messages
        mc.shift();
        assert_eq!(mc.history[mc.history.len() - 1].len(), 0);
        assert_eq!(mc.history[0].len(), 0);
        assert_eq!(mc.msgs.len(), 0);
    }
}<|MERGE_RESOLUTION|>--- conflicted
+++ resolved
@@ -55,26 +55,6 @@
         }
     }
 
-<<<<<<< HEAD
-    /// Creates a `MessageCache` with a default message id function.
-    #[allow(dead_code)]
-    pub fn new_default(gossip: usize, history_capacity: usize) -> MessageCache {
-        let default_id = |message: &GossipsubMessage| {
-            // default message id is: source + sequence number
-            let mut source_string = message.source.to_base58();
-            source_string.push_str(&message.sequence_number.to_string());
-            MessageId(source_string)
-        };
-        MessageCache {
-            gossip,
-            msgs: HashMap::default(),
-            history: vec![Vec::new(); history_capacity],
-            msg_id: default_id,
-        }
-    }
-
-=======
->>>>>>> cacadc0e
     /// Put a message into the memory cache.
     ///
     /// Returns the message if it already exists.
@@ -87,11 +67,7 @@
 
         let seen_message = self.msgs.insert(message_id, msg);
         if seen_message.is_none() {
-<<<<<<< HEAD
-            // Don't add duplicate entries to the cache
-=======
             // Don't add duplicate entries to the cache.
->>>>>>> cacadc0e
             self.history[0].push(cache_entry);
         }
         seen_message
@@ -170,10 +146,7 @@
             topics,
             signature: None,
             key: None,
-<<<<<<< HEAD
-=======
             validated: true,
->>>>>>> cacadc0e
         };
         m
     }
