--- conflicted
+++ resolved
@@ -893,49 +893,8 @@
     use std::hash::{Hash, Hasher};
 
     #[test]
-<<<<<<< HEAD
-    fn create_thing() {
-        let builder: Config = ConfigBuilder::default()
-            .protocol_id_prefix("/purple")
-            .unwrap()
-            .build()
-            .unwrap();
-
-        dbg!(builder);
-    }
-
-    fn get_gossipsub_message() -> Message {
-        Message {
-            source: None,
-            data: vec![12, 34, 56],
-            sequence_number: None,
-            topic: Topic::<IdentityHash>::new("test").hash(),
-        }
-    }
-
-    fn get_expected_message_id() -> MessageId {
-        MessageId::from([
-            49, 55, 56, 51, 56, 52, 49, 51, 52, 51, 52, 55, 51, 51, 53, 52, 54, 54, 52, 49, 101,
-        ])
-    }
-
-    fn message_id_plain_function(message: &Message) -> MessageId {
-        let mut s = DefaultHasher::new();
-        message.data.hash(&mut s);
-        let mut v = s.finish().to_string();
-        v.push('e');
-        MessageId::from(v)
-    }
-
-    #[test]
-    fn create_config_with_message_id_as_plain_function() {
-        let builder: Config = ConfigBuilder::default()
-            .protocol_id_prefix("/purple")
-            .unwrap()
-=======
     fn create_config_with_message_id_as_plain_function() {
         let config = ConfigBuilder::default()
->>>>>>> 71805caa
             .message_id_fn(message_id_plain_function)
             .build()
             .unwrap();
@@ -947,20 +906,6 @@
 
     #[test]
     fn create_config_with_message_id_as_closure() {
-<<<<<<< HEAD
-        let closure = |message: &Message| {
-            let mut s = DefaultHasher::new();
-            message.data.hash(&mut s);
-            let mut v = s.finish().to_string();
-            v.push('e');
-            MessageId::from(v)
-        };
-
-        let builder: Config = ConfigBuilder::default()
-            .protocol_id_prefix("/purple")
-            .unwrap()
-            .message_id_fn(closure)
-=======
         let config = ConfigBuilder::default()
             .message_id_fn(|message: &Message| {
                 let mut s = DefaultHasher::new();
@@ -969,7 +914,6 @@
                 v.push('e');
                 MessageId::from(v)
             })
->>>>>>> 71805caa
             .build()
             .unwrap();
 
@@ -981,20 +925,6 @@
     #[test]
     fn create_config_with_message_id_as_closure_with_variable_capture() {
         let captured: char = 'e';
-<<<<<<< HEAD
-        let closure = move |message: &Message| {
-            let mut s = DefaultHasher::new();
-            message.data.hash(&mut s);
-            let mut v = s.finish().to_string();
-            v.push(captured);
-            MessageId::from(v)
-        };
-
-        let builder: Config = ConfigBuilder::default()
-            .protocol_id_prefix("/purple")
-            .unwrap()
-            .message_id_fn(closure)
-=======
 
         let config = ConfigBuilder::default()
             .message_id_fn(move |message: &Message| {
@@ -1004,7 +934,6 @@
                 v.push(captured);
                 MessageId::from(v)
             })
->>>>>>> 71805caa
             .build()
             .unwrap();
 
@@ -1015,26 +944,14 @@
 
     #[test]
     fn create_config_with_protocol_id_prefix() {
-<<<<<<< HEAD
-        let builder: Config = ConfigBuilder::default()
+        let protocol_config = ConfigBuilder::default()
             .protocol_id_prefix("/purple")
             .unwrap()
-            .validation_mode(ValidationMode::Anonymous)
-            .message_id_fn(message_id_plain_function)
             .build()
-            .unwrap();
-
-        let protocol_ids = builder.protocol_config().protocol_info();
-=======
-        let protocol_config = ProtocolConfig::new(
-            &ConfigBuilder::default()
-                .protocol_id_prefix("purple")
-                .build()
-                .unwrap(),
-        );
+            .unwrap()
+            .protocol_config();
 
         let protocol_ids = protocol_config.protocol_info();
->>>>>>> 71805caa
 
         assert_eq!(protocol_ids.len(), 2);
 
@@ -1053,26 +970,14 @@
 
     #[test]
     fn create_config_with_custom_protocol_id() {
-<<<<<<< HEAD
-        let builder: Config = ConfigBuilder::default()
+        let protocol_config = ConfigBuilder::default()
             .protocol_id("/purple", Version::V1_0)
             .unwrap()
-            .validation_mode(ValidationMode::Anonymous)
-            .message_id_fn(message_id_plain_function)
             .build()
-            .unwrap();
-
-        let protocol_ids = builder.protocol_config().protocol_info();
-=======
-        let protocol_config = ProtocolConfig::new(
-            &ConfigBuilder::default()
-                .protocol_id("purple", Version::V1_0)
-                .build()
-                .unwrap(),
-        );
+            .unwrap()
+            .protocol_config();
 
         let protocol_ids = protocol_config.protocol_info();
->>>>>>> 71805caa
 
         assert_eq!(protocol_ids.len(), 1);
 
