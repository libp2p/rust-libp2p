// Copyright 2020 Sigma Prime Pty Ltd.
//
// Permission is hereby granted, free of charge, to any person obtaining a
// copy of this software and associated documentation files (the "Software"),
// to deal in the Software without restriction, including without limitation
// the rights to use, copy, modify, merge, publish, distribute, sublicense,
// and/or sell copies of the Software, and to permit persons to whom the
// Software is furnished to do so, subject to the following conditions:
//
// The above copyright notice and this permission notice shall be included in
// all copies or substantial portions of the Software.
//
// THE SOFTWARE IS PROVIDED "AS IS", WITHOUT WARRANTY OF ANY KIND, EXPRESS
// OR IMPLIED, INCLUDING BUT NOT LIMITED TO THE WARRANTIES OF MERCHANTABILITY,
// FITNESS FOR A PARTICULAR PURPOSE AND NONINFRINGEMENT. IN NO EVENT SHALL THE
// AUTHORS OR COPYRIGHT HOLDERS BE LIABLE FOR ANY CLAIM, DAMAGES OR OTHER
// LIABILITY, WHETHER IN AN ACTION OF CONTRACT, TORT OR OTHERWISE, ARISING
// FROM, OUT OF OR IN CONNECTION WITH THE SOFTWARE OR THE USE OR OTHER
// DEALINGS IN THE SOFTWARE.

use crate::protocol::{GossipsubMessage, MessageId};
use libp2p_core::PeerId;
use std::borrow::Cow;
use std::time::Duration;

/// The types of message validation that can be employed by gossipsub.
#[derive(Debug, Clone)]
pub enum ValidationMode {
    /// This is the default setting. This requires the message author to be a valid `PeerId` and to
    /// be present as well as the sequence number. All messages must have valid signatures.
    ///
    /// NOTE: This setting will reject messages from nodes using `PrivacyMode::Anonymous` and
    /// all messages that do not have signatures.
    Strict,
    /// This setting permits messages that have no author, sequence number or signature. If any of
    /// these fields exist in the message these are validated.
    Permissive,
    /// This setting requires the author, sequence number and signature fields of a message to be
    /// empty. Any message that contains these fields is considered invalid.
    Anonymous,
    /// This setting does not check the author, sequence number or signature fields of incoming
    /// messages. If these fields contain data, they are simply ignored.
    ///
    /// NOTE: This setting will consider messages with invalid signatures as valid messages.
    None,
}

/// Configuration parameters that define the performance of the gossipsub network.
#[derive(Clone)]
pub struct GossipsubConfig {
    /// The protocol id prefix to negotiate this protocol. The protocol id is of the form
    /// `/<prefix>/<supported-versions>`. As gossipsub supports version 1.0 and 1.1, there are two
    /// protocol id's supported.
    ///
    /// The default prefix is `meshsub`, giving the supported protocol ids: `/meshsub/1.1.0` and `/meshsub/1.0.0`, negotiated in that order.
    pub protocol_id_prefix: Cow<'static, str>,

    // Overlay network parameters.
    /// Number of heartbeats to keep in the `memcache` (default is 5).
    pub history_length: usize,

    /// Number of past heartbeats to gossip about (default is 3).
    pub history_gossip: usize,

    /// Target number of peers for the mesh network (D in the spec, default is 6).
    pub mesh_n: usize,

    /// Minimum number of peers in mesh network before adding more (D_lo in the spec, default is 5).
    pub mesh_n_low: usize,

    /// Maximum number of peers in mesh network before removing some (D_high in the spec, default
    /// is 12).
    pub mesh_n_high: usize,

    /// Number of peers to emit gossip to during a heartbeat (D_lazy in the spec, default is 6).
    pub gossip_lazy: usize,

    /// Initial delay in each heartbeat (default is 5 seconds).
    pub heartbeat_initial_delay: Duration,

    /// Time between each heartbeat (default is 1 second).
    pub heartbeat_interval: Duration,

    /// Time to live for fanout peers (default is 60 seconds).
    pub fanout_ttl: Duration,

    /// Interval for rechecking the connection to explicit peers and reconnecting if necessary
    /// (default 300 seconds).
    pub check_explicit_peers_interval: Duration,

    /// The maximum byte size for each gossip (default is 2048 bytes).
    pub max_transmit_size: usize,

    /// Duplicates are prevented by storing message id's of known messages in an LRU time cache.
    /// This settings sets the time period that messages are stored in the cache. Duplicates can be
    /// received if duplicate messages are sent at a time greater than this setting apart. The
    /// default is 1 minute.
    pub duplicate_cache_time: Duration,

    /// When set to `true`, prevents automatic forwarding of all received messages. This setting
    /// allows a user to validate the messages before propagating them to their peers. If set to
<<<<<<< HEAD
    /// true, the user must manually call `propagate_message()` on the behaviour to forward message
    /// once validated (default is `false`).
    pub manual_propagation: bool,
=======
    /// true, the user must manually call `validate_message()` on the behaviour to forward message
    /// once validated (default is `false`). Furthermore, the application may optionally call
    /// `invalidate_message()` on the behaviour to remove the message from the memcache. The
    /// default is false.
    pub validate_messages: bool,

    /// Determines the level of validation used when receiving messages. See [`ValidationMode`]
    /// for the available types. The default is ValidationMode::Strict.
    pub validation_mode: ValidationMode,
>>>>>>> cacadc0e

    /// Message signing is on by default.  When this parameter is set,
    /// published messages are not signed by the libp2p key.
    pub disable_message_signing: bool,

    /// A user-defined function allowing the user to specify the message id of a gossipsub message.
    /// The default value is to concatenate the source peer id with a sequence number. Setting this
    /// parameter allows the user to address packets arbitrarily. One example is content based
    /// addressing, where this function may be set to `hash(message)`. This would prevent messages
    /// of the same content from being duplicated.
    ///
    /// The function takes a `GossipsubMessage` as input and outputs a String to be interpreted as
    /// the message id.
    pub message_id_fn: fn(&GossipsubMessage) -> MessageId,
}

impl Default for GossipsubConfig {
    fn default() -> GossipsubConfig {
        GossipsubConfig {
            protocol_id_prefix: Cow::Borrowed("meshsub"),
            history_length: 5,
            history_gossip: 3,
            mesh_n: 6,
            mesh_n_low: 5,
            mesh_n_high: 12,
            gossip_lazy: 6, // default to mesh_n
            heartbeat_initial_delay: Duration::from_secs(5),
            heartbeat_interval: Duration::from_secs(1),
            fanout_ttl: Duration::from_secs(60),
            check_explicit_peers_interval: Duration::from_secs(300),
            max_transmit_size: 2048,
<<<<<<< HEAD
            hash_topics: false, // default compatibility with floodsub
            no_source_id: false,
            manual_propagation: false,
            disable_message_signing: false,
=======
            duplicate_cache_time: Duration::from_secs(60),
            validate_messages: false,
            validation_mode: ValidationMode::Strict,
>>>>>>> cacadc0e
            message_id_fn: |message| {
                // default message id is: source + sequence number
                // NOTE: If either the peer_id or source is not provided, we set to 0;
                let mut source_string = if let Some(peer_id) = message.source.as_ref() {
                    peer_id.to_base58()
                } else {
                    PeerId::from_bytes(vec![0, 1, 0])
                        .expect("Valid peer id")
                        .to_base58()
                };
                source_string.push_str(&message.sequence_number.unwrap_or_default().to_string());
                MessageId::from(source_string)
            },
        }
    }
}

/// The builder struct for constructing a gossipsub configuration.
pub struct GossipsubConfigBuilder {
    config: GossipsubConfig,
}

impl Default for GossipsubConfigBuilder {
    fn default() -> GossipsubConfigBuilder {
        GossipsubConfigBuilder {
            config: GossipsubConfig::default(),
        }
    }
}

impl GossipsubConfigBuilder {
    // set default values
    pub fn new() -> GossipsubConfigBuilder {
        GossipsubConfigBuilder {
            config: GossipsubConfig::default(),
        }
    }

    /// The protocol id to negotiate this protocol (default is `/meshsub/1.0.0`).
    pub fn protocol_id_prefix(&mut self, protocol_id: impl Into<Cow<'static, str>>) -> &mut Self {
        self.config.protocol_id_prefix = protocol_id.into();
        self
    }

    /// Number of heartbeats to keep in the `memcache` (default is 5).
    pub fn history_length(&mut self, history_length: usize) -> &mut Self {
        assert!(
            history_length >= self.config.history_gossip,
            "The history_length must be greater than or equal to the history_gossip length"
        );
        self.config.history_length = history_length;
        self
    }

    /// Number of past heartbeats to gossip about (default is 3).
    pub fn history_gossip(&mut self, history_gossip: usize) -> &mut Self {
        assert!(
            self.config.history_length >= history_gossip,
            "The history_length must be greater than or equal to the history_gossip length"
        );
        self.config.history_gossip = history_gossip;
        self
    }

    /// Target number of peers for the mesh network (D in the spec, default is 6).
    pub fn mesh_n(&mut self, mesh_n: usize) -> &mut Self {
        assert!(
            self.config.mesh_n_low <= mesh_n && mesh_n <= self.config.mesh_n_high,
            "The following equality doesn't hold mesh_n_low <= mesh_n <= mesh_n_high"
        );
        self.config.mesh_n = mesh_n;
        self
    }

    /// Minimum number of peers in mesh network before adding more (D_lo in the spec, default is 4).
    pub fn mesh_n_low(&mut self, mesh_n_low: usize) -> &mut Self {
        assert!(
            mesh_n_low <= self.config.mesh_n && self.config.mesh_n <= self.config.mesh_n_high,
            "The following equality doesn't hold mesh_n_low <= mesh_n <= mesh_n_high"
        );
        self.config.mesh_n_low = mesh_n_low;
        self
    }

    /// Maximum number of peers in mesh network before removing some (D_high in the spec, default
    /// is 12).
    pub fn mesh_n_high(&mut self, mesh_n_high: usize) -> &mut Self {
        assert!(
            self.config.mesh_n_low <= self.config.mesh_n && self.config.mesh_n <= mesh_n_high,
            "The following equality doesn't hold mesh_n_low <= mesh_n <= mesh_n_high"
        );
        self.config.mesh_n_high = mesh_n_high;
        self
    }

    /// Number of peers to emit gossip to during a heartbeat (D_lazy in the spec, default is 6).
    pub fn gossip_lazy(&mut self, gossip_lazy: usize) -> &mut Self {
        self.config.gossip_lazy = gossip_lazy;
        self
    }

    /// Initial delay in each heartbeat (default is 5 seconds).
    pub fn heartbeat_initial_delay(&mut self, heartbeat_initial_delay: Duration) -> &mut Self {
        self.config.heartbeat_initial_delay = heartbeat_initial_delay;
        self
    }

    /// Time between each heartbeat (default is 1 second).
    pub fn heartbeat_interval(&mut self, heartbeat_interval: Duration) -> &mut Self {
        self.config.heartbeat_interval = heartbeat_interval;
        self
    }

<<<<<<< HEAD
    /// Time between each heartbeat (default is 1 second).
    pub fn check_explicit_peers_interval(&mut self,
                                         check_explicit_peers_interval: Duration) -> &mut Self {
        self.config.check_explicit_peers_interval = check_explicit_peers_interval;
        self
    }

=======
>>>>>>> cacadc0e
    /// Time to live for fanout peers (default is 60 seconds).
    pub fn fanout_ttl(&mut self, fanout_ttl: Duration) -> &mut Self {
        self.config.fanout_ttl = fanout_ttl;
        self
    }

    /// The maximum byte size for each gossip (default is 2048 bytes).
    pub fn max_transmit_size(&mut self, max_transmit_size: usize) -> &mut Self {
        self.config.max_transmit_size = max_transmit_size;
        self
    }

<<<<<<< HEAD
    /// When set, gossipsub topics are hashed instead of being sent as plain strings.
    pub fn hash_topics(&mut self) -> &mut Self {
        self.config.hash_topics = true;
        self
    }

    /// When set, all published messages will have a 0 source `PeerId`
    pub fn no_source_id(&mut self) -> &mut Self {
        assert!(
            self.config.disable_message_signing,
            "Message signing must be disabled in order to mask the source peer id. Cannot sign for the 0 peer_id"
        );
        self.config.no_source_id = true;
        self
    }

    /// When set, prevents automatic forwarding of all received messages. This setting
    /// allows a user to validate the messages before propagating them to their peers. If set,
    /// the user must manually call `propagate_message()` on the behaviour to forward a message
    /// once validated.
    pub fn manual_propagation(&mut self) -> &mut Self {
        self.config.manual_propagation = true;
        self
    }

    /// Disables message signing for all published messages.
    pub fn disable_message_signing(&mut self) -> &mut Self {
        self.config.disable_message_signing = true;
        self
    }

=======
    /// Duplicates are prevented by storing message id's of known messages in an LRU time cache.
    /// This settings sets the time period that messages are stored in the cache. Duplicates can be
    /// received if duplicate messages are sent at a time greater than this setting apart. The
    /// default is 1 minute.
    pub fn duplicate_cache_time(&mut self, cache_size: Duration) -> &mut Self {
        self.config.duplicate_cache_time = cache_size;
        self
    }

    /// When set, prevents automatic forwarding of all received messages. This setting
    /// allows a user to validate the messages before propagating them to their peers. If set,
    /// the user must manually call `validate_message()` on the behaviour to forward a message
    /// once validated.
    pub fn validate_messages(&mut self) -> &mut Self {
        self.config.validate_messages = true;
        self
    }

    /// Determines the level of validation used when receiving messages. See [`ValidationMode`]
    /// for the available types. The default is ValidationMode::Strict.
    pub fn validation_mode(&mut self, validation_mode: ValidationMode) -> &mut Self {
        self.config.validation_mode = validation_mode;
        self
    }

>>>>>>> cacadc0e
    /// A user-defined function allowing the user to specify the message id of a gossipsub message.
    /// The default value is to concatenate the source peer id with a sequence number. Setting this
    /// parameter allows the user to address packets arbitrarily. One example is content based
    /// addressing, where this function may be set to `hash(message)`. This would prevent messages
    /// of the same content from being duplicated.
    ///
    /// The function takes a `GossipsubMessage` as input and outputs a String to be interpreted as
    /// the message id.
    pub fn message_id_fn(&mut self, id_fn: fn(&GossipsubMessage) -> MessageId) -> &mut Self {
        self.config.message_id_fn = id_fn;
        self
    }

    /// Constructs a `GossipsubConfig` from the given configuration.
    pub fn build(&self) -> GossipsubConfig {
        self.config.clone()
    }
}

impl std::fmt::Debug for GossipsubConfig {
    fn fmt(&self, f: &mut std::fmt::Formatter<'_>) -> std::fmt::Result {
        let mut builder = f.debug_struct("GossipsubConfig");
        let _ = builder.field("protocol_id_prefix", &self.protocol_id_prefix);
        let _ = builder.field("history_length", &self.history_length);
        let _ = builder.field("history_gossip", &self.history_gossip);
        let _ = builder.field("mesh_n", &self.mesh_n);
        let _ = builder.field("mesh_n_low", &self.mesh_n_low);
        let _ = builder.field("mesh_n_high", &self.mesh_n_high);
        let _ = builder.field("gossip_lazy", &self.gossip_lazy);
        let _ = builder.field("heartbeat_initial_delay", &self.heartbeat_initial_delay);
        let _ = builder.field("heartbeat_interval", &self.heartbeat_interval);
        let _ = builder.field("fanout_ttl", &self.fanout_ttl);
        let _ = builder.field("max_transmit_size", &self.max_transmit_size);
<<<<<<< HEAD
        let _ = builder.field("hash_topics", &self.hash_topics);
        let _ = builder.field("no_source_id", &self.no_source_id);
        let _ = builder.field("manual_propagation", &self.manual_propagation);
        let _ = builder.field("disable_message_signing", &self.disable_message_signing);
=======
        let _ = builder.field("duplicate_cache_time", &self.duplicate_cache_time);
        let _ = builder.field("validate_messages", &self.validate_messages);
>>>>>>> cacadc0e
        builder.finish()
    }
}

#[cfg(test)]
mod test {
    use super::*;

    #[test]
    fn create_thing() {
        let builder = GossipsubConfigBuilder::new()
            .protocol_id_prefix("purple")
            .build();

        dbg!(builder);
    }
}<|MERGE_RESOLUTION|>--- conflicted
+++ resolved
@@ -99,11 +99,6 @@
 
     /// When set to `true`, prevents automatic forwarding of all received messages. This setting
     /// allows a user to validate the messages before propagating them to their peers. If set to
-<<<<<<< HEAD
-    /// true, the user must manually call `propagate_message()` on the behaviour to forward message
-    /// once validated (default is `false`).
-    pub manual_propagation: bool,
-=======
     /// true, the user must manually call `validate_message()` on the behaviour to forward message
     /// once validated (default is `false`). Furthermore, the application may optionally call
     /// `invalidate_message()` on the behaviour to remove the message from the memcache. The
@@ -113,11 +108,6 @@
     /// Determines the level of validation used when receiving messages. See [`ValidationMode`]
     /// for the available types. The default is ValidationMode::Strict.
     pub validation_mode: ValidationMode,
->>>>>>> cacadc0e
-
-    /// Message signing is on by default.  When this parameter is set,
-    /// published messages are not signed by the libp2p key.
-    pub disable_message_signing: bool,
 
     /// A user-defined function allowing the user to specify the message id of a gossipsub message.
     /// The default value is to concatenate the source peer id with a sequence number. Setting this
@@ -145,16 +135,9 @@
             fanout_ttl: Duration::from_secs(60),
             check_explicit_peers_interval: Duration::from_secs(300),
             max_transmit_size: 2048,
-<<<<<<< HEAD
-            hash_topics: false, // default compatibility with floodsub
-            no_source_id: false,
-            manual_propagation: false,
-            disable_message_signing: false,
-=======
             duplicate_cache_time: Duration::from_secs(60),
             validate_messages: false,
             validation_mode: ValidationMode::Strict,
->>>>>>> cacadc0e
             message_id_fn: |message| {
                 // default message id is: source + sequence number
                 // NOTE: If either the peer_id or source is not provided, we set to 0;
@@ -268,7 +251,6 @@
         self
     }
 
-<<<<<<< HEAD
     /// Time between each heartbeat (default is 1 second).
     pub fn check_explicit_peers_interval(&mut self,
                                          check_explicit_peers_interval: Duration) -> &mut Self {
@@ -276,8 +258,6 @@
         self
     }
 
-=======
->>>>>>> cacadc0e
     /// Time to live for fanout peers (default is 60 seconds).
     pub fn fanout_ttl(&mut self, fanout_ttl: Duration) -> &mut Self {
         self.config.fanout_ttl = fanout_ttl;
@@ -290,39 +270,6 @@
         self
     }
 
-<<<<<<< HEAD
-    /// When set, gossipsub topics are hashed instead of being sent as plain strings.
-    pub fn hash_topics(&mut self) -> &mut Self {
-        self.config.hash_topics = true;
-        self
-    }
-
-    /// When set, all published messages will have a 0 source `PeerId`
-    pub fn no_source_id(&mut self) -> &mut Self {
-        assert!(
-            self.config.disable_message_signing,
-            "Message signing must be disabled in order to mask the source peer id. Cannot sign for the 0 peer_id"
-        );
-        self.config.no_source_id = true;
-        self
-    }
-
-    /// When set, prevents automatic forwarding of all received messages. This setting
-    /// allows a user to validate the messages before propagating them to their peers. If set,
-    /// the user must manually call `propagate_message()` on the behaviour to forward a message
-    /// once validated.
-    pub fn manual_propagation(&mut self) -> &mut Self {
-        self.config.manual_propagation = true;
-        self
-    }
-
-    /// Disables message signing for all published messages.
-    pub fn disable_message_signing(&mut self) -> &mut Self {
-        self.config.disable_message_signing = true;
-        self
-    }
-
-=======
     /// Duplicates are prevented by storing message id's of known messages in an LRU time cache.
     /// This settings sets the time period that messages are stored in the cache. Duplicates can be
     /// received if duplicate messages are sent at a time greater than this setting apart. The
@@ -348,7 +295,6 @@
         self
     }
 
->>>>>>> cacadc0e
     /// A user-defined function allowing the user to specify the message id of a gossipsub message.
     /// The default value is to concatenate the source peer id with a sequence number. Setting this
     /// parameter allows the user to address packets arbitrarily. One example is content based
@@ -382,15 +328,8 @@
         let _ = builder.field("heartbeat_interval", &self.heartbeat_interval);
         let _ = builder.field("fanout_ttl", &self.fanout_ttl);
         let _ = builder.field("max_transmit_size", &self.max_transmit_size);
-<<<<<<< HEAD
-        let _ = builder.field("hash_topics", &self.hash_topics);
-        let _ = builder.field("no_source_id", &self.no_source_id);
-        let _ = builder.field("manual_propagation", &self.manual_propagation);
-        let _ = builder.field("disable_message_signing", &self.disable_message_signing);
-=======
         let _ = builder.field("duplicate_cache_time", &self.duplicate_cache_time);
         let _ = builder.field("validate_messages", &self.validate_messages);
->>>>>>> cacadc0e
         builder.finish()
     }
 }
