// Copyright 2020 Sigma Prime Pty Ltd.
//
// Permission is hereby granted, free of charge, to any person obtaining a
// copy of this software and associated documentation files (the "Software"),
// to deal in the Software without restriction, including without limitation
// the rights to use, copy, modify, merge, publish, distribute, sublicense,
// and/or sell copies of the Software, and to permit persons to whom the
// Software is furnished to do so, subject to the following conditions:
//
// The above copyright notice and this permission notice shall be included in
// all copies or substantial portions of the Software.
//
// THE SOFTWARE IS PROVIDED "AS IS", WITHOUT WARRANTY OF ANY KIND, EXPRESS
// OR IMPLIED, INCLUDING BUT NOT LIMITED TO THE WARRANTIES OF MERCHANTABILITY,
// FITNESS FOR A PARTICULAR PURPOSE AND NONINFRINGEMENT. IN NO EVENT SHALL THE
// AUTHORS OR COPYRIGHT HOLDERS BE LIABLE FOR ANY CLAIM, DAMAGES OR OTHER
// LIABILITY, WHETHER IN AN ACTION OF CONTRACT, TORT OR OTHERWISE, ARISING
// FROM, OUT OF OR IN CONNECTION WITH THE SOFTWARE OR THE USE OR OTHER
// DEALINGS IN THE SOFTWARE.

use crate::config::ValidationMode;
use crate::handler::HandlerEvent;
use crate::rpc_proto::proto;
use crate::topic::TopicHash;
use crate::types::{
    ControlAction, MessageId, PeerInfo, PeerKind, RawMessage, Rpc, Subscription, SubscriptionAction,
};
use crate::ValidationError;
use asynchronous_codec::{Decoder, Encoder, Framed};
use byteorder::{BigEndian, ByteOrder};
use bytes::BytesMut;
use futures::future;
use futures::prelude::*;
use libp2p_core::{InboundUpgrade, OutboundUpgrade, UpgradeInfo};
use libp2p_identity::{PeerId, PublicKey};
use libp2p_swarm::Protocol;
use log::{debug, warn};
use quick_protobuf::Writer;
use std::pin::Pin;
use unsigned_varint::codec;
use void::Void;

pub(crate) const SIGNING_PREFIX: &[u8] = b"libp2p-pubsub:";

pub(crate) const GOSSIPSUB_1_1_0_PROTOCOL: ProtocolId = ProtocolId {
    protocol: Protocol::from_static("/meshsub/1.1.0"),
    kind: PeerKind::Gossipsubv1_1,
};
pub(crate) const GOSSIPSUB_1_0_0_PROTOCOL: ProtocolId = ProtocolId {
    protocol: Protocol::from_static("/meshsub/1.0.0"),
    kind: PeerKind::Gossipsub,
};
pub(crate) const FLOODSUB_PROTOCOL: ProtocolId = ProtocolId {
    protocol: Protocol::from_static("/floodsub/1.0.0"),
    kind: PeerKind::Floodsub,
};

/// Implementation of [`InboundUpgrade`] and [`OutboundUpgrade`] for the Gossipsub protocol.
#[derive(Debug, Clone)]
pub struct ProtocolConfig {
    /// The Gossipsub protocol id to listen on.
    pub(crate) protocol_ids: Vec<ProtocolId>,
    /// The maximum transmit size for a packet.
    pub(crate) max_transmit_size: usize,
    /// Determines the level of validation to be done on incoming messages.
    pub(crate) validation_mode: ValidationMode,
}

<<<<<<< HEAD
impl Default for ProtocolConfig {
    fn default() -> Self {
        Self {
            max_transmit_size: 65536,
            validation_mode: ValidationMode::Strict,
            protocol_ids: vec![GOSSIPSUB_1_1_0_PROTOCOL, GOSSIPSUB_1_0_0_PROTOCOL],
=======
impl ProtocolConfig {
    /// Builds a new [`ProtocolConfig`].
    ///
    /// Sets the maximum gossip transmission size.
    pub fn new(gossipsub_config: &Config) -> ProtocolConfig {
        let mut protocol_ids = match gossipsub_config.custom_id_version() {
            Some(v) => match v {
                Version::V1_0 => vec![ProtocolId::new(
                    gossipsub_config.protocol_id(),
                    PeerKind::Gossipsub,
                    false,
                )],
                Version::V1_1 => vec![ProtocolId::new(
                    gossipsub_config.protocol_id(),
                    PeerKind::Gossipsubv1_1,
                    false,
                )],
            },
            None => {
                vec![
                    ProtocolId::new(
                        gossipsub_config.protocol_id(),
                        PeerKind::Gossipsubv1_1,
                        true,
                    ),
                    ProtocolId::new(gossipsub_config.protocol_id(), PeerKind::Gossipsub, true),
                ]
            }
        };

        // add floodsub support if enabled.
        if gossipsub_config.support_floodsub() {
            protocol_ids.push(ProtocolId::new("", PeerKind::Floodsub, false));
        }

        ProtocolConfig {
            protocol_ids,
            max_transmit_size: gossipsub_config.max_transmit_size(),
            validation_mode: gossipsub_config.validation_mode().clone(),
>>>>>>> 9d1058df
        }
    }
}

/// The protocol ID
#[derive(Clone, Debug, PartialEq)]
pub struct ProtocolId {
    /// The RPC message type/name.
    pub protocol: Protocol,
    /// The type of protocol we support
    pub kind: PeerKind,
}

impl AsRef<str> for ProtocolId {
    fn as_ref(&self) -> &str {
        self.protocol.as_ref()
    }
}

impl UpgradeInfo for ProtocolConfig {
    type Info = ProtocolId;
    type InfoIter = Vec<Self::Info>;

    fn protocol_info(&self) -> Self::InfoIter {
        self.protocol_ids.clone()
    }
}

impl<TSocket> InboundUpgrade<TSocket> for ProtocolConfig
where
    TSocket: AsyncRead + AsyncWrite + Unpin + Send + 'static,
{
    type Output = (Framed<TSocket, GossipsubCodec>, PeerKind);
    type Error = Void;
    type Future = Pin<Box<dyn Future<Output = Result<Self::Output, Self::Error>> + Send>>;

    fn upgrade_inbound(self, socket: TSocket, protocol_id: Self::Info) -> Self::Future {
        let mut length_codec = codec::UviBytes::default();
        length_codec.set_max_len(self.max_transmit_size);
        Box::pin(future::ok((
            Framed::new(
                socket,
                GossipsubCodec::new(length_codec, self.validation_mode),
            ),
            protocol_id.kind,
        )))
    }
}

impl<TSocket> OutboundUpgrade<TSocket> for ProtocolConfig
where
    TSocket: AsyncWrite + AsyncRead + Unpin + Send + 'static,
{
    type Output = (Framed<TSocket, GossipsubCodec>, PeerKind);
    type Error = Void;
    type Future = Pin<Box<dyn Future<Output = Result<Self::Output, Self::Error>> + Send>>;

    fn upgrade_outbound(self, socket: TSocket, protocol_id: Self::Info) -> Self::Future {
        let mut length_codec = codec::UviBytes::default();
        length_codec.set_max_len(self.max_transmit_size);
        Box::pin(future::ok((
            Framed::new(
                socket,
                GossipsubCodec::new(length_codec, self.validation_mode),
            ),
            protocol_id.kind,
        )))
    }
}

/* Gossip codec for the framing */

pub struct GossipsubCodec {
    /// Determines the level of validation performed on incoming messages.
    validation_mode: ValidationMode,
    /// The codec to handle common encoding/decoding of protobuf messages
    codec: quick_protobuf_codec::Codec<proto::RPC>,
}

impl GossipsubCodec {
    pub fn new(length_codec: codec::UviBytes, validation_mode: ValidationMode) -> GossipsubCodec {
        let codec = quick_protobuf_codec::Codec::new(length_codec.max_len());
        GossipsubCodec {
            validation_mode,
            codec,
        }
    }

    /// Verifies a gossipsub message. This returns either a success or failure. All errors
    /// are logged, which prevents error handling in the codec and handler. We simply drop invalid
    /// messages and log warnings, rather than propagating errors through the codec.
    fn verify_signature(message: &proto::Message) -> bool {
        use quick_protobuf::MessageWrite;

        let from = match message.from.as_ref() {
            Some(v) => v,
            None => {
                debug!("Signature verification failed: No source id given");
                return false;
            }
        };

        let source = match PeerId::from_bytes(from) {
            Ok(v) => v,
            Err(_) => {
                debug!("Signature verification failed: Invalid Peer Id");
                return false;
            }
        };

        let signature = match message.signature.as_ref() {
            Some(v) => v,
            None => {
                debug!("Signature verification failed: No signature provided");
                return false;
            }
        };

        // If there is a key value in the protobuf, use that key otherwise the key must be
        // obtained from the inlined source peer_id.
        let public_key = match message.key.as_deref().map(PublicKey::try_decode_protobuf) {
            Some(Ok(key)) => key,
            _ => match PublicKey::try_decode_protobuf(&source.to_bytes()[2..]) {
                Ok(v) => v,
                Err(_) => {
                    warn!("Signature verification failed: No valid public key supplied");
                    return false;
                }
            },
        };

        // The key must match the peer_id
        if source != public_key.to_peer_id() {
            warn!("Signature verification failed: Public key doesn't match source peer id");
            return false;
        }

        // Construct the signature bytes
        let mut message_sig = message.clone();
        message_sig.signature = None;
        message_sig.key = None;
        let mut buf = Vec::with_capacity(message_sig.get_size());
        let mut writer = Writer::new(&mut buf);
        message_sig
            .write_message(&mut writer)
            .expect("Encoding to succeed");
        let mut signature_bytes = SIGNING_PREFIX.to_vec();
        signature_bytes.extend_from_slice(&buf);
        public_key.verify(&signature_bytes, signature)
    }
}

impl Encoder for GossipsubCodec {
    type Item = proto::RPC;
    type Error = quick_protobuf_codec::Error;

    fn encode(&mut self, item: Self::Item, dst: &mut BytesMut) -> Result<(), Self::Error> {
        self.codec.encode(item, dst)
    }
}

impl Decoder for GossipsubCodec {
    type Item = HandlerEvent;
    type Error = quick_protobuf_codec::Error;

    fn decode(&mut self, src: &mut BytesMut) -> Result<Option<Self::Item>, Self::Error> {
        let rpc = match self.codec.decode(src)? {
            Some(p) => p,
            None => return Ok(None),
        };

        // Store valid messages.
        let mut messages = Vec::with_capacity(rpc.publish.len());
        // Store any invalid messages.
        let mut invalid_messages = Vec::new();

        for message in rpc.publish.into_iter() {
            // Keep track of the type of invalid message.
            let mut invalid_kind = None;
            let mut verify_signature = false;
            let mut verify_sequence_no = false;
            let mut verify_source = false;

            match self.validation_mode {
                ValidationMode::Strict => {
                    // Validate everything
                    verify_signature = true;
                    verify_sequence_no = true;
                    verify_source = true;
                }
                ValidationMode::Permissive => {
                    // If the fields exist, validate them
                    if message.signature.is_some() {
                        verify_signature = true;
                    }
                    if message.seqno.is_some() {
                        verify_sequence_no = true;
                    }
                    if message.from.is_some() {
                        verify_source = true;
                    }
                }
                ValidationMode::Anonymous => {
                    if message.signature.is_some() {
                        warn!("Signature field was non-empty and anonymous validation mode is set");
                        invalid_kind = Some(ValidationError::SignaturePresent);
                    } else if message.seqno.is_some() {
                        warn!("Sequence number was non-empty and anonymous validation mode is set");
                        invalid_kind = Some(ValidationError::SequenceNumberPresent);
                    } else if message.from.is_some() {
                        warn!("Message dropped. Message source was non-empty and anonymous validation mode is set");
                        invalid_kind = Some(ValidationError::MessageSourcePresent);
                    }
                }
                ValidationMode::None => {}
            }

            // If the initial validation logic failed, add the message to invalid messages and
            // continue processing the others.
            if let Some(validation_error) = invalid_kind.take() {
                let message = RawMessage {
                    source: None, // don't bother inform the application
                    data: message.data.unwrap_or_default(),
                    sequence_number: None, // don't inform the application
                    topic: TopicHash::from_raw(message.topic),
                    signature: None, // don't inform the application
                    key: message.key,
                    validated: false,
                };
                invalid_messages.push((message, validation_error));
                // proceed to the next message
                continue;
            }

            // verify message signatures if required
            if verify_signature && !GossipsubCodec::verify_signature(&message) {
                warn!("Invalid signature for received message");

                // Build the invalid message (ignoring further validation of sequence number
                // and source)
                let message = RawMessage {
                    source: None, // don't bother inform the application
                    data: message.data.unwrap_or_default(),
                    sequence_number: None, // don't inform the application
                    topic: TopicHash::from_raw(message.topic),
                    signature: None, // don't inform the application
                    key: message.key,
                    validated: false,
                };
                invalid_messages.push((message, ValidationError::InvalidSignature));
                // proceed to the next message
                continue;
            }

            // ensure the sequence number is a u64
            let sequence_number = if verify_sequence_no {
                if let Some(seq_no) = message.seqno {
                    if seq_no.is_empty() {
                        None
                    } else if seq_no.len() != 8 {
                        debug!(
                            "Invalid sequence number length for received message. SeqNo: {:?} Size: {}",
                            seq_no,
                            seq_no.len()
                        );
                        let message = RawMessage {
                            source: None, // don't bother inform the application
                            data: message.data.unwrap_or_default(),
                            sequence_number: None, // don't inform the application
                            topic: TopicHash::from_raw(message.topic),
                            signature: message.signature, // don't inform the application
                            key: message.key,
                            validated: false,
                        };
                        invalid_messages.push((message, ValidationError::InvalidSequenceNumber));
                        // proceed to the next message
                        continue;
                    } else {
                        // valid sequence number
                        Some(BigEndian::read_u64(&seq_no))
                    }
                } else {
                    // sequence number was not present
                    debug!("Sequence number not present but expected");
                    let message = RawMessage {
                        source: None, // don't bother inform the application
                        data: message.data.unwrap_or_default(),
                        sequence_number: None, // don't inform the application
                        topic: TopicHash::from_raw(message.topic),
                        signature: message.signature, // don't inform the application
                        key: message.key,
                        validated: false,
                    };
                    invalid_messages.push((message, ValidationError::EmptySequenceNumber));
                    continue;
                }
            } else {
                // Do not verify the sequence number, consider it empty
                None
            };

            // Verify the message source if required
            let source = if verify_source {
                if let Some(bytes) = message.from {
                    if !bytes.is_empty() {
                        match PeerId::from_bytes(&bytes) {
                            Ok(peer_id) => Some(peer_id), // valid peer id
                            Err(_) => {
                                // invalid peer id, add to invalid messages
                                debug!("Message source has an invalid PeerId");
                                let message = RawMessage {
                                    source: None, // don't bother inform the application
                                    data: message.data.unwrap_or_default(),
                                    sequence_number,
                                    topic: TopicHash::from_raw(message.topic),
                                    signature: message.signature, // don't inform the application
                                    key: message.key,
                                    validated: false,
                                };
                                invalid_messages.push((message, ValidationError::InvalidPeerId));
                                continue;
                            }
                        }
                    } else {
                        None
                    }
                } else {
                    None
                }
            } else {
                None
            };

            // This message has passed all validation, add it to the validated messages.
            messages.push(RawMessage {
                source,
                data: message.data.unwrap_or_default(),
                sequence_number,
                topic: TopicHash::from_raw(message.topic),
                signature: message.signature,
                key: message.key,
                validated: false,
            });
        }

        let mut control_msgs = Vec::new();

        if let Some(rpc_control) = rpc.control {
            // Collect the gossipsub control messages
            let ihave_msgs: Vec<ControlAction> = rpc_control
                .ihave
                .into_iter()
                .map(|ihave| ControlAction::IHave {
                    topic_hash: TopicHash::from_raw(ihave.topic_id.unwrap_or_default()),
                    message_ids: ihave
                        .message_ids
                        .into_iter()
                        .map(MessageId::from)
                        .collect::<Vec<_>>(),
                })
                .collect();

            let iwant_msgs: Vec<ControlAction> = rpc_control
                .iwant
                .into_iter()
                .map(|iwant| ControlAction::IWant {
                    message_ids: iwant
                        .message_ids
                        .into_iter()
                        .map(MessageId::from)
                        .collect::<Vec<_>>(),
                })
                .collect();

            let graft_msgs: Vec<ControlAction> = rpc_control
                .graft
                .into_iter()
                .map(|graft| ControlAction::Graft {
                    topic_hash: TopicHash::from_raw(graft.topic_id.unwrap_or_default()),
                })
                .collect();

            let mut prune_msgs = Vec::new();

            for prune in rpc_control.prune {
                // filter out invalid peers
                let peers = prune
                    .peers
                    .into_iter()
                    .filter_map(|info| {
                        info.peer_id
                            .as_ref()
                            .and_then(|id| PeerId::from_bytes(id).ok())
                            .map(|peer_id|
                                    //TODO signedPeerRecord, see https://github.com/libp2p/specs/pull/217
                                    PeerInfo {
                                        peer_id: Some(peer_id),
                                    })
                    })
                    .collect::<Vec<PeerInfo>>();

                let topic_hash = TopicHash::from_raw(prune.topic_id.unwrap_or_default());
                prune_msgs.push(ControlAction::Prune {
                    topic_hash,
                    peers,
                    backoff: prune.backoff,
                });
            }

            control_msgs.extend(ihave_msgs);
            control_msgs.extend(iwant_msgs);
            control_msgs.extend(graft_msgs);
            control_msgs.extend(prune_msgs);
        }

        Ok(Some(HandlerEvent::Message {
            rpc: Rpc {
                messages,
                subscriptions: rpc
                    .subscriptions
                    .into_iter()
                    .map(|sub| Subscription {
                        action: if Some(true) == sub.subscribe {
                            SubscriptionAction::Subscribe
                        } else {
                            SubscriptionAction::Unsubscribe
                        },
                        topic_hash: TopicHash::from_raw(sub.topic_id.unwrap_or_default()),
                    })
                    .collect(),
                control_msgs,
            },
            invalid_messages,
        }))
    }
}

#[cfg(test)]
mod tests {
    use super::*;
    use crate::config::Config;
    use crate::IdentTopic as Topic;
    use crate::{Behaviour, ConfigBuilder};
    use libp2p_core::identity::Keypair;
    use quickcheck_ext::*;

    #[derive(Clone, Debug)]
    struct Message(RawMessage);

    impl Arbitrary for Message {
        fn arbitrary(g: &mut Gen) -> Self {
            let keypair = TestKeypair::arbitrary(g);

            // generate an arbitrary GossipsubMessage using the behaviour signing functionality
            let config = Config::default();
            let mut gs: Behaviour =
                Behaviour::new(crate::MessageAuthenticity::Signed(keypair.0), config).unwrap();
            let data = (0..g.gen_range(10..10024u32))
                .map(|_| u8::arbitrary(g))
                .collect::<Vec<_>>();
            let topic_id = TopicId::arbitrary(g).0;
            Message(gs.build_raw_message(topic_id, data).unwrap())
        }
    }

    #[derive(Clone, Debug)]
    struct TopicId(TopicHash);

    impl Arbitrary for TopicId {
        fn arbitrary(g: &mut Gen) -> Self {
            let topic_string: String = (0..g.gen_range(20..1024u32))
                .map(|_| char::arbitrary(g))
                .collect::<String>();
            TopicId(Topic::new(topic_string).into())
        }
    }

    #[derive(Clone)]
    struct TestKeypair(Keypair);

    impl Arbitrary for TestKeypair {
        #[cfg(feature = "rsa")]
        fn arbitrary(g: &mut Gen) -> Self {
            let keypair = if bool::arbitrary(g) {
                // Small enough to be inlined.
                Keypair::generate_ed25519()
            } else {
                // Too large to be inlined.
                let mut rsa_key = hex::decode("308204bd020100300d06092a864886f70d0101010500048204a7308204a30201000282010100ef930f41a71288b643c1cbecbf5f72ab53992249e2b00835bf07390b6745419f3848cbcc5b030faa127bc88cdcda1c1d6f3ff699f0524c15ab9d2c9d8015f5d4bd09881069aad4e9f91b8b0d2964d215cdbbae83ddd31a7622a8228acee07079f6e501aea95508fa26c6122816ef7b00ac526d422bd12aed347c37fff6c1c307f3ba57bb28a7f28609e0bdcc839da4eedca39f5d2fa855ba4b0f9c763e9764937db929a1839054642175312a3de2d3405c9d27bdf6505ef471ce85c5e015eee85bf7874b3d512f715de58d0794fd8afe021c197fbd385bb88a930342fac8da31c27166e2edab00fa55dc1c3814448ba38363077f4e8fe2bdea1c081f85f1aa6f02030100010282010028ff427a1aac1a470e7b4879601a6656193d3857ea79f33db74df61e14730e92bf9ffd78200efb0c40937c3356cbe049cd32e5f15be5c96d5febcaa9bd3484d7fded76a25062d282a3856a1b3b7d2c525cdd8434beae147628e21adf241dd64198d5819f310d033743915ba40ea0b6acdbd0533022ad6daa1ff42de51885f9e8bab2306c6ef1181902d1cd7709006eba1ab0587842b724e0519f295c24f6d848907f772ae9a0953fc931f4af16a07df450fb8bfa94572562437056613647818c238a6ff3f606cffa0533e4b8755da33418dfbc64a85110b1a036623c947400a536bb8df65e5ebe46f2dfd0cfc86e7aeeddd7574c253e8fbf755562b3669525d902818100f9fff30c6677b78dd31ec7a634361438457e80be7a7faf390903067ea8355faa78a1204a82b6e99cb7d9058d23c1ecf6cfe4a900137a00cecc0113fd68c5931602980267ea9a95d182d48ba0a6b4d5dd32fdac685cb2e5d8b42509b2eb59c9579ea6a67ccc7547427e2bd1fb1f23b0ccb4dd6ba7d206c8dd93253d70a451701302818100f5530dfef678d73ce6a401ae47043af10a2e3f224c71ae933035ecd68ccbc4df52d72bc6ca2b17e8faf3e548b483a2506c0369ab80df3b137b54d53fac98f95547c2bc245b416e650ce617e0d29db36066f1335a9ba02ad3e0edf9dc3d58fd835835042663edebce81803972696c789012847cb1f854ab2ac0a1bd3867ac7fb502818029c53010d456105f2bf52a9a8482bca2224a5eac74bf3cc1a4d5d291fafcdffd15a6a6448cce8efdd661f6617ca5fc37c8c885cc3374e109ac6049bcbf72b37eabf44602a2da2d4a1237fd145c863e6d75059976de762d9d258c42b0984e2a2befa01c95217c3ee9c736ff209c355466ff99375194eff943bc402ea1d172a1ed02818027175bf493bbbfb8719c12b47d967bf9eac061c90a5b5711172e9095c38bb8cc493c063abffe4bea110b0a2f22ac9311b3947ba31b7ef6bfecf8209eebd6d86c316a2366bbafda7279b2b47d5bb24b6202254f249205dcad347b574433f6593733b806f84316276c1990a016ce1bbdbe5f650325acc7791aefe515ecc60063bd02818100b6a2077f4adcf15a17092d9c4a346d6022ac48f3861b73cf714f84c440a07419a7ce75a73b9cbff4597c53c128bf81e87b272d70428a272d99f90cd9b9ea1033298e108f919c6477400145a102df3fb5601ffc4588203cf710002517bfa24e6ad32f4d09c6b1a995fa28a3104131bedd9072f3b4fb4a5c2056232643d310453f").unwrap();
                Keypair::rsa_from_pkcs8(&mut rsa_key).unwrap()
            };
            TestKeypair(keypair)
        }

        #[cfg(not(feature = "rsa"))]
        fn arbitrary(_g: &mut Gen) -> Self {
            // Small enough to be inlined.
            TestKeypair(Keypair::generate_ed25519())
        }
    }

    impl std::fmt::Debug for TestKeypair {
        fn fmt(&self, f: &mut std::fmt::Formatter<'_>) -> std::fmt::Result {
            f.debug_struct("TestKeypair")
                .field("public", &self.0.public())
                .finish()
        }
    }

    #[test]
    /// Test that RPC messages can be encoded and decoded successfully.
    fn encode_decode() {
        fn prop(message: Message) {
            let message = message.0;

            let rpc = Rpc {
                messages: vec![message],
                subscriptions: vec![],
                control_msgs: vec![],
            };

            let mut codec = GossipsubCodec::new(codec::UviBytes::default(), ValidationMode::Strict);
            let mut buf = BytesMut::new();
            codec.encode(rpc.into_protobuf(), &mut buf).unwrap();
            let decoded_rpc = codec.decode(&mut buf).unwrap().unwrap();
            // mark as validated as its a published message
            match decoded_rpc {
                HandlerEvent::Message { mut rpc, .. } => {
                    rpc.messages[0].validated = true;

                    assert_eq!(rpc, rpc);
                }
                _ => panic!("Must decode a message"),
            }
        }

        QuickCheck::new().quickcheck(prop as fn(_) -> _)
    }

    #[test]
    fn support_floodsub_with_custom_protocol() {
        let gossipsub_config = ConfigBuilder::default()
            .protocol_id("/foosub", Version::V1_1)
            .support_floodsub()
            .build()
            .unwrap();

        let protocol_config = ProtocolConfig::new(&gossipsub_config);

        assert_eq!(
            String::from_utf8_lossy(&protocol_config.protocol_ids[0].protocol_id),
            "/foosub"
        );
        assert_eq!(
            String::from_utf8_lossy(&protocol_config.protocol_ids[1].protocol_id),
            "/floodsub/1.0.0"
        );
    }
}<|MERGE_RESOLUTION|>--- conflicted
+++ resolved
@@ -66,54 +66,12 @@
     pub(crate) validation_mode: ValidationMode,
 }
 
-<<<<<<< HEAD
 impl Default for ProtocolConfig {
     fn default() -> Self {
         Self {
             max_transmit_size: 65536,
             validation_mode: ValidationMode::Strict,
             protocol_ids: vec![GOSSIPSUB_1_1_0_PROTOCOL, GOSSIPSUB_1_0_0_PROTOCOL],
-=======
-impl ProtocolConfig {
-    /// Builds a new [`ProtocolConfig`].
-    ///
-    /// Sets the maximum gossip transmission size.
-    pub fn new(gossipsub_config: &Config) -> ProtocolConfig {
-        let mut protocol_ids = match gossipsub_config.custom_id_version() {
-            Some(v) => match v {
-                Version::V1_0 => vec![ProtocolId::new(
-                    gossipsub_config.protocol_id(),
-                    PeerKind::Gossipsub,
-                    false,
-                )],
-                Version::V1_1 => vec![ProtocolId::new(
-                    gossipsub_config.protocol_id(),
-                    PeerKind::Gossipsubv1_1,
-                    false,
-                )],
-            },
-            None => {
-                vec![
-                    ProtocolId::new(
-                        gossipsub_config.protocol_id(),
-                        PeerKind::Gossipsubv1_1,
-                        true,
-                    ),
-                    ProtocolId::new(gossipsub_config.protocol_id(), PeerKind::Gossipsub, true),
-                ]
-            }
-        };
-
-        // add floodsub support if enabled.
-        if gossipsub_config.support_floodsub() {
-            protocol_ids.push(ProtocolId::new("", PeerKind::Floodsub, false));
-        }
-
-        ProtocolConfig {
-            protocol_ids,
-            max_transmit_size: gossipsub_config.max_transmit_size(),
-            validation_mode: gossipsub_config.validation_mode().clone(),
->>>>>>> 9d1058df
         }
     }
 }
