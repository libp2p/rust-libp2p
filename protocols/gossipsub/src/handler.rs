// Copyright 2020 Sigma Prime Pty Ltd.
//
// Permission is hereby granted, free of charge, to any person obtaining a
// copy of this software and associated documentation files (the "Software"),
// to deal in the Software without restriction, including without limitation
// the rights to use, copy, modify, merge, publish, distribute, sublicense,
// and/or sell copies of the Software, and to permit persons to whom the
// Software is furnished to do so, subject to the following conditions:
//
// The above copyright notice and this permission notice shall be included in
// all copies or substantial portions of the Software.
//
// THE SOFTWARE IS PROVIDED "AS IS", WITHOUT WARRANTY OF ANY KIND, EXPRESS
// OR IMPLIED, INCLUDING BUT NOT LIMITED TO THE WARRANTIES OF MERCHANTABILITY,
// FITNESS FOR A PARTICULAR PURPOSE AND NONINFRINGEMENT. IN NO EVENT SHALL THE
// AUTHORS OR COPYRIGHT HOLDERS BE LIABLE FOR ANY CLAIM, DAMAGES OR OTHER
// LIABILITY, WHETHER IN AN ACTION OF CONTRACT, TORT OR OTHERWISE, ARISING
// FROM, OUT OF OR IN CONNECTION WITH THE SOFTWARE OR THE USE OR OTHER
// DEALINGS IN THE SOFTWARE.

use crate::protocol::{GossipsubCodec, ProtocolConfig};
use crate::rpc_proto::proto;
use crate::types::{PeerKind, RawMessage, Rpc};
use crate::ValidationError;
use asynchronous_codec::Framed;
use futures::future::Either;
use futures::prelude::*;
use futures::StreamExt;
use instant::Instant;
use libp2p_core::upgrade::{DeniedUpgrade, NegotiationError, UpgradeError};
use libp2p_swarm::handler::{
    ConnectionEvent, ConnectionHandler, ConnectionHandlerEvent, ConnectionHandlerUpgrErr,
    DialUpgradeError, FullyNegotiatedInbound, FullyNegotiatedOutbound, KeepAlive,
    SubstreamProtocol,
};
use libp2p_swarm::NegotiatedSubstream;
use smallvec::SmallVec;
use std::{
    pin::Pin,
    task::{Context, Poll},
    time::Duration,
};
use void::Void;

/// The event emitted by the Handler. This informs the behaviour of various events created
/// by the handler.
#[derive(Debug)]
pub enum HandlerEvent {
    /// A GossipsubRPC message has been received. This also contains a list of invalid messages (if
    /// any) that were received.
    Message {
        /// The GossipsubRPC message excluding any invalid messages.
        rpc: Rpc,
        /// Any invalid messages that were received in the RPC, along with the associated
        /// validation error.
        invalid_messages: Vec<(RawMessage, ValidationError)>,
    },
    /// An inbound or outbound substream has been established with the peer and this informs over
    /// which protocol. This message only occurs once per connection.
    PeerKind(PeerKind),
}

/// A message sent from the behaviour to the handler.
#[derive(Debug)]
pub enum HandlerIn {
    /// A gossipsub message to send.
    Message(proto::RPC),
    /// The peer has joined the mesh.
    JoinedMesh,
    /// The peer has left the mesh.
    LeftMesh,
}

/// The maximum number of inbound or outbound substreams attempts we allow.
///
/// Gossipsub is supposed to have a single long-lived inbound and outbound substream. On failure we
/// attempt to recreate these. This imposes an upper bound of new substreams before we consider the
/// connection faulty and disable the handler. This also prevents against potential substream
/// creation loops.
const MAX_SUBSTREAM_ATTEMPTS: usize = 5;

pub enum Handler {
    Enabled(EnabledHandler),
    Disabled(DisabledHandler),
}

/// Protocol Handler that manages a single long-lived substream with a peer.
pub struct EnabledHandler {
    /// Upgrade configuration for the gossipsub protocol.
    listen_protocol: ProtocolConfig,

    /// The single long-lived outbound substream.
    outbound_substream: Option<OutboundSubstreamState>,

    /// The single long-lived inbound substream.
    inbound_substream: Option<InboundSubstreamState>,

    /// Queue of values that we want to send to the remote.
    send_queue: SmallVec<[proto::RPC; 16]>,

    /// Flag indicating that an outbound substream is being established to prevent duplicate
    /// requests.
    outbound_substream_establishing: bool,

    /// The number of outbound substreams we have requested.
    outbound_substream_attempts: usize,

    /// The number of inbound substreams that have been created by the peer.
    inbound_substream_attempts: usize,

    /// The type of peer this handler is associated to.
    peer_kind: Option<PeerKind>,

    /// Keeps track on whether we have sent the peer kind to the behaviour.
    //
    // NOTE: Use this flag rather than checking the substream count each poll.
    peer_kind_sent: bool,

    last_io_activity: Instant,

    /// The amount of time we keep an idle connection alive.
    idle_timeout: Duration,

    /// Keeps track of whether this connection is for a peer in the mesh. This is used to make
    /// decisions about the keep alive state for this connection.
    in_mesh: bool,
}

pub enum DisabledHandler {
    /// If the peer doesn't support the gossipsub protocol we do not immediately disconnect.
    /// Rather, we disable the handler and prevent any incoming or outgoing substreams from being
    /// established.
    ProtocolUnsupported {
        /// Keeps track on whether we have sent the peer kind to the behaviour.
        peer_kind_sent: bool,
    },
    /// The maximum number of inbound or outbound substream attempts have happened and thereby the
    /// handler has been disabled.
    MaxSubstreamAttempts,
}

/// State of the inbound substream, opened either by us or by the remote.
enum InboundSubstreamState {
    /// Waiting for a message from the remote. The idle state for an inbound substream.
    WaitingInput(Framed<NegotiatedSubstream, GossipsubCodec>),
    /// The substream is being closed.
    Closing(Framed<NegotiatedSubstream, GossipsubCodec>),
    /// An error occurred during processing.
    Poisoned,
}

/// State of the outbound substream, opened either by us or by the remote.
enum OutboundSubstreamState {
    /// Waiting for the user to send a message. The idle state for an outbound substream.
    WaitingOutput(Framed<NegotiatedSubstream, GossipsubCodec>),
    /// Waiting to send a message to the remote.
    PendingSend(Framed<NegotiatedSubstream, GossipsubCodec>, proto::RPC),
    /// Waiting to flush the substream so that the data arrives to the remote.
    PendingFlush(Framed<NegotiatedSubstream, GossipsubCodec>),
    /// An error occurred during processing.
    Poisoned,
}

impl Handler {
    /// Builds a new [`Handler`].
    pub fn new(protocol_config: ProtocolConfig, idle_timeout: Duration) -> Self {
        Handler::Enabled(EnabledHandler {
            listen_protocol: protocol_config,
            inbound_substream: None,
            outbound_substream: None,
            outbound_substream_establishing: false,
            outbound_substream_attempts: 0,
            inbound_substream_attempts: 0,
            send_queue: SmallVec::new(),
            peer_kind: None,
            peer_kind_sent: false,
            last_io_activity: Instant::now(),
            idle_timeout,
            in_mesh: false,
        })
    }
}

impl EnabledHandler {
    fn on_fully_negotiated_inbound(
        &mut self,
        (substream, peer_kind): (Framed<NegotiatedSubstream, GossipsubCodec>, PeerKind),
    ) {
        // update the known kind of peer
        if self.peer_kind.is_none() {
            self.peer_kind = Some(peer_kind);
        }

        // new inbound substream. Replace the current one, if it exists.
        log::trace!("New inbound substream request");
        self.inbound_substream = Some(InboundSubstreamState::WaitingInput(substream));
    }

    fn on_fully_negotiated_outbound(
        &mut self,
        FullyNegotiatedOutbound { protocol, .. }: FullyNegotiatedOutbound<
            <Handler as ConnectionHandler>::OutboundProtocol,
            <Handler as ConnectionHandler>::OutboundOpenInfo,
        >,
    ) {
        let (substream, peer_kind) = protocol;

        // update the known kind of peer
        if self.peer_kind.is_none() {
            self.peer_kind = Some(peer_kind);
        }

        assert!(
            self.outbound_substream.is_none(),
            "Established an outbound substream with one already available"
        );
        self.outbound_substream = Some(OutboundSubstreamState::WaitingOutput(substream));
    }

    fn poll(
        &mut self,
        cx: &mut Context<'_>,
    ) -> Poll<
        ConnectionHandlerEvent<
            <Handler as ConnectionHandler>::OutboundProtocol,
            <Handler as ConnectionHandler>::OutboundOpenInfo,
            <Handler as ConnectionHandler>::OutEvent,
            <Handler as ConnectionHandler>::Error,
        >,
    > {
<<<<<<< HEAD
        // Handle any upgrade errors
        if let Some(error) = self.upgrade_errors.pop_front() {
            let reported_error = match error {
                // Timeout errors get mapped to NegotiationTimeout and we close the connection.
                ConnectionHandlerUpgrErr::Timeout => Some(HandlerError::NegotiationTimeout),
                // There was an error post negotiation, close the connection.
                ConnectionHandlerUpgrErr::Upgrade(UpgradeError::Apply(e)) => Some(e),
                ConnectionHandlerUpgrErr::Upgrade(UpgradeError::Select(negotiation_error)) => {
                    match negotiation_error {
                        NegotiationError::Failed => {
                            // The protocol is not supported
                            self.protocol_unsupported = true;
                            if !self.peer_kind_sent {
                                self.peer_kind_sent = true;
                                // clear all substreams so the keep alive returns false
                                self.inbound_substream = None;
                                self.outbound_substream = None;
                                self.keep_alive = KeepAlive::No;
                                return Poll::Ready(ConnectionHandlerEvent::Custom(
                                    HandlerEvent::PeerKind(PeerKind::NotSupported),
                                ));
                            } else {
                                None
                            }
                        }
                        NegotiationError::ProtocolError(e) => {
                            Some(HandlerError::NegotiationProtocolError(e))
                        }
                    }
                }
            };

            // If there was a fatal error, close the connection.
            if let Some(error) = reported_error {
                return Poll::Ready(ConnectionHandlerEvent::Close(error));
            }
        }

=======
>>>>>>> 96288b89
        if !self.peer_kind_sent {
            if let Some(peer_kind) = self.peer_kind.as_ref() {
                self.peer_kind_sent = true;
                return Poll::Ready(ConnectionHandlerEvent::Custom(HandlerEvent::PeerKind(
                    peer_kind.clone(),
                )));
            }
        }

        // determine if we need to create the outbound stream
        if !self.send_queue.is_empty()
            && self.outbound_substream.is_none()
            && !self.outbound_substream_establishing
        {
            self.outbound_substream_establishing = true;
            return Poll::Ready(ConnectionHandlerEvent::OutboundSubstreamRequest {
                protocol: SubstreamProtocol::new(self.listen_protocol.clone(), ()),
            });
        }

        loop {
            match std::mem::replace(
                &mut self.inbound_substream,
                Some(InboundSubstreamState::Poisoned),
            ) {
                // inbound idle state
                Some(InboundSubstreamState::WaitingInput(mut substream)) => {
                    match substream.poll_next_unpin(cx) {
                        Poll::Ready(Some(Ok(message))) => {
                            self.last_io_activity = Instant::now();
                            self.inbound_substream =
                                Some(InboundSubstreamState::WaitingInput(substream));
                            return Poll::Ready(ConnectionHandlerEvent::Custom(message));
                        }
                        Poll::Ready(Some(Err(error))) => {
                            log::debug!("Failed to read from inbound stream: {error}");
                            // Close this side of the stream. If the
                            // peer is still around, they will re-establish their
                            // outbound stream i.e. our inbound stream.
                            self.inbound_substream =
                                Some(InboundSubstreamState::Closing(substream));
                        }
                        // peer closed the stream
                        Poll::Ready(None) => {
                            log::debug!("Inbound stream closed by remote");
                            self.inbound_substream =
                                Some(InboundSubstreamState::Closing(substream));
                        }
                        Poll::Pending => {
                            self.inbound_substream =
                                Some(InboundSubstreamState::WaitingInput(substream));
                            break;
                        }
                    }
                }
                Some(InboundSubstreamState::Closing(mut substream)) => {
                    match Sink::poll_close(Pin::new(&mut substream), cx) {
                        Poll::Ready(res) => {
                            if let Err(e) = res {
                                // Don't close the connection but just drop the inbound substream.
                                // In case the remote has more to send, they will open up a new
                                // substream.
                                log::debug!("Inbound substream error while closing: {e}");
                            }
                            self.inbound_substream = None;
                            break;
                        }
                        Poll::Pending => {
                            self.inbound_substream =
                                Some(InboundSubstreamState::Closing(substream));
                            break;
                        }
                    }
                }
                None => {
                    self.inbound_substream = None;
                    break;
                }
                Some(InboundSubstreamState::Poisoned) => {
                    unreachable!("Error occurred during inbound stream processing")
                }
            }
        }

        // process outbound stream
        loop {
            match std::mem::replace(
                &mut self.outbound_substream,
                Some(OutboundSubstreamState::Poisoned),
            ) {
                // outbound idle state
                Some(OutboundSubstreamState::WaitingOutput(substream)) => {
                    if let Some(message) = self.send_queue.pop() {
                        self.send_queue.shrink_to_fit();
                        self.outbound_substream =
                            Some(OutboundSubstreamState::PendingSend(substream, message));
                        continue;
                    }

                    self.outbound_substream =
                        Some(OutboundSubstreamState::WaitingOutput(substream));
                    break;
                }
                Some(OutboundSubstreamState::PendingSend(mut substream, message)) => {
                    match Sink::poll_ready(Pin::new(&mut substream), cx) {
                        Poll::Ready(Ok(())) => {
                            match Sink::start_send(Pin::new(&mut substream), message) {
                                Ok(()) => {
                                    self.outbound_substream =
                                        Some(OutboundSubstreamState::PendingFlush(substream))
                                }
                                Err(e) => {
                                    log::debug!("Failed to send message on outbound stream: {e}");
                                    self.outbound_substream = None;
                                    break;
                                }
                            }
                        }
                        Poll::Ready(Err(e)) => {
                            log::debug!("Failed to send message on outbound stream: {e}");
                            self.outbound_substream = None;
                            break;
                        }
                        Poll::Pending => {
                            self.outbound_substream =
                                Some(OutboundSubstreamState::PendingSend(substream, message));
                            break;
                        }
                    }
                }
                Some(OutboundSubstreamState::PendingFlush(mut substream)) => {
                    match Sink::poll_flush(Pin::new(&mut substream), cx) {
                        Poll::Ready(Ok(())) => {
                            self.last_io_activity = Instant::now();
                            self.outbound_substream =
                                Some(OutboundSubstreamState::WaitingOutput(substream))
                        }
                        Poll::Ready(Err(e)) => {
                            log::debug!("Failed to flush outbound stream: {e}");
                            self.outbound_substream = None;
                            break;
                        }
                        Poll::Pending => {
                            self.outbound_substream =
                                Some(OutboundSubstreamState::PendingFlush(substream));
                            break;
                        }
                    }
                }
                None => {
                    self.outbound_substream = None;
                    break;
                }
                Some(OutboundSubstreamState::Poisoned) => {
                    unreachable!("Error occurred during outbound stream processing")
                }
            }
        }

        Poll::Pending
    }
}

impl ConnectionHandler for Handler {
    type InEvent = HandlerIn;
    type OutEvent = HandlerEvent;
    type Error = Void;
    type InboundOpenInfo = ();
    type InboundProtocol = either::Either<ProtocolConfig, DeniedUpgrade>;
    type OutboundOpenInfo = ();
    type OutboundProtocol = ProtocolConfig;

    fn listen_protocol(&self) -> SubstreamProtocol<Self::InboundProtocol, Self::InboundOpenInfo> {
        match self {
            Handler::Enabled(handler) => {
                SubstreamProtocol::new(either::Either::Left(handler.listen_protocol.clone()), ())
            }
            Handler::Disabled(_) => {
                SubstreamProtocol::new(either::Either::Right(DeniedUpgrade), ())
            }
        }
    }

    fn on_behaviour_event(&mut self, message: HandlerIn) {
        match self {
            Handler::Enabled(handler) => match message {
                HandlerIn::Message(m) => handler.send_queue.push(m),
                HandlerIn::JoinedMesh => {
                    handler.in_mesh = true;
                }
                HandlerIn::LeftMesh => {
                    handler.in_mesh = false;
                }
            },
            Handler::Disabled(_) => {
                log::debug!("Handler is disabled. Dropping message {:?}", message);
            }
        }
    }

    fn connection_keep_alive(&self) -> KeepAlive {
        match self {
            Handler::Enabled(handler) => {
                if handler.in_mesh {
                    return KeepAlive::Yes;
                }

                if let Some(
                    OutboundSubstreamState::PendingSend(_, _)
                    | OutboundSubstreamState::PendingFlush(_),
                ) = handler.outbound_substream
                {
                    return KeepAlive::Yes;
                }

                KeepAlive::Until(handler.last_io_activity + handler.idle_timeout)
            }
            Handler::Disabled(_) => KeepAlive::No,
        }
    }

    fn poll(
        &mut self,
        cx: &mut Context<'_>,
    ) -> Poll<
        ConnectionHandlerEvent<
            Self::OutboundProtocol,
            Self::OutboundOpenInfo,
            Self::OutEvent,
            Self::Error,
        >,
    > {
        match self {
            Handler::Enabled(handler) => handler.poll(cx),
            Handler::Disabled(DisabledHandler::ProtocolUnsupported { peer_kind_sent }) => {
                if !*peer_kind_sent {
                    *peer_kind_sent = true;
                    return Poll::Ready(ConnectionHandlerEvent::Custom(HandlerEvent::PeerKind(
                        PeerKind::NotSupported,
                    )));
                }

                Poll::Pending
            }
            Handler::Disabled(DisabledHandler::MaxSubstreamAttempts) => Poll::Pending,
        }
    }

    fn on_connection_event(
        &mut self,
        event: ConnectionEvent<
            Self::InboundProtocol,
            Self::OutboundProtocol,
            Self::InboundOpenInfo,
            Self::OutboundOpenInfo,
        >,
    ) {
        match self {
            Handler::Enabled(handler) => {
                if event.is_inbound() {
                    handler.inbound_substream_attempts += 1;

                    if handler.inbound_substream_attempts == MAX_SUBSTREAM_ATTEMPTS {
                        log::warn!(
                            "The maximum number of inbound substreams attempts has been exceeded"
                        );
                        *self = Handler::Disabled(DisabledHandler::MaxSubstreamAttempts);
                        return;
                    }
                }

                if event.is_outbound() {
                    handler.outbound_substream_establishing = false;

                    handler.outbound_substream_attempts += 1;

                    if handler.outbound_substream_attempts == MAX_SUBSTREAM_ATTEMPTS {
                        log::warn!(
                            "The maximum number of outbound substream attempts has been exceeded"
                        );
                        *self = Handler::Disabled(DisabledHandler::MaxSubstreamAttempts);
                        return;
                    }
                }

                match event {
                    ConnectionEvent::FullyNegotiatedInbound(FullyNegotiatedInbound {
                        protocol,
                        ..
                    }) => match protocol {
                        Either::Left(protocol) => handler.on_fully_negotiated_inbound(protocol),
                        Either::Right(v) => void::unreachable(v),
                    },
                    ConnectionEvent::FullyNegotiatedOutbound(fully_negotiated_outbound) => {
                        handler.on_fully_negotiated_outbound(fully_negotiated_outbound)
                    }
                    ConnectionEvent::DialUpgradeError(DialUpgradeError {
                        error: ConnectionHandlerUpgrErr::Timeout | ConnectionHandlerUpgrErr::Timer,
                        ..
                    }) => {
                        log::debug!("Dial upgrade error: Protocol negotiation timeout");
                    }
                    ConnectionEvent::DialUpgradeError(DialUpgradeError {
                        error: ConnectionHandlerUpgrErr::Upgrade(UpgradeError::Apply(e)),
                        ..
                    }) => void::unreachable(e),
                    ConnectionEvent::DialUpgradeError(DialUpgradeError {
                        error:
                            ConnectionHandlerUpgrErr::Upgrade(UpgradeError::Select(
                                NegotiationError::Failed,
                            )),
                        ..
                    }) => {
                        // The protocol is not supported
                        log::debug!(
                            "The remote peer does not support gossipsub on this connection"
                        );
                        *self = Handler::Disabled(DisabledHandler::ProtocolUnsupported {
                            peer_kind_sent: false,
                        });
                    }
                    ConnectionEvent::DialUpgradeError(DialUpgradeError {
                        error:
                            ConnectionHandlerUpgrErr::Upgrade(UpgradeError::Select(
                                NegotiationError::ProtocolError(e),
                            )),
                        ..
                    }) => {
                        log::debug!("Protocol negotiation failed: {e}")
                    }
                    ConnectionEvent::AddressChange(_) | ConnectionEvent::ListenUpgradeError(_) => {}
                }
            }
            Handler::Disabled(_) => {}
        }
    }
}<|MERGE_RESOLUTION|>--- conflicted
+++ resolved
@@ -228,47 +228,6 @@
             <Handler as ConnectionHandler>::Error,
         >,
     > {
-<<<<<<< HEAD
-        // Handle any upgrade errors
-        if let Some(error) = self.upgrade_errors.pop_front() {
-            let reported_error = match error {
-                // Timeout errors get mapped to NegotiationTimeout and we close the connection.
-                ConnectionHandlerUpgrErr::Timeout => Some(HandlerError::NegotiationTimeout),
-                // There was an error post negotiation, close the connection.
-                ConnectionHandlerUpgrErr::Upgrade(UpgradeError::Apply(e)) => Some(e),
-                ConnectionHandlerUpgrErr::Upgrade(UpgradeError::Select(negotiation_error)) => {
-                    match negotiation_error {
-                        NegotiationError::Failed => {
-                            // The protocol is not supported
-                            self.protocol_unsupported = true;
-                            if !self.peer_kind_sent {
-                                self.peer_kind_sent = true;
-                                // clear all substreams so the keep alive returns false
-                                self.inbound_substream = None;
-                                self.outbound_substream = None;
-                                self.keep_alive = KeepAlive::No;
-                                return Poll::Ready(ConnectionHandlerEvent::Custom(
-                                    HandlerEvent::PeerKind(PeerKind::NotSupported),
-                                ));
-                            } else {
-                                None
-                            }
-                        }
-                        NegotiationError::ProtocolError(e) => {
-                            Some(HandlerError::NegotiationProtocolError(e))
-                        }
-                    }
-                }
-            };
-
-            // If there was a fatal error, close the connection.
-            if let Some(error) = reported_error {
-                return Poll::Ready(ConnectionHandlerEvent::Close(error));
-            }
-        }
-
-=======
->>>>>>> 96288b89
         if !self.peer_kind_sent {
             if let Some(peer_kind) = self.peer_kind.as_ref() {
                 self.peer_kind_sent = true;
