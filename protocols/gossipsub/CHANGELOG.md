# 0.35.0 [unreleased]

- Update dependencies.

- Migrate to Rust edition 2021 (see [PR 2339]).

- Add metrics for network and configuration performance analysis (see [PR 2346]).

- Improve bandwidth performance by tracking IWANTs and reducing duplicate sends
  (see [PR 2327]).

<<<<<<< HEAD
- Implement `Serialize` and `Deserialize` for `MessageId` and `FastMessageId` (see [PR 2408])
=======
- Fix `GossipsubConfigBuilder::build()` requiring `&self` to live for `'static` (see [PR 2409])
>>>>>>> 3749dd56

[PR 2346]: https://github.com/libp2p/rust-libp2p/pull/2346
[PR 2339]: https://github.com/libp2p/rust-libp2p/pull/2339
[PR 2327]: https://github.com/libp2p/rust-libp2p/pull/2327
<<<<<<< HEAD
[PR 2408]: https://github.com/libp2p/rust-libp2p/pull/2408
=======
[PR 2409]: https://github.com/libp2p/rust-libp2p/pull/2409
>>>>>>> 3749dd56

# 0.34.0 [2021-11-16]

- Add topic and mesh metrics (see [PR 2316]).

- Fix bug in internal peer's topics tracking (see [PR 2325]).

- Use `instant` and `futures-timer` instead of `wasm-timer` (see [PR 2245]).

- Update dependencies.

[PR 2245]: https://github.com/libp2p/rust-libp2p/pull/2245
[PR 2325]: https://github.com/libp2p/rust-libp2p/pull/2325
[PR 2316]: https://github.com/libp2p/rust-libp2p/pull/2316

# 0.33.0 [2021-11-01]

- Add an event to register peers that do not support the gossipsub protocol
  [PR 2241](https://github.com/libp2p/rust-libp2p/pull/2241)

- Make default features of `libp2p-core` optional.
  [PR 2181](https://github.com/libp2p/rust-libp2p/pull/2181)

- Improve internal peer tracking.
  [PR 2175](https://github.com/libp2p/rust-libp2p/pull/2175)

- Update dependencies.

- Allow `message_id_fn`s to accept closures that capture variables.
  [PR 2103](https://github.com/libp2p/rust-libp2p/pull/2103)

- Implement std::error::Error for error types.
  [PR 2254](https://github.com/libp2p/rust-libp2p/pull/2254)

# 0.32.0 [2021-07-12]

- Update dependencies.

- Reduce log levels across the crate to lessen noisiness of libp2p-gossipsub (see [PR 2101]).

[PR 2101]: https://github.com/libp2p/rust-libp2p/pull/2101

# 0.31.0 [2021-05-17]

- Keep connections to peers in a mesh alive. Allow closing idle connections to peers not in a mesh
  [PR-2043].

[PR-2043]: https://github.com/libp2p/rust-libp2p/pull/2043https://github.com/libp2p/rust-libp2p/pull/2043

# 0.30.1 [2021-04-27]

- Remove `regex-filter` feature flag thus always enabling `regex::RegexSubscriptionFilter` [PR
  2056](https://github.com/libp2p/rust-libp2p/pull/2056).

# 0.30.0 [2021-04-13]

- Update `libp2p-swarm`.

- Update dependencies.

# 0.29.0 [2021-03-17]

- Update `libp2p-swarm`.

- Update dependencies.

# 0.28.0 [2021-02-15]

- Prevent non-published messages being added to caches.
  [PR 1930](https://github.com/libp2p/rust-libp2p/pull/1930)

- Update dependencies.

# 0.27.0 [2021-01-12]

- Update dependencies.

- Implement Gossipsub v1.1 specification.
  [PR 1720](https://github.com/libp2p/rust-libp2p/pull/1720)

# 0.26.0 [2020-12-17]

- Update `libp2p-swarm` and `libp2p-core`.

# 0.25.0 [2020-11-25]

- Update `libp2p-swarm` and `libp2p-core`.

# 0.24.0 [2020-11-09]

- Update dependencies.

# 0.23.0 [2020-10-16]

- Update dependencies.

# 0.22.0 [2020-09-09]

- Update `libp2p-swarm` and `libp2p-core`.

# 0.21.0 [2020-08-18]

- Add public API to list topics and peers. [PR 1677](https://github.com/libp2p/rust-libp2p/pull/1677).

- Add message signing and extended privacy/validation configurations. [PR 1583](https://github.com/libp2p/rust-libp2p/pull/1583).

- `Debug` instance for `Gossipsub`. [PR 1673](https://github.com/libp2p/rust-libp2p/pull/1673).

- Bump `libp2p-core` and `libp2p-swarm` dependency.

# 0.20.0 [2020-07-01]

- Updated dependencies.

# 0.19.3 [2020-06-23]

- Maintenance release fixing linter warnings.

# 0.19.2 [2020-06-22]

- Updated dependencies.<|MERGE_RESOLUTION|>--- conflicted
+++ resolved
@@ -9,20 +9,15 @@
 - Improve bandwidth performance by tracking IWANTs and reducing duplicate sends
   (see [PR 2327]).
 
-<<<<<<< HEAD
 - Implement `Serialize` and `Deserialize` for `MessageId` and `FastMessageId` (see [PR 2408])
-=======
+
 - Fix `GossipsubConfigBuilder::build()` requiring `&self` to live for `'static` (see [PR 2409])
->>>>>>> 3749dd56
 
 [PR 2346]: https://github.com/libp2p/rust-libp2p/pull/2346
 [PR 2339]: https://github.com/libp2p/rust-libp2p/pull/2339
 [PR 2327]: https://github.com/libp2p/rust-libp2p/pull/2327
-<<<<<<< HEAD
 [PR 2408]: https://github.com/libp2p/rust-libp2p/pull/2408
-=======
 [PR 2409]: https://github.com/libp2p/rust-libp2p/pull/2409
->>>>>>> 3749dd56
 
 # 0.34.0 [2021-11-16]
 
