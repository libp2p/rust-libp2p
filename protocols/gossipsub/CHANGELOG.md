--- conflicted
+++ resolved
@@ -13,14 +13,12 @@
 
 - Fix incorrect default values in ConfigBuilder
   See [PR 6113](https://github.com/libp2p/rust-libp2p/pull/6113)
-
-<<<<<<< HEAD
-- Switch the internal `async-channel` used to dispatch messages from `NetworkBehaviour` to the `ConnectionHandler`
-  with an internal priority queue. See [PR XXXX](https://github.com/libp2p/rust-libp2p/pull/XXXX)
-=======
+  
 - Remove duplicated config `set_topic_max_transmit_size` method, prefer `max_transmit_size_for_topic`.
   See [PR 6173](https://github.com/libp2p/rust-libp2p/pull/6173).
->>>>>>> 79f097ed
+
+- Switch the internal `async-channel` used to dispatch messages from `NetworkBehaviour` to the `ConnectionHandler`
+  with an internal priority queue. See [PR XXXX](https://github.com/libp2p/rust-libp2p/pull/6175)
 
 ## 0.49.2
 
