--- conflicted
+++ resolved
@@ -9,24 +9,19 @@
 - Improve bandwidth performance by tracking IWANTs and reducing duplicate sends
   (see [PR 2327]).
 
-<<<<<<< HEAD
-- Implement Unsubscribe backoff as per [libp2p specs PR 383].
-=======
 - Implement `Serialize` and `Deserialize` for `MessageId` and `FastMessageId` (see [PR 2408])
 
 - Fix `GossipsubConfigBuilder::build()` requiring `&self` to live for `'static` (see [PR 2409])
->>>>>>> ddc03517
+
+- Implement Unsubscribe backoff as per [libp2p specs PR 383] (see [PR 2403]).
 
 [PR 2346]: https://github.com/libp2p/rust-libp2p/pull/2346
 [PR 2339]: https://github.com/libp2p/rust-libp2p/pull/2339
 [PR 2327]: https://github.com/libp2p/rust-libp2p/pull/2327
-<<<<<<< HEAD
+[PR 2408]: https://github.com/libp2p/rust-libp2p/pull/2408
+[PR 2409]: https://github.com/libp2p/rust-libp2p/pull/2409
 [PR 2403]: https://github.com/libp2p/rust-libp2p/pull/2403
 [libp2p specs PR 383]: https://github.com/libp2p/specs/pull/383
-=======
-[PR 2408]: https://github.com/libp2p/rust-libp2p/pull/2408
-[PR 2409]: https://github.com/libp2p/rust-libp2p/pull/2409
->>>>>>> ddc03517
 
 # 0.34.0 [2021-11-16]
 
