<<<<<<< HEAD
# 0.42.0 [unreleased]

- Update to `libp2p-swarm` `v0.40.0`.
=======
# 0.41.1 [unreleased]

- Bump rand to 0.8 and quickcheck to 1. See [PR 2857].

[PR 2857]: https://github.com/libp2p/rust-libp2p/pull/2857
>>>>>>> e530118f

# 0.41.0

- Update to `libp2p-swarm` `v0.39.0`.

- Update to `libp2p-core` `v0.36.0`.

- Allow publishing with any `impl Into<TopicHash>` as a topic. See [PR 2862].

[PR 2862]: https://github.com/libp2p/rust-libp2p/pull/2862

# 0.40.0

- Update prost requirement from 0.10 to 0.11 which no longer installs the protoc Protobuf compiler.
  Thus you will need protoc installed locally. See [PR 2788].

- Update to `libp2p-swarm` `v0.38.0`.

- Update to `libp2p-core` `v0.35.0`.

- Update to `prometheus-client` `v0.18.0`. See [PR 2822].

[PR 2822]: https://github.com/libp2p/rust-libp2p/pull/2761/
[PR 2788]: https://github.com/libp2p/rust-libp2p/pull/2788

# 0.39.0

- Update to `libp2p-core` `v0.34.0`.

- Update to `libp2p-swarm` `v0.37.0`.

- Allow for custom protocol ID via `GossipsubConfigBuilder::protocol_id()`. See [PR 2718].

[PR 2718]: https://github.com/libp2p/rust-libp2p/pull/2718/

# 0.38.1

- Fix duplicate connection id. See [PR 2702].

[PR 2702]: https://github.com/libp2p/rust-libp2p/pull/2702

# 0.38.0

- Update to `libp2p-core` `v0.33.0`.

- Update to `libp2p-swarm` `v0.36.0`.

- changed `TimeCache::contains_key` and `DuplicateCache::contains` to immutable methods. See [PR 2620].

- Update to `prometheus-client` `v0.16.0`. See [PR 2631].

[PR 2620]: https://github.com/libp2p/rust-libp2p/pull/2620
[PR 2631]: https://github.com/libp2p/rust-libp2p/pull/2631

# 0.37.0

- Update to `libp2p-swarm` `v0.35.0`.

- Fix gossipsub metric (see [PR 2558]).

- Allow the user to set the buckets for the score histogram, and to adjust them from the score thresholds. See [PR 2595].

[PR 2558]: https://github.com/libp2p/rust-libp2p/pull/2558
[PR 2595]: https://github.com/libp2p/rust-libp2p/pull/2595

# 0.36.0 [2022-02-22]

- Update to `libp2p-core` `v0.32.0`.

- Update to `libp2p-swarm` `v0.34.0`.

- Move from `open-metrics-client` to `prometheus-client` (see [PR 2442]).

- Emit gossip of all non empty topics (see [PR 2481]).

- Merge NetworkBehaviour's inject_\* paired methods (see [PR 2445]).

- Revert to wasm-timer (see [PR 2506]).

- Do not overwrite msg's peers if put again into mcache (see [PR 2493]).

[PR 2442]: https://github.com/libp2p/rust-libp2p/pull/2442
[PR 2481]: https://github.com/libp2p/rust-libp2p/pull/2481
[PR 2445]: https://github.com/libp2p/rust-libp2p/pull/2445
[PR 2506]: https://github.com/libp2p/rust-libp2p/pull/2506
[PR 2493]: https://github.com/libp2p/rust-libp2p/pull/2493

# 0.35.0 [2022-01-27]

- Update dependencies.

- Migrate to Rust edition 2021 (see [PR 2339]).

- Add metrics for network and configuration performance analysis (see [PR 2346]).

- Improve bandwidth performance by tracking IWANTs and reducing duplicate sends
  (see [PR 2327]).

- Implement `Serialize` and `Deserialize` for `MessageId` and `FastMessageId` (see [PR 2408])

- Fix `GossipsubConfigBuilder::build()` requiring `&self` to live for `'static` (see [PR 2409])

- Implement Unsubscribe backoff as per [libp2p specs PR 383] (see [PR 2403]).

[PR 2346]: https://github.com/libp2p/rust-libp2p/pull/2346
[PR 2339]: https://github.com/libp2p/rust-libp2p/pull/2339
[PR 2327]: https://github.com/libp2p/rust-libp2p/pull/2327
[PR 2408]: https://github.com/libp2p/rust-libp2p/pull/2408
[PR 2409]: https://github.com/libp2p/rust-libp2p/pull/2409
[PR 2403]: https://github.com/libp2p/rust-libp2p/pull/2403
[libp2p specs PR 383]: https://github.com/libp2p/specs/pull/383

# 0.34.0 [2021-11-16]

- Add topic and mesh metrics (see [PR 2316]).

- Fix bug in internal peer's topics tracking (see [PR 2325]).

- Use `instant` and `futures-timer` instead of `wasm-timer` (see [PR 2245]).

- Update dependencies.

[PR 2245]: https://github.com/libp2p/rust-libp2p/pull/2245
[PR 2325]: https://github.com/libp2p/rust-libp2p/pull/2325
[PR 2316]: https://github.com/libp2p/rust-libp2p/pull/2316

# 0.33.0 [2021-11-01]

- Add an event to register peers that do not support the gossipsub protocol
  [PR 2241](https://github.com/libp2p/rust-libp2p/pull/2241)

- Make default features of `libp2p-core` optional.
  [PR 2181](https://github.com/libp2p/rust-libp2p/pull/2181)

- Improve internal peer tracking.
  [PR 2175](https://github.com/libp2p/rust-libp2p/pull/2175)

- Update dependencies.

- Allow `message_id_fn`s to accept closures that capture variables.
  [PR 2103](https://github.com/libp2p/rust-libp2p/pull/2103)

- Implement std::error::Error for error types.
  [PR 2254](https://github.com/libp2p/rust-libp2p/pull/2254)

# 0.32.0 [2021-07-12]

- Update dependencies.

- Reduce log levels across the crate to lessen noisiness of libp2p-gossipsub (see [PR 2101]).

[PR 2101]: https://github.com/libp2p/rust-libp2p/pull/2101

# 0.31.0 [2021-05-17]

- Keep connections to peers in a mesh alive. Allow closing idle connections to peers not in a mesh
  [PR-2043].

[PR-2043]: https://github.com/libp2p/rust-libp2p/pull/2043https://github.com/libp2p/rust-libp2p/pull/2043

# 0.30.1 [2021-04-27]

- Remove `regex-filter` feature flag thus always enabling `regex::RegexSubscriptionFilter` [PR
  2056](https://github.com/libp2p/rust-libp2p/pull/2056).

# 0.30.0 [2021-04-13]

- Update `libp2p-swarm`.

- Update dependencies.

# 0.29.0 [2021-03-17]

- Update `libp2p-swarm`.

- Update dependencies.

# 0.28.0 [2021-02-15]

- Prevent non-published messages being added to caches.
  [PR 1930](https://github.com/libp2p/rust-libp2p/pull/1930)

- Update dependencies.

# 0.27.0 [2021-01-12]

- Update dependencies.

- Implement Gossipsub v1.1 specification.
  [PR 1720](https://github.com/libp2p/rust-libp2p/pull/1720)

# 0.26.0 [2020-12-17]

- Update `libp2p-swarm` and `libp2p-core`.

# 0.25.0 [2020-11-25]

- Update `libp2p-swarm` and `libp2p-core`.

# 0.24.0 [2020-11-09]

- Update dependencies.

# 0.23.0 [2020-10-16]

- Update dependencies.

# 0.22.0 [2020-09-09]

- Update `libp2p-swarm` and `libp2p-core`.

# 0.21.0 [2020-08-18]

- Add public API to list topics and peers. [PR 1677](https://github.com/libp2p/rust-libp2p/pull/1677).

- Add message signing and extended privacy/validation configurations. [PR 1583](https://github.com/libp2p/rust-libp2p/pull/1583).

- `Debug` instance for `Gossipsub`. [PR 1673](https://github.com/libp2p/rust-libp2p/pull/1673).

- Bump `libp2p-core` and `libp2p-swarm` dependency.

# 0.20.0 [2020-07-01]

- Updated dependencies.

# 0.19.3 [2020-06-23]

- Maintenance release fixing linter warnings.

# 0.19.2 [2020-06-22]

- Updated dependencies.<|MERGE_RESOLUTION|>--- conflicted
+++ resolved
@@ -1,14 +1,10 @@
-<<<<<<< HEAD
 # 0.42.0 [unreleased]
 
+- Bump rand to 0.8 and quickcheck to 1. See [PR 2857].
+
 - Update to `libp2p-swarm` `v0.40.0`.
-=======
-# 0.41.1 [unreleased]
-
-- Bump rand to 0.8 and quickcheck to 1. See [PR 2857].
 
 [PR 2857]: https://github.com/libp2p/rust-libp2p/pull/2857
->>>>>>> e530118f
 
 # 0.41.0
 
