--- conflicted
+++ resolved
@@ -1,11 +1,10 @@
-<<<<<<< HEAD
 ## 0.46.0 - unreleased
 
 - Remove deprecated `gossipsub::Config::idle_timeout` in favor of `SwarmBuilder::idle_connection_timeout`.
   See [PR 4642]
 
 [PR 4642]: https://github.com/libp2p/rust-libp2p/pull/4642
-=======
+
 ## 0.45.2
 
 - Deprecate `gossipsub::Config::idle_timeout` in favor of `SwarmBuilder::idle_connection_timeout`.
@@ -24,7 +23,6 @@
 - Allow deprecated usage of `KeepAlive::Until`
 
 -->
->>>>>>> 7e3c2fe0
 
 ## 0.45.1
 
