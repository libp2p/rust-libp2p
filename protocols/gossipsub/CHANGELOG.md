<<<<<<< HEAD
## unreleased  

- Make `prometheus-client` an optional dependency with feature `metrics`. 
  See [PR 5711](https://github.com/libp2p/rust-libp2p/pull/5711).
=======
## 0.48.1
- Improve `max_messages_per_rpc` consistency by ensuring RPC control messages also adhere to the existing limits.
  See [PR 5826](https://github.com/libp2p/rust-libp2p/pull/5826)
>>>>>>> 70479f70

## 0.48.0

- Allow broadcasting `IDONTWANT` messages when publishing to avoid downloading data that is already available.
  See [PR 5773](https://github.com/libp2p/rust-libp2p/pull/5773)

- Add configurable `idontwant_message_size_threshold` parameter.
  See [PR 5770](https://github.com/libp2p/rust-libp2p/pull/5770)

- Introduce Gossipsub v1.2 [spec](https://github.com/libp2p/specs/blob/master/pubsub/gossipsub/gossipsub-v1.2.md).
  See [PR 5697](https://github.com/libp2p/rust-libp2p/pull/5697)

- Correct state inconsistencies with the mesh and fanout when unsubscribing.
  See [PR 5690](https://github.com/libp2p/rust-libp2p/pull/5690)

- Deprecate `futures-ticker` and use `futures-timer` instead.
  See [PR 5674](https://github.com/libp2p/rust-libp2p/pull/5674).

- Apply `max_transmit_size` to the inner message instead of the final payload.
  See [PR 5642](https://github.com/libp2p/rust-libp2p/pull/5642).

- Deprecate `void` crate.
  See [PR 5676](https://github.com/libp2p/rust-libp2p/pull/5676).

- Attempt to publish to at least mesh_n peers when flood publish is disabled.
  See [PR 5578](https://github.com/libp2p/rust-libp2p/pull/5578).

- Introduce back pressure and penalize slow peers. Drop stale messages that timeout before being
  delivered.
  See [PR 5595](https://github.com/libp2p/rust-libp2p/pull/5595).

- Change `Behaviour::unsubscribe` and `Behaviour::report_message_validation_result`
  to `bool` they don't need to be a `Result`.
  See [PR 5595](https://github.com/libp2p/rust-libp2p/pull/5595).

- Fix `cargo clippy` warnings in `rustc 1.84.0-beta.1`.
  See [PR 5700](https://github.com/libp2p/rust-libp2p/pull/5700).

- Fixe an issue where an `InsufficientPeers` error could occur under certain conditions, despite having peers subscribed to a topic.
  See [PR 5793](https://github.com/libp2p/rust-libp2p/pull/5793).

<!-- Update to libp2p-core v0.43.0 -->

## 0.47.0

<!-- Update to libp2p-swarm v0.45.0 -->
- Add ConnectionError to FromSwarm::ConnectionClosed.
  See [PR 5485](https://github.com/libp2p/rust-libp2p/pull/5485).

## 0.46.2
- Use `web-time` instead of `instant`.
  See [PR 5347](https://github.com/libp2p/rust-libp2p/pull/5347).

## 0.46.1

- Deprecate `Rpc` in preparation for removing it from the public API because it is an internal type.
  See [PR 4833](https://github.com/libp2p/rust-libp2p/pull/4833).

## 0.46.0

- Remove `fast_message_id_fn` mechanism from `Config`.
  See [PR 4285](https://github.com/libp2p/rust-libp2p/pull/4285).
- Remove deprecated `gossipsub::Config::idle_timeout` in favor of `SwarmBuilder::idle_connection_timeout`.
  See [PR 4642](https://github.com/libp2p/rust-libp2p/pull/4642).
- Return typed error from config builder.
  See [PR 4445](https://github.com/libp2p/rust-libp2p/pull/4445).
- Process outbound stream before inbound stream in `EnabledHandler::poll(..)`.
  See [PR 4778](https://github.com/libp2p/rust-libp2p/pull/4778).

## 0.45.2

- Deprecate `gossipsub::Config::idle_timeout` in favor of `SwarmBuilder::idle_connection_timeout`.
  See [PR 4648].

<!-- Interal changes:

- Allow new clippy lint.

-->

[PR 4648]: (https://github.com/libp2p/rust-libp2p/pull/4648)

<!-- Internal changes

- Allow deprecated usage of `KeepAlive::Until`

-->

## 0.45.1

- Add getter function to o  btain `TopicScoreParams`.
  See [PR 4231].

[PR 4231]: https://github.com/libp2p/rust-libp2p/pull/4231

## 0.45.0

- Raise MSRV to 1.65.
  See [PR 3715].
- Remove deprecated items. See [PR 3862].

[PR 3715]: https://github.com/libp2p/rust-libp2p/pull/3715
[PR 3862]: https://github.com/libp2p/rust-libp2p/pull/3862

## 0.44.4

- Deprecate `metrics`, `protocol`, `subscription_filter`, `time_cache` modules to make them private. See [PR 3777].
- Honor the `gossipsub::Config::support_floodsub` in all cases.
  Previously, it was ignored when a custom protocol id was set via `gossipsub::Config::protocol_id`.
  See [PR 3837].

[PR 3777]: https://github.com/libp2p/rust-libp2p/pull/3777
[PR 3837]: https://github.com/libp2p/rust-libp2p/pull/3837

## 0.44.3

- Fix erroneously duplicate message IDs. See [PR 3716].

- Gracefully disable handler on stream errors. Deprecate a few variants of `HandlerError`.
  See [PR 3625].

[PR 3716]: https://github.com/libp2p/rust-libp2p/pull/3716
[PR 3625]: https://github.com/libp2p/rust-libp2p/pull/3325

## 0.44.2

- Signed messages now use sequential integers in the sequence number field.
  See [PR 3551].

[PR 3551]: https://github.com/libp2p/rust-libp2p/pull/3551

## 0.44.1

- Migrate from `prost` to `quick-protobuf`. This removes `protoc` dependency. See [PR 3312].

[PR 3312]: https://github.com/libp2p/rust-libp2p/pull/3312

## 0.44.0

- Update to `prometheus-client` `v0.19.0`. See [PR 3207].

- Update to `libp2p-core` `v0.39.0`.

- Update to `libp2p-swarm` `v0.42.0`.

- Initialize `ProtocolConfig` via `GossipsubConfig`. See [PR 3381].

- Rename types as per [discussion 2174].
  `Gossipsub` has been renamed to `Behaviour`.
  The `Gossipsub` prefix has been removed from various types like `GossipsubConfig` or `GossipsubMessage`.
  It is preferred to import the gossipsub protocol as a module (`use libp2p::gossipsub;`), and refer to its types via `gossipsub::`.
  For example: `gossipsub::Behaviour` or `gossipsub::RawMessage`. See [PR 3303].

[PR 3207]: https://github.com/libp2p/rust-libp2p/pull/3207/
[PR 3303]: https://github.com/libp2p/rust-libp2p/pull/3303/
[PR 3381]: https://github.com/libp2p/rust-libp2p/pull/3381/
[discussion 2174]: https://github.com/libp2p/rust-libp2p/discussions/2174

## 0.43.0

- Update to `libp2p-core` `v0.38.0`.

- Update to `libp2p-swarm` `v0.41.0`.

- Update to `prost-codec` `v0.3.0`.

- Refactoring GossipsubCodec to use common protobuf Codec. See [PR 3070].

- Replace `Gossipsub`'s `NetworkBehaviour` implementation `inject_*` methods with the new `on_*` methods.
  See [PR 3011].

- Replace `GossipsubHandler`'s `ConnectionHandler` implementation `inject_*` methods with the new `on_*` methods.
  See [PR 3085].

- Update `rust-version` to reflect the actual MSRV: 1.62.0. See [PR 3090].

[PR 3085]: https://github.com/libp2p/rust-libp2p/pull/3085
[PR 3070]: https://github.com/libp2p/rust-libp2p/pull/3070
[PR 3011]: https://github.com/libp2p/rust-libp2p/pull/3011
[PR 3090]: https://github.com/libp2p/rust-libp2p/pull/3090

## 0.42.0

- Bump rand to 0.8 and quickcheck to 1. See [PR 2857].

- Update to `libp2p-core` `v0.37.0`.

- Update to `libp2p-swarm` `v0.40.0`.

[PR 2857]: https://github.com/libp2p/rust-libp2p/pull/2857

## 0.41.0

- Update to `libp2p-swarm` `v0.39.0`.

- Update to `libp2p-core` `v0.36.0`.

- Allow publishing with any `impl Into<TopicHash>` as a topic. See [PR 2862].

[PR 2862]: https://github.com/libp2p/rust-libp2p/pull/2862

## 0.40.0

- Update prost requirement from 0.10 to 0.11 which no longer installs the protoc Protobuf compiler.
  Thus you will need protoc installed locally. See [PR 2788].

- Update to `libp2p-swarm` `v0.38.0`.

- Update to `libp2p-core` `v0.35.0`.

- Update to `prometheus-client` `v0.18.0`. See [PR 2822].

[PR 2822]: https://github.com/libp2p/rust-libp2p/pull/2761/
[PR 2788]: https://github.com/libp2p/rust-libp2p/pull/2788

## 0.39.0

- Update to `libp2p-core` `v0.34.0`.

- Update to `libp2p-swarm` `v0.37.0`.

- Allow for custom protocol ID via `GossipsubConfigBuilder::protocol_id()`. See [PR 2718].

[PR 2718]: https://github.com/libp2p/rust-libp2p/pull/2718/

## 0.38.1

- Fix duplicate connection id. See [PR 2702].

[PR 2702]: https://github.com/libp2p/rust-libp2p/pull/2702

## 0.38.0

- Update to `libp2p-core` `v0.33.0`.

- Update to `libp2p-swarm` `v0.36.0`.

- changed `TimeCache::contains_key` and `DuplicateCache::contains` to immutable methods. See [PR 2620].

- Update to `prometheus-client` `v0.16.0`. See [PR 2631].

[PR 2620]: https://github.com/libp2p/rust-libp2p/pull/2620
[PR 2631]: https://github.com/libp2p/rust-libp2p/pull/2631

## 0.37.0

- Update to `libp2p-swarm` `v0.35.0`.

- Fix gossipsub metric (see [PR 2558]).

- Allow the user to set the buckets for the score histogram, and to adjust them from the score thresholds. See [PR 2595].

[PR 2558]: https://github.com/libp2p/rust-libp2p/pull/2558
[PR 2595]: https://github.com/libp2p/rust-libp2p/pull/2595

## 0.36.0 [2022-02-22]

- Update to `libp2p-core` `v0.32.0`.

- Update to `libp2p-swarm` `v0.34.0`.

- Move from `open-metrics-client` to `prometheus-client` (see [PR 2442]).

- Emit gossip of all non-empty topics (see [PR 2481]).

- Merge NetworkBehaviour's inject_\* paired methods (see [PR 2445]).

- Revert to wasm-timer (see [PR 2506]).

- Do not overwrite msg's peers if put again into mcache (see [PR 2493]).

[PR 2442]: https://github.com/libp2p/rust-libp2p/pull/2442
[PR 2481]: https://github.com/libp2p/rust-libp2p/pull/2481
[PR 2445]: https://github.com/libp2p/rust-libp2p/pull/2445
[PR 2506]: https://github.com/libp2p/rust-libp2p/pull/2506
[PR 2493]: https://github.com/libp2p/rust-libp2p/pull/2493

## 0.35.0 [2022-01-27]

- Update dependencies.

- Migrate to Rust edition 2021 (see [PR 2339]).

- Add metrics for network and configuration performance analysis (see [PR 2346]).

- Improve bandwidth performance by tracking IWANTs and reducing duplicate sends
  (see [PR 2327]).

- Implement `Serialize` and `Deserialize` for `MessageId` and `FastMessageId` (see [PR 2408])

- Fix `GossipsubConfigBuilder::build()` requiring `&self` to live for `'static` (see [PR 2409])

- Implement Unsubscribe backoff as per [libp2p specs PR 383] (see [PR 2403]).

[PR 2346]: https://github.com/libp2p/rust-libp2p/pull/2346
[PR 2339]: https://github.com/libp2p/rust-libp2p/pull/2339
[PR 2327]: https://github.com/libp2p/rust-libp2p/pull/2327
[PR 2408]: https://github.com/libp2p/rust-libp2p/pull/2408
[PR 2409]: https://github.com/libp2p/rust-libp2p/pull/2409
[PR 2403]: https://github.com/libp2p/rust-libp2p/pull/2403
[libp2p specs PR 383]: https://github.com/libp2p/specs/pull/383

## 0.34.0 [2021-11-16]

- Add topic and mesh metrics (see [PR 2316]).

- Fix bug in internal peer's topics tracking (see [PR 2325]).

- Use `instant` and `futures-timer` instead of `wasm-timer` (see [PR 2245]).

- Update dependencies.

[PR 2245]: https://github.com/libp2p/rust-libp2p/pull/2245
[PR 2325]: https://github.com/libp2p/rust-libp2p/pull/2325
[PR 2316]: https://github.com/libp2p/rust-libp2p/pull/2316

## 0.33.0 [2021-11-01]

- Add an event to register peers that do not support the gossipsub protocol
  [PR 2241](https://github.com/libp2p/rust-libp2p/pull/2241)

- Make default features of `libp2p-core` optional.
  [PR 2181](https://github.com/libp2p/rust-libp2p/pull/2181)

- Improve internal peer tracking.
  [PR 2175](https://github.com/libp2p/rust-libp2p/pull/2175)

- Update dependencies.

- Allow `message_id_fn`s to accept closures that capture variables.
  [PR 2103](https://github.com/libp2p/rust-libp2p/pull/2103)

- Implement std::error::Error for error types.
  [PR 2254](https://github.com/libp2p/rust-libp2p/pull/2254)

## 0.32.0 [2021-07-12]

- Update dependencies.

- Reduce log levels across the crate to lessen noisiness of libp2p-gossipsub (see [PR 2101]).

[PR 2101]: https://github.com/libp2p/rust-libp2p/pull/2101

## 0.31.0 [2021-05-17]

- Keep connections to peers in a mesh alive. Allow closing idle connections to peers not in a mesh
  [PR-2043].

[PR-2043]: https://github.com/libp2p/rust-libp2p/pull/2043https://github.com/libp2p/rust-libp2p/pull/2043

## 0.30.1 [2021-04-27]

- Remove `regex-filter` feature flag thus always enabling `regex::RegexSubscriptionFilter` [PR
  2056](https://github.com/libp2p/rust-libp2p/pull/2056).

## 0.30.0 [2021-04-13]

- Update `libp2p-swarm`.

- Update dependencies.

## 0.29.0 [2021-03-17]

- Update `libp2p-swarm`.

- Update dependencies.

## 0.28.0 [2021-02-15]

- Prevent non-published messages being added to caches.
  [PR 1930](https://github.com/libp2p/rust-libp2p/pull/1930)

- Update dependencies.

## 0.27.0 [2021-01-12]

- Update dependencies.

- Implement Gossipsub v1.1 specification.
  [PR 1720](https://github.com/libp2p/rust-libp2p/pull/1720)

## 0.26.0 [2020-12-17]

- Update `libp2p-swarm` and `libp2p-core`.

## 0.25.0 [2020-11-25]

- Update `libp2p-swarm` and `libp2p-core`.

## 0.24.0 [2020-11-09]

- Update dependencies.

## 0.23.0 [2020-10-16]

- Update dependencies.

## 0.22.0 [2020-09-09]

- Update `libp2p-swarm` and `libp2p-core`.

## 0.21.0 [2020-08-18]

- Add public API to list topics and peers. [PR 1677](https://github.com/libp2p/rust-libp2p/pull/1677).

- Add message signing and extended privacy/validation configurations. [PR 1583](https://github.com/libp2p/rust-libp2p/pull/1583).

- `Debug` instance for `Gossipsub`. [PR 1673](https://github.com/libp2p/rust-libp2p/pull/1673).

- Bump `libp2p-core` and `libp2p-swarm` dependency.

## 0.20.0 [2020-07-01]

- Updated dependencies.

## 0.19.3 [2020-06-23]

- Maintenance release fixing linter warnings.

## 0.19.2 [2020-06-22]

- Updated dependencies.<|MERGE_RESOLUTION|>--- conflicted
+++ resolved
@@ -1,13 +1,12 @@
-<<<<<<< HEAD
 ## unreleased  
 
 - Make `prometheus-client` an optional dependency with feature `metrics`. 
   See [PR 5711](https://github.com/libp2p/rust-libp2p/pull/5711).
-=======
+
 ## 0.48.1
 - Improve `max_messages_per_rpc` consistency by ensuring RPC control messages also adhere to the existing limits.
   See [PR 5826](https://github.com/libp2p/rust-libp2p/pull/5826)
->>>>>>> 70479f70
+
 
 ## 0.48.0
 
