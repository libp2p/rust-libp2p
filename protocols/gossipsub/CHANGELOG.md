--- conflicted
+++ resolved
@@ -1,14 +1,11 @@
 ## 0.46.0 - unreleased
 
-<<<<<<< HEAD
 - Remove deprecated `gossipsub::Config::idle_timeout` in favor of `SwarmBuilder::idle_connection_timeout`.
   See [PR 4642](https://github.com/libp2p/rust-libp2p/pull/4642).
-=======
 - Return typed error from config builder.
   See [PR 4445].
 
 [PR 4445]: https://github.com/libp2p/rust-libp2p/pull/4445
->>>>>>> a73b5d91
 
 ## 0.45.2
 
