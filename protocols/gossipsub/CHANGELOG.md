# 0.35.0 [unreleased]

- Update dependencies.

- Migrate to Rust edition 2021 (see [PR 2339]).

<<<<<<< HEAD
- Add metrics for network and configuration performance analysis (see [PR 2346]).

[PR 2346]: https://github.com/libp2p/rust-libp2p/pull/2346
=======
- Improve bandwidth performance by tracking IWANTs and reducing duplicate sends
  (see [PR 2327]).

>>>>>>> 379001a1
[PR 2339]: https://github.com/libp2p/rust-libp2p/pull/2339
[PR 2327]: https://github.com/libp2p/rust-libp2p/pull/2327

# 0.34.0 [2021-11-16]

- Add topic and mesh metrics (see [PR 2316]).

- Fix bug in internal peer's topics tracking (see [PR 2325]).

- Use `instant` and `futures-timer` instead of `wasm-timer` (see [PR 2245]).

- Update dependencies.

[PR 2245]: https://github.com/libp2p/rust-libp2p/pull/2245
[PR 2325]: https://github.com/libp2p/rust-libp2p/pull/2325
[PR 2316]: https://github.com/libp2p/rust-libp2p/pull/2316

# 0.33.0 [2021-11-01]

- Add an event to register peers that do not support the gossipsub protocol
  [PR 2241](https://github.com/libp2p/rust-libp2p/pull/2241)

- Make default features of `libp2p-core` optional.
  [PR 2181](https://github.com/libp2p/rust-libp2p/pull/2181)

- Improve internal peer tracking.
  [PR 2175](https://github.com/libp2p/rust-libp2p/pull/2175)

- Update dependencies.

- Allow `message_id_fn`s to accept closures that capture variables.
  [PR 2103](https://github.com/libp2p/rust-libp2p/pull/2103)

- Implement std::error::Error for error types.
  [PR 2254](https://github.com/libp2p/rust-libp2p/pull/2254)

# 0.32.0 [2021-07-12]

- Update dependencies.

- Reduce log levels across the crate to lessen noisiness of libp2p-gossipsub (see [PR 2101]).

[PR 2101]: https://github.com/libp2p/rust-libp2p/pull/2101

# 0.31.0 [2021-05-17]

- Keep connections to peers in a mesh alive. Allow closing idle connections to peers not in a mesh
  [PR-2043].

[PR-2043]: https://github.com/libp2p/rust-libp2p/pull/2043https://github.com/libp2p/rust-libp2p/pull/2043

# 0.30.1 [2021-04-27]

- Remove `regex-filter` feature flag thus always enabling `regex::RegexSubscriptionFilter` [PR
  2056](https://github.com/libp2p/rust-libp2p/pull/2056).

# 0.30.0 [2021-04-13]

- Update `libp2p-swarm`.

- Update dependencies.

# 0.29.0 [2021-03-17]

- Update `libp2p-swarm`.

- Update dependencies.

# 0.28.0 [2021-02-15]

- Prevent non-published messages being added to caches.
  [PR 1930](https://github.com/libp2p/rust-libp2p/pull/1930)

- Update dependencies.

# 0.27.0 [2021-01-12]

- Update dependencies.

- Implement Gossipsub v1.1 specification.
  [PR 1720](https://github.com/libp2p/rust-libp2p/pull/1720)

# 0.26.0 [2020-12-17]

- Update `libp2p-swarm` and `libp2p-core`.

# 0.25.0 [2020-11-25]

- Update `libp2p-swarm` and `libp2p-core`.

# 0.24.0 [2020-11-09]

- Update dependencies.

# 0.23.0 [2020-10-16]

- Update dependencies.

# 0.22.0 [2020-09-09]

- Update `libp2p-swarm` and `libp2p-core`.

# 0.21.0 [2020-08-18]

- Add public API to list topics and peers. [PR 1677](https://github.com/libp2p/rust-libp2p/pull/1677).

- Add message signing and extended privacy/validation configurations. [PR 1583](https://github.com/libp2p/rust-libp2p/pull/1583).

- `Debug` instance for `Gossipsub`. [PR 1673](https://github.com/libp2p/rust-libp2p/pull/1673).

- Bump `libp2p-core` and `libp2p-swarm` dependency.

# 0.20.0 [2020-07-01]

- Updated dependencies.

# 0.19.3 [2020-06-23]

- Maintenance release fixing linter warnings.

# 0.19.2 [2020-06-22]

- Updated dependencies.<|MERGE_RESOLUTION|>--- conflicted
+++ resolved
@@ -4,15 +4,12 @@
 
 - Migrate to Rust edition 2021 (see [PR 2339]).
 
-<<<<<<< HEAD
 - Add metrics for network and configuration performance analysis (see [PR 2346]).
 
-[PR 2346]: https://github.com/libp2p/rust-libp2p/pull/2346
-=======
 - Improve bandwidth performance by tracking IWANTs and reducing duplicate sends
   (see [PR 2327]).
 
->>>>>>> 379001a1
+[PR 2346]: https://github.com/libp2p/rust-libp2p/pull/2346
 [PR 2339]: https://github.com/libp2p/rust-libp2p/pull/2339
 [PR 2327]: https://github.com/libp2p/rust-libp2p/pull/2327
 
