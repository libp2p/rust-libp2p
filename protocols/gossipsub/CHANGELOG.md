--- conflicted
+++ resolved
@@ -1,15 +1,12 @@
 # 0.33.0 [unreleased]
 
-- Improve internal peer tracking (see [PR 2175]).
+- Improve internal peer tracking.
+  [PR 2175](https://github.com/libp2p/rust-libp2p/pull/2175)
 
 - Update dependencies.
 
-<<<<<<< HEAD
-[PR 2175]: https://github.com/libp2p/rust-libp2p/pull/2175
-=======
 - Allow `message_id_fn`s to accept closures that capture variables.
   [PR 2103](https://github.com/libp2p/rust-libp2p/pull/2103)
->>>>>>> 9d656222
 
 # 0.32.0 [2021-07-12]
 
