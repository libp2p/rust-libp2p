--- conflicted
+++ resolved
@@ -5,13 +5,11 @@
 - Remove `Rpc` from the public API.
   See [PR 6091](https://github.com/libp2p/rust-libp2p/pull/6091)
 
-<<<<<<< HEAD
 - reduce allocations by replacing `or_insert` with `or_insert_with`
   See [PR 6136](https://github.com/libp2p/rust-libp2p/pull/6136)
-=======
+
 - Fix `unsubscribe_backoff` expecting number of seconds instead of `Duration`
   See [PR 6124](https://github.com/libp2p/rust-libp2p/pull/6124)
->>>>>>> 172bbed5
 
 ## 0.49.2
 
