--- conflicted
+++ resolved
@@ -1,11 +1,8 @@
 ## 0.47.0
-<<<<<<< HEAD
 
 <!-- Update to libp2p-swarm v0.45.0 -->
-=======
 - Add ConnectionError to FromSwarm::ConnectionClosed.
   See [PR 5485](https://github.com/libp2p/rust-libp2p/pull/5485).
->>>>>>> 4a16b618
 
 ## 0.46.2
 - Use `web-time` instead of `instant`.
