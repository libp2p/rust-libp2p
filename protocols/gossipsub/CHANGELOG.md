--- conflicted
+++ resolved
@@ -1,14 +1,10 @@
-<<<<<<< HEAD
 # 0.33.1 [unreleased]
 
 - Use `instant` and `futures-timer` instead of `wasm-timer` (see [PR 2245]).
 
 [PR 2245]: https://github.com/libp2p/rust-libp2p/pull/2245
 
-# 0.33.0-rc.1 [2021-10-15]
-=======
 # 0.33.0 [2021-11-01]
->>>>>>> c88cff1d
 
 - Add an event to register peers that do not support the gossipsub protocol
   [PR 2241](https://github.com/libp2p/rust-libp2p/pull/2241)
