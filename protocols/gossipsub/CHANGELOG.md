--- conflicted
+++ resolved
@@ -1,11 +1,10 @@
-<<<<<<< HEAD
 ## 0.46.0 - unreleased
 
 - Return typed error from config builder.
   See [PR 4445].
 
 [PR 4445]: https://github.com/libp2p/rust-libp2p/pull/4445
-=======
+
 ## 0.45.2
 
 - Deprecate `gossipsub::Config::idle_timeout` in favor of `SwarmBuilder::idle_connection_timeout`.
@@ -24,7 +23,6 @@
 - Allow deprecated usage of `KeepAlive::Until`
 
 -->
->>>>>>> 7e3c2fe0
 
 ## 0.45.1
 
