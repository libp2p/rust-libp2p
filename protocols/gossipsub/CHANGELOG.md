--- conflicted
+++ resolved
@@ -21,13 +21,11 @@
 - Fix messages were not forwarded to floodsub peers.
   See [PR 5908](https://github.com/libp2p/rust-libp2p/pull/5908)
 
-<<<<<<< HEAD
+- Fix messages were published to all floodsub peers regardless of their topic.
+  See [PR 5904](https://github.com/libp2p/rust-libp2p/pull/5904)
+
 - Allow customizing max transmit size and mesh-n-* parameters per topic.
   See [PR 5868](https://github.com/libp2p/rust-libp2p/pull/5868)
-=======
-- Fix messages were published to all floodsub peers regardless of their topic.
-  See [PR 5904](https://github.com/libp2p/rust-libp2p/pull/5904)
->>>>>>> 4ee0e07d
 
 ## 0.48.0
 
