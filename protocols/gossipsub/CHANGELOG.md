## 0.49.0

- Improve error messaging by renaming `PublishError::InsufficientPeers` to 
  `PublishError::NoPeersSubscribedToTopic`. This change makes it clearer that the error occurs 
  specifically when trying to publish to a topic with no subscribed peers, rather than a general 
  peer availability issue.
  See [PR 5912](https://github.com/libp2p/rust-libp2p/pull/5912)
  
- Allow whitelisting topics for metrics to ensure metrics are recorded correctly for these topics.
  See [PR 5895](https://github.com/libp2p/rust-libp2p/pull/5895)

- Improve `max_messages_per_rpc` consistency by ensuring RPC control messages also adhere to the existing limits.
  See [PR 5826](https://github.com/libp2p/rust-libp2p/pull/5826)

- Respect already received IDONTWANT messages when handling IWANT.
  See [PR 5901](https://github.com/libp2p/rust-libp2p/pull/5901)

<<<<<<< HEAD
- Adds functions to ConfigBuilder interface allowing modification of mesh-n-*   params and max transmit sizes per topic. Modifies behaviour.rs, GossipsubCodec, ProtocolConfig to use new config defaults and methods to check values against topics.
  See [PR 5868](https://github.com/libp2p/rust-libp2p/pull/5868)
=======
- Fix messages were not forwarded to floodsub peers.
  See [PR 5908](https://github.com/libp2p/rust-libp2p/pull/5908)
>>>>>>> b685b63d

## 0.48.0

- Allow broadcasting `IDONTWANT` messages when publishing to avoid downloading data that is already available.
  See [PR 5773](https://github.com/libp2p/rust-libp2p/pull/5773)

- Add configurable `idontwant_message_size_threshold` parameter.
  See [PR 5770](https://github.com/libp2p/rust-libp2p/pull/5770)

- Introduce Gossipsub v1.2 [spec](https://github.com/libp2p/specs/blob/master/pubsub/gossipsub/gossipsub-v1.2.md).
  See [PR 5697](https://github.com/libp2p/rust-libp2p/pull/5697)

- Correct state inconsistencies with the mesh and fanout when unsubscribing.
  See [PR 5690](https://github.com/libp2p/rust-libp2p/pull/5690)

- Deprecate `futures-ticker` and use `futures-timer` instead.
  See [PR 5674](https://github.com/libp2p/rust-libp2p/pull/5674).

- Apply `max_transmit_size` to the inner message instead of the final payload.
  See [PR 5642](https://github.com/libp2p/rust-libp2p/pull/5642).

- Deprecate `void` crate.
  See [PR 5676](https://github.com/libp2p/rust-libp2p/pull/5676).

- Attempt to publish to at least mesh_n peers when flood publish is disabled.
  See [PR 5578](https://github.com/libp2p/rust-libp2p/pull/5578).

- Introduce back pressure and penalize slow peers. Drop stale messages that timeout before being
  delivered.
  See [PR 5595](https://github.com/libp2p/rust-libp2p/pull/5595).

- Change `Behaviour::unsubscribe` and `Behaviour::report_message_validation_result`
  to `bool` they don't need to be a `Result`.
  See [PR 5595](https://github.com/libp2p/rust-libp2p/pull/5595).

- Fix `cargo clippy` warnings in `rustc 1.84.0-beta.1`.
  See [PR 5700](https://github.com/libp2p/rust-libp2p/pull/5700).

- Fix an issue where an `InsufficientPeers` error could occur under certain conditions, despite having peers subscribed to a topic.
  See [PR 5793](https://github.com/libp2p/rust-libp2p/pull/5793).

<!-- Update to libp2p-core v0.43.0 -->

## 0.47.0

<!-- Update to libp2p-swarm v0.45.0 -->
- Add ConnectionError to FromSwarm::ConnectionClosed.
  See [PR 5485](https://github.com/libp2p/rust-libp2p/pull/5485).

## 0.46.2
- Use `web-time` instead of `instant`.
  See [PR 5347](https://github.com/libp2p/rust-libp2p/pull/5347).

## 0.46.1

- Deprecate `Rpc` in preparation for removing it from the public API because it is an internal type.
  See [PR 4833](https://github.com/libp2p/rust-libp2p/pull/4833).

## 0.46.0

- Remove `fast_message_id_fn` mechanism from `Config`.
  See [PR 4285](https://github.com/libp2p/rust-libp2p/pull/4285).
- Remove deprecated `gossipsub::Config::idle_timeout` in favor of `SwarmBuilder::idle_connection_timeout`.
  See [PR 4642](https://github.com/libp2p/rust-libp2p/pull/4642).
- Return typed error from config builder.
  See [PR 4445](https://github.com/libp2p/rust-libp2p/pull/4445).
- Process outbound stream before inbound stream in `EnabledHandler::poll(..)`.
  See [PR 4778](https://github.com/libp2p/rust-libp2p/pull/4778).

## 0.45.2

- Deprecate `gossipsub::Config::idle_timeout` in favor of `SwarmBuilder::idle_connection_timeout`.
  See [PR 4648].

<!-- Internal changes:

- Allow new clippy lint.

-->

[PR 4648]: (https://github.com/libp2p/rust-libp2p/pull/4648)

<!-- Internal changes

- Allow deprecated usage of `KeepAlive::Until`

-->

## 0.45.1

- Add getter function to obtain `TopicScoreParams`.
  See [PR 4231].

[PR 4231]: https://github.com/libp2p/rust-libp2p/pull/4231

## 0.45.0

- Raise MSRV to 1.65.
  See [PR 3715].
- Remove deprecated items. See [PR 3862].

[PR 3715]: https://github.com/libp2p/rust-libp2p/pull/3715
[PR 3862]: https://github.com/libp2p/rust-libp2p/pull/3862

## 0.44.4

- Deprecate `metrics`, `protocol`, `subscription_filter`, `time_cache` modules to make them private. See [PR 3777].
- Honor the `gossipsub::Config::support_floodsub` in all cases.
  Previously, it was ignored when a custom protocol id was set via `gossipsub::Config::protocol_id`.
  See [PR 3837].

[PR 3777]: https://github.com/libp2p/rust-libp2p/pull/3777
[PR 3837]: https://github.com/libp2p/rust-libp2p/pull/3837

## 0.44.3

- Fix erroneously duplicate message IDs. See [PR 3716].

- Gracefully disable handler on stream errors. Deprecate a few variants of `HandlerError`.
  See [PR 3625].

[PR 3716]: https://github.com/libp2p/rust-libp2p/pull/3716
[PR 3625]: https://github.com/libp2p/rust-libp2p/pull/3325

## 0.44.2

- Signed messages now use sequential integers in the sequence number field.
  See [PR 3551].

[PR 3551]: https://github.com/libp2p/rust-libp2p/pull/3551

## 0.44.1

- Migrate from `prost` to `quick-protobuf`. This removes `protoc` dependency. See [PR 3312].

[PR 3312]: https://github.com/libp2p/rust-libp2p/pull/3312

## 0.44.0

- Update to `prometheus-client` `v0.19.0`. See [PR 3207].

- Update to `libp2p-core` `v0.39.0`.

- Update to `libp2p-swarm` `v0.42.0`.

- Initialize `ProtocolConfig` via `GossipsubConfig`. See [PR 3381].

- Rename types as per [discussion 2174].
  `Gossipsub` has been renamed to `Behaviour`.
  The `Gossipsub` prefix has been removed from various types like `GossipsubConfig` or `GossipsubMessage`.
  It is preferred to import the gossipsub protocol as a module (`use libp2p::gossipsub;`), and refer to its types via `gossipsub::`.
  For example: `gossipsub::Behaviour` or `gossipsub::RawMessage`. See [PR 3303].

[PR 3207]: https://github.com/libp2p/rust-libp2p/pull/3207/
[PR 3303]: https://github.com/libp2p/rust-libp2p/pull/3303/
[PR 3381]: https://github.com/libp2p/rust-libp2p/pull/3381/
[discussion 2174]: https://github.com/libp2p/rust-libp2p/discussions/2174

## 0.43.0

- Update to `libp2p-core` `v0.38.0`.

- Update to `libp2p-swarm` `v0.41.0`.

- Update to `prost-codec` `v0.3.0`.

- Refactoring GossipsubCodec to use common protobuf Codec. See [PR 3070].

- Replace `Gossipsub`'s `NetworkBehaviour` implementation `inject_*` methods with the new `on_*` methods.
  See [PR 3011].

- Replace `GossipsubHandler`'s `ConnectionHandler` implementation `inject_*` methods with the new `on_*` methods.
  See [PR 3085].

- Update `rust-version` to reflect the actual MSRV: 1.62.0. See [PR 3090].

[PR 3085]: https://github.com/libp2p/rust-libp2p/pull/3085
[PR 3070]: https://github.com/libp2p/rust-libp2p/pull/3070
[PR 3011]: https://github.com/libp2p/rust-libp2p/pull/3011
[PR 3090]: https://github.com/libp2p/rust-libp2p/pull/3090

## 0.42.0

- Bump rand to 0.8 and quickcheck to 1. See [PR 2857].

- Update to `libp2p-core` `v0.37.0`.

- Update to `libp2p-swarm` `v0.40.0`.

[PR 2857]: https://github.com/libp2p/rust-libp2p/pull/2857

## 0.41.0

- Update to `libp2p-swarm` `v0.39.0`.

- Update to `libp2p-core` `v0.36.0`.

- Allow publishing with any `impl Into<TopicHash>` as a topic. See [PR 2862].

[PR 2862]: https://github.com/libp2p/rust-libp2p/pull/2862

## 0.40.0

- Update prost requirement from 0.10 to 0.11 which no longer installs the protoc Protobuf compiler.
  Thus you will need protoc installed locally. See [PR 2788].

- Update to `libp2p-swarm` `v0.38.0`.

- Update to `libp2p-core` `v0.35.0`.

- Update to `prometheus-client` `v0.18.0`. See [PR 2822].

[PR 2822]: https://github.com/libp2p/rust-libp2p/pull/2761/
[PR 2788]: https://github.com/libp2p/rust-libp2p/pull/2788

## 0.39.0

- Update to `libp2p-core` `v0.34.0`.

- Update to `libp2p-swarm` `v0.37.0`.

- Allow for custom protocol ID via `GossipsubConfigBuilder::protocol_id()`. See [PR 2718].

[PR 2718]: https://github.com/libp2p/rust-libp2p/pull/2718/

## 0.38.1

- Fix duplicate connection id. See [PR 2702].

[PR 2702]: https://github.com/libp2p/rust-libp2p/pull/2702

## 0.38.0

- Update to `libp2p-core` `v0.33.0`.

- Update to `libp2p-swarm` `v0.36.0`.

- changed `TimeCache::contains_key` and `DuplicateCache::contains` to immutable methods. See [PR 2620].

- Update to `prometheus-client` `v0.16.0`. See [PR 2631].

[PR 2620]: https://github.com/libp2p/rust-libp2p/pull/2620
[PR 2631]: https://github.com/libp2p/rust-libp2p/pull/2631

## 0.37.0

- Update to `libp2p-swarm` `v0.35.0`.

- Fix gossipsub metric (see [PR 2558]).

- Allow the user to set the buckets for the score histogram, and to adjust them from the score thresholds. See [PR 2595].

[PR 2558]: https://github.com/libp2p/rust-libp2p/pull/2558
[PR 2595]: https://github.com/libp2p/rust-libp2p/pull/2595

## 0.36.0 [2022-02-22]

- Update to `libp2p-core` `v0.32.0`.

- Update to `libp2p-swarm` `v0.34.0`.

- Move from `open-metrics-client` to `prometheus-client` (see [PR 2442]).

- Emit gossip of all non-empty topics (see [PR 2481]).

- Merge NetworkBehaviour's inject_\* paired methods (see [PR 2445]).

- Revert to wasm-timer (see [PR 2506]).

- Do not overwrite msg's peers if put again into mcache (see [PR 2493]).

[PR 2442]: https://github.com/libp2p/rust-libp2p/pull/2442
[PR 2481]: https://github.com/libp2p/rust-libp2p/pull/2481
[PR 2445]: https://github.com/libp2p/rust-libp2p/pull/2445
[PR 2506]: https://github.com/libp2p/rust-libp2p/pull/2506
[PR 2493]: https://github.com/libp2p/rust-libp2p/pull/2493

## 0.35.0 [2022-01-27]

- Update dependencies.

- Migrate to Rust edition 2021 (see [PR 2339]).

- Add metrics for network and configuration performance analysis (see [PR 2346]).

- Improve bandwidth performance by tracking IWANTs and reducing duplicate sends
  (see [PR 2327]).

- Implement `Serialize` and `Deserialize` for `MessageId` and `FastMessageId` (see [PR 2408])

- Fix `GossipsubConfigBuilder::build()` requiring `&self` to live for `'static` (see [PR 2409])

- Implement Unsubscribe backoff as per [libp2p specs PR 383] (see [PR 2403]).

[PR 2346]: https://github.com/libp2p/rust-libp2p/pull/2346
[PR 2339]: https://github.com/libp2p/rust-libp2p/pull/2339
[PR 2327]: https://github.com/libp2p/rust-libp2p/pull/2327
[PR 2408]: https://github.com/libp2p/rust-libp2p/pull/2408
[PR 2409]: https://github.com/libp2p/rust-libp2p/pull/2409
[PR 2403]: https://github.com/libp2p/rust-libp2p/pull/2403
[libp2p specs PR 383]: https://github.com/libp2p/specs/pull/383

## 0.34.0 [2021-11-16]

- Add topic and mesh metrics (see [PR 2316]).

- Fix bug in internal peer's topics tracking (see [PR 2325]).

- Use `instant` and `futures-timer` instead of `wasm-timer` (see [PR 2245]).

- Update dependencies.

[PR 2245]: https://github.com/libp2p/rust-libp2p/pull/2245
[PR 2325]: https://github.com/libp2p/rust-libp2p/pull/2325
[PR 2316]: https://github.com/libp2p/rust-libp2p/pull/2316

## 0.33.0 [2021-11-01]

- Add an event to register peers that do not support the gossipsub protocol
  [PR 2241](https://github.com/libp2p/rust-libp2p/pull/2241)

- Make default features of `libp2p-core` optional.
  [PR 2181](https://github.com/libp2p/rust-libp2p/pull/2181)

- Improve internal peer tracking.
  [PR 2175](https://github.com/libp2p/rust-libp2p/pull/2175)

- Update dependencies.

- Allow `message_id_fn`s to accept closures that capture variables.
  [PR 2103](https://github.com/libp2p/rust-libp2p/pull/2103)

- Implement std::error::Error for error types.
  [PR 2254](https://github.com/libp2p/rust-libp2p/pull/2254)

## 0.32.0 [2021-07-12]

- Update dependencies.

- Reduce log levels across the crate to lessen noisiness of libp2p-gossipsub (see [PR 2101]).

[PR 2101]: https://github.com/libp2p/rust-libp2p/pull/2101

## 0.31.0 [2021-05-17]

- Keep connections to peers in a mesh alive. Allow closing idle connections to peers not in a mesh
  [PR-2043].

[PR-2043]: https://github.com/libp2p/rust-libp2p/pull/2043https://github.com/libp2p/rust-libp2p/pull/2043

## 0.30.1 [2021-04-27]

- Remove `regex-filter` feature flag thus always enabling `regex::RegexSubscriptionFilter` [PR
  2056](https://github.com/libp2p/rust-libp2p/pull/2056).

## 0.30.0 [2021-04-13]

- Update `libp2p-swarm`.

- Update dependencies.

## 0.29.0 [2021-03-17]

- Update `libp2p-swarm`.

- Update dependencies.

## 0.28.0 [2021-02-15]

- Prevent non-published messages being added to caches.
  [PR 1930](https://github.com/libp2p/rust-libp2p/pull/1930)

- Update dependencies.

## 0.27.0 [2021-01-12]

- Update dependencies.

- Implement Gossipsub v1.1 specification.
  [PR 1720](https://github.com/libp2p/rust-libp2p/pull/1720)

## 0.26.0 [2020-12-17]

- Update `libp2p-swarm` and `libp2p-core`.

## 0.25.0 [2020-11-25]

- Update `libp2p-swarm` and `libp2p-core`.

## 0.24.0 [2020-11-09]

- Update dependencies.

## 0.23.0 [2020-10-16]

- Update dependencies.

## 0.22.0 [2020-09-09]

- Update `libp2p-swarm` and `libp2p-core`.

## 0.21.0 [2020-08-18]

- Add public API to list topics and peers. [PR 1677](https://github.com/libp2p/rust-libp2p/pull/1677).

- Add message signing and extended privacy/validation configurations. [PR 1583](https://github.com/libp2p/rust-libp2p/pull/1583).

- `Debug` instance for `Gossipsub`. [PR 1673](https://github.com/libp2p/rust-libp2p/pull/1673).

- Bump `libp2p-core` and `libp2p-swarm` dependency.

## 0.20.0 [2020-07-01]

- Updated dependencies.

## 0.19.3 [2020-06-23]

- Maintenance release fixing linter warnings.

## 0.19.2 [2020-06-22]

- Updated dependencies.<|MERGE_RESOLUTION|>--- conflicted
+++ resolved
@@ -15,13 +15,11 @@
 - Respect already received IDONTWANT messages when handling IWANT.
   See [PR 5901](https://github.com/libp2p/rust-libp2p/pull/5901)
 
-<<<<<<< HEAD
+- Fix messages were not forwarded to floodsub peers.
+  See [PR 5908](https://github.com/libp2p/rust-libp2p/pull/5908)
+
 - Adds functions to ConfigBuilder interface allowing modification of mesh-n-*   params and max transmit sizes per topic. Modifies behaviour.rs, GossipsubCodec, ProtocolConfig to use new config defaults and methods to check values against topics.
   See [PR 5868](https://github.com/libp2p/rust-libp2p/pull/5868)
-=======
-- Fix messages were not forwarded to floodsub peers.
-  See [PR 5908](https://github.com/libp2p/rust-libp2p/pull/5908)
->>>>>>> b685b63d
 
 ## 0.48.0
 
