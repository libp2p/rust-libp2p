<<<<<<< HEAD
## 0.47.0

<!-- Update to libp2p-swarm v0.45.0 -->
=======
## 0.46.2
- Use `web-time` instead of `instant`.
  See [PR 5347](https://github.com/libp2p/rust-libp2p/pull/5347).
>>>>>>> 927428fb

## 0.46.1

- Deprecate `Rpc` in preparation for removing it from the public API because it is an internal type.
  See [PR 4833](https://github.com/libp2p/rust-libp2p/pull/4833).

## 0.46.0

- Remove `fast_message_id_fn` mechanism from `Config`.
  See [PR 4285](https://github.com/libp2p/rust-libp2p/pull/4285).
- Remove deprecated `gossipsub::Config::idle_timeout` in favor of `SwarmBuilder::idle_connection_timeout`.
  See [PR 4642](https://github.com/libp2p/rust-libp2p/pull/4642).
- Return typed error from config builder.
  See [PR 4445](https://github.com/libp2p/rust-libp2p/pull/4445).
- Process outbound stream before inbound stream in `EnabledHandler::poll(..)`.
  See [PR 4778](https://github.com/libp2p/rust-libp2p/pull/4778).

## 0.45.2

- Deprecate `gossipsub::Config::idle_timeout` in favor of `SwarmBuilder::idle_connection_timeout`.
  See [PR 4648].

<!-- Interal changes:

- Allow new clippy lint.

-->

[PR 4648]: (https://github.com/libp2p/rust-libp2p/pull/4648)

<!-- Internal changes

- Allow deprecated usage of `KeepAlive::Until`

-->

## 0.45.1

- Add getter function to o  btain `TopicScoreParams`.
  See [PR 4231].

[PR 4231]: https://github.com/libp2p/rust-libp2p/pull/4231

## 0.45.0

- Raise MSRV to 1.65.
  See [PR 3715].
- Remove deprecated items. See [PR 3862].

[PR 3715]: https://github.com/libp2p/rust-libp2p/pull/3715
[PR 3862]: https://github.com/libp2p/rust-libp2p/pull/3862

## 0.44.4

- Deprecate `metrics`, `protocol`, `subscription_filter`, `time_cache` modules to make them private. See [PR 3777].
- Honor the `gossipsub::Config::support_floodsub` in all cases.
  Previously, it was ignored when a custom protocol id was set via `gossipsub::Config::protocol_id`.
  See [PR 3837].

[PR 3777]: https://github.com/libp2p/rust-libp2p/pull/3777
[PR 3837]: https://github.com/libp2p/rust-libp2p/pull/3837

## 0.44.3

- Fix erroneously duplicate message IDs. See [PR 3716].

- Gracefully disable handler on stream errors. Deprecate a few variants of `HandlerError`.
  See [PR 3625].

[PR 3716]: https://github.com/libp2p/rust-libp2p/pull/3716
[PR 3625]: https://github.com/libp2p/rust-libp2p/pull/3325

## 0.44.2

- Signed messages now use sequential integers in the sequence number field.
  See [PR 3551].

[PR 3551]: https://github.com/libp2p/rust-libp2p/pull/3551

## 0.44.1

- Migrate from `prost` to `quick-protobuf`. This removes `protoc` dependency. See [PR 3312].

[PR 3312]: https://github.com/libp2p/rust-libp2p/pull/3312

## 0.44.0

- Update to `prometheus-client` `v0.19.0`. See [PR 3207].

- Update to `libp2p-core` `v0.39.0`.

- Update to `libp2p-swarm` `v0.42.0`.

- Initialize `ProtocolConfig` via `GossipsubConfig`. See [PR 3381].

- Rename types as per [discussion 2174].
  `Gossipsub` has been renamed to `Behaviour`.
  The `Gossipsub` prefix has been removed from various types like `GossipsubConfig` or `GossipsubMessage`.
  It is preferred to import the gossipsub protocol as a module (`use libp2p::gossipsub;`), and refer to its types via `gossipsub::`.
  For example: `gossipsub::Behaviour` or `gossipsub::RawMessage`. See [PR 3303].

[PR 3207]: https://github.com/libp2p/rust-libp2p/pull/3207/
[PR 3303]: https://github.com/libp2p/rust-libp2p/pull/3303/
[PR 3381]: https://github.com/libp2p/rust-libp2p/pull/3381/
[discussion 2174]: https://github.com/libp2p/rust-libp2p/discussions/2174

## 0.43.0

- Update to `libp2p-core` `v0.38.0`.

- Update to `libp2p-swarm` `v0.41.0`.

- Update to `prost-codec` `v0.3.0`.

- Refactoring GossipsubCodec to use common protobuf Codec. See [PR 3070].

- Replace `Gossipsub`'s `NetworkBehaviour` implementation `inject_*` methods with the new `on_*` methods.
  See [PR 3011].

- Replace `GossipsubHandler`'s `ConnectionHandler` implementation `inject_*` methods with the new `on_*` methods.
  See [PR 3085].

- Update `rust-version` to reflect the actual MSRV: 1.62.0. See [PR 3090].

[PR 3085]: https://github.com/libp2p/rust-libp2p/pull/3085
[PR 3070]: https://github.com/libp2p/rust-libp2p/pull/3070
[PR 3011]: https://github.com/libp2p/rust-libp2p/pull/3011
[PR 3090]: https://github.com/libp2p/rust-libp2p/pull/3090

## 0.42.0

- Bump rand to 0.8 and quickcheck to 1. See [PR 2857].

- Update to `libp2p-core` `v0.37.0`.

- Update to `libp2p-swarm` `v0.40.0`.

[PR 2857]: https://github.com/libp2p/rust-libp2p/pull/2857

## 0.41.0

- Update to `libp2p-swarm` `v0.39.0`.

- Update to `libp2p-core` `v0.36.0`.

- Allow publishing with any `impl Into<TopicHash>` as a topic. See [PR 2862].

[PR 2862]: https://github.com/libp2p/rust-libp2p/pull/2862

## 0.40.0

- Update prost requirement from 0.10 to 0.11 which no longer installs the protoc Protobuf compiler.
  Thus you will need protoc installed locally. See [PR 2788].

- Update to `libp2p-swarm` `v0.38.0`.

- Update to `libp2p-core` `v0.35.0`.

- Update to `prometheus-client` `v0.18.0`. See [PR 2822].

[PR 2822]: https://github.com/libp2p/rust-libp2p/pull/2761/
[PR 2788]: https://github.com/libp2p/rust-libp2p/pull/2788

## 0.39.0

- Update to `libp2p-core` `v0.34.0`.

- Update to `libp2p-swarm` `v0.37.0`.

- Allow for custom protocol ID via `GossipsubConfigBuilder::protocol_id()`. See [PR 2718].

[PR 2718]: https://github.com/libp2p/rust-libp2p/pull/2718/

## 0.38.1

- Fix duplicate connection id. See [PR 2702].

[PR 2702]: https://github.com/libp2p/rust-libp2p/pull/2702

## 0.38.0

- Update to `libp2p-core` `v0.33.0`.

- Update to `libp2p-swarm` `v0.36.0`.

- changed `TimeCache::contains_key` and `DuplicateCache::contains` to immutable methods. See [PR 2620].

- Update to `prometheus-client` `v0.16.0`. See [PR 2631].

[PR 2620]: https://github.com/libp2p/rust-libp2p/pull/2620
[PR 2631]: https://github.com/libp2p/rust-libp2p/pull/2631

## 0.37.0

- Update to `libp2p-swarm` `v0.35.0`.

- Fix gossipsub metric (see [PR 2558]).

- Allow the user to set the buckets for the score histogram, and to adjust them from the score thresholds. See [PR 2595].

[PR 2558]: https://github.com/libp2p/rust-libp2p/pull/2558
[PR 2595]: https://github.com/libp2p/rust-libp2p/pull/2595

## 0.36.0 [2022-02-22]

- Update to `libp2p-core` `v0.32.0`.

- Update to `libp2p-swarm` `v0.34.0`.

- Move from `open-metrics-client` to `prometheus-client` (see [PR 2442]).

- Emit gossip of all non empty topics (see [PR 2481]).

- Merge NetworkBehaviour's inject_\* paired methods (see [PR 2445]).

- Revert to wasm-timer (see [PR 2506]).

- Do not overwrite msg's peers if put again into mcache (see [PR 2493]).

[PR 2442]: https://github.com/libp2p/rust-libp2p/pull/2442
[PR 2481]: https://github.com/libp2p/rust-libp2p/pull/2481
[PR 2445]: https://github.com/libp2p/rust-libp2p/pull/2445
[PR 2506]: https://github.com/libp2p/rust-libp2p/pull/2506
[PR 2493]: https://github.com/libp2p/rust-libp2p/pull/2493

## 0.35.0 [2022-01-27]

- Update dependencies.

- Migrate to Rust edition 2021 (see [PR 2339]).

- Add metrics for network and configuration performance analysis (see [PR 2346]).

- Improve bandwidth performance by tracking IWANTs and reducing duplicate sends
  (see [PR 2327]).

- Implement `Serialize` and `Deserialize` for `MessageId` and `FastMessageId` (see [PR 2408])

- Fix `GossipsubConfigBuilder::build()` requiring `&self` to live for `'static` (see [PR 2409])

- Implement Unsubscribe backoff as per [libp2p specs PR 383] (see [PR 2403]).

[PR 2346]: https://github.com/libp2p/rust-libp2p/pull/2346
[PR 2339]: https://github.com/libp2p/rust-libp2p/pull/2339
[PR 2327]: https://github.com/libp2p/rust-libp2p/pull/2327
[PR 2408]: https://github.com/libp2p/rust-libp2p/pull/2408
[PR 2409]: https://github.com/libp2p/rust-libp2p/pull/2409
[PR 2403]: https://github.com/libp2p/rust-libp2p/pull/2403
[libp2p specs PR 383]: https://github.com/libp2p/specs/pull/383

## 0.34.0 [2021-11-16]

- Add topic and mesh metrics (see [PR 2316]).

- Fix bug in internal peer's topics tracking (see [PR 2325]).

- Use `instant` and `futures-timer` instead of `wasm-timer` (see [PR 2245]).

- Update dependencies.

[PR 2245]: https://github.com/libp2p/rust-libp2p/pull/2245
[PR 2325]: https://github.com/libp2p/rust-libp2p/pull/2325
[PR 2316]: https://github.com/libp2p/rust-libp2p/pull/2316

## 0.33.0 [2021-11-01]

- Add an event to register peers that do not support the gossipsub protocol
  [PR 2241](https://github.com/libp2p/rust-libp2p/pull/2241)

- Make default features of `libp2p-core` optional.
  [PR 2181](https://github.com/libp2p/rust-libp2p/pull/2181)

- Improve internal peer tracking.
  [PR 2175](https://github.com/libp2p/rust-libp2p/pull/2175)

- Update dependencies.

- Allow `message_id_fn`s to accept closures that capture variables.
  [PR 2103](https://github.com/libp2p/rust-libp2p/pull/2103)

- Implement std::error::Error for error types.
  [PR 2254](https://github.com/libp2p/rust-libp2p/pull/2254)

## 0.32.0 [2021-07-12]

- Update dependencies.

- Reduce log levels across the crate to lessen noisiness of libp2p-gossipsub (see [PR 2101]).

[PR 2101]: https://github.com/libp2p/rust-libp2p/pull/2101

## 0.31.0 [2021-05-17]

- Keep connections to peers in a mesh alive. Allow closing idle connections to peers not in a mesh
  [PR-2043].

[PR-2043]: https://github.com/libp2p/rust-libp2p/pull/2043https://github.com/libp2p/rust-libp2p/pull/2043

## 0.30.1 [2021-04-27]

- Remove `regex-filter` feature flag thus always enabling `regex::RegexSubscriptionFilter` [PR
  2056](https://github.com/libp2p/rust-libp2p/pull/2056).

## 0.30.0 [2021-04-13]

- Update `libp2p-swarm`.

- Update dependencies.

## 0.29.0 [2021-03-17]

- Update `libp2p-swarm`.

- Update dependencies.

## 0.28.0 [2021-02-15]

- Prevent non-published messages being added to caches.
  [PR 1930](https://github.com/libp2p/rust-libp2p/pull/1930)

- Update dependencies.

## 0.27.0 [2021-01-12]

- Update dependencies.

- Implement Gossipsub v1.1 specification.
  [PR 1720](https://github.com/libp2p/rust-libp2p/pull/1720)

## 0.26.0 [2020-12-17]

- Update `libp2p-swarm` and `libp2p-core`.

## 0.25.0 [2020-11-25]

- Update `libp2p-swarm` and `libp2p-core`.

## 0.24.0 [2020-11-09]

- Update dependencies.

## 0.23.0 [2020-10-16]

- Update dependencies.

## 0.22.0 [2020-09-09]

- Update `libp2p-swarm` and `libp2p-core`.

## 0.21.0 [2020-08-18]

- Add public API to list topics and peers. [PR 1677](https://github.com/libp2p/rust-libp2p/pull/1677).

- Add message signing and extended privacy/validation configurations. [PR 1583](https://github.com/libp2p/rust-libp2p/pull/1583).

- `Debug` instance for `Gossipsub`. [PR 1673](https://github.com/libp2p/rust-libp2p/pull/1673).

- Bump `libp2p-core` and `libp2p-swarm` dependency.

## 0.20.0 [2020-07-01]

- Updated dependencies.

## 0.19.3 [2020-06-23]

- Maintenance release fixing linter warnings.

## 0.19.2 [2020-06-22]

- Updated dependencies.<|MERGE_RESOLUTION|>--- conflicted
+++ resolved
@@ -1,12 +1,10 @@
-<<<<<<< HEAD
 ## 0.47.0
 
 <!-- Update to libp2p-swarm v0.45.0 -->
-=======
+
 ## 0.46.2
 - Use `web-time` instead of `instant`.
   See [PR 5347](https://github.com/libp2p/rust-libp2p/pull/5347).
->>>>>>> 927428fb
 
 ## 0.46.1
 
