--- conflicted
+++ resolved
@@ -12,11 +12,7 @@
 
 [dependencies]
 libp2p-swarm = { version = "0.40.0", path = "../../swarm" }
-<<<<<<< HEAD
-libp2p-core = { version = "0.36.0", path = "../../core", default-features = false }
-=======
 libp2p-core = { version = "0.37.0", path = "../../core" }
->>>>>>> f6bb846c
 bytes = "1.0"
 byteorder = "1.3.4"
 fnv = "1.0.7"
