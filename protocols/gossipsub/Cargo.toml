[package]
name = "libp2p-gossipsub"
edition = "2018"
description = "Gossipsub protocol for libp2p"
<<<<<<< HEAD
version = "0.33.1"
=======
version = "0.33.0"
>>>>>>> c88cff1d
authors = ["Age Manning <Age@AgeManning.com>"]
license = "MIT"
repository = "https://github.com/libp2p/rust-libp2p"
keywords = ["peer-to-peer", "libp2p", "networking"]
categories = ["network-programming", "asynchronous"]

[dependencies]
libp2p-swarm = { version = "0.31.0", path = "../../swarm" }
libp2p-core = { version = "0.30.0", path = "../../core", default-features = false }
bytes = "1.0"
byteorder = "1.3.4"
fnv = "1.0.7"
futures = "0.3.5"
rand = "0.7.3"
asynchronous-codec = "0.6"
unsigned-varint = { version = "0.7.0", features = ["asynchronous_codec"] }
log = "0.4.11"
sha2 = "0.9.1"
base64 = "0.13.0"
smallvec = "1.6.1"
prost = "0.9"
hex_fmt = "0.3.0"
regex = "1.4.0"
futures-timer = "3.0.2"
pin-project = "1.0.8"
instant = "0.1.11"

[dev-dependencies]
async-std = "1.6.3"
env_logger = "0.9.0"
libp2p-plaintext = { path = "../../transports/plaintext" }
libp2p-yamux = { path = "../../muxers/yamux" }
libp2p-mplex = { path = "../../muxers/mplex" }
libp2p-noise = { path = "../../transports/noise" }
quickcheck = "0.9.2"
hex = "0.4.2"
derive_builder = "0.10.0"

[build-dependencies]
prost-build = "0.9"<|MERGE_RESOLUTION|>--- conflicted
+++ resolved
@@ -2,11 +2,7 @@
 name = "libp2p-gossipsub"
 edition = "2018"
 description = "Gossipsub protocol for libp2p"
-<<<<<<< HEAD
 version = "0.33.1"
-=======
-version = "0.33.0"
->>>>>>> c88cff1d
 authors = ["Age Manning <Age@AgeManning.com>"]
 license = "MIT"
 repository = "https://github.com/libp2p/rust-libp2p"
