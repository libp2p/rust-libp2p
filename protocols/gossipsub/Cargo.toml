--- conflicted
+++ resolved
@@ -14,13 +14,8 @@
 wasm-bindgen = ["getrandom/js", "instant/wasm-bindgen"]
 
 [dependencies]
-<<<<<<< HEAD
 asynchronous-codec = "0.7"
-base64 = "0.21.4"
-=======
-asynchronous-codec = "0.6"
 base64 = "0.21.5"
->>>>>>> 823d0b2b
 byteorder = "1.5.0"
 bytes = "1.5"
 either = "1.9"
