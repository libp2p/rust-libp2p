[package]
name = "libp2p-gossipsub"
edition = "2018"
description = "Gossipsub protocol for libp2p"
version = "0.33.0-rc.1"
authors = ["Age Manning <Age@AgeManning.com>"]
license = "MIT"
repository = "https://github.com/libp2p/rust-libp2p"
keywords = ["peer-to-peer", "libp2p", "networking"]
categories = ["network-programming", "asynchronous"]

[dependencies]
<<<<<<< HEAD
libp2p-swarm = { version = "0.31.0", path = "../../swarm" }
libp2p-core = { version = "0.30.0", path = "../../core", default-features = false }
libp2p-metrics = { path = "../../misc/metrics"}
=======
libp2p-swarm = { version = "0.31.0-rc.1", path = "../../swarm" }
libp2p-core = { version = "0.30.0-rc.1", path = "../../core", default-features = false }
>>>>>>> cd2588e1
bytes = "1.0"
byteorder = "1.3.4"
fnv = "1.0.7"
futures = "0.3.5"
rand = "0.7.3"
asynchronous-codec = "0.6"
wasm-timer = "0.2.4"
unsigned-varint = { version = "0.7.0", features = ["asynchronous_codec"] }
log = "0.4.11"
sha2 = "0.9.1"
base64 = "0.13.0"
smallvec = "1.6.1"
prost = "0.9"
hex_fmt = "0.3.0"
regex = "1.4.0"
# Metrics dependencies
open-metrics-client = "0.12.0"
strum = "0.21"
strum_macros = "0.21"

[dev-dependencies]
async-std = "1.6.3"
env_logger = "0.9.0"
libp2p-plaintext = { path = "../../transports/plaintext" }
libp2p-yamux = { path = "../../muxers/yamux" }
libp2p-mplex = { path = "../../muxers/mplex" }
libp2p-noise = { path = "../../transports/noise" }
quickcheck = "0.9.2"
hex = "0.4.2"
derive_builder = "0.10.0"

[build-dependencies]
prost-build = "0.9"<|MERGE_RESOLUTION|>--- conflicted
+++ resolved
@@ -10,14 +10,9 @@
 categories = ["network-programming", "asynchronous"]
 
 [dependencies]
-<<<<<<< HEAD
-libp2p-swarm = { version = "0.31.0", path = "../../swarm" }
-libp2p-core = { version = "0.30.0", path = "../../core", default-features = false }
-libp2p-metrics = { path = "../../misc/metrics"}
-=======
 libp2p-swarm = { version = "0.31.0-rc.1", path = "../../swarm" }
 libp2p-core = { version = "0.30.0-rc.1", path = "../../core", default-features = false }
->>>>>>> cd2588e1
+libp2p-metrics = { path = "../../misc/metrics"}
 bytes = "1.0"
 byteorder = "1.3.4"
 fnv = "1.0.7"
