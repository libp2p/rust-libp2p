--- conflicted
+++ resolved
@@ -10,38 +10,24 @@
 categories = ["network-programming", "asynchronous"]
 
 [dependencies]
-<<<<<<< HEAD
-asynchronous-codec = "0.6"
-base64 = "0.13.0"
-=======
 libp2p-swarm = { version = "0.31.0-rc.1", path = "../../swarm" }
 libp2p-core = { version = "0.30.0-rc.1", path = "../../core", default-features = false }
 bytes = "1.0"
->>>>>>> a430e6bf
 byteorder = "1.3.4"
-bytes = "1.0"
 fnv = "1.0.7"
 futures = "0.3.5"
-futures-timer = "3.0.2"
-hex_fmt = "0.3.0"
-libp2p-core = { version = "0.30.0", path = "../../core", default-features = false }
-libp2p-swarm = { version = "0.31.0", path = "../../swarm" }
+rand = "0.7.3"
+asynchronous-codec = "0.6"
+unsigned-varint = { version = "0.7.0", features = ["asynchronous_codec"] }
 log = "0.4.11"
-<<<<<<< HEAD
-pin-project = "1.0.8"
-prost = "0.8"
-rand = "0.7.3"
-=======
 sha2 = "0.9.1"
 base64 = "0.13.0"
 smallvec = "1.6.1"
 prost = "0.9"
 hex_fmt = "0.3.0"
->>>>>>> a430e6bf
 regex = "1.4.0"
-sha2 = "0.9.1"
-smallvec = "1.6.1"
-unsigned-varint = { version = "0.7.0", features = ["asynchronous_codec"] }
+futures-timer = "3.0.2"
+pin-project = "1.0.8"
 
 [dev-dependencies]
 async-std = "1.6.3"
