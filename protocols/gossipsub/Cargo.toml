--- conflicted
+++ resolved
@@ -11,13 +11,8 @@
 categories = ["network-programming", "asynchronous"]
 
 [dependencies]
-<<<<<<< HEAD
-libp2p-swarm = { version = "0.40.0", path = "../../swarm" }
-libp2p-core = { version = "0.37.1", path = "../../core" }
-=======
 libp2p-swarm = { version = "0.41.0", path = "../../swarm" }
 libp2p-core = { version = "0.38.0", path = "../../core" }
->>>>>>> f9b4af3d
 bytes = "1.0"
 byteorder = "1.3.4"
 fnv = "1.0.7"
