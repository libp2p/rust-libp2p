--- conflicted
+++ resolved
@@ -13,12 +13,8 @@
 [dependencies]
 libp2p-swarm = { version = "0.42.0", path = "../../swarm" }
 libp2p-core = { version = "0.39.0", path = "../../core" }
-<<<<<<< HEAD
 libp2p-identity = { version = "0.1.0", path = "../../identity" }
-bytes = "1.0"
-=======
 bytes = "1.4"
->>>>>>> b7fa2bcc
 byteorder = "1.3.4"
 fnv = "1.0.7"
 futures = "0.3.26"
