[package]
name = "libp2p-gossipsub"
edition = "2021"
rust-version = { workspace = true }
description = "Gossipsub protocol for libp2p"
version = "0.45.0"
authors = ["Age Manning <Age@AgeManning.com>"]
license = "MIT"
repository = "https://github.com/libp2p/rust-libp2p"
keywords = ["peer-to-peer", "libp2p", "networking"]
categories = ["network-programming", "asynchronous"]

[dependencies]
either = "1.5"
<<<<<<< HEAD
libp2p-swarm = { version = "0.42.2", path = "../../swarm" }
libp2p-core = { version = "0.39.0", path = "../../core" }
libp2p-identity = { version = "0.2.0", path = "../../identity" }
=======
libp2p-swarm = { workspace = true }
libp2p-core = { workspace = true }
libp2p-identity = { workspace = true }
>>>>>>> f858ec62
bytes = "1.4"
byteorder = "1.3.4"
fnv = "1.0.7"
futures = "0.3.28"
rand = "0.8"
asynchronous-codec = "0.6"
unsigned-varint = { version = "0.7.0", features = ["asynchronous_codec"] }
log = "0.4.11"
sha2 = "0.10.0"
base64 = "0.21.0"
smallvec = "1.6.1"
quick-protobuf = "0.8"
quick-protobuf-codec = { workspace = true }
hex_fmt = "0.3.0"
regex = "1.8.1"
serde = { version = "1", optional = true, features = ["derive"] }
thiserror = "1.0"
wasm-timer = "0.2.5"
instant = "0.1.11"
void = "1.0.2"
# Metrics dependencies
prometheus-client = "0.19.0"

[dev-dependencies]
async-std = { version = "1.6.3", features = ["unstable"] }
env_logger = "0.10.0"
hex = "0.4.2"
libp2p-core = { workspace = true }
libp2p-mplex = { workspace = true }
libp2p-noise = { workspace = true }
libp2p-swarm-test = { workspace = true }
quickcheck = { workspace = true }

# Passing arguments to the docsrs builder in order to properly document cfg's.
# More information: https://docs.rs/about/builds#cross-compiling
[package.metadata.docs.rs]
all-features = true
rustdoc-args = ["--cfg", "docsrs"]
rustc-args = ["--cfg", "docsrs"]<|MERGE_RESOLUTION|>--- conflicted
+++ resolved
@@ -12,15 +12,9 @@
 
 [dependencies]
 either = "1.5"
-<<<<<<< HEAD
-libp2p-swarm = { version = "0.42.2", path = "../../swarm" }
-libp2p-core = { version = "0.39.0", path = "../../core" }
-libp2p-identity = { version = "0.2.0", path = "../../identity" }
-=======
 libp2p-swarm = { workspace = true }
 libp2p-core = { workspace = true }
 libp2p-identity = { workspace = true }
->>>>>>> f858ec62
 bytes = "1.4"
 byteorder = "1.3.4"
 fnv = "1.0.7"
