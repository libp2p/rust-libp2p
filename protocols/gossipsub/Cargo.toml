[package]
name = "libp2p-gossipsub"
edition = "2021"
rust-version = "1.62.0"
description = "Gossipsub protocol for libp2p"
version = "0.43.0"
authors = ["Age Manning <Age@AgeManning.com>"]
license = "MIT"
repository = "https://github.com/libp2p/rust-libp2p"
keywords = ["peer-to-peer", "libp2p", "networking"]
categories = ["network-programming", "asynchronous"]

[dependencies]
libp2p-swarm = { version = "0.41.0", path = "../../swarm" }
libp2p-core = { version = "0.38.0", path = "../../core" }
bytes = "1.0"
byteorder = "1.3.4"
fnv = "1.0.7"
futures = "0.3.5"
rand = "0.8"
asynchronous-codec = "0.6"
unsigned-varint = { version = "0.7.0", features = ["asynchronous_codec"] }
log = "0.4.11"
sha2 = "0.10.0"
base64 = "0.13.0"
smallvec = "1.6.1"
prost = "0.11"
prost-codec = { version = "0.3", path = "../../misc/prost-codec" }
hex_fmt = "0.3.0"
regex = "1.5.5"
serde = { version = "1", optional = true, features = ["derive"] }
thiserror = "1.0"
wasm-timer = "0.2.5"
instant = "0.1.11"
# Metrics dependencies
prometheus-client = "0.18.0"

[dev-dependencies]
async-std = "1.6.3"
<<<<<<< HEAD
derive_builder = "0.11.1"
env_logger = "0.9.0"
=======
env_logger = "0.10.0"
libp2p = { path = "../..", features = ["full"] }
quickcheck = { package = "quickcheck-ext", path = "../../misc/quickcheck-ext" }
>>>>>>> 5755942d
hex = "0.4.2"
libp2p-mplex = { path = "../../muxers/mplex" }
libp2p-noise = { path = "../../transports/noise" }
libp2p-plaintext = { path = "../../transports/plaintext" }
libp2p-swarm = { path = "../../swarm" }
libp2p-yamux = { path = "../../muxers/yamux" }
quickcheck = { package = "quickcheck-ext", path = "../../misc/quickcheck-ext" }

[build-dependencies]
prost-build = "0.11"

# Passing arguments to the docsrs builder in order to properly document cfg's. 
# More information: https://docs.rs/about/builds#cross-compiling
[package.metadata.docs.rs]
all-features = true
rustdoc-args = ["--cfg", "docsrs"]
rustc-args = ["--cfg", "docsrs"]<|MERGE_RESOLUTION|>--- conflicted
+++ resolved
@@ -37,14 +37,8 @@
 
 [dev-dependencies]
 async-std = "1.6.3"
-<<<<<<< HEAD
 derive_builder = "0.11.1"
-env_logger = "0.9.0"
-=======
 env_logger = "0.10.0"
-libp2p = { path = "../..", features = ["full"] }
-quickcheck = { package = "quickcheck-ext", path = "../../misc/quickcheck-ext" }
->>>>>>> 5755942d
 hex = "0.4.2"
 libp2p-mplex = { path = "../../muxers/mplex" }
 libp2p-noise = { path = "../../transports/noise" }
