--- conflicted
+++ resolved
@@ -3,11 +3,7 @@
 edition = "2021"
 rust-version = { workspace = true }
 description = "Gossipsub protocol for libp2p"
-<<<<<<< HEAD
 version = "0.47.0"
-=======
-version = "0.46.2"
->>>>>>> 927428fb
 authors = ["Age Manning <Age@AgeManning.com>"]
 license = "MIT"
 repository = "https://github.com/libp2p/rust-libp2p"
