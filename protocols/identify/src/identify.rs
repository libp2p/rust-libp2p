// Copyright 2018 Parity Technologies (UK) Ltd.
//
// Permission is hereby granted, free of charge, to any person obtaining a
// copy of this software and associated documentation files (the "Software"),
// to deal in the Software without restriction, including without limitation
// the rights to use, copy, modify, merge, publish, distribute, sublicense,
// and/or sell copies of the Software, and to permit persons to whom the
// Software is furnished to do so, subject to the following conditions:
//
// The above copyright notice and this permission notice shall be included in
// all copies or substantial portions of the Software.
//
// THE SOFTWARE IS PROVIDED "AS IS", WITHOUT WARRANTY OF ANY KIND, EXPRESS
// OR IMPLIED, INCLUDING BUT NOT LIMITED TO THE WARRANTIES OF MERCHANTABILITY,
// FITNESS FOR A PARTICULAR PURPOSE AND NONINFRINGEMENT. IN NO EVENT SHALL THE
// AUTHORS OR COPYRIGHT HOLDERS BE LIABLE FOR ANY CLAIM, DAMAGES OR OTHER
// LIABILITY, WHETHER IN AN ACTION OF CONTRACT, TORT OR OTHERWISE, ARISING
// FROM, OUT OF OR IN CONNECTION WITH THE SOFTWARE OR THE USE OR OTHER
// DEALINGS IN THE SOFTWARE.

use crate::handler::{IdentifyHandlerEvent, IdentifyHandlerProto, IdentifyPush};
use crate::protocol::{IdentifyInfo, ReplySubstream, UpgradeError};
use futures::prelude::*;
use libp2p_core::{
    connection::ConnectionId, multiaddr::Protocol, transport::ListenerId, ConnectedPoint,
    Multiaddr, PeerId, PublicKey,
};
use libp2p_swarm::{
    dial_opts::{self, DialOpts},
    AddressScore, ConnectionHandler, ConnectionHandlerUpgrErr, DialError, IntoConnectionHandler,
    NegotiatedSubstream, NetworkBehaviour, NetworkBehaviourAction, NotifyHandler, PollParameters,
};
use lru::LruCache;
use std::{
    collections::{HashMap, HashSet, VecDeque},
    iter::FromIterator,
    pin::Pin,
    task::Context,
    task::Poll,
    time::Duration,
};

/// Network behaviour that automatically identifies nodes periodically, returns information
/// about them, and answers identify queries from other nodes.
///
/// All external addresses of the local node supposedly observed by remotes
/// are reported via [`NetworkBehaviourAction::ReportObservedAddr`] with a
/// [score](AddressScore) of `1`.
pub struct Identify {
    config: IdentifyConfig,
    /// For each peer we're connected to, the observed address to send back to it.
    connected: HashMap<PeerId, HashMap<ConnectionId, Multiaddr>>,
    /// Pending replies to send.
    pending_replies: VecDeque<Reply>,
    /// Pending events to be emitted when polled.
    events: VecDeque<NetworkBehaviourAction<IdentifyEvent, IdentifyHandlerProto>>,
    /// Peers to which an active push with current information about
    /// the local peer should be sent.
    pending_push: HashSet<PeerId>,
    /// The addresses of all peers that we have discovered.
    discovered_peers: LruCache<PeerId, HashSet<Multiaddr>>,
}

/// A pending reply to an inbound identification request.
enum Reply {
    /// The reply is queued for sending.
    Queued {
        peer: PeerId,
        io: ReplySubstream<NegotiatedSubstream>,
        observed: Multiaddr,
    },
    /// The reply is being sent.
    Sending {
        peer: PeerId,
        io: Pin<Box<dyn Future<Output = Result<(), UpgradeError>> + Send>>,
    },
}

/// Configuration for the [`Identify`] [`NetworkBehaviour`].
#[non_exhaustive]
#[derive(Debug, Clone)]
pub struct IdentifyConfig {
    /// Application-specific version of the protocol family used by the peer,
    /// e.g. `ipfs/1.0.0` or `polkadot/1.0.0`.
    pub protocol_version: String,
    /// The public key of the local node. To report on the wire.
    pub local_public_key: PublicKey,
    /// Name and version of the local peer implementation, similar to the
    /// `User-Agent` header in the HTTP protocol.
    ///
    /// Defaults to `rust-libp2p/<libp2p-identify-version>`.
    pub agent_version: String,
    /// The initial delay before the first identification request
    /// is sent to a remote on a newly established connection.
    ///
    /// Defaults to 500ms.
    pub initial_delay: Duration,
    /// The interval at which identification requests are sent to
    /// the remote on established connections after the first request,
    /// i.e. the delay between identification requests.
    ///
    /// Defaults to 5 minutes.
    pub interval: Duration,

    /// Whether new or expired listen addresses of the local node should
    /// trigger an active push of an identify message to all connected peers.
    ///
    /// Enabling this option can result in connected peers being informed
    /// earlier about new or expired listen addresses of the local node,
    /// i.e. before the next periodic identify request with each peer.
    ///
    /// Disabled by default.
    pub push_listen_addr_updates: bool,

    /// How many entries of discovered peers to keep before we discard
    /// the least-recently used one.
    ///
    /// Disabled by default.
    pub cache_size: usize,
}

impl IdentifyConfig {
    /// Creates a new configuration for the `Identify` behaviour that
    /// advertises the given protocol version and public key.
    pub fn new(protocol_version: String, local_public_key: PublicKey) -> Self {
        IdentifyConfig {
            protocol_version,
            agent_version: format!("rust-libp2p/{}", env!("CARGO_PKG_VERSION")),
            local_public_key,
            initial_delay: Duration::from_millis(500),
            interval: Duration::from_secs(5 * 60),
            push_listen_addr_updates: false,
            cache_size: 0,
        }
    }

    /// Configures the agent version sent to peers.
    pub fn with_agent_version(mut self, v: String) -> Self {
        self.agent_version = v;
        self
    }

    /// Configures the initial delay before the first identification
    /// request is sent on a newly established connection to a peer.
    pub fn with_initial_delay(mut self, d: Duration) -> Self {
        self.initial_delay = d;
        self
    }

    /// Configures the interval at which identification requests are
    /// sent to peers after the initial request.
    pub fn with_interval(mut self, d: Duration) -> Self {
        self.interval = d;
        self
    }

    /// Configures whether new or expired listen addresses of the local
    /// node should trigger an active push of an identify message to all
    /// connected peers.
    pub fn with_push_listen_addr_updates(mut self, b: bool) -> Self {
        self.push_listen_addr_updates = b;
        self
    }

    /// Configures the size of the LRU cache, caching addresses of discovered peers.
    ///
    /// The [`Swarm`](libp2p_swarm::Swarm) may extend the set of addresses of an outgoing connection attempt via
    ///  [`Identify::addresses_of_peer`].
    pub fn with_cache_size(mut self, cache_size: usize) -> Self {
        self.cache_size = cache_size;
        self
    }
}

impl Identify {
    /// Creates a new `Identify` network behaviour.
    pub fn new(config: IdentifyConfig) -> Self {
        let discovered_peers = LruCache::new(config.cache_size);

        Identify {
            config,
            connected: HashMap::new(),
            pending_replies: VecDeque::new(),
            events: VecDeque::new(),
            pending_push: HashSet::new(),
            discovered_peers,
        }
    }

    /// Initiates an active push of the local peer information to the given peers.
    pub fn push<I>(&mut self, peers: I)
    where
        I: IntoIterator<Item = PeerId>,
    {
        for p in peers {
            if self.pending_push.insert(p) && !self.connected.contains_key(&p) {
                let handler = self.new_handler();
                self.events.push_back(NetworkBehaviourAction::Dial {
                    opts: DialOpts::peer_id(p)
                        .condition(dial_opts::PeerCondition::Disconnected)
                        .build(),
                    handler,
                });
            }
        }
    }
}

impl NetworkBehaviour for Identify {
    type ConnectionHandler = IdentifyHandlerProto;
    type OutEvent = IdentifyEvent;

    fn new_handler(&mut self) -> Self::ConnectionHandler {
        IdentifyHandlerProto::new(self.config.initial_delay, self.config.interval)
    }

    fn inject_connection_established(
        &mut self,
        peer_id: &PeerId,
        conn: &ConnectionId,
        endpoint: &ConnectedPoint,
        failed_addresses: Option<&Vec<Multiaddr>>,
        _other_established: usize,
    ) {
        let addr = match endpoint {
            ConnectedPoint::Dialer { address, .. } => address.clone(),
            ConnectedPoint::Listener { send_back_addr, .. } => send_back_addr.clone(),
        };

        self.connected
            .entry(*peer_id)
            .or_default()
            .insert(*conn, addr);

        if let Some(entry) = self.discovered_peers.get_mut(peer_id) {
            for addr in failed_addresses
                .into_iter()
                .flat_map(|addresses| addresses.iter())
            {
                entry.remove(addr);
            }
        }
    }

    fn inject_connection_closed(
        &mut self,
        peer_id: &PeerId,
        conn: &ConnectionId,
        _: &ConnectedPoint,
        _: <Self::ConnectionHandler as IntoConnectionHandler>::Handler,
        remaining_established: usize,
    ) {
        if remaining_established == 0 {
            self.connected.remove(peer_id);
            self.pending_push.remove(peer_id);
        } else if let Some(addrs) = self.connected.get_mut(peer_id) {
            addrs.remove(conn);
        }
    }

    fn inject_dial_failure(
        &mut self,
        peer_id: Option<PeerId>,
        _: Self::ConnectionHandler,
        error: &DialError,
    ) {
        if let Some(peer_id) = peer_id {
            if !self.connected.contains_key(&peer_id) {
                self.pending_push.remove(&peer_id);
            }
        }

        if let Some(entry) = peer_id.and_then(|id| self.discovered_peers.get_mut(&id)) {
            if let DialError::Transport(errors) = error {
                for (addr, _error) in errors {
                    entry.remove(addr);
                }
            }
        }
    }

    fn inject_new_listen_addr(&mut self, _id: ListenerId, _addr: &Multiaddr) {
        if self.config.push_listen_addr_updates {
            self.pending_push.extend(self.connected.keys());
        }
    }

    fn inject_expired_listen_addr(&mut self, _id: ListenerId, _addr: &Multiaddr) {
        if self.config.push_listen_addr_updates {
            self.pending_push.extend(self.connected.keys());
        }
    }

    fn inject_event(
        &mut self,
        peer_id: PeerId,
        connection: ConnectionId,
        event: <<Self::ConnectionHandler as IntoConnectionHandler>::Handler as ConnectionHandler>::OutEvent,
    ) {
        match event {
            IdentifyHandlerEvent::Identified(mut info) => {
                // Remove invalid multiaddrs.
                info.listen_addrs
                    .retain(|addr| multiaddr_matches_peer_id(addr, &peer_id));

                // Replace existing addresses to prevent other peer from filling up our memory.
                self.discovered_peers
                    .put(peer_id, HashSet::from_iter(info.listen_addrs.clone()));

                let observed = info.observed_addr.clone();
                self.events.push_back(NetworkBehaviourAction::GenerateEvent(
                    IdentifyEvent::Received { peer_id, info },
                ));
                self.events
                    .push_back(NetworkBehaviourAction::ReportObservedAddr {
                        address: observed,
                        score: AddressScore::Finite(1),
                    });
            }
            IdentifyHandlerEvent::IdentificationPushed => {
                self.events.push_back(NetworkBehaviourAction::GenerateEvent(
                    IdentifyEvent::Pushed { peer_id },
                ));
            }
            IdentifyHandlerEvent::Identify(sender) => {
                let observed = self
                    .connected
                    .get(&peer_id)
                    .and_then(|addrs| addrs.get(&connection))
                    .expect(
                        "`inject_event` is only called with an established connection \
                             and `inject_connection_established` ensures there is an entry; qed",
                    );
                self.pending_replies.push_back(Reply::Queued {
                    peer: peer_id,
                    io: sender,
                    observed: observed.clone(),
                });
            }
            IdentifyHandlerEvent::IdentificationError(error) => {
                self.events.push_back(NetworkBehaviourAction::GenerateEvent(
                    IdentifyEvent::Error { peer_id, error },
                ));
            }
        }
    }

    fn poll(
        &mut self,
        cx: &mut Context<'_>,
        params: &mut impl PollParameters,
    ) -> Poll<NetworkBehaviourAction<Self::OutEvent, Self::ConnectionHandler>> {
        if let Some(event) = self.events.pop_front() {
            return Poll::Ready(event);
        }

        // Check for a pending active push to perform.
        let peer_push = self.pending_push.iter().find_map(|peer| {
            self.connected.get(peer).map(|conns| {
                let observed_addr = conns
                    .values()
                    .next()
                    .expect("connected peer has a connection")
                    .clone();

                let listen_addrs = listen_addrs(params);
                let protocols = supported_protocols(params);

                let info = IdentifyInfo {
                    public_key: self.config.local_public_key.clone(),
                    protocol_version: self.config.protocol_version.clone(),
                    agent_version: self.config.agent_version.clone(),
                    listen_addrs,
                    protocols,
                    observed_addr,
                };

                (*peer, IdentifyPush(info))
            })
        });

        if let Some((peer_id, push)) = peer_push {
            self.pending_push.remove(&peer_id);
            return Poll::Ready(NetworkBehaviourAction::NotifyHandler {
                peer_id,
                event: push,
                handler: NotifyHandler::Any,
            });
        }

        // Check for pending replies to send.
        if let Some(r) = self.pending_replies.pop_front() {
            let mut sending = 0;
            let to_send = self.pending_replies.len() + 1;
            let mut reply = Some(r);
            loop {
                match reply {
                    Some(Reply::Queued { peer, io, observed }) => {
                        let info = IdentifyInfo {
                            listen_addrs: listen_addrs(params),
                            protocols: supported_protocols(params),
                            public_key: self.config.local_public_key.clone(),
                            protocol_version: self.config.protocol_version.clone(),
                            agent_version: self.config.agent_version.clone(),
                            observed_addr: observed,
                        };
                        let io = Box::pin(io.send(info));
                        reply = Some(Reply::Sending { peer, io });
                    }
                    Some(Reply::Sending { peer, mut io }) => {
                        sending += 1;
                        match Future::poll(Pin::new(&mut io), cx) {
                            Poll::Ready(Ok(())) => {
                                let event = IdentifyEvent::Sent { peer_id: peer };
                                return Poll::Ready(NetworkBehaviourAction::GenerateEvent(event));
                            }
                            Poll::Pending => {
                                self.pending_replies.push_back(Reply::Sending { peer, io });
                                if sending == to_send {
                                    // All remaining futures are NotReady
                                    break;
                                } else {
                                    reply = self.pending_replies.pop_front();
                                }
                            }
                            Poll::Ready(Err(err)) => {
                                let event = IdentifyEvent::Error {
                                    peer_id: peer,
                                    error: ConnectionHandlerUpgrErr::Upgrade(
                                        libp2p_core::upgrade::UpgradeError::Apply(err),
                                    ),
                                };
                                return Poll::Ready(NetworkBehaviourAction::GenerateEvent(event));
                            }
                        }
                    }
                    None => unreachable!(),
                }
            }
        }

        Poll::Pending
    }

    fn addresses_of_peer(&mut self, peer: &PeerId) -> Vec<Multiaddr> {
        self.discovered_peers
            .get(peer)
            .cloned()
            .map(Vec::from_iter)
            .unwrap_or_default()
    }
}

/// Event emitted  by the `Identify` behaviour.
#[allow(clippy::large_enum_variant)]
#[derive(Debug)]
pub enum IdentifyEvent {
    /// Identification information has been received from a peer.
    Received {
        /// The peer that has been identified.
        peer_id: PeerId,
        /// The information provided by the peer.
        info: IdentifyInfo,
    },
    /// Identification information of the local node has been sent to a peer in
    /// response to an identification request.
    Sent {
        /// The peer that the information has been sent to.
        peer_id: PeerId,
    },
    /// Identification information of the local node has been actively pushed to
    /// a peer.
    Pushed {
        /// The peer that the information has been sent to.
        peer_id: PeerId,
    },
    /// Error while attempting to identify the remote.
    Error {
        /// The peer with whom the error originated.
        peer_id: PeerId,
        /// The error that occurred.
        error: ConnectionHandlerUpgrErr<UpgradeError>,
    },
}

fn supported_protocols(params: &impl PollParameters) -> Vec<String> {
    // The protocol names can be bytes, but the identify protocol except UTF-8 strings.
    // There's not much we can do to solve this conflict except strip non-UTF-8 characters.
    params
        .supported_protocols()
        .map(|p| String::from_utf8_lossy(&p).to_string())
        .collect()
}

fn listen_addrs(params: &impl PollParameters) -> Vec<Multiaddr> {
    let mut listen_addrs: Vec<_> = params.external_addresses().map(|r| r.addr).collect();
    listen_addrs.extend(params.listened_addresses());
    listen_addrs
}

/// If there is a given peer_id in the multiaddr, make sure it is the same as
/// the given peer_id. If there is no peer_id for the peer in the mutiaddr, this returns true.
fn multiaddr_matches_peer_id(addr: &Multiaddr, peer_id: &PeerId) -> bool {
    let last_component = addr.iter().last();
    if let Some(Protocol::P2p(multi_addr_peer_id)) = last_component {
        return multi_addr_peer_id == *peer_id.as_ref();
    }
    true
}

#[cfg(test)]
mod tests {
    use super::*;
    use futures::pin_mut;
    use libp2p::mplex::MplexConfig;
    use libp2p::noise;
    use libp2p::tcp::TcpConfig;
    use libp2p_core::{identity, muxing::StreamMuxerBox, transport, upgrade, PeerId, Transport};
    use libp2p_swarm::{Swarm, SwarmEvent};
<<<<<<< HEAD
    use libp2p_tcp::{GenTcpConfig, TcpTransport};
=======
>>>>>>> 748588e3

    fn transport() -> (
        identity::PublicKey,
        transport::Boxed<(PeerId, StreamMuxerBox)>,
    ) {
        let id_keys = identity::Keypair::generate_ed25519();
        let noise_keys = noise::Keypair::<noise::X25519Spec>::new()
            .into_authentic(&id_keys)
            .unwrap();
        let pubkey = id_keys.public();
        let transport = TcpTransport::new(GenTcpConfig::default().nodelay(true))
            .upgrade(upgrade::Version::V1)
            .authenticate(noise::NoiseConfig::xx(noise_keys).into_authenticated())
            .multiplex(MplexConfig::new())
            .boxed();
        (pubkey, transport)
    }

    #[test]
    fn periodic_identify() {
        let (mut swarm1, pubkey1) = {
            let (pubkey, transport) = transport();
            let protocol = Identify::new(
                IdentifyConfig::new("a".to_string(), pubkey.clone())
                    .with_agent_version("b".to_string()),
            );
            let swarm = Swarm::new(transport, protocol, pubkey.to_peer_id());
            (swarm, pubkey)
        };

        let (mut swarm2, pubkey2) = {
            let (pubkey, transport) = transport();
            let protocol = Identify::new(
                IdentifyConfig::new("c".to_string(), pubkey.clone())
                    .with_agent_version("d".to_string()),
            );
            let swarm = Swarm::new(transport, protocol, pubkey.to_peer_id());
            (swarm, pubkey)
        };

        swarm1
            .listen_on("/ip4/127.0.0.1/tcp/0".parse().unwrap())
            .unwrap();

        let listen_addr = async_std::task::block_on(async {
            loop {
                let swarm1_fut = swarm1.select_next_some();
                pin_mut!(swarm1_fut);
                match swarm1_fut.await {
                    SwarmEvent::NewListenAddr { address, .. } => return address,
                    _ => {}
                }
            }
        });
        swarm2.dial(listen_addr).unwrap();

        // nb. Either swarm may receive the `Identified` event first, upon which
        // it will permit the connection to be closed, as defined by
        // `IdentifyHandler::connection_keep_alive`. Hence the test succeeds if
        // either `Identified` event arrives correctly.
        async_std::task::block_on(async move {
            loop {
                let swarm1_fut = swarm1.select_next_some();
                pin_mut!(swarm1_fut);
                let swarm2_fut = swarm2.select_next_some();
                pin_mut!(swarm2_fut);

                match future::select(swarm1_fut, swarm2_fut)
                    .await
                    .factor_second()
                    .0
                {
                    future::Either::Left(SwarmEvent::Behaviour(IdentifyEvent::Received {
                        info,
                        ..
                    })) => {
                        assert_eq!(info.public_key, pubkey2);
                        assert_eq!(info.protocol_version, "c");
                        assert_eq!(info.agent_version, "d");
                        assert!(!info.protocols.is_empty());
                        assert!(info.listen_addrs.is_empty());
                        return;
                    }
                    future::Either::Right(SwarmEvent::Behaviour(IdentifyEvent::Received {
                        info,
                        ..
                    })) => {
                        assert_eq!(info.public_key, pubkey1);
                        assert_eq!(info.protocol_version, "a");
                        assert_eq!(info.agent_version, "b");
                        assert!(!info.protocols.is_empty());
                        assert_eq!(info.listen_addrs.len(), 1);
                        return;
                    }
                    _ => {}
                }
            }
        })
    }

    #[test]
    fn identify_push() {
        let _ = env_logger::try_init();

        let (mut swarm1, pubkey1) = {
            let (pubkey, transport) = transport();
            let protocol = Identify::new(IdentifyConfig::new("a".to_string(), pubkey.clone()));
            let swarm = Swarm::new(transport, protocol, pubkey.to_peer_id());
            (swarm, pubkey)
        };

        let (mut swarm2, pubkey2) = {
            let (pubkey, transport) = transport();
            let protocol = Identify::new(
                IdentifyConfig::new("a".to_string(), pubkey.clone())
                    .with_agent_version("b".to_string()),
            );
            let swarm = Swarm::new(transport, protocol, pubkey.to_peer_id());
            (swarm, pubkey)
        };

        Swarm::listen_on(&mut swarm1, "/ip4/127.0.0.1/tcp/0".parse().unwrap()).unwrap();

        let listen_addr = async_std::task::block_on(async {
            loop {
                let swarm1_fut = swarm1.select_next_some();
                pin_mut!(swarm1_fut);
                match swarm1_fut.await {
                    SwarmEvent::NewListenAddr { address, .. } => return address,
                    _ => {}
                }
            }
        });

        swarm2.dial(listen_addr).unwrap();

        async_std::task::block_on(async move {
            loop {
                let swarm1_fut = swarm1.select_next_some();
                let swarm2_fut = swarm2.select_next_some();

                {
                    pin_mut!(swarm1_fut);
                    pin_mut!(swarm2_fut);
                    match future::select(swarm1_fut, swarm2_fut)
                        .await
                        .factor_second()
                        .0
                    {
                        future::Either::Left(SwarmEvent::Behaviour(IdentifyEvent::Received {
                            info,
                            ..
                        })) => {
                            assert_eq!(info.public_key, pubkey2);
                            assert_eq!(info.protocol_version, "a");
                            assert_eq!(info.agent_version, "b");
                            assert!(!info.protocols.is_empty());
                            assert!(info.listen_addrs.is_empty());
                            return;
                        }
                        future::Either::Right(SwarmEvent::ConnectionEstablished { .. }) => {
                            // Once a connection is established, we can initiate an
                            // active push below.
                        }
                        _ => continue,
                    }
                }

                swarm2
                    .behaviour_mut()
                    .push(std::iter::once(pubkey1.to_peer_id()));
            }
        })
    }

    #[test]
    fn discover_peer_after_disconnect() {
        let _ = env_logger::try_init();

        let mut swarm1 = {
            let (pubkey, transport) = transport();
            let protocol = Identify::new(IdentifyConfig::new("a".to_string(), pubkey.clone()));

            Swarm::new(transport, protocol, pubkey.to_peer_id())
        };

        let mut swarm2 = {
            let (pubkey, transport) = transport();
            let protocol = Identify::new(
                IdentifyConfig::new("a".to_string(), pubkey.clone())
                    .with_cache_size(100)
                    .with_agent_version("b".to_string()),
            );

            Swarm::new(transport, protocol, pubkey.to_peer_id())
        };

        let swarm1_peer_id = *swarm1.local_peer_id();

        let listener = swarm1
            .listen_on("/ip4/127.0.0.1/tcp/0".parse().unwrap())
            .unwrap();

        let listen_addr = async_std::task::block_on(async {
            loop {
                match swarm1.select_next_some().await {
                    SwarmEvent::NewListenAddr {
                        address,
                        listener_id,
                    } if listener_id == listener => return address,
                    _ => {}
                }
            }
        });

        async_std::task::spawn(async move {
            loop {
                swarm1.next().await;
            }
        });

        swarm2.dial(listen_addr).unwrap();

        // Wait until we identified.
        async_std::task::block_on(async {
            loop {
                if let SwarmEvent::Behaviour(IdentifyEvent::Received { .. }) =
                    swarm2.select_next_some().await
                {
                    break;
                }
            }
        });

        swarm2.disconnect_peer_id(swarm1_peer_id).unwrap();

        // Wait for connection to close.
        async_std::task::block_on(async {
            loop {
                if let SwarmEvent::ConnectionClosed { peer_id, .. } =
                    swarm2.select_next_some().await
                {
                    break peer_id;
                }
            }
        });

        // We should still be able to dial now!
        swarm2.dial(swarm1_peer_id).unwrap();

        let connected_peer = async_std::task::block_on(async {
            loop {
                if let SwarmEvent::ConnectionEstablished { peer_id, .. } =
                    swarm2.select_next_some().await
                {
                    break peer_id;
                }
            }
        });

        assert_eq!(connected_peer, swarm1_peer_id);
    }

    #[test]
    fn check_multiaddr_matches_peer_id() {
        let peer_id = PeerId::random();
        let other_peer_id = PeerId::random();
        let mut addr: Multiaddr = "/ip4/147.75.69.143/tcp/4001"
            .parse()
            .expect("failed to parse multiaddr");

        let addr_without_peer_id: Multiaddr = addr.clone();
        let mut addr_with_other_peer_id = addr.clone();

        addr.push(Protocol::P2p(peer_id.clone().into()));
        addr_with_other_peer_id.push(Protocol::P2p(other_peer_id.into()));

        assert!(multiaddr_matches_peer_id(&addr, &peer_id));
        assert!(!multiaddr_matches_peer_id(
            &addr_with_other_peer_id,
            &peer_id
        ));
        assert!(multiaddr_matches_peer_id(&addr_without_peer_id, &peer_id));
    }
}<|MERGE_RESOLUTION|>--- conflicted
+++ resolved
@@ -514,13 +514,9 @@
     use futures::pin_mut;
     use libp2p::mplex::MplexConfig;
     use libp2p::noise;
-    use libp2p::tcp::TcpConfig;
+    use libp2p::tcp::{GenTcpConfig, TcpTransport};
     use libp2p_core::{identity, muxing::StreamMuxerBox, transport, upgrade, PeerId, Transport};
     use libp2p_swarm::{Swarm, SwarmEvent};
-<<<<<<< HEAD
-    use libp2p_tcp::{GenTcpConfig, TcpTransport};
-=======
->>>>>>> 748588e3
 
     fn transport() -> (
         identity::PublicKey,
