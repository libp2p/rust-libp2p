// Copyright 2018 Parity Technologies (UK) Ltd.
//
// Permission is hereby granted, free of charge, to any person obtaining a
// copy of this software and associated documentation files (the "Software"),
// to deal in the Software without restriction, including without limitation
// the rights to use, copy, modify, merge, publish, distribute, sublicense,
// and/or sell copies of the Software, and to permit persons to whom the
// Software is furnished to do so, subject to the following conditions:
//
// The above copyright notice and this permission notice shall be included in
// all copies or substantial portions of the Software.
//
// THE SOFTWARE IS PROVIDED "AS IS", WITHOUT WARRANTY OF ANY KIND, EXPRESS
// OR IMPLIED, INCLUDING BUT NOT LIMITED TO THE WARRANTIES OF MERCHANTABILITY,
// FITNESS FOR A PARTICULAR PURPOSE AND NONINFRINGEMENT. IN NO EVENT SHALL THE
// AUTHORS OR COPYRIGHT HOLDERS BE LIABLE FOR ANY CLAIM, DAMAGES OR OTHER
// LIABILITY, WHETHER IN AN ACTION OF CONTRACT, TORT OR OTHERWISE, ARISING
// FROM, OUT OF OR IN CONNECTION WITH THE SOFTWARE OR THE USE OR OTHER
// DEALINGS IN THE SOFTWARE.

use crate::protocol::{Info, PushInfo, UpgradeError};
use crate::{protocol, PROTOCOL_NAME, PUSH_PROTOCOL_NAME};
use either::Either;
use futures::prelude::*;
use futures_bounded::Timeout;
use futures_timer::Delay;
use libp2p_core::upgrade::{ReadyUpgrade, SelectUpgrade};
use libp2p_core::Multiaddr;
use libp2p_identity::PeerId;
use libp2p_identity::PublicKey;
use libp2p_swarm::handler::{
    ConnectionEvent, DialUpgradeError, FullyNegotiatedInbound, FullyNegotiatedOutbound,
    ProtocolSupport,
};
use libp2p_swarm::{
    ConnectionHandler, ConnectionHandlerEvent, KeepAlive, StreamProtocol, StreamUpgradeError,
    SubstreamProtocol, SupportedProtocols,
};
use log::{warn, Level};
use smallvec::SmallVec;
use std::collections::HashSet;
use std::{io, task::Context, task::Poll, time::Duration};

const STREAM_TIMEOUT: Duration = Duration::from_secs(60);
const MAX_CONCURRENT_STREAMS_PER_CONNECTION: usize = 10;

/// Protocol handler for sending and receiving identification requests.
///
/// Outbound requests are sent periodically. The handler performs expects
/// at least one identification request to be answered by the remote before
/// permitting the underlying connection to be closed.
pub struct Handler {
    remote_peer_id: PeerId,
    /// Pending events to yield.
    events: SmallVec<
        [ConnectionHandlerEvent<
            Either<ReadyUpgrade<StreamProtocol>, ReadyUpgrade<StreamProtocol>>,
            (),
            Event,
            io::Error,
        >; 4],
    >,

<<<<<<< HEAD
    /// Pending identification replies, awaiting being sent.
    pending_replies: FuturesUnordered<BoxFuture<'static, Result<Info, UpgradeError>>>,
=======
    active_streams: futures_bounded::FuturesSet<Result<Success, UpgradeError>>,
>>>>>>> d4d5629b

    /// Future that fires when we need to identify the node again.
    trigger_next_identify: Delay,

    /// Whether we have exchanged at least one periodic identify.
    exchanged_one_periodic_identify: bool,

    /// The interval of `trigger_next_identify`, i.e. the recurrent delay.
    interval: Duration,

    /// The public key of the local peer.
    public_key: PublicKey,

    /// Application-specific version of the protocol family used by the peer,
    /// e.g. `ipfs/1.0.0` or `polkadot/1.0.0`.
    protocol_version: String,

    /// Name and version of the peer, similar to the `User-Agent` header in
    /// the HTTP protocol.
    agent_version: String,

    /// Address observed by or for the remote.
    observed_addr: Multiaddr,

    /// Identify information about the remote peer.
    remote_info: Option<Info>,

    local_supported_protocols: SupportedProtocols,
    remote_supported_protocols: HashSet<StreamProtocol>,
    external_addresses: HashSet<Multiaddr>,
}

/// An event from `Behaviour` with the information requested by the `Handler`.
#[derive(Debug)]
pub enum InEvent {
    AddressesChanged(HashSet<Multiaddr>),
    Push,
}

/// Event produced by the `Handler`.
#[derive(Debug)]
#[allow(clippy::large_enum_variant)]
pub enum Event {
    /// We obtained identification information from the remote.
    Identified(Info),
    /// We replied to an identification request from the remote.
    Identification,
    /// We actively pushed our identification information to the remote.
    IdentificationPushed(Info),
    /// Failed to identify the remote, or to reply to an identification request.
    IdentificationError(StreamUpgradeError<UpgradeError>),
}

impl Handler {
    /// Creates a new `Handler`.
    #[allow(clippy::too_many_arguments)]
    pub fn new(
        initial_delay: Duration,
        interval: Duration,
        remote_peer_id: PeerId,
        public_key: PublicKey,
        protocol_version: String,
        agent_version: String,
        observed_addr: Multiaddr,
        external_addresses: HashSet<Multiaddr>,
    ) -> Self {
        Self {
            remote_peer_id,
            events: SmallVec::new(),
            active_streams: futures_bounded::FuturesSet::new(
                STREAM_TIMEOUT,
                MAX_CONCURRENT_STREAMS_PER_CONNECTION,
            ),
            trigger_next_identify: Delay::new(initial_delay),
            exchanged_one_periodic_identify: false,
            interval,
            public_key,
            protocol_version,
            agent_version,
            observed_addr,
            local_supported_protocols: SupportedProtocols::default(),
            remote_supported_protocols: HashSet::default(),
            remote_info: Default::default(),
            external_addresses,
        }
    }

    fn on_fully_negotiated_inbound(
        &mut self,
        FullyNegotiatedInbound {
            protocol: output, ..
        }: FullyNegotiatedInbound<
            <Self as ConnectionHandler>::InboundProtocol,
            <Self as ConnectionHandler>::InboundOpenInfo,
        >,
    ) {
        match output {
            future::Either::Left(stream) => {
                let info = self.build_info();

                if self
                    .active_streams
                    .try_push(
                        protocol::send_identify(stream, info).map_ok(|_| Success::SentIdentify),
                    )
                    .is_err()
                {
                    warn!("Dropping inbound stream because we are at capacity");
                } else {
                    self.exchanged_one_periodic_identify = true;
                }
            }
            future::Either::Right(stream) => {
                if self
                    .active_streams
                    .try_push(protocol::recv_push(stream).map_ok(Success::ReceivedIdentifyPush))
                    .is_err()
                {
                    warn!("Dropping inbound identify push stream because we are at capacity");
                }
            }
        }
    }

    fn on_fully_negotiated_outbound(
        &mut self,
        FullyNegotiatedOutbound {
            protocol: output, ..
        }: FullyNegotiatedOutbound<
            <Self as ConnectionHandler>::OutboundProtocol,
            <Self as ConnectionHandler>::OutboundOpenInfo,
        >,
    ) {
        match output {
            future::Either::Left(stream) => {
                if self
                    .active_streams
                    .try_push(protocol::recv_identify(stream).map_ok(Success::ReceivedIdentify))
                    .is_err()
                {
                    warn!("Dropping outbound identify stream because we are at capacity");
                }
            }
<<<<<<< HEAD
            future::Either::Right(info) => {
                self.events.push(ConnectionHandlerEvent::NotifyBehaviour(
                    Event::IdentificationPushed(info),
                ));
            }
        }
    }
=======
            future::Either::Right(stream) => {
                let info = self.build_info();
>>>>>>> d4d5629b

                if self
                    .active_streams
                    .try_push(
                        protocol::send_identify(stream, info).map_ok(|_| Success::SentIdentifyPush),
                    )
                    .is_err()
                {
                    warn!("Dropping outbound identify push stream because we are at capacity");
                }
            }
        }
    }

    fn build_info(&mut self) -> Info {
        Info {
            public_key: self.public_key.clone(),
            protocol_version: self.protocol_version.clone(),
            agent_version: self.agent_version.clone(),
            listen_addrs: Vec::from_iter(self.external_addresses.iter().cloned()),
            protocols: Vec::from_iter(self.local_supported_protocols.iter().cloned()),
            observed_addr: self.observed_addr.clone(),
        }
    }

    fn handle_incoming_info(&mut self, info: &Info) {
        self.remote_info.replace(info.clone());

        self.update_supported_protocols_for_remote(info);
    }

    fn update_supported_protocols_for_remote(&mut self, remote_info: &Info) {
        let new_remote_protocols = HashSet::from_iter(remote_info.protocols.clone());

        let remote_added_protocols = new_remote_protocols
            .difference(&self.remote_supported_protocols)
            .cloned()
            .collect::<HashSet<_>>();
        let remote_removed_protocols = self
            .remote_supported_protocols
            .difference(&new_remote_protocols)
            .cloned()
            .collect::<HashSet<_>>();

        if !remote_added_protocols.is_empty() {
            self.events
                .push(ConnectionHandlerEvent::ReportRemoteProtocols(
                    ProtocolSupport::Added(remote_added_protocols),
                ));
        }

        if !remote_removed_protocols.is_empty() {
            self.events
                .push(ConnectionHandlerEvent::ReportRemoteProtocols(
                    ProtocolSupport::Removed(remote_removed_protocols),
                ));
        }

        self.remote_supported_protocols = new_remote_protocols;
    }

    fn local_protocols_to_string(&mut self) -> String {
        self.local_supported_protocols
            .iter()
            .map(|p| p.to_string())
            .collect::<Vec<_>>()
            .join(", ")
    }
}

impl ConnectionHandler for Handler {
    type FromBehaviour = InEvent;
    type ToBehaviour = Event;
    type Error = io::Error;
    type InboundProtocol =
        SelectUpgrade<ReadyUpgrade<StreamProtocol>, ReadyUpgrade<StreamProtocol>>;
    type OutboundProtocol = Either<ReadyUpgrade<StreamProtocol>, ReadyUpgrade<StreamProtocol>>;
    type OutboundOpenInfo = ();
    type InboundOpenInfo = ();

    fn listen_protocol(&self) -> SubstreamProtocol<Self::InboundProtocol, Self::InboundOpenInfo> {
        SubstreamProtocol::new(
            SelectUpgrade::new(
                ReadyUpgrade::new(PROTOCOL_NAME),
                ReadyUpgrade::new(PUSH_PROTOCOL_NAME),
            ),
            (),
        )
    }

    fn on_behaviour_event(&mut self, event: Self::FromBehaviour) {
        match event {
            InEvent::AddressesChanged(addresses) => {
                self.external_addresses = addresses;
            }
            InEvent::Push => {
                self.events
                    .push(ConnectionHandlerEvent::OutboundSubstreamRequest {
                        protocol: SubstreamProtocol::new(
                            Either::Right(ReadyUpgrade::new(PUSH_PROTOCOL_NAME)),
                            (),
                        ),
                    });
            }
        }
    }

    fn connection_keep_alive(&self) -> KeepAlive {
        if !self.active_streams.is_empty() {
            return KeepAlive::Yes;
        }

        KeepAlive::No
    }

    fn poll(
        &mut self,
        cx: &mut Context<'_>,
    ) -> Poll<
        ConnectionHandlerEvent<Self::OutboundProtocol, Self::OutboundOpenInfo, Event, Self::Error>,
    > {
        if let Some(event) = self.events.pop() {
            return Poll::Ready(event);
        }

        // Poll the future that fires when we need to identify the node again.
        if let Poll::Ready(()) = self.trigger_next_identify.poll_unpin(cx) {
            self.trigger_next_identify.reset(self.interval);
            let event = ConnectionHandlerEvent::OutboundSubstreamRequest {
                protocol: SubstreamProtocol::new(
                    Either::Left(ReadyUpgrade::new(PROTOCOL_NAME)),
                    (),
                ),
            };
            return Poll::Ready(event);
        }

        match self.active_streams.poll_unpin(cx) {
            Poll::Ready(Ok(Ok(Success::ReceivedIdentify(remote_info)))) => {
                self.handle_incoming_info(&remote_info);

                return Poll::Ready(ConnectionHandlerEvent::NotifyBehaviour(Event::Identified(
                    remote_info,
                )));
            }
<<<<<<< HEAD
        }

        // Check for pending replies to send.
        if let Poll::Ready(Some(result)) = self.pending_replies.poll_next_unpin(cx) {
            let event = result
                .map(|_| Event::Identification)
                .unwrap_or_else(|err| Event::IdentificationError(StreamUpgradeError::Apply(err)));
            self.exchanged_one_periodic_identify = true;

            return Poll::Ready(ConnectionHandlerEvent::NotifyBehaviour(event));
=======
            Poll::Ready(Ok(Ok(Success::SentIdentifyPush))) => {
                return Poll::Ready(ConnectionHandlerEvent::NotifyBehaviour(
                    Event::IdentificationPushed,
                ));
            }
            Poll::Ready(Ok(Ok(Success::SentIdentify))) => {
                return Poll::Ready(ConnectionHandlerEvent::NotifyBehaviour(
                    Event::Identification,
                ));
            }
            Poll::Ready(Ok(Ok(Success::ReceivedIdentifyPush(remote_push_info)))) => {
                if let Some(mut info) = self.remote_info.clone() {
                    info.merge(remote_push_info);
                    self.handle_incoming_info(&info);

                    return Poll::Ready(ConnectionHandlerEvent::NotifyBehaviour(
                        Event::Identified(info),
                    ));
                };
            }
            Poll::Ready(Ok(Err(e))) => {
                return Poll::Ready(ConnectionHandlerEvent::NotifyBehaviour(
                    Event::IdentificationError(StreamUpgradeError::Apply(e)),
                ));
            }
            Poll::Ready(Err(Timeout { .. })) => {
                return Poll::Ready(ConnectionHandlerEvent::NotifyBehaviour(
                    Event::IdentificationError(StreamUpgradeError::Timeout),
                ));
            }
            Poll::Pending => {}
>>>>>>> d4d5629b
        }

        Poll::Pending
    }

    fn on_connection_event(
        &mut self,
        event: ConnectionEvent<
            Self::InboundProtocol,
            Self::OutboundProtocol,
            Self::InboundOpenInfo,
            Self::OutboundOpenInfo,
        >,
    ) {
        match event {
            ConnectionEvent::FullyNegotiatedInbound(fully_negotiated_inbound) => {
                self.on_fully_negotiated_inbound(fully_negotiated_inbound)
            }
            ConnectionEvent::FullyNegotiatedOutbound(fully_negotiated_outbound) => {
                self.on_fully_negotiated_outbound(fully_negotiated_outbound)
            }
            ConnectionEvent::DialUpgradeError(DialUpgradeError { error, .. }) => {
                self.events.push(ConnectionHandlerEvent::NotifyBehaviour(
                    Event::IdentificationError(
                        error.map_upgrade_err(|e| void::unreachable(e.into_inner())),
                    ),
                ));
                self.trigger_next_identify.reset(self.interval);
            }
            ConnectionEvent::AddressChange(_)
            | ConnectionEvent::ListenUpgradeError(_)
            | ConnectionEvent::RemoteProtocolsChange(_) => {}
            ConnectionEvent::LocalProtocolsChange(change) => {
                let before = log::log_enabled!(Level::Debug)
                    .then(|| self.local_protocols_to_string())
                    .unwrap_or_default();
                let protocols_changed = self.local_supported_protocols.on_protocols_change(change);
                let after = log::log_enabled!(Level::Debug)
                    .then(|| self.local_protocols_to_string())
                    .unwrap_or_default();

                if protocols_changed && self.exchanged_one_periodic_identify {
                    log::debug!(
                        "Supported listen protocols changed from [{before}] to [{after}], pushing to {}",
                        self.remote_peer_id
                    );

                    self.events
                        .push(ConnectionHandlerEvent::OutboundSubstreamRequest {
                            protocol: SubstreamProtocol::new(
                                Either::Right(ReadyUpgrade::new(PUSH_PROTOCOL_NAME)),
                                (),
                            ),
                        });
                }
            }
        }
    }
}

enum Success {
    SentIdentify,
    ReceivedIdentify(Info),
    SentIdentifyPush,
    ReceivedIdentifyPush(PushInfo),
}<|MERGE_RESOLUTION|>--- conflicted
+++ resolved
@@ -61,12 +61,7 @@
         >; 4],
     >,
 
-<<<<<<< HEAD
-    /// Pending identification replies, awaiting being sent.
-    pending_replies: FuturesUnordered<BoxFuture<'static, Result<Info, UpgradeError>>>,
-=======
     active_streams: futures_bounded::FuturesSet<Result<Success, UpgradeError>>,
->>>>>>> d4d5629b
 
     /// Future that fires when we need to identify the node again.
     trigger_next_identify: Delay,
@@ -210,23 +205,13 @@
                     warn!("Dropping outbound identify stream because we are at capacity");
                 }
             }
-<<<<<<< HEAD
-            future::Either::Right(info) => {
-                self.events.push(ConnectionHandlerEvent::NotifyBehaviour(
-                    Event::IdentificationPushed(info),
-                ));
-            }
-        }
-    }
-=======
             future::Either::Right(stream) => {
                 let info = self.build_info();
->>>>>>> d4d5629b
 
                 if self
                     .active_streams
                     .try_push(
-                        protocol::send_identify(stream, info).map_ok(|_| Success::SentIdentifyPush),
+                        protocol::send_identify(stream, info).map_ok(Success::SentIdentifyPush),
                     )
                     .is_err()
                 {
@@ -367,21 +352,9 @@
                     remote_info,
                 )));
             }
-<<<<<<< HEAD
-        }
-
-        // Check for pending replies to send.
-        if let Poll::Ready(Some(result)) = self.pending_replies.poll_next_unpin(cx) {
-            let event = result
-                .map(|_| Event::Identification)
-                .unwrap_or_else(|err| Event::IdentificationError(StreamUpgradeError::Apply(err)));
-            self.exchanged_one_periodic_identify = true;
-
-            return Poll::Ready(ConnectionHandlerEvent::NotifyBehaviour(event));
-=======
-            Poll::Ready(Ok(Ok(Success::SentIdentifyPush))) => {
+            Poll::Ready(Ok(Ok(Success::SentIdentifyPush(info)))) => {
                 return Poll::Ready(ConnectionHandlerEvent::NotifyBehaviour(
-                    Event::IdentificationPushed,
+                    Event::IdentificationPushed(info),
                 ));
             }
             Poll::Ready(Ok(Ok(Success::SentIdentify))) => {
@@ -410,7 +383,6 @@
                 ));
             }
             Poll::Pending => {}
->>>>>>> d4d5629b
         }
 
         Poll::Pending
@@ -474,6 +446,6 @@
 enum Success {
     SentIdentify,
     ReceivedIdentify(Info),
-    SentIdentifyPush,
+    SentIdentifyPush(Info),
     ReceivedIdentifyPush(PushInfo),
 }