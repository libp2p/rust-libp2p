--- conflicted
+++ resolved
@@ -33,12 +33,8 @@
     ProtocolSupport,
 };
 use libp2p_swarm::{
-    ConnectionHandler, ConnectionHandlerEvent, ConnectionHandlerUpgrErr, KeepAlive,
-<<<<<<< HEAD
+    ConnectionHandler, ConnectionHandlerEvent, ConnectionHandlerUpgrErr, KeepAlive, StreamProtocol,
     SubstreamProtocol, SupportedProtocols,
-=======
-    NegotiatedSubstream, StreamProtocol, SubstreamProtocol,
->>>>>>> c93f7530
 };
 use log::warn;
 use smallvec::SmallVec;
@@ -85,27 +81,15 @@
     observed_addr: Multiaddr,
 
     local_supported_protocols: SupportedProtocols,
-    remote_supported_protocols: HashSet<String>,
+    remote_supported_protocols: HashSet<StreamProtocol>,
     external_addresses: HashSet<Multiaddr>,
 }
 
 /// An event from `Behaviour` with the information requested by the `Handler`.
 #[derive(Debug)]
-<<<<<<< HEAD
 pub enum InEvent {
     AddressesChanged(HashSet<Multiaddr>),
     Push,
-=======
-pub struct InEvent {
-    /// The addresses that the peer is listening on.
-    pub listen_addrs: Vec<Multiaddr>,
-
-    /// The list of protocols supported by the peer, e.g. `/ipfs/ping/1.0.0`.
-    pub supported_protocols: Vec<StreamProtocol>,
-
-    /// The protocol w.r.t. the information requested.
-    pub protocol: Protocol,
->>>>>>> c93f7530
 }
 
 /// Event produced by the `Handler`.
