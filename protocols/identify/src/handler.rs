// Copyright 2018 Parity Technologies (UK) Ltd.
//
// Permission is hereby granted, free of charge, to any person obtaining a
// copy of this software and associated documentation files (the "Software"),
// to deal in the Software without restriction, including without limitation
// the rights to use, copy, modify, merge, publish, distribute, sublicense,
// and/or sell copies of the Software, and to permit persons to whom the
// Software is furnished to do so, subject to the following conditions:
//
// The above copyright notice and this permission notice shall be included in
// all copies or substantial portions of the Software.
//
// THE SOFTWARE IS PROVIDED "AS IS", WITHOUT WARRANTY OF ANY KIND, EXPRESS
// OR IMPLIED, INCLUDING BUT NOT LIMITED TO THE WARRANTIES OF MERCHANTABILITY,
// FITNESS FOR A PARTICULAR PURPOSE AND NONINFRINGEMENT. IN NO EVENT SHALL THE
// AUTHORS OR COPYRIGHT HOLDERS BE LIABLE FOR ANY CLAIM, DAMAGES OR OTHER
// LIABILITY, WHETHER IN AN ACTION OF CONTRACT, TORT OR OTHERWISE, ARISING
// FROM, OUT OF OR IN CONNECTION WITH THE SOFTWARE OR THE USE OR OTHER
// DEALINGS IN THE SOFTWARE.

use crate::protocol::{Identify, InboundPush, Info, OutboundPush, Push, UpgradeError};
use either::Either;
use futures::future::BoxFuture;
use futures::prelude::*;
use futures::stream::FuturesUnordered;
use futures_timer::Delay;
use libp2p_core::upgrade::SelectUpgrade;
use libp2p_core::Multiaddr;
use libp2p_identity::PeerId;
use libp2p_identity::PublicKey;
use libp2p_swarm::handler::{
    ConnectionEvent, DialUpgradeError, FullyNegotiatedInbound, FullyNegotiatedOutbound,
    ProtocolSupport,
};
use libp2p_swarm::{
<<<<<<< HEAD
    ConnectionHandler, ConnectionHandlerEvent, ConnectionHandlerUpgrErr, KeepAlive, StreamProtocol,
    SubstreamProtocol, SupportedProtocols,
=======
    ConnectionHandler, ConnectionHandlerEvent, KeepAlive, NegotiatedSubstream, StreamProtocol,
    StreamUpgradeError, SubstreamProtocol,
>>>>>>> 81c424ea
};
use log::warn;
use smallvec::SmallVec;
use std::collections::HashSet;
use std::{io, task::Context, task::Poll, time::Duration};

/// Protocol handler for sending and receiving identification requests.
///
/// Outbound requests are sent periodically. The handler performs expects
/// at least one identification request to be answered by the remote before
/// permitting the underlying connection to be closed.
pub struct Handler {
    remote_peer_id: PeerId,
    inbound_identify_push: Option<BoxFuture<'static, Result<Info, UpgradeError>>>,
    /// Pending events to yield.
    events: SmallVec<
        [ConnectionHandlerEvent<Either<Identify, Push<OutboundPush>>, (), Event, io::Error>; 4],
    >,

    /// Pending identification replies, awaiting being sent.
    pending_replies: FuturesUnordered<BoxFuture<'static, Result<PeerId, UpgradeError>>>,

    /// Future that fires when we need to identify the node again.
    trigger_next_identify: Delay,

    /// Whether the handler should keep the connection alive.
    keep_alive: KeepAlive,

    /// The interval of `trigger_next_identify`, i.e. the recurrent delay.
    interval: Duration,

    /// The public key of the local peer.
    public_key: PublicKey,

    /// Application-specific version of the protocol family used by the peer,
    /// e.g. `ipfs/1.0.0` or `polkadot/1.0.0`.
    protocol_version: String,

    /// Name and version of the peer, similar to the `User-Agent` header in
    /// the HTTP protocol.
    agent_version: String,

    /// Address observed by or for the remote.
    observed_addr: Multiaddr,

    local_supported_protocols: SupportedProtocols,
    remote_supported_protocols: HashSet<StreamProtocol>,
    external_addresses: HashSet<Multiaddr>,
}

/// An event from `Behaviour` with the information requested by the `Handler`.
#[derive(Debug)]
pub enum InEvent {
    AddressesChanged(HashSet<Multiaddr>),
    Push,
}

/// Event produced by the `Handler`.
#[derive(Debug)]
#[allow(clippy::large_enum_variant)]
pub enum Event {
    /// We obtained identification information from the remote.
    Identified(Info),
    /// We replied to an identification request from the remote.
    Identification(PeerId),
    /// We actively pushed our identification information to the remote.
    IdentificationPushed,
    /// Failed to identify the remote, or to reply to an identification request.
    IdentificationError(StreamUpgradeError<UpgradeError>),
}

impl Handler {
    /// Creates a new `Handler`.
    #[allow(clippy::too_many_arguments)]
    pub fn new(
        initial_delay: Duration,
        interval: Duration,
        remote_peer_id: PeerId,
        public_key: PublicKey,
        protocol_version: String,
        agent_version: String,
        observed_addr: Multiaddr,
        external_addresses: HashSet<Multiaddr>,
    ) -> Self {
        Self {
            remote_peer_id,
            inbound_identify_push: Default::default(),
            events: SmallVec::new(),
            pending_replies: FuturesUnordered::new(),
            trigger_next_identify: Delay::new(initial_delay),
            keep_alive: KeepAlive::Yes,
            interval,
            public_key,
            protocol_version,
            agent_version,
            observed_addr,
            local_supported_protocols: SupportedProtocols::default(),
            remote_supported_protocols: HashSet::default(),
            external_addresses,
        }
    }

    fn on_fully_negotiated_inbound(
        &mut self,
        FullyNegotiatedInbound {
            protocol: output, ..
        }: FullyNegotiatedInbound<
            <Self as ConnectionHandler>::InboundProtocol,
            <Self as ConnectionHandler>::InboundOpenInfo,
        >,
    ) {
        match output {
            future::Either::Left(substream) => {
                let peer_id = self.remote_peer_id;
                let info = self.build_info();

                self.pending_replies.push(Box::pin(async move {
                    crate::protocol::send(substream, info).await?;

                    Ok(peer_id)
                }));
            }
            future::Either::Right(fut) => {
                if self.inbound_identify_push.replace(fut).is_some() {
                    warn!(
                        "New inbound identify push stream from {} while still \
                         upgrading previous one. Replacing previous with new.",
                        self.remote_peer_id,
                    );
                }
            }
        }
    }

    fn on_fully_negotiated_outbound(
        &mut self,
        FullyNegotiatedOutbound {
            protocol: output, ..
        }: FullyNegotiatedOutbound<
            <Self as ConnectionHandler>::OutboundProtocol,
            <Self as ConnectionHandler>::OutboundOpenInfo,
        >,
    ) {
        match output {
            future::Either::Left(remote_info) => {
                self.update_supported_protocols_for_remote(&remote_info);
                self.events
                    .push(ConnectionHandlerEvent::Custom(Event::Identified(
                        remote_info,
                    )));

                self.keep_alive = KeepAlive::No;
            }
            future::Either::Right(()) => self
                .events
                .push(ConnectionHandlerEvent::Custom(Event::IdentificationPushed)),
        }
    }

    fn on_dial_upgrade_error(
        &mut self,
        DialUpgradeError { error: err, .. }: DialUpgradeError<
            <Self as ConnectionHandler>::OutboundOpenInfo,
            <Self as ConnectionHandler>::OutboundProtocol,
        >,
    ) {
        let err = err.map_upgrade_err(|e| e.into_inner());
        self.events
            .push(ConnectionHandlerEvent::Custom(Event::IdentificationError(
                err,
            )));
        self.keep_alive = KeepAlive::No;
        self.trigger_next_identify.reset(self.interval);
    }

    fn build_info(&mut self) -> Info {
        Info {
            public_key: self.public_key.clone(),
            protocol_version: self.protocol_version.clone(),
            agent_version: self.agent_version.clone(),
            listen_addrs: Vec::from_iter(self.external_addresses.iter().cloned()),
            protocols: Vec::from_iter(self.local_supported_protocols.iter().cloned()),
            observed_addr: self.observed_addr.clone(),
        }
    }

    fn update_supported_protocols_for_remote(&mut self, remote_info: &Info) {
        let new_remote_protocols = HashSet::from_iter(remote_info.protocols.clone());

        let remote_added_protocols = new_remote_protocols
            .difference(&self.remote_supported_protocols)
            .cloned()
            .collect::<HashSet<_>>();
        let remote_removed_protocols = self
            .remote_supported_protocols
            .difference(&new_remote_protocols)
            .cloned()
            .collect::<HashSet<_>>();

        if !remote_added_protocols.is_empty() {
            self.events
                .push(ConnectionHandlerEvent::ReportRemoteProtocols(
                    ProtocolSupport::Added(remote_added_protocols),
                ));
        }

        if !remote_removed_protocols.is_empty() {
            self.events
                .push(ConnectionHandlerEvent::ReportRemoteProtocols(
                    ProtocolSupport::Removed(remote_removed_protocols),
                ));
        }

        self.remote_supported_protocols = new_remote_protocols;
    }
}

impl ConnectionHandler for Handler {
    type InEvent = InEvent;
    type OutEvent = Event;
    type Error = io::Error;
    type InboundProtocol = SelectUpgrade<Identify, Push<InboundPush>>;
    type OutboundProtocol = Either<Identify, Push<OutboundPush>>;
    type OutboundOpenInfo = ();
    type InboundOpenInfo = ();

    fn listen_protocol(&self) -> SubstreamProtocol<Self::InboundProtocol, Self::InboundOpenInfo> {
        SubstreamProtocol::new(SelectUpgrade::new(Identify, Push::inbound()), ())
    }

    fn on_behaviour_event(&mut self, event: Self::InEvent) {
        match event {
            InEvent::AddressesChanged(addresses) => {
                self.external_addresses = addresses;
            }
            InEvent::Push => {
                let info = self.build_info();
                self.events
                    .push(ConnectionHandlerEvent::OutboundSubstreamRequest {
                        protocol: SubstreamProtocol::new(Either::Right(Push::outbound(info)), ()),
                    });
            }
        }
    }

    fn connection_keep_alive(&self) -> KeepAlive {
        self.keep_alive
    }

    fn poll(
        &mut self,
        cx: &mut Context<'_>,
    ) -> Poll<
        ConnectionHandlerEvent<Self::OutboundProtocol, Self::OutboundOpenInfo, Event, Self::Error>,
    > {
        if let Some(event) = self.events.pop() {
            return Poll::Ready(event);
        }

        // Poll the future that fires when we need to identify the node again.
        if let Poll::Ready(()) = self.trigger_next_identify.poll_unpin(cx) {
            self.trigger_next_identify.reset(self.interval);
            let ev = ConnectionHandlerEvent::OutboundSubstreamRequest {
                protocol: SubstreamProtocol::new(Either::Left(Identify), ()),
            };
            return Poll::Ready(ev);
        }

        if let Some(Poll::Ready(res)) = self
            .inbound_identify_push
            .as_mut()
            .map(|f| f.poll_unpin(cx))
        {
            self.inbound_identify_push.take();

            if let Ok(info) = res {
                self.update_supported_protocols_for_remote(&info);
                return Poll::Ready(ConnectionHandlerEvent::Custom(Event::Identified(info)));
            }
        }

        // Check for pending replies to send.
<<<<<<< HEAD
        if let Poll::Ready(Some(result)) = self.pending_replies.poll_next_unpin(cx) {
            let event = result.map(Event::Identification).unwrap_or_else(|err| {
                Event::IdentificationError(ConnectionHandlerUpgrErr::Upgrade(
                    libp2p_core::UpgradeError::Apply(err),
                ))
            });

            return Poll::Ready(ConnectionHandlerEvent::Custom(event));
=======
        match self.pending_replies.poll_next_unpin(cx) {
            Poll::Ready(Some(Ok(peer_id))) => Poll::Ready(ConnectionHandlerEvent::Custom(
                Event::Identification(peer_id),
            )),
            Poll::Ready(Some(Err(err))) => Poll::Ready(ConnectionHandlerEvent::Custom(
                Event::IdentificationError(StreamUpgradeError::Apply(err)),
            )),
            Poll::Ready(None) | Poll::Pending => Poll::Pending,
>>>>>>> 81c424ea
        }

        Poll::Pending
    }

    fn on_connection_event(
        &mut self,
        event: ConnectionEvent<
            Self::InboundProtocol,
            Self::OutboundProtocol,
            Self::InboundOpenInfo,
            Self::OutboundOpenInfo,
        >,
    ) {
        match event {
            ConnectionEvent::FullyNegotiatedInbound(fully_negotiated_inbound) => {
                self.on_fully_negotiated_inbound(fully_negotiated_inbound)
            }
            ConnectionEvent::FullyNegotiatedOutbound(fully_negotiated_outbound) => {
                self.on_fully_negotiated_outbound(fully_negotiated_outbound)
            }
            ConnectionEvent::DialUpgradeError(dial_upgrade_error) => {
                self.on_dial_upgrade_error(dial_upgrade_error)
            }
            ConnectionEvent::AddressChange(_)
            | ConnectionEvent::ListenUpgradeError(_)
            | ConnectionEvent::RemoteProtocolsChange(_) => {}
            ConnectionEvent::LocalProtocolsChange(change) => {
                self.local_supported_protocols.on_protocols_change(change);
            }
        }
    }
}<|MERGE_RESOLUTION|>--- conflicted
+++ resolved
@@ -33,13 +33,8 @@
     ProtocolSupport,
 };
 use libp2p_swarm::{
-<<<<<<< HEAD
-    ConnectionHandler, ConnectionHandlerEvent, ConnectionHandlerUpgrErr, KeepAlive, StreamProtocol,
+    ConnectionHandler, ConnectionHandlerEvent, KeepAlive, StreamProtocol, StreamUpgradeError,
     SubstreamProtocol, SupportedProtocols,
-=======
-    ConnectionHandler, ConnectionHandlerEvent, KeepAlive, NegotiatedSubstream, StreamProtocol,
-    StreamUpgradeError, SubstreamProtocol,
->>>>>>> 81c424ea
 };
 use log::warn;
 use smallvec::SmallVec;
@@ -322,25 +317,12 @@
         }
 
         // Check for pending replies to send.
-<<<<<<< HEAD
         if let Poll::Ready(Some(result)) = self.pending_replies.poll_next_unpin(cx) {
-            let event = result.map(Event::Identification).unwrap_or_else(|err| {
-                Event::IdentificationError(ConnectionHandlerUpgrErr::Upgrade(
-                    libp2p_core::UpgradeError::Apply(err),
-                ))
-            });
+            let event = result
+                .map(Event::Identification)
+                .unwrap_or_else(|err| Event::IdentificationError(StreamUpgradeError::Apply(err)));
 
             return Poll::Ready(ConnectionHandlerEvent::Custom(event));
-=======
-        match self.pending_replies.poll_next_unpin(cx) {
-            Poll::Ready(Some(Ok(peer_id))) => Poll::Ready(ConnectionHandlerEvent::Custom(
-                Event::Identification(peer_id),
-            )),
-            Poll::Ready(Some(Err(err))) => Poll::Ready(ConnectionHandlerEvent::Custom(
-                Event::IdentificationError(StreamUpgradeError::Apply(err)),
-            )),
-            Poll::Ready(None) | Poll::Pending => Poll::Pending,
->>>>>>> 81c424ea
         }
 
         Poll::Pending
