--- conflicted
+++ resolved
@@ -37,12 +37,8 @@
 };
 use log::warn;
 use smallvec::SmallVec;
-<<<<<<< HEAD
+use std::collections::VecDeque;
 use std::{pin::Pin, task::Context, task::Poll, time::Duration};
-=======
-use std::collections::VecDeque;
-use std::{io, pin::Pin, task::Context, task::Poll, time::Duration};
->>>>>>> fb45ce37
 
 pub struct Proto {
     initial_delay: Duration,
@@ -105,12 +101,7 @@
     inbound_identify_push: Option<BoxFuture<'static, Result<Info, UpgradeError>>>,
     /// Pending events to yield.
     events: SmallVec<
-<<<<<<< HEAD
-        [ConnectionHandlerEvent<EitherUpgrade<Protocol, PushProtocol<OutboundPush>>, (), Event>; 4],
-=======
-        [ConnectionHandlerEvent<EitherUpgrade<Identify, Push<OutboundPush>>, (), Event, io::Error>;
-            4],
->>>>>>> fb45ce37
+        [ConnectionHandlerEvent<EitherUpgrade<Identify, Push<OutboundPush>>, (), Event>; 4],
     >,
 
     /// Streams awaiting `BehaviourInfo` to then send identify requests.
@@ -282,14 +273,8 @@
 impl ConnectionHandler for Handler {
     type InEvent = InEvent;
     type OutEvent = Event;
-<<<<<<< HEAD
-    type InboundProtocol = SelectUpgrade<Protocol, PushProtocol<InboundPush>>;
-    type OutboundProtocol = EitherUpgrade<Protocol, PushProtocol<OutboundPush>>;
-=======
-    type Error = io::Error;
     type InboundProtocol = SelectUpgrade<Identify, Push<InboundPush>>;
     type OutboundProtocol = EitherUpgrade<Identify, Push<OutboundPush>>;
->>>>>>> fb45ce37
     type OutboundOpenInfo = ();
     type InboundOpenInfo = ();
 
