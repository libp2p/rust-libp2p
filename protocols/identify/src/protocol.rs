--- conflicted
+++ resolved
@@ -284,102 +284,7 @@
 #[cfg(test)]
 mod tests {
     use super::*;
-<<<<<<< HEAD
-    use futures::channel::oneshot;
-    use libp2p_core::{
-        transport::ListenerId,
-        upgrade::{self, apply_inbound, apply_outbound},
-        Transport,
-    };
     use libp2p_identity as identity;
-    use libp2p_tcp as tcp;
-
-    #[test]
-    fn correct_transfer() {
-        // We open a server and a client, send info from the server to the client, and check that
-        // they were successfully received.
-        let send_pubkey = identity::Keypair::generate_ed25519().public();
-        let recv_pubkey = send_pubkey.clone();
-
-        let (tx, rx) = oneshot::channel();
-
-        let bg_task = async_std::task::spawn(async move {
-            let mut transport = tcp::async_io::Transport::default().boxed();
-
-            transport
-                .listen_on(ListenerId::next(), "/ip4/127.0.0.1/tcp/0".parse().unwrap())
-                .unwrap();
-
-            let addr = transport
-                .next()
-                .await
-                .expect("some event")
-                .into_new_address()
-                .expect("listen address");
-            tx.send(addr).unwrap();
-
-            let socket = transport
-                .next()
-                .await
-                .expect("some event")
-                .into_incoming()
-                .unwrap()
-                .0
-                .await
-                .unwrap();
-
-            let sender = apply_inbound(socket, Identify).await.unwrap();
-
-            send(
-                sender,
-                Info {
-                    public_key: send_pubkey,
-                    protocol_version: "proto_version".to_owned(),
-                    agent_version: "agent_version".to_owned(),
-                    listen_addrs: vec![
-                        "/ip4/80.81.82.83/tcp/500".parse().unwrap(),
-                        "/ip6/::1/udp/1000".parse().unwrap(),
-                    ],
-                    protocols: vec![
-                        StreamProtocol::new("/proto1"),
-                        StreamProtocol::new("/proto2"),
-                    ],
-                    observed_addr: "/ip4/100.101.102.103/tcp/5000".parse().unwrap(),
-                },
-            )
-            .await
-            .unwrap();
-        });
-
-        async_std::task::block_on(async move {
-            let mut transport = tcp::async_io::Transport::default();
-
-            let socket = transport.dial(rx.await.unwrap()).unwrap().await.unwrap();
-            let info = apply_outbound(socket, Identify, upgrade::Version::V1)
-                .await
-                .unwrap();
-            assert_eq!(
-                info.observed_addr,
-                "/ip4/100.101.102.103/tcp/5000".parse().unwrap()
-            );
-            assert_eq!(info.public_key, recv_pubkey);
-            assert_eq!(info.protocol_version, "proto_version");
-            assert_eq!(info.agent_version, "agent_version");
-            assert_eq!(
-                info.listen_addrs,
-                &[
-                    "/ip4/80.81.82.83/tcp/500".parse().unwrap(),
-                    "/ip6/::1/udp/1000".parse().unwrap()
-                ]
-            );
-            assert_eq!(info.protocols, &["/proto1", "/proto2"]);
-
-            bg_task.await;
-        });
-    }
-=======
-    use libp2p_identity as identity;
->>>>>>> fa4adc8c
 
     #[test]
     fn skip_invalid_multiaddr() {
