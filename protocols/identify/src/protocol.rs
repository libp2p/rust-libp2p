// Copyright 2018 Parity Technologies (UK) Ltd.
//
// Permission is hereby granted, free of charge, to any person obtaining a
// copy of this software and associated documentation files (the "Software"),
// to deal in the Software without restriction, including without limitation
// the rights to use, copy, modify, merge, publish, distribute, sublicense,
// and/or sell copies of the Software, and to permit persons to whom the
// Software is furnished to do so, subject to the following conditions:
//
// The above copyright notice and this permission notice shall be included in
// all copies or substantial portions of the Software.
//
// THE SOFTWARE IS PROVIDED "AS IS", WITHOUT WARRANTY OF ANY KIND, EXPRESS
// OR IMPLIED, INCLUDING BUT NOT LIMITED TO THE WARRANTIES OF MERCHANTABILITY,
// FITNESS FOR A PARTICULAR PURPOSE AND NONINFRINGEMENT. IN NO EVENT SHALL THE
// AUTHORS OR COPYRIGHT HOLDERS BE LIABLE FOR ANY CLAIM, DAMAGES OR OTHER
// LIABILITY, WHETHER IN AN ACTION OF CONTRACT, TORT OR OTHERWISE, ARISING
// FROM, OUT OF OR IN CONNECTION WITH THE SOFTWARE OR THE USE OR OTHER
// DEALINGS IN THE SOFTWARE.

use crate::structs_proto;
use futures::prelude::*;
use libp2p_core::{
    Multiaddr,
    PublicKey,
    upgrade::{self, InboundUpgrade, OutboundUpgrade, UpgradeInfo}
};
use log::{debug, trace};
use prost::Message;
use std::convert::TryFrom;
use std::{fmt, io, iter, pin::Pin};

/// Configuration for an upgrade to the `Identify` protocol.
#[derive(Debug, Clone)]
pub struct IdentifyProtocolConfig;

#[derive(Debug, Clone)]
pub struct RemoteInfo {
    /// Information about the remote.
    pub info: IdentifyInfo,
    /// Address the remote sees for us.
    pub observed_addr: Multiaddr,

    _priv: ()
}

/// The substream on which a reply is expected to be sent.
pub struct ReplySubstream<T> {
    inner: T,
}

impl<T> fmt::Debug for ReplySubstream<T> {
    fn fmt(&self, f: &mut fmt::Formatter<'_>) -> fmt::Result {
        f.debug_tuple("ReplySubstream").finish()
    }
}

impl<T> ReplySubstream<T>
where
    T: AsyncWrite + Unpin
{
    /// Sends back the requested information on the substream.
    ///
    /// Consumes the substream, returning a `ReplyFuture` that resolves
    /// when the reply has been sent on the underlying connection.
    pub fn send(mut self, info: IdentifyInfo, observed_addr: &Multiaddr)
        -> impl Future<Output = Result<(), io::Error>>
    {
        debug!("Sending identify info to client");
        trace!("Sending: {:?}", info);

        let listen_addrs = info.listen_addrs
            .into_iter()
            .map(|addr| addr.to_vec())
            .collect();

        let pubkey_bytes = info.public_key.into_protobuf_encoding();

<<<<<<< HEAD
        let mut message = structs_proto::Identify::new();
        message.set_agentVersion(info.agent_version);
        message.set_protocolVersion(info.protocol_version);
        message.set_publicKey(pubkey_bytes);
        message.set_listenAddrs(listen_addrs);
        message.set_observedAddr(observed_addr.to_vec());
        message.set_protocols(RepeatedField::from_vec(info.protocols));

        async move {
            let bytes = message
                .write_to_bytes()
                .expect("writing protobuf failed; should never happen");
=======
        let message = structs_proto::Identify {
            agent_version: Some(info.agent_version),
            protocol_version: Some(info.protocol_version),
            public_key: Some(pubkey_bytes),
            listen_addrs: listen_addrs,
            observed_addr: Some(observed_addr.to_vec()),
            protocols: info.protocols
        };

        async move {
            let mut bytes = Vec::with_capacity(message.encoded_len());
            message.encode(&mut bytes).expect("Vec<u8> provides capacity as needed");
>>>>>>> 3405fc8b
            upgrade::write_one(&mut self.inner, &bytes).await
        }
    }
}

/// Information of a peer sent in `Identify` protocol responses.
#[derive(Debug, Clone)]
pub struct IdentifyInfo {
    /// The public key underlying the peer's `PeerId`.
    pub public_key: PublicKey,
    /// Version of the protocol family used by the peer, e.g. `ipfs/1.0.0`
    /// or `polkadot/1.0.0`.
    pub protocol_version: String,
    /// Name and version of the peer, similar to the `User-Agent` header in
    /// the HTTP protocol.
    pub agent_version: String,
    /// The addresses that the peer is listening on.
    pub listen_addrs: Vec<Multiaddr>,
    /// The list of protocols supported by the peer, e.g. `/ipfs/ping/1.0.0`.
    pub protocols: Vec<String>,
}

impl UpgradeInfo for IdentifyProtocolConfig {
    type Info = &'static [u8];
    type InfoIter = iter::Once<Self::Info>;

    fn protocol_info(&self) -> Self::InfoIter {
        iter::once(b"/ipfs/id/1.0.0")
    }
}

impl<C> InboundUpgrade<C> for IdentifyProtocolConfig
where
    C: AsyncRead + AsyncWrite + Unpin,
{
    type Output = ReplySubstream<C>;
    type Error = io::Error;
    type Future = future::Ready<Result<Self::Output, io::Error>>;

    fn upgrade_inbound(self, socket: C, _: Self::Info) -> Self::Future {
        trace!("Upgrading inbound connection");
        future::ok(ReplySubstream { inner: socket })
    }
}

impl<C> OutboundUpgrade<C> for IdentifyProtocolConfig
where
    C: AsyncRead + AsyncWrite + Unpin + Send + 'static,
{
    type Output = RemoteInfo;
    type Error = upgrade::ReadOneError;
    type Future = Pin<Box<dyn Future<Output = Result<Self::Output, Self::Error>> + Send>>;

    fn upgrade_outbound(self, mut socket: C, _: Self::Info) -> Self::Future {
        Box::pin(async move {
            socket.close().await?;
            let msg = upgrade::read_one(&mut socket, 4096).await?;
            let (info, observed_addr) = match parse_proto_msg(msg) {
                Ok(v) => v,
                Err(err) => {
                    debug!("Failed to parse protobuf message; error = {:?}", err);
                    return Err(err.into())
                }
            };

            trace!("Remote observes us as {:?}", observed_addr);
            trace!("Information received: {:?}", info);

            Ok(RemoteInfo {
                info,
                observed_addr: observed_addr.clone(),
                _priv: ()
            })
        })
    }
}

// Turns a protobuf message into an `IdentifyInfo` and an observed address. If something bad
// happens, turn it into an `io::Error`.
fn parse_proto_msg(msg: impl AsRef<[u8]>) -> Result<(IdentifyInfo, Multiaddr), io::Error> {
<<<<<<< HEAD
    match protobuf_parse_from_bytes::<structs_proto::Identify>(msg.as_ref()) {
        Ok(mut msg) => {
=======
    match structs_proto::Identify::decode(msg.as_ref()) {
        Ok(msg) => {
>>>>>>> 3405fc8b
            // Turn a `Vec<u8>` into a `Multiaddr`. If something bad happens, turn it into
            // an `io::Error`.
            fn bytes_to_multiaddr(bytes: Vec<u8>) -> Result<Multiaddr, io::Error> {
                Multiaddr::try_from(bytes)
                    .map_err(|err| io::Error::new(io::ErrorKind::InvalidData, err))
            }

            let listen_addrs = {
                let mut addrs = Vec::new();
                for addr in msg.listen_addrs.into_iter() {
                    addrs.push(bytes_to_multiaddr(addr)?);
                }
                addrs
            };

<<<<<<< HEAD
            let public_key = PublicKey::from_protobuf_encoding(msg.get_publicKey())
=======
            let public_key = PublicKey::from_protobuf_encoding(&msg.public_key.unwrap_or_default())
>>>>>>> 3405fc8b
                .map_err(|e| io::Error::new(io::ErrorKind::InvalidData, e))?;

            let observed_addr = bytes_to_multiaddr(msg.observed_addr.unwrap_or_default())?;
            let info = IdentifyInfo {
                public_key,
                protocol_version: msg.protocol_version.unwrap_or_default(),
                agent_version: msg.agent_version.unwrap_or_default(),
                listen_addrs,
                protocols: msg.protocols
            };

            Ok((info, observed_addr))
        }

        Err(err) => Err(io::Error::new(io::ErrorKind::InvalidData, err)),
    }
}

#[cfg(test)]
mod tests {
    use crate::protocol::{IdentifyInfo, RemoteInfo, IdentifyProtocolConfig};
    use libp2p_tcp::TcpConfig;
    use futures::{prelude::*, channel::oneshot};
    use libp2p_core::{
        identity,
        Transport,
        upgrade::{self, apply_outbound, apply_inbound}
    };

    #[test]
    fn correct_transfer() {
        // We open a server and a client, send info from the server to the client, and check that
        // they were successfully received.
        let send_pubkey = identity::Keypair::generate_ed25519().public();
        let recv_pubkey = send_pubkey.clone();

        let (tx, rx) = oneshot::channel();

        let bg_task = async_std::task::spawn(async move {
            let transport = TcpConfig::new();

            let mut listener = transport
                .listen_on("/ip4/127.0.0.1/tcp/0".parse().unwrap())
                .unwrap();

            let addr = listener.next().await
                .expect("some event")
                .expect("no error")
                .into_new_address()
                .expect("listen address");
            tx.send(addr).unwrap();

            let socket = listener.next().await.unwrap().unwrap().into_upgrade().unwrap().0.await.unwrap();
            let sender = apply_inbound(socket, IdentifyProtocolConfig).await.unwrap();
            sender.send(
                IdentifyInfo {
                    public_key: send_pubkey,
                    protocol_version: "proto_version".to_owned(),
                    agent_version: "agent_version".to_owned(),
                    listen_addrs: vec![
                        "/ip4/80.81.82.83/tcp/500".parse().unwrap(),
                        "/ip6/::1/udp/1000".parse().unwrap(),
                    ],
                    protocols: vec!["proto1".to_string(), "proto2".to_string()],
                },
                &"/ip4/100.101.102.103/tcp/5000".parse().unwrap(),
            ).await.unwrap();
        });

        async_std::task::block_on(async move {
            let transport = TcpConfig::new();

            let socket = transport.dial(rx.await.unwrap()).unwrap().await.unwrap();
            let RemoteInfo { info, observed_addr, .. } =
                apply_outbound(socket, IdentifyProtocolConfig, upgrade::Version::V1).await.unwrap();
            assert_eq!(observed_addr, "/ip4/100.101.102.103/tcp/5000".parse().unwrap());
            assert_eq!(info.public_key, recv_pubkey);
            assert_eq!(info.protocol_version, "proto_version");
            assert_eq!(info.agent_version, "agent_version");
            assert_eq!(info.listen_addrs,
                &["/ip4/80.81.82.83/tcp/500".parse().unwrap(),
                "/ip6/::1/udp/1000".parse().unwrap()]);
            assert_eq!(info.protocols, &["proto1".to_string(), "proto2".to_string()]);

            bg_task.await;
        });
    }
}<|MERGE_RESOLUTION|>--- conflicted
+++ resolved
@@ -76,20 +76,6 @@
 
         let pubkey_bytes = info.public_key.into_protobuf_encoding();
 
-<<<<<<< HEAD
-        let mut message = structs_proto::Identify::new();
-        message.set_agentVersion(info.agent_version);
-        message.set_protocolVersion(info.protocol_version);
-        message.set_publicKey(pubkey_bytes);
-        message.set_listenAddrs(listen_addrs);
-        message.set_observedAddr(observed_addr.to_vec());
-        message.set_protocols(RepeatedField::from_vec(info.protocols));
-
-        async move {
-            let bytes = message
-                .write_to_bytes()
-                .expect("writing protobuf failed; should never happen");
-=======
         let message = structs_proto::Identify {
             agent_version: Some(info.agent_version),
             protocol_version: Some(info.protocol_version),
@@ -102,7 +88,6 @@
         async move {
             let mut bytes = Vec::with_capacity(message.encoded_len());
             message.encode(&mut bytes).expect("Vec<u8> provides capacity as needed");
->>>>>>> 3405fc8b
             upgrade::write_one(&mut self.inner, &bytes).await
         }
     }
@@ -183,13 +168,8 @@
 // Turns a protobuf message into an `IdentifyInfo` and an observed address. If something bad
 // happens, turn it into an `io::Error`.
 fn parse_proto_msg(msg: impl AsRef<[u8]>) -> Result<(IdentifyInfo, Multiaddr), io::Error> {
-<<<<<<< HEAD
-    match protobuf_parse_from_bytes::<structs_proto::Identify>(msg.as_ref()) {
-        Ok(mut msg) => {
-=======
     match structs_proto::Identify::decode(msg.as_ref()) {
         Ok(msg) => {
->>>>>>> 3405fc8b
             // Turn a `Vec<u8>` into a `Multiaddr`. If something bad happens, turn it into
             // an `io::Error`.
             fn bytes_to_multiaddr(bytes: Vec<u8>) -> Result<Multiaddr, io::Error> {
@@ -205,11 +185,7 @@
                 addrs
             };
 
-<<<<<<< HEAD
-            let public_key = PublicKey::from_protobuf_encoding(msg.get_publicKey())
-=======
             let public_key = PublicKey::from_protobuf_encoding(&msg.public_key.unwrap_or_default())
->>>>>>> 3405fc8b
                 .map_err(|e| io::Error::new(io::ErrorKind::InvalidData, e))?;
 
             let observed_addr = bytes_to_multiaddr(msg.observed_addr.unwrap_or_default())?;
