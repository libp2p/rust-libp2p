--- conflicted
+++ resolved
@@ -291,16 +291,12 @@
 mod tests {
     use super::*;
     use futures::channel::oneshot;
-<<<<<<< HEAD
-=======
-    use libp2p::tcp;
->>>>>>> 7b0943bd
     use libp2p_core::{
         identity,
         upgrade::{self, apply_inbound, apply_outbound},
         Transport,
     };
-    use libp2p_tcp::TcpTransport;
+    use libp2p_tcp as tcp;
 
     #[test]
     fn correct_transfer() {
