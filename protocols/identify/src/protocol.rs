// Copyright 2018 Parity Technologies (UK) Ltd.
//
// Permission is hereby granted, free of charge, to any person obtaining a
// copy of this software and associated documentation files (the "Software"),
// to deal in the Software without restriction, including without limitation
// the rights to use, copy, modify, merge, publish, distribute, sublicense,
// and/or sell copies of the Software, and to permit persons to whom the
// Software is furnished to do so, subject to the following conditions:
//
// The above copyright notice and this permission notice shall be included in
// all copies or substantial portions of the Software.
//
// THE SOFTWARE IS PROVIDED "AS IS", WITHOUT WARRANTY OF ANY KIND, EXPRESS
// OR IMPLIED, INCLUDING BUT NOT LIMITED TO THE WARRANTIES OF MERCHANTABILITY,
// FITNESS FOR A PARTICULAR PURPOSE AND NONINFRINGEMENT. IN NO EVENT SHALL THE
// AUTHORS OR COPYRIGHT HOLDERS BE LIABLE FOR ANY CLAIM, DAMAGES OR OTHER
// LIABILITY, WHETHER IN AN ACTION OF CONTRACT, TORT OR OTHERWISE, ARISING
// FROM, OUT OF OR IN CONNECTION WITH THE SOFTWARE OR THE USE OR OTHER
// DEALINGS IN THE SOFTWARE.

use crate::proto;
use asynchronous_codec::{FramedRead, FramedWrite};
use futures::prelude::*;
use libp2p_core::{multiaddr, Multiaddr};
use libp2p_identity as identity;
use libp2p_identity::PublicKey;
use libp2p_swarm::StreamProtocol;
use log::{debug, trace};
use std::convert::TryFrom;
use std::io;
use thiserror::Error;

const MAX_MESSAGE_SIZE_BYTES: usize = 4096;

pub const PROTOCOL_NAME: StreamProtocol = StreamProtocol::new("/ipfs/id/1.0.0");

pub const PUSH_PROTOCOL_NAME: StreamProtocol = StreamProtocol::new("/ipfs/id/push/1.0.0");

/// Identify information of a peer sent in protocol messages.
#[derive(Debug, Clone)]
pub struct Info {
    /// The public key of the local peer.
    pub public_key: PublicKey,
    /// Application-specific version of the protocol family used by the peer,
    /// e.g. `ipfs/1.0.0` or `polkadot/1.0.0`.
    pub protocol_version: String,
    /// Name and version of the peer, similar to the `User-Agent` header in
    /// the HTTP protocol.
    pub agent_version: String,
    /// The addresses that the peer is listening on.
    pub listen_addrs: Vec<Multiaddr>,
    /// The list of protocols supported by the peer, e.g. `/ipfs/ping/1.0.0`.
    pub protocols: Vec<StreamProtocol>,
    /// Address observed by or for the remote.
    pub observed_addr: Multiaddr,
}

impl Info {
    pub fn merge(&mut self, info: PushInfo) {
        if let Some(public_key) = info.public_key {
            self.public_key = public_key;
        }
        if let Some(protocol_version) = info.protocol_version {
            self.protocol_version = protocol_version;
        }
        if let Some(agent_version) = info.agent_version {
            self.agent_version = agent_version;
        }
        if !info.listen_addrs.is_empty() {
            self.listen_addrs = info.listen_addrs;
        }
        if !info.protocols.is_empty() {
            self.protocols = info.protocols;
        }
        if let Some(observed_addr) = info.observed_addr {
            self.observed_addr = observed_addr;
        }
    }
}

<<<<<<< HEAD
impl<C> OutboundUpgrade<C> for Push<OutboundPush>
where
    C: AsyncWrite + Unpin + Send + 'static,
{
    type Output = Info;
    type Error = UpgradeError;
    type Future = Pin<Box<dyn Future<Output = Result<Self::Output, Self::Error>> + Send>>;

    fn upgrade_outbound(self, socket: C, _: Self::Info) -> Self::Future {
        send(socket, self.0 .0).boxed()
    }
}

pub(crate) async fn send<T>(io: T, info: Info) -> Result<Info, UpgradeError>
=======
/// Identify push information of a peer sent in protocol messages.
/// Note that missing fields should be ignored, as peers may choose to send partial updates containing only the fields whose values have changed.
#[derive(Debug, Clone)]
pub struct PushInfo {
    pub public_key: Option<PublicKey>,
    pub protocol_version: Option<String>,
    pub agent_version: Option<String>,
    pub listen_addrs: Vec<Multiaddr>,
    pub protocols: Vec<StreamProtocol>,
    pub observed_addr: Option<Multiaddr>,
}

pub(crate) async fn send_identify<T>(io: T, info: Info) -> Result<(), UpgradeError>
>>>>>>> d4d5629b
where
    T: AsyncWrite + Unpin,
{
    trace!("Sending: {:?}", info);

    let listen_addrs = info.listen_addrs.iter().map(|addr| addr.to_vec()).collect();

    let pubkey_bytes = info.public_key.encode_protobuf();

    let message = proto::Identify {
        agentVersion: Some(info.agent_version.clone()),
        protocolVersion: Some(info.protocol_version.clone()),
        publicKey: Some(pubkey_bytes),
        listenAddrs: listen_addrs,
        observedAddr: Some(info.observed_addr.to_vec()),
        protocols: info.protocols.iter().map(|p| p.to_string()).collect(),
    };

    let mut framed_io = FramedWrite::new(
        io,
        quick_protobuf_codec::Codec::<proto::Identify>::new(MAX_MESSAGE_SIZE_BYTES),
    );

    framed_io.send(message).await?;
    framed_io.close().await?;

    Ok(info)
}

pub(crate) async fn recv_push<T>(socket: T) -> Result<PushInfo, UpgradeError>
where
    T: AsyncRead + AsyncWrite + Unpin,
{
    let info = recv(socket).await?.try_into()?;

    trace!("Received {:?}", info);

    Ok(info)
}

pub(crate) async fn recv_identify<T>(socket: T) -> Result<Info, UpgradeError>
where
    T: AsyncRead + AsyncWrite + Unpin,
{
    let info = recv(socket).await?.try_into()?;

    trace!("Received {:?}", info);

    Ok(info)
}

async fn recv<T>(socket: T) -> Result<proto::Identify, UpgradeError>
where
    T: AsyncRead + AsyncWrite + Unpin,
{
    // Even though we won't write to the stream anymore we don't close it here.
    // The reason for this is that the `close` call on some transport's require the
    // remote's ACK, but it could be that the remote already dropped the stream
    // after finishing their write.

    let info = FramedRead::new(
        socket,
        quick_protobuf_codec::Codec::<proto::Identify>::new(MAX_MESSAGE_SIZE_BYTES),
    )
    .next()
    .await
    .ok_or(UpgradeError::StreamClosed)??;

    Ok(info)
}

fn parse_listen_addrs(listen_addrs: Vec<Vec<u8>>) -> Vec<Multiaddr> {
    listen_addrs
        .into_iter()
        .filter_map(|bytes| match Multiaddr::try_from(bytes) {
            Ok(a) => Some(a),
            Err(e) => {
                debug!("Unable to parse multiaddr: {e:?}");
                None
            }
        })
        .collect()
}

fn parse_protocols(protocols: Vec<String>) -> Vec<StreamProtocol> {
    protocols
        .into_iter()
        .filter_map(|p| match StreamProtocol::try_from_owned(p) {
            Ok(p) => Some(p),
            Err(e) => {
                debug!("Received invalid protocol from peer: {e}");
                None
            }
        })
        .collect()
}

fn parse_public_key(public_key: Option<Vec<u8>>) -> Option<PublicKey> {
    public_key.and_then(|key| match PublicKey::try_decode_protobuf(&key) {
        Ok(k) => Some(k),
        Err(e) => {
            debug!("Unable to decode public key: {e:?}");
            None
        }
    })
}

fn parse_observed_addr(observed_addr: Option<Vec<u8>>) -> Option<Multiaddr> {
    observed_addr.and_then(|bytes| match Multiaddr::try_from(bytes) {
        Ok(a) => Some(a),
        Err(e) => {
            debug!("Unable to parse observed multiaddr: {e:?}");
            None
        }
    })
}

impl TryFrom<proto::Identify> for Info {
    type Error = UpgradeError;

    fn try_from(msg: proto::Identify) -> Result<Self, Self::Error> {
        let public_key = {
            match parse_public_key(msg.publicKey) {
                Some(key) => key,
                // This will always produce a DecodingError if the public key is missing.
                None => PublicKey::try_decode_protobuf(Default::default())?,
            }
        };

        let info = Info {
            public_key,
            protocol_version: msg.protocolVersion.unwrap_or_default(),
            agent_version: msg.agentVersion.unwrap_or_default(),
            listen_addrs: parse_listen_addrs(msg.listenAddrs),
            protocols: parse_protocols(msg.protocols),
            observed_addr: parse_observed_addr(msg.observedAddr).unwrap_or(Multiaddr::empty()),
        };

        Ok(info)
    }
}

impl TryFrom<proto::Identify> for PushInfo {
    type Error = UpgradeError;

    fn try_from(msg: proto::Identify) -> Result<Self, Self::Error> {
        let info = PushInfo {
            public_key: parse_public_key(msg.publicKey),
            protocol_version: msg.protocolVersion,
            agent_version: msg.agentVersion,
            listen_addrs: parse_listen_addrs(msg.listenAddrs),
            protocols: parse_protocols(msg.protocols),
            observed_addr: parse_observed_addr(msg.observedAddr),
        };

        Ok(info)
    }
}

#[derive(Debug, Error)]
pub enum UpgradeError {
    #[error(transparent)]
    Codec(#[from] quick_protobuf_codec::Error),
    #[error("I/O interaction failed")]
    Io(#[from] io::Error),
    #[error("Stream closed")]
    StreamClosed,
    #[error("Failed decoding multiaddr")]
    Multiaddr(#[from] multiaddr::Error),
    #[error("Failed decoding public key")]
    PublicKey(#[from] identity::DecodingError),
}

#[cfg(test)]
mod tests {
    use super::*;
    use libp2p_identity as identity;

    #[test]
    fn skip_invalid_multiaddr() {
        let valid_multiaddr: Multiaddr = "/ip6/2001:db8::/tcp/1234".parse().unwrap();
        let valid_multiaddr_bytes = valid_multiaddr.to_vec();

        let invalid_multiaddr = {
            let a = vec![255; 8];
            assert!(Multiaddr::try_from(a.clone()).is_err());
            a
        };

        let payload = proto::Identify {
            agentVersion: None,
            listenAddrs: vec![valid_multiaddr_bytes, invalid_multiaddr],
            observedAddr: None,
            protocolVersion: None,
            protocols: vec![],
            publicKey: Some(
                identity::Keypair::generate_ed25519()
                    .public()
                    .encode_protobuf(),
            ),
        };

        let info = PushInfo::try_from(payload).expect("not to fail");

        assert_eq!(info.listen_addrs, vec![valid_multiaddr])
    }
}<|MERGE_RESOLUTION|>--- conflicted
+++ resolved
@@ -78,22 +78,6 @@
     }
 }
 
-<<<<<<< HEAD
-impl<C> OutboundUpgrade<C> for Push<OutboundPush>
-where
-    C: AsyncWrite + Unpin + Send + 'static,
-{
-    type Output = Info;
-    type Error = UpgradeError;
-    type Future = Pin<Box<dyn Future<Output = Result<Self::Output, Self::Error>> + Send>>;
-
-    fn upgrade_outbound(self, socket: C, _: Self::Info) -> Self::Future {
-        send(socket, self.0 .0).boxed()
-    }
-}
-
-pub(crate) async fn send<T>(io: T, info: Info) -> Result<Info, UpgradeError>
-=======
 /// Identify push information of a peer sent in protocol messages.
 /// Note that missing fields should be ignored, as peers may choose to send partial updates containing only the fields whose values have changed.
 #[derive(Debug, Clone)]
@@ -106,8 +90,7 @@
     pub observed_addr: Option<Multiaddr>,
 }
 
-pub(crate) async fn send_identify<T>(io: T, info: Info) -> Result<(), UpgradeError>
->>>>>>> d4d5629b
+pub(crate) async fn send_identify<T>(io: T, info: Info) -> Result<Info, UpgradeError>
 where
     T: AsyncWrite + Unpin,
 {
