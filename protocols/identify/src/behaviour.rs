--- conflicted
+++ resolved
@@ -24,11 +24,9 @@
 use libp2p_core::{
     connection::ConnectionId, multiaddr::Protocol, ConnectedPoint, Multiaddr, PeerId, PublicKey,
 };
-<<<<<<< HEAD
-use libp2p_swarm::behaviour::THandlerInEvent;
-=======
-use libp2p_swarm::behaviour::{ConnectionClosed, ConnectionEstablished, DialFailure, FromSwarm};
->>>>>>> 08510dd5
+use libp2p_swarm::behaviour::{
+    ConnectionClosed, ConnectionEstablished, DialFailure, FromSwarm, THandlerInEvent,
+};
 use libp2p_swarm::{
     dial_opts::DialOpts, AddressScore, ConnectionHandler, ConnectionHandlerUpgrErr, DialError,
     NegotiatedSubstream, NetworkBehaviour, NetworkBehaviourAction, NotifyHandler, PollParameters,
@@ -208,19 +206,7 @@
         }
     }
 
-<<<<<<< HEAD
-impl NetworkBehaviour for Behaviour {
-    type ConnectionHandler = Handler;
-    type OutEvent = Event;
-
-    fn new_handler(&mut self, peer: &PeerId, _: &ConnectedPoint) -> Self::ConnectionHandler {
-        Handler::new(self.config.initial_delay, self.config.interval, *peer)
-    }
-
-    fn inject_connection_established(
-=======
     fn on_connection_established(
->>>>>>> 08510dd5
         &mut self,
         ConnectionEstablished {
             peer_id,
@@ -248,52 +234,12 @@
     }
 }
 
-<<<<<<< HEAD
-    fn inject_connection_closed(
-        &mut self,
-        peer_id: &PeerId,
-        conn: &ConnectionId,
-        _: &ConnectedPoint,
-        _: Self::ConnectionHandler,
-        remaining_established: usize,
-    ) {
-        if remaining_established == 0 {
-            self.connected.remove(peer_id);
-            self.pending_push.remove(peer_id);
-        } else if let Some(addrs) = self.connected.get_mut(peer_id) {
-            addrs.remove(conn);
-        }
-    }
-
-    fn inject_dial_failure(&mut self, peer_id: Option<PeerId>, error: &DialError) {
-        if let Some(peer_id) = peer_id {
-            if !self.connected.contains_key(&peer_id) {
-                self.pending_push.remove(&peer_id);
-            }
-        }
-
-        if let Some(entry) = peer_id.and_then(|id| self.discovered_peers.get_mut(&id)) {
-            if let DialError::Transport(errors) = error {
-                for (addr, _error) in errors {
-                    entry.remove(addr);
-                }
-            }
-        }
-    }
-
-    fn inject_new_listen_addr(&mut self, _id: ListenerId, _addr: &Multiaddr) {
-        if self.config.push_listen_addr_updates {
-            self.pending_push.extend(self.connected.keys());
-        }
-    }
-=======
 impl NetworkBehaviour for Behaviour {
-    type ConnectionHandler = Proto;
+    type ConnectionHandler = Handler;
     type OutEvent = Event;
->>>>>>> 08510dd5
-
-    fn new_handler(&mut self) -> Self::ConnectionHandler {
-        Proto::new(self.config.initial_delay, self.config.interval)
+
+    fn new_handler(&mut self, peer: &PeerId, _: &ConnectedPoint) -> Self::ConnectionHandler {
+        Handler::new(self.config.initial_delay, self.config.interval, *peer)
     }
 
     fn on_connection_handler_event(
