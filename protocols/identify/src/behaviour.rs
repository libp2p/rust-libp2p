// Copyright 2018 Parity Technologies (UK) Ltd.
//
// Permission is hereby granted, free of charge, to any person obtaining a
// copy of this software and associated documentation files (the "Software"),
// to deal in the Software without restriction, including without limitation
// the rights to use, copy, modify, merge, publish, distribute, sublicense,
// and/or sell copies of the Software, and to permit persons to whom the
// Software is furnished to do so, subject to the following conditions:
//
// The above copyright notice and this permission notice shall be included in
// all copies or substantial portions of the Software.
//
// THE SOFTWARE IS PROVIDED "AS IS", WITHOUT WARRANTY OF ANY KIND, EXPRESS
// OR IMPLIED, INCLUDING BUT NOT LIMITED TO THE WARRANTIES OF MERCHANTABILITY,
// FITNESS FOR A PARTICULAR PURPOSE AND NONINFRINGEMENT. IN NO EVENT SHALL THE
// AUTHORS OR COPYRIGHT HOLDERS BE LIABLE FOR ANY CLAIM, DAMAGES OR OTHER
// LIABILITY, WHETHER IN AN ACTION OF CONTRACT, TORT OR OTHERWISE, ARISING
// FROM, OUT OF OR IN CONNECTION WITH THE SOFTWARE OR THE USE OR OTHER
// DEALINGS IN THE SOFTWARE.

use crate::handler::{self, Proto, Push};
use crate::protocol::{Info, ReplySubstream, UpgradeError};
use futures::prelude::*;
use libp2p_core::{
    connection::ConnectionId, multiaddr::Protocol, transport::ListenerId, ConnectedPoint,
    Multiaddr, PeerId, PublicKey,
};
use libp2p_swarm::{
    dial_opts::DialOpts, AddressScore, ConnectionHandler, ConnectionHandlerUpgrErr, DialError,
    IntoConnectionHandler, NegotiatedSubstream, NetworkBehaviour, NetworkBehaviourAction,
    NotifyHandler, PollParameters,
};
use lru::LruCache;
use std::num::NonZeroUsize;
use std::{
    collections::{HashMap, HashSet, VecDeque},
    iter::FromIterator,
    pin::Pin,
    task::Context,
    task::Poll,
    time::Duration,
};

/// Network behaviour that automatically identifies nodes periodically, returns information
/// about them, and answers identify queries from other nodes.
///
/// All external addresses of the local node supposedly observed by remotes
/// are reported via [`NetworkBehaviourAction::ReportObservedAddr`] with a
/// [score](AddressScore) of `1`.
pub struct Behaviour {
    config: Config,
    /// For each peer we're connected to, the observed address to send back to it.
    connected: HashMap<PeerId, HashMap<ConnectionId, Multiaddr>>,
    /// Pending replies to send.
    pending_replies: VecDeque<Reply>,
    /// Pending events to be emitted when polled.
    events: VecDeque<NetworkBehaviourAction<Event, Proto>>,
    /// Peers to which an active push with current information about
    /// the local peer should be sent.
    pending_push: HashSet<PeerId>,
    /// The addresses of all peers that we have discovered.
    discovered_peers: PeerCache,
}

/// A pending reply to an inbound identification request.
enum Reply {
    /// The reply is queued for sending.
    Queued {
        peer: PeerId,
        io: ReplySubstream<NegotiatedSubstream>,
        observed: Multiaddr,
    },
    /// The reply is being sent.
    Sending {
        peer: PeerId,
        io: Pin<Box<dyn Future<Output = Result<(), UpgradeError>> + Send>>,
    },
}

/// Configuration for the [`identify::Behaviour`](Behaviour).
#[non_exhaustive]
#[derive(Debug, Clone)]
pub struct Config {
    /// Application-specific version of the protocol family used by the peer,
    /// e.g. `ipfs/1.0.0` or `polkadot/1.0.0`.
    pub protocol_version: String,
    /// The public key of the local node. To report on the wire.
    pub local_public_key: PublicKey,
    /// Name and version of the local peer implementation, similar to the
    /// `User-Agent` header in the HTTP protocol.
    ///
    /// Defaults to `rust-libp2p/<libp2p-identify-version>`.
    pub agent_version: String,
    /// The initial delay before the first identification request
    /// is sent to a remote on a newly established connection.
    ///
    /// Defaults to 500ms.
    pub initial_delay: Duration,
    /// The interval at which identification requests are sent to
    /// the remote on established connections after the first request,
    /// i.e. the delay between identification requests.
    ///
    /// Defaults to 5 minutes.
    pub interval: Duration,

    /// Whether new or expired listen addresses of the local node should
    /// trigger an active push of an identify message to all connected peers.
    ///
    /// Enabling this option can result in connected peers being informed
    /// earlier about new or expired listen addresses of the local node,
    /// i.e. before the next periodic identify request with each peer.
    ///
    /// Disabled by default.
    pub push_listen_addr_updates: bool,

    /// How many entries of discovered peers to keep before we discard
    /// the least-recently used one.
    ///
    /// Disabled by default.
    pub cache_size: usize,
}

impl Config {
    /// Creates a new configuration for the identify [`Behaviour`] that
    /// advertises the given protocol version and public key.
    pub fn new(protocol_version: String, local_public_key: PublicKey) -> Self {
        Self {
            protocol_version,
            agent_version: format!("rust-libp2p/{}", env!("CARGO_PKG_VERSION")),
            local_public_key,
            initial_delay: Duration::from_millis(500),
            interval: Duration::from_secs(5 * 60),
            push_listen_addr_updates: false,
            cache_size: 0,
        }
    }

    /// Configures the agent version sent to peers.
    pub fn with_agent_version(mut self, v: String) -> Self {
        self.agent_version = v;
        self
    }

    /// Configures the initial delay before the first identification
    /// request is sent on a newly established connection to a peer.
    pub fn with_initial_delay(mut self, d: Duration) -> Self {
        self.initial_delay = d;
        self
    }

    /// Configures the interval at which identification requests are
    /// sent to peers after the initial request.
    pub fn with_interval(mut self, d: Duration) -> Self {
        self.interval = d;
        self
    }

    /// Configures whether new or expired listen addresses of the local
    /// node should trigger an active push of an identify message to all
    /// connected peers.
    pub fn with_push_listen_addr_updates(mut self, b: bool) -> Self {
        self.push_listen_addr_updates = b;
        self
    }

    /// Configures the size of the LRU cache, caching addresses of discovered peers.
    ///
    /// The [`Swarm`](libp2p_swarm::Swarm) may extend the set of addresses of an outgoing connection attempt via
    ///  [`Behaviour::addresses_of_peer`].
    pub fn with_cache_size(mut self, cache_size: usize) -> Self {
        self.cache_size = cache_size;
        self
    }
}

impl Behaviour {
    /// Creates a new identify [`Behaviour`].
    pub fn new(config: Config) -> Self {
        let discovered_peers = match NonZeroUsize::new(config.cache_size) {
            None => PeerCache::disabled(),
            Some(size) => PeerCache::enabled(size),
        };

        Self {
            config,
            connected: HashMap::new(),
            pending_replies: VecDeque::new(),
            events: VecDeque::new(),
            pending_push: HashSet::new(),
            discovered_peers,
        }
    }

    /// Initiates an active push of the local peer information to the given peers.
    pub fn push<I>(&mut self, peers: I)
    where
        I: IntoIterator<Item = PeerId>,
    {
        for p in peers {
            if self.pending_push.insert(p) && !self.connected.contains_key(&p) {
                let handler = self.new_handler();
                self.events.push_back(NetworkBehaviourAction::Dial {
                    opts: DialOpts::peer_id(p).build(),
                    handler,
                });
            }
        }
    }
}

impl NetworkBehaviour for Behaviour {
    type ConnectionHandler = Proto;
    type OutEvent = Event;

    fn new_handler(&mut self) -> Self::ConnectionHandler {
        Proto::new(self.config.initial_delay, self.config.interval)
    }

    fn inject_connection_established(
        &mut self,
        peer_id: &PeerId,
        conn: &ConnectionId,
        endpoint: &ConnectedPoint,
        failed_addresses: Option<&Vec<Multiaddr>>,
        _other_established: usize,
    ) {
        let addr = match endpoint {
            ConnectedPoint::Dialer { address, .. } => address.clone(),
            ConnectedPoint::Listener { send_back_addr, .. } => send_back_addr.clone(),
        };

        self.connected
            .entry(*peer_id)
            .or_default()
            .insert(*conn, addr);

        if let Some(entry) = self.discovered_peers.get_mut(peer_id) {
            for addr in failed_addresses
                .into_iter()
                .flat_map(|addresses| addresses.iter())
            {
                entry.remove(addr);
            }
        }
    }

    fn inject_connection_closed(
        &mut self,
        peer_id: &PeerId,
        conn: &ConnectionId,
        _: &ConnectedPoint,
        _: <Self::ConnectionHandler as IntoConnectionHandler>::Handler,
        remaining_established: usize,
    ) {
        if remaining_established == 0 {
            self.connected.remove(peer_id);
            self.pending_push.remove(peer_id);
        } else if let Some(addrs) = self.connected.get_mut(peer_id) {
            addrs.remove(conn);
        }
    }

    fn inject_dial_failure(
        &mut self,
        peer_id: Option<PeerId>,
        _: Self::ConnectionHandler,
        error: &DialError,
    ) {
        if let Some(peer_id) = peer_id {
            if !self.connected.contains_key(&peer_id) {
                self.pending_push.remove(&peer_id);
            }
        }

        if let Some(entry) = peer_id.and_then(|id| self.discovered_peers.get_mut(&id)) {
            if let DialError::Transport(errors) = error {
                for (addr, _error) in errors {
                    entry.remove(addr);
                }
            }
        }
    }

    fn inject_new_listen_addr(&mut self, _id: ListenerId, _addr: &Multiaddr) {
        if self.config.push_listen_addr_updates {
            self.pending_push.extend(self.connected.keys());
        }
    }

    fn inject_expired_listen_addr(&mut self, _id: ListenerId, _addr: &Multiaddr) {
        if self.config.push_listen_addr_updates {
            self.pending_push.extend(self.connected.keys());
        }
    }

    fn inject_event(
        &mut self,
        peer_id: PeerId,
        connection: ConnectionId,
        event: <<Self::ConnectionHandler as IntoConnectionHandler>::Handler as ConnectionHandler>::OutEvent,
    ) {
        match event {
            handler::Event::Identified(mut info) => {
                // Remove invalid multiaddrs.
                info.listen_addrs
                    .retain(|addr| multiaddr_matches_peer_id(addr, &peer_id));

                // Replace existing addresses to prevent other peer from filling up our memory.
                self.discovered_peers
                    .put(peer_id, info.listen_addrs.iter().cloned());

                let observed = info.observed_addr.clone();
                self.events
                    .push_back(NetworkBehaviourAction::GenerateEvent(Event::Received {
                        peer_id,
                        info,
                    }));
                self.events
                    .push_back(NetworkBehaviourAction::ReportObservedAddr {
                        address: observed,
                        score: AddressScore::Finite(1),
                    });
            }
            handler::Event::IdentificationPushed => {
                self.events
                    .push_back(NetworkBehaviourAction::GenerateEvent(Event::Pushed {
                        peer_id,
                    }));
            }
            handler::Event::Identify(sender) => {
                let observed = self
                    .connected
                    .get(&peer_id)
                    .and_then(|addrs| addrs.get(&connection))
                    .expect(
                        "`inject_event` is only called with an established connection \
                             and `inject_connection_established` ensures there is an entry; qed",
                    );
                self.pending_replies.push_back(Reply::Queued {
                    peer: peer_id,
                    io: sender,
                    observed: observed.clone(),
                });
            }
            handler::Event::IdentificationError(error) => {
                self.events
                    .push_back(NetworkBehaviourAction::GenerateEvent(Event::Error {
                        peer_id,
                        error,
                    }));
            }
        }
    }

    fn poll(
        &mut self,
        cx: &mut Context<'_>,
        params: &mut impl PollParameters,
    ) -> Poll<NetworkBehaviourAction<Self::OutEvent, Self::ConnectionHandler>> {
        if let Some(event) = self.events.pop_front() {
            return Poll::Ready(event);
        }

        // Check for a pending active push to perform.
        let peer_push = self.pending_push.iter().find_map(|peer| {
            self.connected.get(peer).map(|conns| {
                let observed_addr = conns
                    .values()
                    .next()
                    .expect("connected peer has a connection")
                    .clone();

                let listen_addrs = listen_addrs(params);
                let protocols = supported_protocols(params);

                let info = Info {
                    public_key: self.config.local_public_key.clone(),
                    protocol_version: self.config.protocol_version.clone(),
                    agent_version: self.config.agent_version.clone(),
                    listen_addrs,
                    protocols,
                    observed_addr,
                };

                (*peer, Push(info))
            })
        });

        if let Some((peer_id, push)) = peer_push {
            self.pending_push.remove(&peer_id);
            return Poll::Ready(NetworkBehaviourAction::NotifyHandler {
                peer_id,
                event: push,
                handler: NotifyHandler::Any,
            });
        }

        // Check for pending replies to send.
        if let Some(r) = self.pending_replies.pop_front() {
            let mut sending = 0;
            let to_send = self.pending_replies.len() + 1;
            let mut reply = Some(r);
            loop {
                match reply {
                    Some(Reply::Queued { peer, io, observed }) => {
                        let info = Info {
                            listen_addrs: listen_addrs(params),
                            protocols: supported_protocols(params),
                            public_key: self.config.local_public_key.clone(),
                            protocol_version: self.config.protocol_version.clone(),
                            agent_version: self.config.agent_version.clone(),
                            observed_addr: observed,
                        };
                        let io = Box::pin(io.send(info));
                        reply = Some(Reply::Sending { peer, io });
                    }
                    Some(Reply::Sending { peer, mut io }) => {
                        sending += 1;
                        match Future::poll(Pin::new(&mut io), cx) {
                            Poll::Ready(Ok(())) => {
                                let event = Event::Sent { peer_id: peer };
                                return Poll::Ready(NetworkBehaviourAction::GenerateEvent(event));
                            }
                            Poll::Pending => {
                                self.pending_replies.push_back(Reply::Sending { peer, io });
                                if sending == to_send {
                                    // All remaining futures are NotReady
                                    break;
                                } else {
                                    reply = self.pending_replies.pop_front();
                                }
                            }
                            Poll::Ready(Err(err)) => {
                                let event = Event::Error {
                                    peer_id: peer,
                                    error: ConnectionHandlerUpgrErr::Upgrade(
                                        libp2p_core::upgrade::UpgradeError::Apply(err),
                                    ),
                                };
                                return Poll::Ready(NetworkBehaviourAction::GenerateEvent(event));
                            }
                        }
                    }
                    None => unreachable!(),
                }
            }
        }

        Poll::Pending
    }

    fn addresses_of_peer(&mut self, peer: &PeerId) -> Vec<Multiaddr> {
        self.discovered_peers.get(peer)
    }
}

/// Event emitted  by the `Identify` behaviour.
#[allow(clippy::large_enum_variant)]
#[derive(Debug)]
pub enum Event {
    /// Identification information has been received from a peer.
    Received {
        /// The peer that has been identified.
        peer_id: PeerId,
        /// The information provided by the peer.
        info: Info,
    },
    /// Identification information of the local node has been sent to a peer in
    /// response to an identification request.
    Sent {
        /// The peer that the information has been sent to.
        peer_id: PeerId,
    },
    /// Identification information of the local node has been actively pushed to
    /// a peer.
    Pushed {
        /// The peer that the information has been sent to.
        peer_id: PeerId,
    },
    /// Error while attempting to identify the remote.
    Error {
        /// The peer with whom the error originated.
        peer_id: PeerId,
        /// The error that occurred.
        error: ConnectionHandlerUpgrErr<UpgradeError>,
    },
}

fn supported_protocols(params: &impl PollParameters) -> Vec<String> {
    // The protocol names can be bytes, but the identify protocol except UTF-8 strings.
    // There's not much we can do to solve this conflict except strip non-UTF-8 characters.
    params
        .supported_protocols()
        .map(|p| String::from_utf8_lossy(&p).to_string())
        .collect()
}

fn listen_addrs(params: &impl PollParameters) -> Vec<Multiaddr> {
    let mut listen_addrs: Vec<_> = params.external_addresses().map(|r| r.addr).collect();
    listen_addrs.extend(params.listened_addresses());
    listen_addrs
}

/// If there is a given peer_id in the multiaddr, make sure it is the same as
/// the given peer_id. If there is no peer_id for the peer in the mutiaddr, this returns true.
fn multiaddr_matches_peer_id(addr: &Multiaddr, peer_id: &PeerId) -> bool {
    let last_component = addr.iter().last();
    if let Some(Protocol::P2p(multi_addr_peer_id)) = last_component {
        return multi_addr_peer_id == *peer_id.as_ref();
    }
    true
}

struct PeerCache(Option<LruCache<PeerId, HashSet<Multiaddr>>>);

impl PeerCache {
    fn disabled() -> Self {
        Self(None)
    }

    fn enabled(size: NonZeroUsize) -> Self {
        Self(Some(LruCache::new(size)))
    }

    fn get_mut(&mut self, peer: &PeerId) -> Option<&mut HashSet<Multiaddr>> {
        self.0.as_mut()?.get_mut(peer)
    }

    fn put(&mut self, peer: PeerId, addresses: impl Iterator<Item = Multiaddr>) {
        let cache = match self.0.as_mut() {
            None => return,
            Some(cache) => cache,
        };

        cache.put(peer, HashSet::from_iter(addresses));
    }

    fn get(&mut self, peer: &PeerId) -> Vec<Multiaddr> {
        let cache = match self.0.as_mut() {
            None => return Vec::new(),
            Some(cache) => cache,
        };

        cache
            .get(peer)
            .cloned()
            .map(Vec::from_iter)
            .unwrap_or_default()
    }
}

#[cfg(test)]
mod tests {
    use super::*;
    use futures::pin_mut;
<<<<<<< HEAD
=======
    use libp2p::mplex::MplexConfig;
    use libp2p::noise;
    use libp2p::tcp;
>>>>>>> 7b0943bd
    use libp2p_core::{identity, muxing::StreamMuxerBox, transport, upgrade, PeerId, Transport};
    use libp2p_mplex::MplexConfig;
    use libp2p_noise as noise;
    use libp2p_swarm::{Swarm, SwarmEvent};
    use libp2p_tcp::{GenTcpConfig, TcpTransport};
    use std::time::Duration;

    fn transport() -> (
        identity::PublicKey,
        transport::Boxed<(PeerId, StreamMuxerBox)>,
    ) {
        let id_keys = identity::Keypair::generate_ed25519();
        let noise_keys = noise::Keypair::<noise::X25519Spec>::new()
            .into_authentic(&id_keys)
            .unwrap();
        let pubkey = id_keys.public();
        let transport = tcp::async_io::Transport::new(tcp::Config::default().nodelay(true))
            .upgrade(upgrade::Version::V1)
            .authenticate(noise::NoiseConfig::xx(noise_keys).into_authenticated())
            .multiplex(MplexConfig::new())
            .boxed();
        (pubkey, transport)
    }

    #[test]
    fn periodic_identify() {
        let (mut swarm1, pubkey1) = {
            let (pubkey, transport) = transport();
            let protocol = Behaviour::new(
                Config::new("a".to_string(), pubkey.clone()).with_agent_version("b".to_string()),
            );
            let swarm = Swarm::new(transport, protocol, pubkey.to_peer_id());
            (swarm, pubkey)
        };

        let (mut swarm2, pubkey2) = {
            let (pubkey, transport) = transport();
            let protocol = Behaviour::new(
                Config::new("c".to_string(), pubkey.clone()).with_agent_version("d".to_string()),
            );
            let swarm = Swarm::new(transport, protocol, pubkey.to_peer_id());
            (swarm, pubkey)
        };

        swarm1
            .listen_on("/ip4/127.0.0.1/tcp/0".parse().unwrap())
            .unwrap();

        let listen_addr = async_std::task::block_on(async {
            loop {
                let swarm1_fut = swarm1.select_next_some();
                pin_mut!(swarm1_fut);
                if let SwarmEvent::NewListenAddr { address, .. } = swarm1_fut.await {
                    return address;
                }
            }
        });
        swarm2.dial(listen_addr).unwrap();

        // nb. Either swarm may receive the `Identified` event first, upon which
        // it will permit the connection to be closed, as defined by
        // `IdentifyHandler::connection_keep_alive`. Hence the test succeeds if
        // either `Identified` event arrives correctly.
        async_std::task::block_on(async move {
            loop {
                let swarm1_fut = swarm1.select_next_some();
                pin_mut!(swarm1_fut);
                let swarm2_fut = swarm2.select_next_some();
                pin_mut!(swarm2_fut);

                match future::select(swarm1_fut, swarm2_fut)
                    .await
                    .factor_second()
                    .0
                {
                    future::Either::Left(SwarmEvent::Behaviour(Event::Received {
                        info, ..
                    })) => {
                        assert_eq!(info.public_key, pubkey2);
                        assert_eq!(info.protocol_version, "c");
                        assert_eq!(info.agent_version, "d");
                        assert!(!info.protocols.is_empty());
                        assert!(info.listen_addrs.is_empty());
                        return;
                    }
                    future::Either::Right(SwarmEvent::Behaviour(Event::Received {
                        info, ..
                    })) => {
                        assert_eq!(info.public_key, pubkey1);
                        assert_eq!(info.protocol_version, "a");
                        assert_eq!(info.agent_version, "b");
                        assert!(!info.protocols.is_empty());
                        assert_eq!(info.listen_addrs.len(), 1);
                        return;
                    }
                    _ => {}
                }
            }
        })
    }

    #[test]
    fn identify_push() {
        let _ = env_logger::try_init();

        let (mut swarm1, pubkey1) = {
            let (pubkey, transport) = transport();
            let protocol = Behaviour::new(Config::new("a".to_string(), pubkey.clone()));
            let swarm = Swarm::new(transport, protocol, pubkey.to_peer_id());
            (swarm, pubkey)
        };

        let (mut swarm2, pubkey2) = {
            let (pubkey, transport) = transport();
            let protocol = Behaviour::new(
                Config::new("a".to_string(), pubkey.clone()).with_agent_version("b".to_string()),
            );
            let swarm = Swarm::new(transport, protocol, pubkey.to_peer_id());
            (swarm, pubkey)
        };

        Swarm::listen_on(&mut swarm1, "/ip4/127.0.0.1/tcp/0".parse().unwrap()).unwrap();

        let listen_addr = async_std::task::block_on(async {
            loop {
                let swarm1_fut = swarm1.select_next_some();
                pin_mut!(swarm1_fut);
                if let SwarmEvent::NewListenAddr { address, .. } = swarm1_fut.await {
                    return address;
                }
            }
        });

        swarm2.dial(listen_addr).unwrap();

        async_std::task::block_on(async move {
            loop {
                let swarm1_fut = swarm1.select_next_some();
                let swarm2_fut = swarm2.select_next_some();

                {
                    pin_mut!(swarm1_fut);
                    pin_mut!(swarm2_fut);
                    match future::select(swarm1_fut, swarm2_fut)
                        .await
                        .factor_second()
                        .0
                    {
                        future::Either::Left(SwarmEvent::Behaviour(Event::Received {
                            info,
                            ..
                        })) => {
                            assert_eq!(info.public_key, pubkey2);
                            assert_eq!(info.protocol_version, "a");
                            assert_eq!(info.agent_version, "b");
                            assert!(!info.protocols.is_empty());
                            assert!(info.listen_addrs.is_empty());
                            return;
                        }
                        future::Either::Right(SwarmEvent::ConnectionEstablished { .. }) => {
                            // Once a connection is established, we can initiate an
                            // active push below.
                        }
                        _ => continue,
                    }
                }

                swarm2
                    .behaviour_mut()
                    .push(std::iter::once(pubkey1.to_peer_id()));
            }
        })
    }

    #[test]
    fn discover_peer_after_disconnect() {
        let _ = env_logger::try_init();

        let mut swarm1 = {
            let (pubkey, transport) = transport();
            let protocol = Behaviour::new(
                Config::new("a".to_string(), pubkey.clone())
                    // `swarm1` will set `KeepAlive::No` once it identified `swarm2` and thus
                    // closes the connection. At this point in time `swarm2` might not yet have
                    // identified `swarm1`. To give `swarm2` enough time, set an initial delay on
                    // `swarm1`.
                    .with_initial_delay(Duration::from_secs(10)),
            );

            Swarm::new(transport, protocol, pubkey.to_peer_id())
        };

        let mut swarm2 = {
            let (pubkey, transport) = transport();
            let protocol = Behaviour::new(
                Config::new("a".to_string(), pubkey.clone())
                    .with_cache_size(100)
                    .with_agent_version("b".to_string()),
            );

            Swarm::new(transport, protocol, pubkey.to_peer_id())
        };

        let swarm1_peer_id = *swarm1.local_peer_id();

        let listener = swarm1
            .listen_on("/ip4/127.0.0.1/tcp/0".parse().unwrap())
            .unwrap();

        let listen_addr = async_std::task::block_on(async {
            loop {
                match swarm1.select_next_some().await {
                    SwarmEvent::NewListenAddr {
                        address,
                        listener_id,
                    } if listener_id == listener => return address,
                    _ => {}
                }
            }
        });

        async_std::task::spawn(async move {
            loop {
                swarm1.next().await;
            }
        });

        swarm2.dial(listen_addr).unwrap();

        // Wait until we identified.
        async_std::task::block_on(async {
            loop {
                if let SwarmEvent::Behaviour(Event::Received { .. }) =
                    swarm2.select_next_some().await
                {
                    break;
                }
            }
        });

        swarm2.disconnect_peer_id(swarm1_peer_id).unwrap();

        // Wait for connection to close.
        async_std::task::block_on(async {
            loop {
                if let SwarmEvent::ConnectionClosed { peer_id, .. } =
                    swarm2.select_next_some().await
                {
                    break peer_id;
                }
            }
        });

        // We should still be able to dial now!
        swarm2.dial(swarm1_peer_id).unwrap();

        let connected_peer = async_std::task::block_on(async {
            loop {
                if let SwarmEvent::ConnectionEstablished { peer_id, .. } =
                    swarm2.select_next_some().await
                {
                    break peer_id;
                }
            }
        });

        assert_eq!(connected_peer, swarm1_peer_id);
    }

    #[test]
    fn check_multiaddr_matches_peer_id() {
        let peer_id = PeerId::random();
        let other_peer_id = PeerId::random();
        let mut addr: Multiaddr = "/ip4/147.75.69.143/tcp/4001"
            .parse()
            .expect("failed to parse multiaddr");

        let addr_without_peer_id: Multiaddr = addr.clone();
        let mut addr_with_other_peer_id = addr.clone();

        addr.push(Protocol::P2p(peer_id.into()));
        addr_with_other_peer_id.push(Protocol::P2p(other_peer_id.into()));

        assert!(multiaddr_matches_peer_id(&addr, &peer_id));
        assert!(!multiaddr_matches_peer_id(
            &addr_with_other_peer_id,
            &peer_id
        ));
        assert!(multiaddr_matches_peer_id(&addr_without_peer_id, &peer_id));
    }
}<|MERGE_RESOLUTION|>--- conflicted
+++ resolved
@@ -553,17 +553,11 @@
 mod tests {
     use super::*;
     use futures::pin_mut;
-<<<<<<< HEAD
-=======
-    use libp2p::mplex::MplexConfig;
-    use libp2p::noise;
-    use libp2p::tcp;
->>>>>>> 7b0943bd
     use libp2p_core::{identity, muxing::StreamMuxerBox, transport, upgrade, PeerId, Transport};
     use libp2p_mplex::MplexConfig;
     use libp2p_noise as noise;
     use libp2p_swarm::{Swarm, SwarmEvent};
-    use libp2p_tcp::{GenTcpConfig, TcpTransport};
+    use libp2p_tcp as tcp;
     use std::time::Duration;
 
     fn transport() -> (
