--- conflicted
+++ resolved
@@ -511,13 +511,7 @@
 mod tests {
     use super::*;
     use futures::pin_mut;
-<<<<<<< HEAD
     use futures::prelude::*;
-    use libp2p::mplex::MplexConfig;
-    use libp2p::noise;
-    use libp2p::tcp;
-=======
->>>>>>> d7363a53
     use libp2p_core::{identity, muxing::StreamMuxerBox, transport, upgrade, PeerId, Transport};
     use libp2p_mplex::MplexConfig;
     use libp2p_noise as noise;
