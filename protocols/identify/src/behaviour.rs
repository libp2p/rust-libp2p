// Copyright 2018 Parity Technologies (UK) Ltd.
//
// Permission is hereby granted, free of charge, to any person obtaining a
// copy of this software and associated documentation files (the "Software"),
// to deal in the Software without restriction, including without limitation
// the rights to use, copy, modify, merge, publish, distribute, sublicense,
// and/or sell copies of the Software, and to permit persons to whom the
// Software is furnished to do so, subject to the following conditions:
//
// The above copyright notice and this permission notice shall be included in
// all copies or substantial portions of the Software.
//
// THE SOFTWARE IS PROVIDED "AS IS", WITHOUT WARRANTY OF ANY KIND, EXPRESS
// OR IMPLIED, INCLUDING BUT NOT LIMITED TO THE WARRANTIES OF MERCHANTABILITY,
// FITNESS FOR A PARTICULAR PURPOSE AND NONINFRINGEMENT. IN NO EVENT SHALL THE
// AUTHORS OR COPYRIGHT HOLDERS BE LIABLE FOR ANY CLAIM, DAMAGES OR OTHER
// LIABILITY, WHETHER IN AN ACTION OF CONTRACT, TORT OR OTHERWISE, ARISING
// FROM, OUT OF OR IN CONNECTION WITH THE SOFTWARE OR THE USE OR OTHER
// DEALINGS IN THE SOFTWARE.

use crate::handler::{self, Handler, InEvent};
use crate::protocol::{Info, UpgradeError};
use libp2p_core::multiaddr::Protocol;
use libp2p_core::transport::PortUse;
use libp2p_core::{multiaddr, ConnectedPoint, Endpoint, Multiaddr};
use libp2p_identity::PeerId;
use libp2p_identity::PublicKey;
use libp2p_swarm::behaviour::{ConnectionClosed, ConnectionEstablished, DialFailure, FromSwarm};
use libp2p_swarm::{
    ConnectionDenied, DialError, ExternalAddresses, ListenAddresses, NetworkBehaviour,
    NotifyHandler, PeerAddresses, PeerAddressesConfig, StreamUpgradeError, THandlerInEvent,
    ToSwarm, _address_translation,
};
use libp2p_swarm::{ConnectionId, THandler, THandlerOutEvent};

use std::collections::hash_map::Entry;
use std::num::NonZeroUsize;
use std::{
    collections::{HashMap, HashSet, VecDeque},
    task::Context,
    task::Poll,
    time::Duration,
};

/// Whether an [`Multiaddr`] is a valid for the QUIC transport.
fn is_quic_addr(addr: &Multiaddr, v1: bool) -> bool {
    use Protocol::*;
    let mut iter = addr.iter();
    let Some(first) = iter.next() else {
        return false;
    };
    let Some(second) = iter.next() else {
        return false;
    };
    let Some(third) = iter.next() else {
        return false;
    };
    let fourth = iter.next();
    let fifth = iter.next();

    matches!(first, Ip4(_) | Ip6(_) | Dns(_) | Dns4(_) | Dns6(_))
        && matches!(second, Udp(_))
        && if v1 {
            matches!(third, QuicV1)
        } else {
            matches!(third, Quic)
        }
        && matches!(fourth, Some(P2p(_)) | None)
        && fifth.is_none()
}

fn is_tcp_addr(addr: &Multiaddr) -> bool {
    use Protocol::*;

    let mut iter = addr.iter();

    let first = match iter.next() {
        None => return false,
        Some(p) => p,
    };
    let second = match iter.next() {
        None => return false,
        Some(p) => p,
    };

    matches!(first, Ip4(_) | Ip6(_) | Dns(_) | Dns4(_) | Dns6(_)) && matches!(second, Tcp(_))
}

/// Network behaviour that automatically identifies nodes periodically, returns information
/// about them, and answers identify queries from other nodes.
///
/// All external addresses of the local node supposedly observed by remotes
/// are reported via [`ToSwarm::NewExternalAddrCandidate`].
pub struct Behaviour {
    config: Config,
    /// For each peer we're connected to, the observed address to send back to it.
    connected: HashMap<PeerId, HashMap<ConnectionId, Multiaddr>>,

    /// The address a remote observed for us.
    our_observed_addresses: HashMap<ConnectionId, Multiaddr>,

    /// The outbound connections established without port reuse (require translation)
    outbound_connections_with_ephemeral_port: HashSet<ConnectionId>,

    /// Pending events to be emitted when polled.
    events: VecDeque<ToSwarm<Event, InEvent>>,
    /// The addresses of all peers that we have discovered.
    discovered_peers: PeerCache,

    listen_addresses: ListenAddresses,
    external_addresses: ExternalAddresses,
}

/// Configuration for the [`identify::Behaviour`](Behaviour).
#[non_exhaustive]
#[derive(Debug, Clone)]
pub struct Config {
    /// Application-specific version of the protocol family used by the peer,
    /// e.g. `ipfs/1.0.0` or `polkadot/1.0.0`.
    protocol_version: String,
    /// The public key of the local node. To report on the wire.
    local_public_key: PublicKey,
    /// Name and version of the local peer implementation, similar to the
    /// `User-Agent` header in the HTTP protocol.
    ///
    /// Defaults to `rust-libp2p/<libp2p-identify-version>`.
    agent_version: String,
    /// The interval at which identification requests are sent to
    /// the remote on established connections after the first request,
    /// i.e. the delay between identification requests.
    ///
    /// Defaults to 5 minutes.
    interval: Duration,

    /// Whether new or expired listen addresses of the local node should
    /// trigger an active push of an identify message to all connected peers.
    ///
    /// Enabling this option can result in connected peers being informed
    /// earlier about new or expired listen addresses of the local node,
    /// i.e. before the next periodic identify request with each peer.
    ///
    /// Disabled by default.
    push_listen_addr_updates: bool,

    /// How many entries of discovered peers to keep before we discard
    /// the least-recently used one.
<<<<<<< HEAD
    #[deprecated(since = "0.45.1", note = "Use `Config::cache_config` instead.")]
    pub cache_size: usize,
=======
    ///
    /// Disabled by default.
    cache_size: usize,
>>>>>>> 0c34d9fd

    /// Configuration for the LRU cache of discovered peers.
    pub cache_config: Option<PeerAddressesConfig>,

    /// Whether to include our listen addresses in our responses. If enabled,
    /// we will effectively only share our external addresses.
    ///
    /// Disabled by default.
    hide_listen_addrs: bool,
}

impl Config {
    /// Creates a new configuration for the identify [`Behaviour`] that
    /// advertises the given protocol version and public key.
    pub fn new(protocol_version: String, local_public_key: PublicKey) -> Self {
        #[allow(deprecated)]
        Self {
            protocol_version,
            agent_version: format!("rust-libp2p/{}", env!("CARGO_PKG_VERSION")),
            local_public_key,
            interval: Duration::from_secs(5 * 60),
            push_listen_addr_updates: false,
            cache_size: 100,
            cache_config: None, // TODO: when removing `cache_size`, replace `None` with `Some(Default::default())`
            hide_listen_addrs: false,
        }
    }

    /// Configures the agent version sent to peers.
    pub fn with_agent_version(mut self, v: String) -> Self {
        self.agent_version = v;
        self
    }

    /// Configures the interval at which identification requests are
    /// sent to peers after the initial request.
    pub fn with_interval(mut self, d: Duration) -> Self {
        self.interval = d;
        self
    }

    /// Configures whether new or expired listen addresses of the local
    /// node should trigger an active push of an identify message to all
    /// connected peers.
    pub fn with_push_listen_addr_updates(mut self, b: bool) -> Self {
        self.push_listen_addr_updates = b;
        self
    }

    /// Configures the LRU cache responsible for caching addresses of discovered peers.
    ///
    /// If set to [`None`], caching is disabled.
    pub fn with_cache_config(mut self, cache_config: Option<PeerAddressesConfig>) -> Self {
        #[allow(deprecated)]
        {
            // set cache_size to 0 to ensure if user call `with_cache_config(None)`, caching do get disabled.
            self.cache_size = 0;
        }
        self.cache_config = cache_config;
        self
    }

    /// Configures the size of the LRU cache, caching addresses of discovered peers.
    ///
    /// If `cache_config` is set, then `cache_size` is ignored.
    #[deprecated(since = "0.45.1", note = "Use `Config::with_cache_config` instead.")]
    #[allow(deprecated)]
    pub fn with_cache_size(mut self, cache_size: usize) -> Self {
        self.cache_size = cache_size;
        self
    }

    /// Configures whether we prevent sending out our listen addresses.
    pub fn with_hide_listen_addrs(mut self, b: bool) -> Self {
        self.hide_listen_addrs = b;
        self
    }

    /// Get the protocol version of the Config.
    pub fn protocol_version(&self) -> &str {
        &self.protocol_version
    }

    /// Get the local public key of the Config.
    pub fn local_public_key(&self) -> &PublicKey {
        &self.local_public_key
    }

    /// Get the agent version of the Config.
    pub fn agent_version(&self) -> &str {
        &self.agent_version
    }

    /// Get the interval of the Config.
    pub fn interval(&self) -> Duration {
        self.interval
    }

    /// Get the push listen address updates boolean value of the Config.
    pub fn push_listen_addr_updates(&self) -> bool {
        self.push_listen_addr_updates
    }

    /// Get the cache size of the Config.
    pub fn cache_size(&self) -> usize {
        self.cache_size
    }

    /// Get the hide listen address boolean value of the Config.
    pub fn hide_listen_addrs(&self) -> bool {
        self.hide_listen_addrs
    }
}

impl Behaviour {
    /// Creates a new identify [`Behaviour`].
    pub fn new(mut config: Config) -> Self {
        #[allow(deprecated)]
        // If `cache_config` value is not set but `cache_size` is, we build `cache_config` from `cache_size`.
        if config.cache_config.is_none() {
            config.cache_config = NonZeroUsize::new(config.cache_size)
                .map(|cache_size| PeerAddressesConfig::default().with_number_of_peers(cache_size));
        }

        let discovered_peers = PeerCache::new(config.cache_config.clone());

        Self {
            config,
            connected: HashMap::new(),
            our_observed_addresses: Default::default(),
            outbound_connections_with_ephemeral_port: Default::default(),
            events: VecDeque::new(),
            discovered_peers,
            listen_addresses: Default::default(),
            external_addresses: Default::default(),
        }
    }

    /// Initiates an active push of the local peer information to the given peers.
    pub fn push<I>(&mut self, peers: I)
    where
        I: IntoIterator<Item = PeerId>,
    {
        for p in peers {
            if !self.connected.contains_key(&p) {
                tracing::debug!(peer=%p, "Not pushing to peer because we are not connected");
                continue;
            }

            self.events.push_back(ToSwarm::NotifyHandler {
                peer_id: p,
                handler: NotifyHandler::Any,
                event: InEvent::Push,
            });
        }
    }

    fn on_connection_established(
        &mut self,
        ConnectionEstablished {
            peer_id,
            connection_id: conn,
            endpoint,
            failed_addresses,
            ..
        }: ConnectionEstablished,
    ) {
        let addr = match endpoint {
            ConnectedPoint::Dialer { address, .. } => address.clone(),
            ConnectedPoint::Listener { send_back_addr, .. } => send_back_addr.clone(),
        };

        self.connected
            .entry(peer_id)
            .or_default()
            .insert(conn, addr);

        if let Some(cache) = self.discovered_peers.0.as_mut() {
            for addr in failed_addresses {
                cache.remove(&peer_id, addr);
            }
        }
    }

    fn all_addresses(&self) -> HashSet<Multiaddr> {
        let mut addrs = HashSet::from_iter(self.external_addresses.iter().cloned());
        if !self.config.hide_listen_addrs {
            addrs.extend(self.listen_addresses.iter().cloned());
        };
        addrs
    }

    fn emit_new_external_addr_candidate_event(
        &mut self,
        connection_id: ConnectionId,
        observed: &Multiaddr,
    ) {
        if self
            .outbound_connections_with_ephemeral_port
            .contains(&connection_id)
        {
            // Apply address translation to the candidate address.
            // For TCP without port-reuse, the observed address contains an ephemeral port which needs to be replaced by the port of a listen address.
            let translated_addresses = {
                let mut addrs: Vec<_> = self
                    .listen_addresses
                    .iter()
                    .filter_map(|server| {
                        if (is_tcp_addr(server) && is_tcp_addr(observed))
                            || (is_quic_addr(server, true) && is_quic_addr(observed, true))
                            || (is_quic_addr(server, false) && is_quic_addr(observed, false))
                        {
                            _address_translation(server, observed)
                        } else {
                            None
                        }
                    })
                    .collect();

                // remove duplicates
                addrs.sort_unstable();
                addrs.dedup();
                addrs
            };

            // If address translation yielded nothing, broadcast the original candidate address.
            if translated_addresses.is_empty() {
                self.events
                    .push_back(ToSwarm::NewExternalAddrCandidate(observed.clone()));
            } else {
                for addr in translated_addresses {
                    self.events
                        .push_back(ToSwarm::NewExternalAddrCandidate(addr));
                }
            }
            return;
        }

        // outgoing connection dialed with port reuse
        // incoming connection
        self.events
            .push_back(ToSwarm::NewExternalAddrCandidate(observed.clone()));
    }
}

impl NetworkBehaviour for Behaviour {
    type ConnectionHandler = Handler;
    type ToSwarm = Event;

    fn handle_established_inbound_connection(
        &mut self,
        _: ConnectionId,
        peer: PeerId,
        _: &Multiaddr,
        remote_addr: &Multiaddr,
    ) -> Result<THandler<Self>, ConnectionDenied> {
        Ok(Handler::new(
            self.config.interval,
            peer,
            self.config.local_public_key.clone(),
            self.config.protocol_version.clone(),
            self.config.agent_version.clone(),
            remote_addr.clone(),
            self.all_addresses(),
        ))
    }

    fn handle_established_outbound_connection(
        &mut self,
        connection_id: ConnectionId,
        peer: PeerId,
        addr: &Multiaddr,
        _: Endpoint,
        port_use: PortUse,
    ) -> Result<THandler<Self>, ConnectionDenied> {
        // Contrary to inbound events, outbound events are full-p2p qualified
        // so we remove /p2p/ in order to be homogeneous
        // this will avoid Autonatv2 to probe twice the same address (fully-p2p-qualified + not fully-p2p-qualified)
        let mut addr = addr.clone();
        if matches!(addr.iter().last(), Some(multiaddr::Protocol::P2p(_))) {
            addr.pop();
        }

        if port_use == PortUse::New {
            self.outbound_connections_with_ephemeral_port
                .insert(connection_id);
        }

        Ok(Handler::new(
            self.config.interval,
            peer,
            self.config.local_public_key.clone(),
            self.config.protocol_version.clone(),
            self.config.agent_version.clone(),
            addr.clone(), // TODO: This is weird? That is the public address we dialed, shouldn't need to tell the other party?
            self.all_addresses(),
        ))
    }

    fn on_connection_handler_event(
        &mut self,
        peer_id: PeerId,
        connection_id: ConnectionId,
        event: THandlerOutEvent<Self>,
    ) {
        match event {
            handler::Event::Identified(mut info) => {
                // Remove invalid multiaddrs.
                info.listen_addrs
                    .retain(|addr| multiaddr_matches_peer_id(addr, &peer_id));

                let observed = info.observed_addr.clone();
                self.events
                    .push_back(ToSwarm::GenerateEvent(Event::Received {
                        connection_id,
                        peer_id,
                        info: info.clone(),
                    }));

                if let Some(ref mut discovered_peers) = self.discovered_peers.0 {
                    for address in &info.listen_addrs {
                        if discovered_peers.add(peer_id, address.clone()) {
                            self.events.push_back(ToSwarm::NewExternalAddrOfPeer {
                                peer_id,
                                address: address.clone(),
                            });
                        }
                    }
                }

                match self.our_observed_addresses.entry(connection_id) {
                    Entry::Vacant(not_yet_observed) => {
                        not_yet_observed.insert(observed.clone());
                        self.emit_new_external_addr_candidate_event(connection_id, &observed);
                    }
                    Entry::Occupied(already_observed) if already_observed.get() == &observed => {
                        // No-op, we already observed this address.
                    }
                    Entry::Occupied(mut already_observed) => {
                        tracing::info!(
                            old_address=%already_observed.get(),
                            new_address=%observed,
                            "Our observed address on connection {connection_id} changed",
                        );

                        *already_observed.get_mut() = observed.clone();
                        self.emit_new_external_addr_candidate_event(connection_id, &observed);
                    }
                }
            }
            handler::Event::Identification => {
                self.events.push_back(ToSwarm::GenerateEvent(Event::Sent {
                    connection_id,
                    peer_id,
                }));
            }
            handler::Event::IdentificationPushed(info) => {
                self.events.push_back(ToSwarm::GenerateEvent(Event::Pushed {
                    connection_id,
                    peer_id,
                    info,
                }));
            }
            handler::Event::IdentificationError(error) => {
                self.events.push_back(ToSwarm::GenerateEvent(Event::Error {
                    connection_id,
                    peer_id,
                    error,
                }));
            }
        }
    }

    #[tracing::instrument(level = "trace", name = "NetworkBehaviour::poll", skip(self))]
    fn poll(&mut self, _: &mut Context<'_>) -> Poll<ToSwarm<Self::ToSwarm, THandlerInEvent<Self>>> {
        if let Some(event) = self.events.pop_front() {
            return Poll::Ready(event);
        }

        Poll::Pending
    }

    fn handle_pending_outbound_connection(
        &mut self,
        _connection_id: ConnectionId,
        maybe_peer: Option<PeerId>,
        _addresses: &[Multiaddr],
        _effective_role: Endpoint,
    ) -> Result<Vec<Multiaddr>, ConnectionDenied> {
        let peer = match maybe_peer {
            None => return Ok(vec![]),
            Some(peer) => peer,
        };

        Ok(self.discovered_peers.get(&peer))
    }

    fn on_swarm_event(&mut self, event: FromSwarm) {
        let listen_addr_changed = self.listen_addresses.on_swarm_event(&event);
        let external_addr_changed = self.external_addresses.on_swarm_event(&event);

        if listen_addr_changed || external_addr_changed {
            // notify all connected handlers about our changed addresses
            let change_events = self
                .connected
                .iter()
                .flat_map(|(peer, map)| map.keys().map(|id| (*peer, id)))
                .map(|(peer_id, connection_id)| ToSwarm::NotifyHandler {
                    peer_id,
                    handler: NotifyHandler::One(*connection_id),
                    event: InEvent::AddressesChanged(self.all_addresses()),
                })
                .collect::<Vec<_>>();

            self.events.extend(change_events)
        }

        if listen_addr_changed && self.config.push_listen_addr_updates {
            // trigger an identify push for all connected peers
            let push_events = self.connected.keys().map(|peer| ToSwarm::NotifyHandler {
                peer_id: *peer,
                handler: NotifyHandler::Any,
                event: InEvent::Push,
            });

            self.events.extend(push_events);
        }

        match event {
            FromSwarm::ConnectionEstablished(connection_established) => {
                self.on_connection_established(connection_established)
            }
            FromSwarm::ConnectionClosed(ConnectionClosed {
                peer_id,
                connection_id,
                remaining_established,
                ..
            }) => {
                if remaining_established == 0 {
                    self.connected.remove(&peer_id);
                } else if let Some(addrs) = self.connected.get_mut(&peer_id) {
                    addrs.remove(&connection_id);
                }

                self.our_observed_addresses.remove(&connection_id);
                self.outbound_connections_with_ephemeral_port
                    .remove(&connection_id);
            }
            FromSwarm::DialFailure(DialFailure { peer_id, error, .. }) => {
                if let (Some(peer_id), Some(cache), DialError::Transport(errors)) =
                    (peer_id, self.discovered_peers.0.as_mut(), error)
                {
                    for (addr, _error) in errors {
                        cache.remove(&peer_id, addr);
                    }
                }
            }
            _ => {}
        }
    }
}

/// Event emitted  by the `Identify` behaviour.
#[allow(clippy::large_enum_variant)]
#[derive(Debug)]
pub enum Event {
    /// Identification information has been received from a peer.
    Received {
        /// Identifier of the connection.
        connection_id: ConnectionId,
        /// The peer that has been identified.
        peer_id: PeerId,
        /// The information provided by the peer.
        info: Info,
    },
    /// Identification information of the local node has been sent to a peer in
    /// response to an identification request.
    Sent {
        /// Identifier of the connection.
        connection_id: ConnectionId,
        /// The peer that the information has been sent to.
        peer_id: PeerId,
    },
    /// Identification information of the local node has been actively pushed to
    /// a peer.
    Pushed {
        /// Identifier of the connection.
        connection_id: ConnectionId,
        /// The peer that the information has been sent to.
        peer_id: PeerId,
        /// The full Info struct we pushed to the remote peer. Clients must
        /// do some diff'ing to know what has changed since the last push.
        info: Info,
    },
    /// Error while attempting to identify the remote.
    Error {
        /// Identifier of the connection.
        connection_id: ConnectionId,
        /// The peer with whom the error originated.
        peer_id: PeerId,
        /// The error that occurred.
        error: StreamUpgradeError<UpgradeError>,
    },
}

impl Event {
    pub fn connection_id(&self) -> ConnectionId {
        match self {
            Event::Received { connection_id, .. }
            | Event::Sent { connection_id, .. }
            | Event::Pushed { connection_id, .. }
            | Event::Error { connection_id, .. } => *connection_id,
        }
    }
}

/// If there is a given peer_id in the multiaddr, make sure it is the same as
/// the given peer_id. If there is no peer_id for the peer in the mutiaddr, this returns true.
fn multiaddr_matches_peer_id(addr: &Multiaddr, peer_id: &PeerId) -> bool {
    let last_component = addr.iter().last();
    if let Some(multiaddr::Protocol::P2p(multi_addr_peer_id)) = last_component {
        return multi_addr_peer_id == *peer_id;
    }
    true
}

struct PeerCache(Option<PeerAddresses>);

impl PeerCache {
    fn new(cache_config: Option<PeerAddressesConfig>) -> Self {
        Self(cache_config.map(PeerAddresses::new))
    }

    fn get(&mut self, peer: &PeerId) -> Vec<Multiaddr> {
        if let Some(cache) = self.0.as_mut() {
            cache.get(peer).collect()
        } else {
            Vec::new()
        }
    }
}

#[cfg(test)]
mod tests {
    use super::*;

    #[test]
    fn check_multiaddr_matches_peer_id() {
        let peer_id = PeerId::random();
        let other_peer_id = PeerId::random();
        let mut addr: Multiaddr = "/ip4/147.75.69.143/tcp/4001"
            .parse()
            .expect("failed to parse multiaddr");

        let addr_without_peer_id: Multiaddr = addr.clone();
        let mut addr_with_other_peer_id = addr.clone();

        addr.push(multiaddr::Protocol::P2p(peer_id));
        addr_with_other_peer_id.push(multiaddr::Protocol::P2p(other_peer_id));

        assert!(multiaddr_matches_peer_id(&addr, &peer_id));
        assert!(!multiaddr_matches_peer_id(
            &addr_with_other_peer_id,
            &peer_id
        ));
        assert!(multiaddr_matches_peer_id(&addr_without_peer_id, &peer_id));
    }
}<|MERGE_RESOLUTION|>--- conflicted
+++ resolved
@@ -144,17 +144,11 @@
 
     /// How many entries of discovered peers to keep before we discard
     /// the least-recently used one.
-<<<<<<< HEAD
     #[deprecated(since = "0.45.1", note = "Use `Config::cache_config` instead.")]
-    pub cache_size: usize,
-=======
-    ///
-    /// Disabled by default.
     cache_size: usize,
->>>>>>> 0c34d9fd
 
     /// Configuration for the LRU cache of discovered peers.
-    pub cache_config: Option<PeerAddressesConfig>,
+    cache_config: Option<PeerAddressesConfig>,
 
     /// Whether to include our listen addresses in our responses. If enabled,
     /// we will effectively only share our external addresses.
