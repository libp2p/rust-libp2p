--- conflicted
+++ resolved
@@ -141,22 +141,14 @@
     /// Disabled by default.
     pub push_listen_addr_updates: bool,
 
-<<<<<<< HEAD
     /// Configuration for the LRU cache of discovered peers.
     pub cache_config: Option<PeerAddressesConfig>,
-=======
-    /// How many entries of discovered peers to keep before we discard
-    /// the least-recently used one.
-    ///
-    /// Disabled by default.
-    pub cache_size: usize,
 
     /// Whether to include our listen addresses in our responses. If enabled,
     /// we will effectively only share our external addresses.
     ///
     /// Disabled by default.
     pub hide_listen_addrs: bool,
->>>>>>> 3837e33c
 }
 
 impl Config {
@@ -169,12 +161,8 @@
             local_public_key,
             interval: Duration::from_secs(5 * 60),
             push_listen_addr_updates: false,
-<<<<<<< HEAD
             cache_config: Some(Default::default()),
-=======
-            cache_size: 100,
             hide_listen_addrs: false,
->>>>>>> 3837e33c
         }
     }
 
