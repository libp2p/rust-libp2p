// Copyright 2018 Parity Technologies (UK) Ltd.
//
// Permission is hereby granted, free of charge, to any person obtaining a
// copy of this software and associated documentation files (the "Software"),
// to deal in the Software without restriction, including without limitation
// the rights to use, copy, modify, merge, publish, distribute, sublicense,
// and/or sell copies of the Software, and to permit persons to whom the
// Software is furnished to do so, subject to the following conditions:
//
// The above copyright notice and this permission notice shall be included in
// all copies or substantial portions of the Software.
//
// THE SOFTWARE IS PROVIDED "AS IS", WITHOUT WARRANTY OF ANY KIND, EXPRESS
// OR IMPLIED, INCLUDING BUT NOT LIMITED TO THE WARRANTIES OF MERCHANTABILITY,
// FITNESS FOR A PARTICULAR PURPOSE AND NONINFRINGEMENT. IN NO EVENT SHALL THE
// AUTHORS OR COPYRIGHT HOLDERS BE LIABLE FOR ANY CLAIM, DAMAGES OR OTHER
// LIABILITY, WHETHER IN AN ACTION OF CONTRACT, TORT OR OTHERWISE, ARISING
// FROM, OUT OF OR IN CONNECTION WITH THE SOFTWARE OR THE USE OR OTHER
// DEALINGS IN THE SOFTWARE.

use crate::handler::{self, Handler, InEvent};
use crate::protocol::{Info, UpgradeError};
use libp2p_core::{multiaddr, ConnectedPoint, Endpoint, Multiaddr};
use libp2p_identity::PeerId;
use libp2p_identity::PublicKey;
use libp2p_swarm::behaviour::{ConnectionClosed, ConnectionEstablished, DialFailure, FromSwarm};
use libp2p_swarm::{
    AddressScore, ConnectionDenied, ConnectionHandlerUpgrErr, DialError, ExternalAddresses,
    ListenAddresses, NetworkBehaviour, NotifyHandler, PollParameters, THandlerInEvent, ToSwarm,
};
use libp2p_swarm::{ConnectionId, THandler, THandlerOutEvent};
use lru::LruCache;
use std::num::NonZeroUsize;
use std::{
    collections::{HashMap, HashSet, VecDeque},
    iter::FromIterator,
    task::Context,
    task::Poll,
    time::Duration,
};

/// Network behaviour that automatically identifies nodes periodically, returns information
/// about them, and answers identify queries from other nodes.
///
/// All external addresses of the local node supposedly observed by remotes
/// are reported via [`ToSwarm::ReportObservedAddr`] with a
/// [score](AddressScore) of `1`.
pub struct Behaviour {
    config: Config,
    /// For each peer we're connected to, the observed address to send back to it.
    connected: HashMap<PeerId, HashMap<ConnectionId, Multiaddr>>,
    /// Pending events to be emitted when polled.
    events: VecDeque<ToSwarm<Event, InEvent>>,
    /// The addresses of all peers that we have discovered.
    discovered_peers: PeerCache,

    listen_addresses: ListenAddresses,
    external_addresses: ExternalAddresses,
}

/// Configuration for the [`identify::Behaviour`](Behaviour).
#[non_exhaustive]
#[derive(Debug, Clone)]
pub struct Config {
    /// Application-specific version of the protocol family used by the peer,
    /// e.g. `ipfs/1.0.0` or `polkadot/1.0.0`.
    pub protocol_version: String,
    /// The public key of the local node. To report on the wire.
    pub local_public_key: PublicKey,
    /// Name and version of the local peer implementation, similar to the
    /// `User-Agent` header in the HTTP protocol.
    ///
    /// Defaults to `rust-libp2p/<libp2p-identify-version>`.
    pub agent_version: String,
    /// The initial delay before the first identification request
    /// is sent to a remote on a newly established connection.
    ///
    /// Defaults to 0ms.
    #[deprecated(note = "The `initial_delay` is no longer necessary and will be
                completely removed since a remote should be able to instantly
                answer to an identify request")]
    pub initial_delay: Duration,
    /// The interval at which identification requests are sent to
    /// the remote on established connections after the first request,
    /// i.e. the delay between identification requests.
    ///
    /// Defaults to 5 minutes.
    pub interval: Duration,

    /// Whether new or expired listen addresses of the local node should
    /// trigger an active push of an identify message to all connected peers.
    ///
    /// Enabling this option can result in connected peers being informed
    /// earlier about new or expired listen addresses of the local node,
    /// i.e. before the next periodic identify request with each peer.
    ///
    /// Disabled by default.
    pub push_listen_addr_updates: bool,

    /// How many entries of discovered peers to keep before we discard
    /// the least-recently used one.
    ///
    /// Disabled by default.
    pub cache_size: usize,
}

impl Config {
    /// Creates a new configuration for the identify [`Behaviour`] that
    /// advertises the given protocol version and public key.
    #[allow(deprecated)]
    pub fn new(protocol_version: String, local_public_key: PublicKey) -> Self {
        Self {
            protocol_version,
            agent_version: format!("rust-libp2p/{}", env!("CARGO_PKG_VERSION")),
            local_public_key,
            initial_delay: Duration::from_millis(0),
            interval: Duration::from_secs(5 * 60),
            push_listen_addr_updates: false,
            cache_size: 100,
        }
    }

    /// Configures the agent version sent to peers.
    pub fn with_agent_version(mut self, v: String) -> Self {
        self.agent_version = v;
        self
    }

    /// Configures the initial delay before the first identification
    /// request is sent on a newly established connection to a peer.
    #[deprecated(note = "The `initial_delay` is no longer necessary and will be
                completely removed since a remote should be able to instantly
                answer to an identify request thus also this setter will be removed")]
    #[allow(deprecated)]
    pub fn with_initial_delay(mut self, d: Duration) -> Self {
        self.initial_delay = d;
        self
    }

    /// Configures the interval at which identification requests are
    /// sent to peers after the initial request.
    pub fn with_interval(mut self, d: Duration) -> Self {
        self.interval = d;
        self
    }

    /// Configures whether new or expired listen addresses of the local
    /// node should trigger an active push of an identify message to all
    /// connected peers.
    pub fn with_push_listen_addr_updates(mut self, b: bool) -> Self {
        self.push_listen_addr_updates = b;
        self
    }

    /// Configures the size of the LRU cache, caching addresses of discovered peers.
    ///
    /// The [`Swarm`](libp2p_swarm::Swarm) may extend the set of addresses of an outgoing connection attempt via
    ///  [`Behaviour::addresses_of_peer`].
    pub fn with_cache_size(mut self, cache_size: usize) -> Self {
        self.cache_size = cache_size;
        self
    }
}

impl Behaviour {
    /// Creates a new identify [`Behaviour`].
    pub fn new(config: Config) -> Self {
        let discovered_peers = match NonZeroUsize::new(config.cache_size) {
            None => PeerCache::disabled(),
            Some(size) => PeerCache::enabled(size),
        };

        Self {
            config,
            connected: HashMap::new(),
            events: VecDeque::new(),
            discovered_peers,
            listen_addresses: Default::default(),
            external_addresses: Default::default(),
        }
    }

    /// Initiates an active push of the local peer information to the given peers.
    pub fn push<I>(&mut self, peers: I)
    where
        I: IntoIterator<Item = PeerId>,
    {
        for p in peers {
            if !self.connected.contains_key(&p) {
                log::debug!("Not pushing to {p} because we are not connected");
                continue;
<<<<<<< HEAD
=======
            }

            let request = Request {
                peer_id: p,
                protocol: Protocol::Push,
            };
            if !self.requests.contains(&request) {
                self.requests.push(request);
>>>>>>> 25d14349
            }

            self.events.push_back(ToSwarm::NotifyHandler {
                peer_id: p,
                handler: NotifyHandler::Any,
                event: InEvent::Push,
            });
        }
    }

    fn on_connection_established(
        &mut self,
        ConnectionEstablished {
            peer_id,
            connection_id: conn,
            endpoint,
            failed_addresses,
            ..
        }: ConnectionEstablished,
    ) {
        let addr = match endpoint {
            ConnectedPoint::Dialer { address, .. } => address.clone(),
            ConnectedPoint::Listener { send_back_addr, .. } => send_back_addr.clone(),
        };

        self.connected
            .entry(peer_id)
            .or_default()
            .insert(conn, addr);

        if let Some(entry) = self.discovered_peers.get_mut(&peer_id) {
            for addr in failed_addresses {
                entry.remove(addr);
            }
        }
    }

    fn all_addresses(&self) -> HashSet<Multiaddr> {
        self.listen_addresses
            .iter()
            .chain(self.external_addresses.iter())
            .cloned()
            .collect()
    }
}

impl NetworkBehaviour for Behaviour {
    type ConnectionHandler = Handler;
    type OutEvent = Event;

    #[allow(deprecated)]
    fn handle_established_inbound_connection(
        &mut self,
        _: ConnectionId,
        peer: PeerId,
        _: &Multiaddr,
        remote_addr: &Multiaddr,
    ) -> Result<THandler<Self>, ConnectionDenied> {
        Ok(Handler::new(
            self.config.initial_delay,
            self.config.interval,
            peer,
            self.config.local_public_key.clone(),
            self.config.protocol_version.clone(),
            self.config.agent_version.clone(),
            remote_addr.clone(),
            self.all_addresses(),
        ))
    }

    #[allow(deprecated)]
    fn handle_established_outbound_connection(
        &mut self,
        _: ConnectionId,
        peer: PeerId,
        addr: &Multiaddr,
        _: Endpoint,
    ) -> Result<THandler<Self>, ConnectionDenied> {
        Ok(Handler::new(
            self.config.initial_delay,
            self.config.interval,
            peer,
            self.config.local_public_key.clone(),
            self.config.protocol_version.clone(),
            self.config.agent_version.clone(),
            addr.clone(), // TODO: This is weird? That is the public address we dialed, shouldn't need to tell the other party?
            self.all_addresses(),
        ))
    }

    fn on_connection_handler_event(
        &mut self,
        peer_id: PeerId,
        _: ConnectionId,
        event: THandlerOutEvent<Self>,
    ) {
        match event {
            handler::Event::Identified(mut info) => {
                // Remove invalid multiaddrs.
                info.listen_addrs
                    .retain(|addr| multiaddr_matches_peer_id(addr, &peer_id));

                // Replace existing addresses to prevent other peer from filling up our memory.
                self.discovered_peers
                    .put(peer_id, info.listen_addrs.iter().cloned());

                let observed = info.observed_addr.clone();
                self.events
                    .push_back(ToSwarm::GenerateEvent(Event::Received { peer_id, info }));
                self.events.push_back(ToSwarm::ReportObservedAddr {
                    address: observed,
                    score: AddressScore::Finite(1),
                });
            }
            handler::Event::Identification(peer) => {
                self.events
                    .push_back(ToSwarm::GenerateEvent(Event::Sent { peer_id: peer }));
            }
            handler::Event::IdentificationPushed => {
                self.events
                    .push_back(ToSwarm::GenerateEvent(Event::Pushed { peer_id }));
            }
            handler::Event::IdentificationError(error) => {
                self.events
                    .push_back(ToSwarm::GenerateEvent(Event::Error { peer_id, error }));
            }
        }
    }

    fn poll(
        &mut self,
        _cx: &mut Context<'_>,
        _: &mut impl PollParameters,
    ) -> Poll<ToSwarm<Self::OutEvent, THandlerInEvent<Self>>> {
        if let Some(event) = self.events.pop_front() {
            return Poll::Ready(event);
        }

        Poll::Pending
    }

    fn handle_pending_outbound_connection(
        &mut self,
        _connection_id: ConnectionId,
        maybe_peer: Option<PeerId>,
        _addresses: &[Multiaddr],
        _effective_role: Endpoint,
    ) -> Result<Vec<Multiaddr>, ConnectionDenied> {
        let peer = match maybe_peer {
            None => return Ok(vec![]),
            Some(peer) => peer,
        };

        Ok(self.discovered_peers.get(&peer))
    }

    fn on_swarm_event(&mut self, event: FromSwarm<Self::ConnectionHandler>) {
        let listen_addr_changed = self.listen_addresses.on_swarm_event(&event);
        let external_addr_changed = self.external_addresses.on_swarm_event(&event);

        if listen_addr_changed || external_addr_changed {
            // notify all connected handlers about our changed addresses
            let change_events = self
                .connected
                .iter()
                .flat_map(|(peer, map)| map.keys().map(|id| (*peer, id)))
                .map(|(peer_id, connection_id)| ToSwarm::NotifyHandler {
                    peer_id,
                    handler: NotifyHandler::One(*connection_id),
                    event: InEvent::AddressesChanged(self.all_addresses()),
                })
                .collect::<Vec<_>>();

            self.events.extend(change_events)
        }

        if listen_addr_changed && self.config.push_listen_addr_updates {
            // trigger an identify push for all connected peers
            let push_events = self.connected.keys().map(|peer| ToSwarm::NotifyHandler {
                peer_id: *peer,
                handler: NotifyHandler::Any,
                event: InEvent::Push,
            });

            self.events.extend(push_events);
        }

        match event {
            FromSwarm::ConnectionEstablished(connection_established) => {
                self.on_connection_established(connection_established)
            }
            FromSwarm::ConnectionClosed(ConnectionClosed {
                peer_id,
                connection_id,
                remaining_established,
                ..
            }) => {
                if remaining_established == 0 {
                    self.connected.remove(&peer_id);
                } else if let Some(addrs) = self.connected.get_mut(&peer_id) {
                    addrs.remove(&connection_id);
                }
            }
            FromSwarm::DialFailure(DialFailure { peer_id, error, .. }) => {
                if let Some(entry) = peer_id.and_then(|id| self.discovered_peers.get_mut(&id)) {
                    if let DialError::Transport(errors) = error {
                        for (addr, _error) in errors {
                            entry.remove(addr);
                        }
                    }
                }
            }
            FromSwarm::NewListenAddr(_)
            | FromSwarm::ExpiredListenAddr(_)
            | FromSwarm::AddressChange(_)
            | FromSwarm::ListenFailure(_)
            | FromSwarm::NewListener(_)
            | FromSwarm::ListenerError(_)
            | FromSwarm::ListenerClosed(_)
            | FromSwarm::NewExternalAddr(_)
            | FromSwarm::ExpiredExternalAddr(_) => {}
        }
    }
}

/// Event emitted  by the `Identify` behaviour.
#[allow(clippy::large_enum_variant)]
#[derive(Debug)]
pub enum Event {
    /// Identification information has been received from a peer.
    Received {
        /// The peer that has been identified.
        peer_id: PeerId,
        /// The information provided by the peer.
        info: Info,
    },
    /// Identification information of the local node has been sent to a peer in
    /// response to an identification request.
    Sent {
        /// The peer that the information has been sent to.
        peer_id: PeerId,
    },
    /// Identification information of the local node has been actively pushed to
    /// a peer.
    Pushed {
        /// The peer that the information has been sent to.
        peer_id: PeerId,
    },
    /// Error while attempting to identify the remote.
    Error {
        /// The peer with whom the error originated.
        peer_id: PeerId,
        /// The error that occurred.
        error: ConnectionHandlerUpgrErr<UpgradeError>,
    },
}

/// If there is a given peer_id in the multiaddr, make sure it is the same as
/// the given peer_id. If there is no peer_id for the peer in the mutiaddr, this returns true.
fn multiaddr_matches_peer_id(addr: &Multiaddr, peer_id: &PeerId) -> bool {
    let last_component = addr.iter().last();
    if let Some(multiaddr::Protocol::P2p(multi_addr_peer_id)) = last_component {
        return multi_addr_peer_id == *peer_id.as_ref();
    }
    true
}

struct PeerCache(Option<LruCache<PeerId, HashSet<Multiaddr>>>);

impl PeerCache {
    fn disabled() -> Self {
        Self(None)
    }

    fn enabled(size: NonZeroUsize) -> Self {
        Self(Some(LruCache::new(size)))
    }

    fn get_mut(&mut self, peer: &PeerId) -> Option<&mut HashSet<Multiaddr>> {
        self.0.as_mut()?.get_mut(peer)
    }

    fn put(&mut self, peer: PeerId, addresses: impl Iterator<Item = Multiaddr>) {
        let cache = match self.0.as_mut() {
            None => return,
            Some(cache) => cache,
        };

        cache.put(peer, HashSet::from_iter(addresses));
    }

    fn get(&mut self, peer: &PeerId) -> Vec<Multiaddr> {
        let cache = match self.0.as_mut() {
            None => return Vec::new(),
            Some(cache) => cache,
        };

        cache
            .get(peer)
            .cloned()
            .map(Vec::from_iter)
            .unwrap_or_default()
    }
}

#[cfg(test)]
mod tests {
    use super::*;
    use futures::pin_mut;
    use futures::prelude::*;
    use libp2p_core::{muxing::StreamMuxerBox, transport, upgrade, Transport};
    use libp2p_identity as identity;
    use libp2p_identity::PeerId;
    use libp2p_mplex::MplexConfig;
    use libp2p_noise as noise;
    use libp2p_swarm::{Swarm, SwarmBuilder, SwarmEvent};
    use libp2p_tcp as tcp;
    use std::time::Duration;

    fn transport() -> (
        identity::PublicKey,
        transport::Boxed<(PeerId, StreamMuxerBox)>,
    ) {
        let id_keys = identity::Keypair::generate_ed25519();
        let pubkey = id_keys.public();
        let transport = tcp::async_io::Transport::new(tcp::Config::default().nodelay(true))
            .upgrade(upgrade::Version::V1)
            .authenticate(noise::Config::new(&id_keys).unwrap())
            .multiplex(MplexConfig::new())
            .boxed();
        (pubkey, transport)
    }

    #[test]
    fn periodic_identify() {
        let (mut swarm1, pubkey1) = {
            let (pubkey, transport) = transport();
            let protocol = Behaviour::new(
                Config::new("a".to_string(), pubkey.clone()).with_agent_version("b".to_string()),
            );
            let swarm =
                SwarmBuilder::with_async_std_executor(transport, protocol, pubkey.to_peer_id())
                    .build();
            (swarm, pubkey)
        };

        let (mut swarm2, pubkey2) = {
            let (pubkey, transport) = transport();
            let protocol = Behaviour::new(
                Config::new("c".to_string(), pubkey.clone()).with_agent_version("d".to_string()),
            );
            let swarm =
                SwarmBuilder::with_async_std_executor(transport, protocol, pubkey.to_peer_id())
                    .build();
            (swarm, pubkey)
        };

        swarm1
            .listen_on("/ip4/127.0.0.1/tcp/0".parse().unwrap())
            .unwrap();

        let listen_addr = async_std::task::block_on(async {
            loop {
                let swarm1_fut = swarm1.select_next_some();
                pin_mut!(swarm1_fut);
                if let SwarmEvent::NewListenAddr { address, .. } = swarm1_fut.await {
                    return address;
                }
            }
        });
        swarm2.dial(listen_addr).unwrap();

        // nb. Either swarm may receive the `Identified` event first, upon which
        // it will permit the connection to be closed, as defined by
        // `Handler::connection_keep_alive`. Hence the test succeeds if
        // either `Identified` event arrives correctly.
        async_std::task::block_on(async move {
            loop {
                let swarm1_fut = swarm1.select_next_some();
                pin_mut!(swarm1_fut);
                let swarm2_fut = swarm2.select_next_some();
                pin_mut!(swarm2_fut);

                match future::select(swarm1_fut, swarm2_fut)
                    .await
                    .factor_second()
                    .0
                {
                    future::Either::Left(SwarmEvent::Behaviour(Event::Received {
                        info, ..
                    })) => {
                        assert_eq!(info.public_key, pubkey2);
                        assert_eq!(info.protocol_version, "c");
                        assert_eq!(info.agent_version, "d");
                        assert!(!info.protocols.is_empty());
                        assert!(info.listen_addrs.is_empty());
                        return;
                    }
                    future::Either::Right(SwarmEvent::Behaviour(Event::Received {
                        info, ..
                    })) => {
                        assert_eq!(info.public_key, pubkey1);
                        assert_eq!(info.protocol_version, "a");
                        assert_eq!(info.agent_version, "b");
                        assert!(!info.protocols.is_empty());
                        assert_eq!(info.listen_addrs.len(), 1);
                        return;
                    }
                    _ => {}
                }
            }
        })
    }

    #[test]
    fn identify_push() {
        let _ = env_logger::try_init();

        let (mut swarm1, pubkey1) = {
            let (pubkey, transport) = transport();
            let protocol = Behaviour::new(Config::new("a".to_string(), pubkey.clone()));
            let swarm =
                SwarmBuilder::with_async_std_executor(transport, protocol, pubkey.to_peer_id())
                    .build();
            (swarm, pubkey)
        };

        let (mut swarm2, pubkey2) = {
            let (pubkey, transport) = transport();
            let protocol = Behaviour::new(
                Config::new("a".to_string(), pubkey.clone()).with_agent_version("b".to_string()),
            );
            let swarm =
                SwarmBuilder::with_async_std_executor(transport, protocol, pubkey.to_peer_id())
                    .build();
            (swarm, pubkey)
        };

        Swarm::listen_on(&mut swarm1, "/ip4/127.0.0.1/tcp/0".parse().unwrap()).unwrap();

        let listen_addr = async_std::task::block_on(async {
            loop {
                let swarm1_fut = swarm1.select_next_some();
                pin_mut!(swarm1_fut);
                if let SwarmEvent::NewListenAddr { address, .. } = swarm1_fut.await {
                    return address;
                }
            }
        });

        swarm2.dial(listen_addr).unwrap();

        async_std::task::block_on(async move {
            loop {
                let swarm1_fut = swarm1.select_next_some();
                let swarm2_fut = swarm2.select_next_some();

                {
                    pin_mut!(swarm1_fut);
                    pin_mut!(swarm2_fut);
                    match future::select(swarm1_fut, swarm2_fut)
                        .await
                        .factor_second()
                        .0
                    {
                        future::Either::Left(SwarmEvent::Behaviour(Event::Received {
                            info,
                            ..
                        })) => {
                            assert_eq!(info.public_key, pubkey2);
                            assert_eq!(info.protocol_version, "a");
                            assert_eq!(info.agent_version, "b");
                            assert!(!info.protocols.is_empty());
                            assert!(info.listen_addrs.is_empty());
                            return;
                        }
                        future::Either::Right(SwarmEvent::ConnectionEstablished { .. }) => {
                            // Once a connection is established, we can initiate an
                            // active push below.
                        }
                        _ => continue,
                    }
                }

                swarm2
                    .behaviour_mut()
                    .push(std::iter::once(pubkey1.to_peer_id()));
            }
        })
    }

    #[test]
    fn discover_peer_after_disconnect() {
        let _ = env_logger::try_init();

        let mut swarm1 = {
            let (pubkey, transport) = transport();
            #[allow(deprecated)]
            let protocol = Behaviour::new(
                Config::new("a".to_string(), pubkey.clone())
                    // `swarm1` will set `KeepAlive::No` once it identified `swarm2` and thus
                    // closes the connection. At this point in time `swarm2` might not yet have
                    // identified `swarm1`. To give `swarm2` enough time, set an initial delay on
                    // `swarm1`.
                    .with_initial_delay(Duration::from_secs(10)),
            );

            SwarmBuilder::with_async_std_executor(transport, protocol, pubkey.to_peer_id()).build()
        };

        let mut swarm2 = {
            let (pubkey, transport) = transport();
            let protocol = Behaviour::new(
                Config::new("a".to_string(), pubkey.clone()).with_agent_version("b".to_string()),
            );

            SwarmBuilder::with_async_std_executor(transport, protocol, pubkey.to_peer_id()).build()
        };

        let swarm1_peer_id = *swarm1.local_peer_id();

        let listener = swarm1
            .listen_on("/ip4/127.0.0.1/tcp/0".parse().unwrap())
            .unwrap();

        let listen_addr = async_std::task::block_on(async {
            loop {
                match swarm1.select_next_some().await {
                    SwarmEvent::NewListenAddr {
                        address,
                        listener_id,
                    } if listener_id == listener => return address,
                    _ => {}
                }
            }
        });

        async_std::task::spawn(async move {
            loop {
                swarm1.next().await;
            }
        });

        swarm2.dial(listen_addr).unwrap();

        // Wait until we identified.
        async_std::task::block_on(async {
            loop {
                if let SwarmEvent::Behaviour(Event::Received { .. }) =
                    swarm2.select_next_some().await
                {
                    break;
                }
            }
        });

        swarm2.disconnect_peer_id(swarm1_peer_id).unwrap();

        // Wait for connection to close.
        async_std::task::block_on(async {
            loop {
                if let SwarmEvent::ConnectionClosed { peer_id, .. } =
                    swarm2.select_next_some().await
                {
                    break peer_id;
                }
            }
        });

        // We should still be able to dial now!
        swarm2.dial(swarm1_peer_id).unwrap();

        let connected_peer = async_std::task::block_on(async {
            loop {
                if let SwarmEvent::ConnectionEstablished { peer_id, .. } =
                    swarm2.select_next_some().await
                {
                    break peer_id;
                }
            }
        });

        assert_eq!(connected_peer, swarm1_peer_id);
    }

    #[test]
    fn check_multiaddr_matches_peer_id() {
        let peer_id = PeerId::random();
        let other_peer_id = PeerId::random();
        let mut addr: Multiaddr = "/ip4/147.75.69.143/tcp/4001"
            .parse()
            .expect("failed to parse multiaddr");

        let addr_without_peer_id: Multiaddr = addr.clone();
        let mut addr_with_other_peer_id = addr.clone();

        addr.push(multiaddr::Protocol::P2p(peer_id.into()));
        addr_with_other_peer_id.push(multiaddr::Protocol::P2p(other_peer_id.into()));

        assert!(multiaddr_matches_peer_id(&addr, &peer_id));
        assert!(!multiaddr_matches_peer_id(
            &addr_with_other_peer_id,
            &peer_id
        ));
        assert!(multiaddr_matches_peer_id(&addr_without_peer_id, &peer_id));
    }
}<|MERGE_RESOLUTION|>--- conflicted
+++ resolved
@@ -189,17 +189,6 @@
             if !self.connected.contains_key(&p) {
                 log::debug!("Not pushing to {p} because we are not connected");
                 continue;
-<<<<<<< HEAD
-=======
-            }
-
-            let request = Request {
-                peer_id: p,
-                protocol: Protocol::Push,
-            };
-            if !self.requests.contains(&request) {
-                self.requests.push(request);
->>>>>>> 25d14349
             }
 
             self.events.push_back(ToSwarm::NotifyHandler {
