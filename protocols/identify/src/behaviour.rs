--- conflicted
+++ resolved
@@ -26,8 +26,7 @@
 use libp2p_swarm::behaviour::{ConnectionClosed, ConnectionEstablished, DialFailure, FromSwarm};
 use libp2p_swarm::{
     AddressScore, ConnectionDenied, ConnectionHandlerUpgrErr, DialError, ExternalAddresses,
-    ListenAddresses, NetworkBehaviour, NotifyHandler, PollParameters, StreamProtocol,
-    THandlerInEvent, ToSwarm,
+    ListenAddresses, NetworkBehaviour, NotifyHandler, PollParameters, THandlerInEvent, ToSwarm,
 };
 use libp2p_swarm::{ConnectionId, THandler, THandlerOutEvent};
 use lru::LruCache;
@@ -447,20 +446,6 @@
     },
 }
 
-<<<<<<< HEAD
-=======
-fn supported_protocols(params: &impl PollParameters) -> Vec<StreamProtocol> {
-    // The protocol names can be bytes, but the identify protocol except UTF-8 strings.
-    // There's not much we can do to solve this conflict except strip non-UTF-8 characters.
-    params
-        .supported_protocols()
-        .filter_map(|p| {
-            StreamProtocol::try_from_owned(String::from_utf8_lossy(&p).to_string()).ok()
-        })
-        .collect()
-}
-
->>>>>>> c93f7530
 /// If there is a given peer_id in the multiaddr, make sure it is the same as
 /// the given peer_id. If there is no peer_id for the peer in the mutiaddr, this returns true.
 fn multiaddr_matches_peer_id(addr: &Multiaddr, peer_id: &PeerId) -> bool {
