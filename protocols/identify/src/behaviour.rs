// Copyright 2018 Parity Technologies (UK) Ltd.
//
// Permission is hereby granted, free of charge, to any person obtaining a
// copy of this software and associated documentation files (the "Software"),
// to deal in the Software without restriction, including without limitation
// the rights to use, copy, modify, merge, publish, distribute, sublicense,
// and/or sell copies of the Software, and to permit persons to whom the
// Software is furnished to do so, subject to the following conditions:
//
// The above copyright notice and this permission notice shall be included in
// all copies or substantial portions of the Software.
//
// THE SOFTWARE IS PROVIDED "AS IS", WITHOUT WARRANTY OF ANY KIND, EXPRESS
// OR IMPLIED, INCLUDING BUT NOT LIMITED TO THE WARRANTIES OF MERCHANTABILITY,
// FITNESS FOR A PARTICULAR PURPOSE AND NONINFRINGEMENT. IN NO EVENT SHALL THE
// AUTHORS OR COPYRIGHT HOLDERS BE LIABLE FOR ANY CLAIM, DAMAGES OR OTHER
// LIABILITY, WHETHER IN AN ACTION OF CONTRACT, TORT OR OTHERWISE, ARISING
// FROM, OUT OF OR IN CONNECTION WITH THE SOFTWARE OR THE USE OR OTHER
// DEALINGS IN THE SOFTWARE.

use crate::handler::{self, InEvent, Proto};
use crate::protocol::{Info, Protocol, UpgradeError};
use libp2p_core::{multiaddr, ConnectedPoint, Multiaddr, PeerId, PublicKey};
use libp2p_swarm::{
<<<<<<< HEAD
    dial_opts::DialOpts, AddressScore, ConnectionHandler, ConnectionHandlerUpgrErr, DialError,
    ExternalAddresses, IntoConnectionHandler, ListenAddresses, NetworkBehaviour,
    NetworkBehaviourAction, NotifyHandler, PollParameters, THandlerInEvent,
=======
    behaviour::{ConnectionClosed, ConnectionEstablished, DialFailure, FromSwarm},
    dial_opts::DialOpts,
    AddressScore, ConnectionHandlerUpgrErr, ConnectionId, DialError, ExternalAddresses,
    ListenAddresses, NetworkBehaviour, NetworkBehaviourAction, NotifyHandler, PollParameters,
    THandlerOutEvent,
>>>>>>> d1336a7d
};
use lru::LruCache;
use std::num::NonZeroUsize;
use std::{
    collections::{HashMap, HashSet, VecDeque},
    iter::FromIterator,
    task::Context,
    task::Poll,
    time::Duration,
};

/// Network behaviour that automatically identifies nodes periodically, returns information
/// about them, and answers identify queries from other nodes.
///
/// All external addresses of the local node supposedly observed by remotes
/// are reported via [`NetworkBehaviourAction::ReportObservedAddr`] with a
/// [score](AddressScore) of `1`.
pub struct Behaviour {
    config: Config,
    /// For each peer we're connected to, the observed address to send back to it.
    connected: HashMap<PeerId, HashMap<ConnectionId, Multiaddr>>,
    /// Pending requests to be fulfilled, either `Handler` requests for `Behaviour` info
    /// to address identification requests, or push requests to peers
    /// with current information about the local peer.
    requests: Vec<Request>,
    /// Pending events to be emitted when polled.
    events: VecDeque<NetworkBehaviourAction<Event, InEvent>>,
    /// The addresses of all peers that we have discovered.
    discovered_peers: PeerCache,

    listen_addresses: ListenAddresses,
    external_addresses: ExternalAddresses,
}

/// A `Behaviour` request to be fulfilled, either `Handler` requests for `Behaviour` info
/// to address identification requests, or push requests to peers
/// with current information about the local peer.
#[derive(Debug, PartialEq, Eq)]
struct Request {
    peer_id: PeerId,
    protocol: Protocol,
}

/// Configuration for the [`identify::Behaviour`](Behaviour).
#[non_exhaustive]
#[derive(Debug, Clone)]
pub struct Config {
    /// Application-specific version of the protocol family used by the peer,
    /// e.g. `ipfs/1.0.0` or `polkadot/1.0.0`.
    pub protocol_version: String,
    /// The public key of the local node. To report on the wire.
    pub local_public_key: PublicKey,
    /// Name and version of the local peer implementation, similar to the
    /// `User-Agent` header in the HTTP protocol.
    ///
    /// Defaults to `rust-libp2p/<libp2p-identify-version>`.
    pub agent_version: String,
    /// The initial delay before the first identification request
    /// is sent to a remote on a newly established connection.
    ///
    /// Defaults to 500ms.
    pub initial_delay: Duration,
    /// The interval at which identification requests are sent to
    /// the remote on established connections after the first request,
    /// i.e. the delay between identification requests.
    ///
    /// Defaults to 5 minutes.
    pub interval: Duration,

    /// Whether new or expired listen addresses of the local node should
    /// trigger an active push of an identify message to all connected peers.
    ///
    /// Enabling this option can result in connected peers being informed
    /// earlier about new or expired listen addresses of the local node,
    /// i.e. before the next periodic identify request with each peer.
    ///
    /// Disabled by default.
    pub push_listen_addr_updates: bool,

    /// How many entries of discovered peers to keep before we discard
    /// the least-recently used one.
    ///
    /// Disabled by default.
    pub cache_size: usize,
}

impl Config {
    /// Creates a new configuration for the identify [`Behaviour`] that
    /// advertises the given protocol version and public key.
    pub fn new(protocol_version: String, local_public_key: PublicKey) -> Self {
        Self {
            protocol_version,
            agent_version: format!("rust-libp2p/{}", env!("CARGO_PKG_VERSION")),
            local_public_key,
            initial_delay: Duration::from_millis(500),
            interval: Duration::from_secs(5 * 60),
            push_listen_addr_updates: false,
            cache_size: 100,
        }
    }

    /// Configures the agent version sent to peers.
    pub fn with_agent_version(mut self, v: String) -> Self {
        self.agent_version = v;
        self
    }

    /// Configures the initial delay before the first identification
    /// request is sent on a newly established connection to a peer.
    pub fn with_initial_delay(mut self, d: Duration) -> Self {
        self.initial_delay = d;
        self
    }

    /// Configures the interval at which identification requests are
    /// sent to peers after the initial request.
    pub fn with_interval(mut self, d: Duration) -> Self {
        self.interval = d;
        self
    }

    /// Configures whether new or expired listen addresses of the local
    /// node should trigger an active push of an identify message to all
    /// connected peers.
    pub fn with_push_listen_addr_updates(mut self, b: bool) -> Self {
        self.push_listen_addr_updates = b;
        self
    }

    /// Configures the size of the LRU cache, caching addresses of discovered peers.
    ///
    /// The [`Swarm`](libp2p_swarm::Swarm) may extend the set of addresses of an outgoing connection attempt via
    ///  [`Behaviour::addresses_of_peer`].
    pub fn with_cache_size(mut self, cache_size: usize) -> Self {
        self.cache_size = cache_size;
        self
    }
}

impl Behaviour {
    /// Creates a new identify [`Behaviour`].
    pub fn new(config: Config) -> Self {
        let discovered_peers = match NonZeroUsize::new(config.cache_size) {
            None => PeerCache::disabled(),
            Some(size) => PeerCache::enabled(size),
        };

        Self {
            config,
            connected: HashMap::new(),
            requests: Vec::new(),
            events: VecDeque::new(),
            discovered_peers,
            listen_addresses: Default::default(),
            external_addresses: Default::default(),
        }
    }

    /// Initiates an active push of the local peer information to the given peers.
    pub fn push<I>(&mut self, peers: I)
    where
        I: IntoIterator<Item = PeerId>,
    {
        for p in peers {
            let request = Request {
                peer_id: p,
                protocol: Protocol::Push,
            };
            if !self.requests.contains(&request) {
                self.requests.push(request);

                self.events.push_back(NetworkBehaviourAction::Dial {
                    opts: DialOpts::peer_id(p).build(),
                });
            }
        }
    }

    fn on_connection_established(
        &mut self,
        ConnectionEstablished {
            peer_id,
            connection_id: conn,
            endpoint,
            failed_addresses,
            ..
        }: ConnectionEstablished,
    ) {
        let addr = match endpoint {
            ConnectedPoint::Dialer { address, .. } => address.clone(),
            ConnectedPoint::Listener { send_back_addr, .. } => send_back_addr.clone(),
        };

        self.connected
            .entry(peer_id)
            .or_default()
            .insert(conn, addr);

        if let Some(entry) = self.discovered_peers.get_mut(&peer_id) {
            for addr in failed_addresses {
                entry.remove(addr);
            }
        }
    }
}

impl NetworkBehaviour for Behaviour {
    type ConnectionHandler = Proto;
    type OutEvent = Event;

    fn new_handler(&mut self) -> Self::ConnectionHandler {
        Proto::new(
            self.config.initial_delay,
            self.config.interval,
            self.config.local_public_key.clone(),
            self.config.protocol_version.clone(),
            self.config.agent_version.clone(),
        )
    }

    fn on_connection_handler_event(
        &mut self,
        peer_id: PeerId,
        connection_id: ConnectionId,
        event: THandlerOutEvent<Self>,
    ) {
        match event {
            handler::Event::Identified(mut info) => {
                // Remove invalid multiaddrs.
                info.listen_addrs
                    .retain(|addr| multiaddr_matches_peer_id(addr, &peer_id));

                // Replace existing addresses to prevent other peer from filling up our memory.
                self.discovered_peers
                    .put(peer_id, info.listen_addrs.iter().cloned());

                let observed = info.observed_addr.clone();
                self.events
                    .push_back(NetworkBehaviourAction::GenerateEvent(Event::Received {
                        peer_id,
                        info,
                    }));
                self.events
                    .push_back(NetworkBehaviourAction::ReportObservedAddr {
                        address: observed,
                        score: AddressScore::Finite(1),
                    });
            }
            handler::Event::Identification(peer) => {
                self.events
                    .push_back(NetworkBehaviourAction::GenerateEvent(Event::Sent {
                        peer_id: peer,
                    }));
            }
            handler::Event::IdentificationPushed => {
                self.events
                    .push_back(NetworkBehaviourAction::GenerateEvent(Event::Pushed {
                        peer_id,
                    }));
            }
            handler::Event::Identify => {
                self.requests.push(Request {
                    peer_id,
                    protocol: Protocol::Identify(connection_id),
                });
            }
            handler::Event::IdentificationError(error) => {
                self.events
                    .push_back(NetworkBehaviourAction::GenerateEvent(Event::Error {
                        peer_id,
                        error,
                    }));
            }
        }
    }

    fn poll(
        &mut self,
        _cx: &mut Context<'_>,
        params: &mut impl PollParameters,
    ) -> Poll<NetworkBehaviourAction<Self::OutEvent, THandlerInEvent<Self>>> {
        if let Some(event) = self.events.pop_front() {
            return Poll::Ready(event);
        }

        // Check for pending requests.
        match self.requests.pop() {
            Some(Request {
                peer_id,
                protocol: Protocol::Push,
            }) => Poll::Ready(NetworkBehaviourAction::NotifyHandler {
                peer_id,
                handler: NotifyHandler::Any,
                event: InEvent {
                    listen_addrs: self
                        .listen_addresses
                        .iter()
                        .chain(self.external_addresses.iter())
                        .cloned()
                        .collect(),
                    supported_protocols: supported_protocols(params),
                    protocol: Protocol::Push,
                },
            }),
            Some(Request {
                peer_id,
                protocol: Protocol::Identify(connection_id),
            }) => Poll::Ready(NetworkBehaviourAction::NotifyHandler {
                peer_id,
                handler: NotifyHandler::One(connection_id),
                event: InEvent {
                    listen_addrs: self
                        .listen_addresses
                        .iter()
                        .chain(self.external_addresses.iter())
                        .cloned()
                        .collect(),
                    supported_protocols: supported_protocols(params),
                    protocol: Protocol::Identify(connection_id),
                },
            }),
            None => Poll::Pending,
        }
    }

    fn addresses_of_peer(&mut self, peer: &PeerId) -> Vec<Multiaddr> {
        self.discovered_peers.get(peer)
    }

    fn on_swarm_event(&mut self, event: FromSwarm<Self::ConnectionHandler>) {
        self.listen_addresses.on_swarm_event(&event);
        self.external_addresses.on_swarm_event(&event);

        match event {
            FromSwarm::ConnectionEstablished(connection_established) => {
                self.on_connection_established(connection_established)
            }
            FromSwarm::ConnectionClosed(ConnectionClosed {
                peer_id,
                connection_id,
                remaining_established,
                ..
            }) => {
                if remaining_established == 0 {
                    self.connected.remove(&peer_id);
                    self.requests.retain(|request| {
                        request
                            != &Request {
                                peer_id,
                                protocol: Protocol::Push,
                            }
                    });
                } else if let Some(addrs) = self.connected.get_mut(&peer_id) {
                    addrs.remove(&connection_id);
                }
            }
            FromSwarm::DialFailure(DialFailure { peer_id, error, .. }) => {
                if let Some(peer_id) = peer_id {
                    if !self.connected.contains_key(&peer_id) {
                        self.requests.retain(|request| {
                            request
                                != &Request {
                                    peer_id,
                                    protocol: Protocol::Push,
                                }
                        });
                    }
                }

                if let Some(entry) = peer_id.and_then(|id| self.discovered_peers.get_mut(&id)) {
                    if let DialError::Transport(errors) = error {
                        for (addr, _error) in errors {
                            entry.remove(addr);
                        }
                    }
                }
            }
            FromSwarm::NewListenAddr(_) | FromSwarm::ExpiredListenAddr(_) => {
                if self.config.push_listen_addr_updates {
                    for p in self.connected.keys() {
                        let request = Request {
                            peer_id: *p,
                            protocol: Protocol::Push,
                        };
                        if !self.requests.contains(&request) {
                            self.requests.push(request);
                        }
                    }
                }
            }
            FromSwarm::AddressChange(_)
            | FromSwarm::ListenFailure(_)
            | FromSwarm::NewListener(_)
            | FromSwarm::ListenerError(_)
            | FromSwarm::ListenerClosed(_)
            | FromSwarm::NewExternalAddr(_)
            | FromSwarm::ExpiredExternalAddr(_) => {}
        }
    }
}

/// Event emitted  by the `Identify` behaviour.
#[allow(clippy::large_enum_variant)]
#[derive(Debug)]
pub enum Event {
    /// Identification information has been received from a peer.
    Received {
        /// The peer that has been identified.
        peer_id: PeerId,
        /// The information provided by the peer.
        info: Info,
    },
    /// Identification information of the local node has been sent to a peer in
    /// response to an identification request.
    Sent {
        /// The peer that the information has been sent to.
        peer_id: PeerId,
    },
    /// Identification information of the local node has been actively pushed to
    /// a peer.
    Pushed {
        /// The peer that the information has been sent to.
        peer_id: PeerId,
    },
    /// Error while attempting to identify the remote.
    Error {
        /// The peer with whom the error originated.
        peer_id: PeerId,
        /// The error that occurred.
        error: ConnectionHandlerUpgrErr<UpgradeError>,
    },
}

fn supported_protocols(params: &impl PollParameters) -> Vec<String> {
    // The protocol names can be bytes, but the identify protocol except UTF-8 strings.
    // There's not much we can do to solve this conflict except strip non-UTF-8 characters.
    params
        .supported_protocols()
        .map(|p| String::from_utf8_lossy(&p).to_string())
        .collect()
}

/// If there is a given peer_id in the multiaddr, make sure it is the same as
/// the given peer_id. If there is no peer_id for the peer in the mutiaddr, this returns true.
fn multiaddr_matches_peer_id(addr: &Multiaddr, peer_id: &PeerId) -> bool {
    let last_component = addr.iter().last();
    if let Some(multiaddr::Protocol::P2p(multi_addr_peer_id)) = last_component {
        return multi_addr_peer_id == *peer_id.as_ref();
    }
    true
}

struct PeerCache(Option<LruCache<PeerId, HashSet<Multiaddr>>>);

impl PeerCache {
    fn disabled() -> Self {
        Self(None)
    }

    fn enabled(size: NonZeroUsize) -> Self {
        Self(Some(LruCache::new(size)))
    }

    fn get_mut(&mut self, peer: &PeerId) -> Option<&mut HashSet<Multiaddr>> {
        self.0.as_mut()?.get_mut(peer)
    }

    fn put(&mut self, peer: PeerId, addresses: impl Iterator<Item = Multiaddr>) {
        let cache = match self.0.as_mut() {
            None => return,
            Some(cache) => cache,
        };

        cache.put(peer, HashSet::from_iter(addresses));
    }

    fn get(&mut self, peer: &PeerId) -> Vec<Multiaddr> {
        let cache = match self.0.as_mut() {
            None => return Vec::new(),
            Some(cache) => cache,
        };

        cache
            .get(peer)
            .cloned()
            .map(Vec::from_iter)
            .unwrap_or_default()
    }
}

#[cfg(test)]
mod tests {
    use super::*;
    use futures::pin_mut;
    use futures::prelude::*;
    use libp2p_core::{identity, muxing::StreamMuxerBox, transport, upgrade, PeerId, Transport};
    use libp2p_mplex::MplexConfig;
    use libp2p_noise as noise;
    use libp2p_swarm::{Swarm, SwarmEvent};
    use libp2p_tcp as tcp;
    use std::time::Duration;

    fn transport() -> (
        identity::PublicKey,
        transport::Boxed<(PeerId, StreamMuxerBox)>,
    ) {
        let id_keys = identity::Keypair::generate_ed25519();
        let noise_keys = noise::Keypair::<noise::X25519Spec>::new()
            .into_authentic(&id_keys)
            .unwrap();
        let pubkey = id_keys.public();
        let transport = tcp::async_io::Transport::new(tcp::Config::default().nodelay(true))
            .upgrade(upgrade::Version::V1)
            .authenticate(noise::NoiseConfig::xx(noise_keys).into_authenticated())
            .multiplex(MplexConfig::new())
            .boxed();
        (pubkey, transport)
    }

    #[test]
    fn periodic_identify() {
        let (mut swarm1, pubkey1) = {
            let (pubkey, transport) = transport();
            let protocol = Behaviour::new(
                Config::new("a".to_string(), pubkey.clone()).with_agent_version("b".to_string()),
            );
            let swarm = Swarm::with_async_std_executor(transport, protocol, pubkey.to_peer_id());
            (swarm, pubkey)
        };

        let (mut swarm2, pubkey2) = {
            let (pubkey, transport) = transport();
            let protocol = Behaviour::new(
                Config::new("c".to_string(), pubkey.clone()).with_agent_version("d".to_string()),
            );
            let swarm = Swarm::with_async_std_executor(transport, protocol, pubkey.to_peer_id());
            (swarm, pubkey)
        };

        swarm1
            .listen_on("/ip4/127.0.0.1/tcp/0".parse().unwrap())
            .unwrap();

        let listen_addr = async_std::task::block_on(async {
            loop {
                let swarm1_fut = swarm1.select_next_some();
                pin_mut!(swarm1_fut);
                if let SwarmEvent::NewListenAddr { address, .. } = swarm1_fut.await {
                    return address;
                }
            }
        });
        swarm2.dial(listen_addr).unwrap();

        // nb. Either swarm may receive the `Identified` event first, upon which
        // it will permit the connection to be closed, as defined by
        // `Handler::connection_keep_alive`. Hence the test succeeds if
        // either `Identified` event arrives correctly.
        async_std::task::block_on(async move {
            loop {
                let swarm1_fut = swarm1.select_next_some();
                pin_mut!(swarm1_fut);
                let swarm2_fut = swarm2.select_next_some();
                pin_mut!(swarm2_fut);

                match future::select(swarm1_fut, swarm2_fut)
                    .await
                    .factor_second()
                    .0
                {
                    future::Either::Left(SwarmEvent::Behaviour(Event::Received {
                        info, ..
                    })) => {
                        assert_eq!(info.public_key, pubkey2);
                        assert_eq!(info.protocol_version, "c");
                        assert_eq!(info.agent_version, "d");
                        assert!(!info.protocols.is_empty());
                        assert!(info.listen_addrs.is_empty());
                        return;
                    }
                    future::Either::Right(SwarmEvent::Behaviour(Event::Received {
                        info, ..
                    })) => {
                        assert_eq!(info.public_key, pubkey1);
                        assert_eq!(info.protocol_version, "a");
                        assert_eq!(info.agent_version, "b");
                        assert!(!info.protocols.is_empty());
                        assert_eq!(info.listen_addrs.len(), 1);
                        return;
                    }
                    _ => {}
                }
            }
        })
    }

    #[test]
    fn identify_push() {
        let _ = env_logger::try_init();

        let (mut swarm1, pubkey1) = {
            let (pubkey, transport) = transport();
            let protocol = Behaviour::new(Config::new("a".to_string(), pubkey.clone()));
            let swarm = Swarm::with_async_std_executor(transport, protocol, pubkey.to_peer_id());
            (swarm, pubkey)
        };

        let (mut swarm2, pubkey2) = {
            let (pubkey, transport) = transport();
            let protocol = Behaviour::new(
                Config::new("a".to_string(), pubkey.clone()).with_agent_version("b".to_string()),
            );
            let swarm = Swarm::with_async_std_executor(transport, protocol, pubkey.to_peer_id());
            (swarm, pubkey)
        };

        Swarm::listen_on(&mut swarm1, "/ip4/127.0.0.1/tcp/0".parse().unwrap()).unwrap();

        let listen_addr = async_std::task::block_on(async {
            loop {
                let swarm1_fut = swarm1.select_next_some();
                pin_mut!(swarm1_fut);
                if let SwarmEvent::NewListenAddr { address, .. } = swarm1_fut.await {
                    return address;
                }
            }
        });

        swarm2.dial(listen_addr).unwrap();

        async_std::task::block_on(async move {
            loop {
                let swarm1_fut = swarm1.select_next_some();
                let swarm2_fut = swarm2.select_next_some();

                {
                    pin_mut!(swarm1_fut);
                    pin_mut!(swarm2_fut);
                    match future::select(swarm1_fut, swarm2_fut)
                        .await
                        .factor_second()
                        .0
                    {
                        future::Either::Left(SwarmEvent::Behaviour(Event::Received {
                            info,
                            ..
                        })) => {
                            assert_eq!(info.public_key, pubkey2);
                            assert_eq!(info.protocol_version, "a");
                            assert_eq!(info.agent_version, "b");
                            assert!(!info.protocols.is_empty());
                            assert!(info.listen_addrs.is_empty());
                            return;
                        }
                        future::Either::Right(SwarmEvent::ConnectionEstablished { .. }) => {
                            // Once a connection is established, we can initiate an
                            // active push below.
                        }
                        _ => continue,
                    }
                }

                swarm2
                    .behaviour_mut()
                    .push(std::iter::once(pubkey1.to_peer_id()));
            }
        })
    }

    #[test]
    fn discover_peer_after_disconnect() {
        let _ = env_logger::try_init();

        let mut swarm1 = {
            let (pubkey, transport) = transport();
            let protocol = Behaviour::new(
                Config::new("a".to_string(), pubkey.clone())
                    // `swarm1` will set `KeepAlive::No` once it identified `swarm2` and thus
                    // closes the connection. At this point in time `swarm2` might not yet have
                    // identified `swarm1`. To give `swarm2` enough time, set an initial delay on
                    // `swarm1`.
                    .with_initial_delay(Duration::from_secs(10)),
            );

            Swarm::with_async_std_executor(transport, protocol, pubkey.to_peer_id())
        };

        let mut swarm2 = {
            let (pubkey, transport) = transport();
            let protocol = Behaviour::new(
                Config::new("a".to_string(), pubkey.clone()).with_agent_version("b".to_string()),
            );

            Swarm::with_async_std_executor(transport, protocol, pubkey.to_peer_id())
        };

        let swarm1_peer_id = *swarm1.local_peer_id();

        let listener = swarm1
            .listen_on("/ip4/127.0.0.1/tcp/0".parse().unwrap())
            .unwrap();

        let listen_addr = async_std::task::block_on(async {
            loop {
                match swarm1.select_next_some().await {
                    SwarmEvent::NewListenAddr {
                        address,
                        listener_id,
                    } if listener_id == listener => return address,
                    _ => {}
                }
            }
        });

        async_std::task::spawn(async move {
            loop {
                swarm1.next().await;
            }
        });

        swarm2.dial(listen_addr).unwrap();

        // Wait until we identified.
        async_std::task::block_on(async {
            loop {
                if let SwarmEvent::Behaviour(Event::Received { .. }) =
                    swarm2.select_next_some().await
                {
                    break;
                }
            }
        });

        swarm2.disconnect_peer_id(swarm1_peer_id).unwrap();

        // Wait for connection to close.
        async_std::task::block_on(async {
            loop {
                if let SwarmEvent::ConnectionClosed { peer_id, .. } =
                    swarm2.select_next_some().await
                {
                    break peer_id;
                }
            }
        });

        // We should still be able to dial now!
        swarm2.dial(swarm1_peer_id).unwrap();

        let connected_peer = async_std::task::block_on(async {
            loop {
                if let SwarmEvent::ConnectionEstablished { peer_id, .. } =
                    swarm2.select_next_some().await
                {
                    break peer_id;
                }
            }
        });

        assert_eq!(connected_peer, swarm1_peer_id);
    }

    #[test]
    fn check_multiaddr_matches_peer_id() {
        let peer_id = PeerId::random();
        let other_peer_id = PeerId::random();
        let mut addr: Multiaddr = "/ip4/147.75.69.143/tcp/4001"
            .parse()
            .expect("failed to parse multiaddr");

        let addr_without_peer_id: Multiaddr = addr.clone();
        let mut addr_with_other_peer_id = addr.clone();

        addr.push(multiaddr::Protocol::P2p(peer_id.into()));
        addr_with_other_peer_id.push(multiaddr::Protocol::P2p(other_peer_id.into()));

        assert!(multiaddr_matches_peer_id(&addr, &peer_id));
        assert!(!multiaddr_matches_peer_id(
            &addr_with_other_peer_id,
            &peer_id
        ));
        assert!(multiaddr_matches_peer_id(&addr_without_peer_id, &peer_id));
    }
}<|MERGE_RESOLUTION|>--- conflicted
+++ resolved
@@ -22,17 +22,11 @@
 use crate::protocol::{Info, Protocol, UpgradeError};
 use libp2p_core::{multiaddr, ConnectedPoint, Multiaddr, PeerId, PublicKey};
 use libp2p_swarm::{
-<<<<<<< HEAD
-    dial_opts::DialOpts, AddressScore, ConnectionHandler, ConnectionHandlerUpgrErr, DialError,
-    ExternalAddresses, IntoConnectionHandler, ListenAddresses, NetworkBehaviour,
-    NetworkBehaviourAction, NotifyHandler, PollParameters, THandlerInEvent,
-=======
     behaviour::{ConnectionClosed, ConnectionEstablished, DialFailure, FromSwarm},
     dial_opts::DialOpts,
     AddressScore, ConnectionHandlerUpgrErr, ConnectionId, DialError, ExternalAddresses,
     ListenAddresses, NetworkBehaviour, NetworkBehaviourAction, NotifyHandler, PollParameters,
-    THandlerOutEvent,
->>>>>>> d1336a7d
+    THandlerInEvent, THandlerOutEvent,
 };
 use lru::LruCache;
 use std::num::NonZeroUsize;
