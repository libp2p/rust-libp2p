--- conflicted
+++ resolved
@@ -1,14 +1,12 @@
-<<<<<<< HEAD
 # 0.43.0 - unreleased 
 
 - Remove deprecated `Identify` prefixed Items.
-=======
+
 # 0.42.1
 
 - Migrate from `prost` to `quick-protobuf`. This removes `protoc` dependency. See [PR 3312].
 
 [PR 3312]: https://github.com/libp2p/rust-libp2p/pull/3312
->>>>>>> bd045912
 
 # 0.42.0
 
