--- conflicted
+++ resolved
@@ -1,12 +1,8 @@
-<<<<<<< HEAD
 # 0.40.0 [unreleased]
 
+- Update dependencies.
+
 - Update to `libp2p-swarm` `v0.40.0`.
-=======
-# 0.39.1 [unreleased]
-
-- Update dependencies.
->>>>>>> b28ab2c6
 
 # 0.39.0
 
