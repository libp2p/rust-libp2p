## 0.45.0

<<<<<<< HEAD
- Address translation is moved here from `libp2p-core`.
  See [PR 4568](https://github.com/libp2p/rust-libp2p/pull/4568)
<!-- Update to libp2p-swarm v0.45.0 -->
=======
- Add `ConnectionId` in `Event`.
  See [PR 4981](https://github.com/libp2p/rust-libp2p/pull/4981).
>>>>>>> 4a16b618

## 0.44.2

- Emit `ToSwarm::NewExternalAddrOfPeer` for all external addresses of remote peers.
  For this work, the address cache must be enabled via `identify::Config::with_cache_size`.
  The default is 0, i.e. disabled.
  See [PR 4371](https://github.com/libp2p/rust-libp2p/pull/4371).

## 0.44.1

- Ensure `Multiaddr` handled and returned by `Behaviour` are `/p2p` terminated.
  See [PR 4596](https://github.com/libp2p/rust-libp2p/pull/4596).

## 0.44.0

- Add `Info` to the `libp2p-identify::Event::Pushed` to report pushed info.
  See [PR 4527](https://github.com/libp2p/rust-libp2p/pull/4527)
- Remove deprecated `initial_delay`.
  Identify requests are always sent instantly after the connection has been established.
  See [PR 4735](https://github.com/libp2p/rust-libp2p/pull/4735)
- Don't repeatedly report the same observed address as a `NewExternalAddrCandidate`.
  Instead, only report each observed address once per connection.
  This allows users to probabilistically deem an address as external if it gets reported as a candidate repeatedly.
  See [PR 4721](https://github.com/libp2p/rust-libp2p/pull/4721).

## 0.43.1

- Handle partial push messages.
  Previously, push messages with partial information were ignored.
  See [PR 4495].

[PR 4495]: https://github.com/libp2p/rust-libp2p/pull/4495

## 0.43.0

- Observed addresses (aka. external address candidates) of the local node, reported by a remote node via `libp2p-identify`, are no longer automatically considered confirmed external addresses, in other words they are no longer trusted by default.
  Instead users need to confirm the reported observed address either manually, or by using `libp2p-autonat`.
  In trusted environments users can simply extract observed addresses from a `libp2p-identify::Event::Received { info: libp2p_identify::Info { observed_addr }}` and confirm them via `Swarm::add_external_address`.
  See [PR 3954] and [PR 4052].

- Remove deprecated `Identify` prefixed symbols. See [PR 3698].
- Raise MSRV to 1.65.
  See [PR 3715].

- Reduce the initial delay before running the identify protocol to 0 and make the option deprecated.
  See [PR 3545].

- Fix aborting the answering of an identify request in rare situations.
  See [PR 3876].

- Actively push changes in listen protocols to remote.
  See [PR 3980].

[PR 3545]: https://github.com/libp2p/rust-libp2p/pull/3545
[PR 3698]: https://github.com/libp2p/rust-libp2p/pull/3698
[PR 3715]: https://github.com/libp2p/rust-libp2p/pull/3715
[PR 3876]: https://github.com/libp2p/rust-libp2p/pull/3876
[PR 3954]: https://github.com/libp2p/rust-libp2p/pull/3954
[PR 3980]: https://github.com/libp2p/rust-libp2p/pull/3980
[PR 4052]: https://github.com/libp2p/rust-libp2p/pull/4052

## 0.42.2

- Do not implicitly dial a peer upon `identify::Behaviour::push`.
  Previously, we would dial each peer in the provided list.
  Now, we skip peers that we are not connected to.
  See [PR 3843].

[PR 3843]: https://github.com/libp2p/rust-libp2p/pull/3843

## 0.42.1

- Migrate from `prost` to `quick-protobuf`. This removes `protoc` dependency. See [PR 3312].

[PR 3312]: https://github.com/libp2p/rust-libp2p/pull/3312

## 0.42.0

- Update to `libp2p-core` `v0.39.0`.

- Move I/O from `Behaviour` to `Handler`. Handle `Behaviour`'s Identify and Push requests independently by incoming order,
  previously Push requests were prioritized. see [PR 3208].

- Update to `libp2p-swarm` `v0.42.0`.

- Don't close the stream when reading the identify info in `protocol::recv`. See [PR 3344].

[PR 3208]: https://github.com/libp2p/rust-libp2p/pull/3208
[PR 3344]: https://github.com/libp2p/rust-libp2p/pull/3344

## 0.41.1

- Skip invalid multiaddr in `listen_addrs`. See [PR 3246].

[PR 3246]: https://github.com/libp2p/rust-libp2p/pull/3246

## 0.41.0

- Change default `cache_size` of `Config` to 100. See [PR 2995].

- Update to `prost-codec` `v0.3.0`.

- Update to `libp2p-core` `v0.38.0`.

- Update to `libp2p-swarm` `v0.41.0`.

- Replace `Behaviour`'s `NetworkBehaviour` implemention `inject_*` methods with the new `on_*` methods.
  See [PR 3011].

- Replace `Handler`'s `ConnectionHandler` implemention `inject_*` methods with the new `on_*` methods.
  See [PR 3085].

- Update `rust-version` to reflect the actual MSRV: 1.62.0. See [PR 3090].

[PR 3085]: https://github.com/libp2p/rust-libp2p/pull/3085
[PR 3011]: https://github.com/libp2p/rust-libp2p/pull/3011
[PR 2995]: https://github.com/libp2p/rust-libp2p/pull/2995
[PR 3090]: https://github.com/libp2p/rust-libp2p/pull/3090

## 0.40.0

- Update dependencies.

- Rename types as per [discussion 2174].
  `Identify` has been renamed to `Behaviour`.
  The `Identify` prefix has been removed from various types like `IdentifyEvent`.
  Users should prefer importing the identify protocol as a module (`use libp2p::identify;`),
  and refer to its types via `identify::`. For example: `identify::Behaviour` or `identify::Event`.

  [discussion 2174]: https://github.com/libp2p/rust-libp2p/discussions/2174

- Update to `libp2p-core` `v0.37.0`.

- Update to `libp2p-swarm` `v0.40.0`.

## 0.39.0

- Update to `libp2p-swarm` `v0.39.0`.

- Update to `libp2p-core` `v0.36.0`.

## 0.38.0

- Update prost requirement from 0.10 to 0.11 which no longer installs the protoc Protobuf compiler.
  Thus you will need protoc installed locally. See [PR 2788].

- Update to `libp2p-swarm` `v0.38.0`.

- Expose `PROTOCOL_NAME` and `PUSH_PROTOCOL_NAME`. See [PR 2734].

- Update to `libp2p-core` `v0.35.0`.

[PR 2788]: https://github.com/libp2p/rust-libp2p/pull/2788
[PR 2734]: https://github.com/libp2p/rust-libp2p/pull/2734/

## 0.37.0

- Update to `libp2p-core` `v0.34.0`.

- Update to `libp2p-swarm` `v0.37.0`.

- Extend log message on second identify push stream with peer ID.

## 0.36.1

- Allow at most one inbound identify push stream.

## 0.36.0

- Update to `libp2p-core` `v0.33.0`.

- Update to `libp2p-swarm` `v0.36.0`.

- Expose explicits errors via `UpgradeError` instead of generic `io::Error`. See [PR 2630].

[PR 2630]: https://github.com/libp2p/rust-libp2p/pull/2630
## 0.35.0

- Update to `libp2p-swarm` `v0.35.0`.

## 0.34.0 [2022-02-22]

- Update to `libp2p-core` `v0.32.0`.

- Update to `libp2p-swarm` `v0.34.0`.

- Merge NetworkBehaviour's inject_\* paired methods (see PR 2445).

[PR 2445]: https://github.com/libp2p/rust-libp2p/pull/2445

## 0.33.0 [2022-01-27]

- Update dependencies.

- Migrate to Rust edition 2021 (see [PR 2339]).

[PR 2339]: https://github.com/libp2p/rust-libp2p/pull/2339

## 0.32.0 [2021-11-16]

- Use `futures-timer` instead of `wasm-timer` (see [PR 2245]).
- Filter invalid peers from cache used in `addresses_of_peer` – [PR 2338].

- Update dependencies.

[PR 2245]: https://github.com/libp2p/rust-libp2p/pull/2245
[PR 2338]: https://github.com/libp2p/rust-libp2p/pull/2338

## 0.31.0 [2021-11-01]

- Make default features of `libp2p-core` optional.
  [PR 2181](https://github.com/libp2p/rust-libp2p/pull/2181)

- Update dependencies.

- Assist in peer discovery by optionally returning reported listen addresses
  of other peers from `addresses_of_peer` (see [PR
  2232](https://github.com/libp2p/rust-libp2p/pull/2232)), disabled by default.

## 0.30.0 [2021-07-12]

- Update dependencies.

## 0.29.0 [2021-04-13]

- Add support for configurable automatic push to connected peers
  on listen addr changes. Disabled by default.
  [PR 2004](https://github.com/libp2p/rust-libp2p/pull/2004)

- Implement the `/ipfs/id/push/1.0.0` protocol.
  cf. https://github.com/libp2p/specs/tree/master/identify#identifypush
  [PR 1999](https://github.com/libp2p/rust-libp2p/pull/1999)

- Emit `IdentifyEvent::Pushed` event after successfully pushing identification
  information to peer [PR
  2030](https://github.com/libp2p/rust-libp2p/pull/2030).

## 0.28.0 [2021-03-17]

- Update `libp2p-swarm`.

- Update dependencies.

## 0.27.0 [2021-01-12]

- Update dependencies.

## 0.26.0 [2020-12-17]

- Update `libp2p-swarm` and `libp2p-core`.

## 0.25.0 [2020-11-25]

- Update `libp2p-swarm` and `libp2p-core`.

## 0.24.0 [2020-11-09]

- Update dependencies.

## 0.23.0 [2020-10-16]

- Update `libp2p-swarm` and `libp2p-core`.

## 0.22.0 [2020-09-09]

- Update `libp2p-swarm` and `libp2p-core`.

## 0.21.0 [2020-08-18]

- Bump `libp2p-core` and `libp2p-swarm` dependencies.

## 0.20.0 [2020-07-01]

- Updated dependencies.

## 0.19.2 [2020-06-22]

- Updated dependencies.<|MERGE_RESOLUTION|>--- conflicted
+++ resolved
@@ -1,13 +1,12 @@
 ## 0.45.0
 
-<<<<<<< HEAD
 - Address translation is moved here from `libp2p-core`.
   See [PR 4568](https://github.com/libp2p/rust-libp2p/pull/4568)
+
 <!-- Update to libp2p-swarm v0.45.0 -->
-=======
+
 - Add `ConnectionId` in `Event`.
   See [PR 4981](https://github.com/libp2p/rust-libp2p/pull/4981).
->>>>>>> 4a16b618
 
 ## 0.44.2
 
