--- conflicted
+++ resolved
@@ -1,14 +1,10 @@
-<<<<<<< HEAD
-# 0.43.0 - unreleased 
+## 0.43.0 - unreleased
 
 - Remove deprecated `Identify` prefixed Items. See [PR 3698].
 
 [PR 3698]: https://github.com/libp2p/rust-libp2p/pull/3698
 
-# 0.42.1
-=======
 ## 0.42.1
->>>>>>> 3c5940ae
 
 - Migrate from `prost` to `quick-protobuf`. This removes `protoc` dependency. See [PR 3312].
 
