## 0.45.0

- Address translation is moved here from `libp2p-core`.
  See [PR 4568](https://github.com/libp2p/rust-libp2p/pull/4568)
<<<<<<< HEAD
<!-- Update to libp2p-swarm v0.45.0 -->

=======

<!-- Update to libp2p-swarm v0.45.0 -->

- Add `ConnectionId` in `Event`.
  See [PR 4981](https://github.com/libp2p/rust-libp2p/pull/4981).

>>>>>>> 079b2d6b
## 0.44.2

- Emit `ToSwarm::NewExternalAddrOfPeer` for all external addresses of remote peers.
  For this work, the address cache must be enabled via `identify::Config::with_cache_size`.
  The default is 0, i.e. disabled.
  See [PR 4371](https://github.com/libp2p/rust-libp2p/pull/4371).

## 0.44.1

- Ensure `Multiaddr` handled and returned by `Behaviour` are `/p2p` terminated.
  See [PR 4596](https://github.com/libp2p/rust-libp2p/pull/4596).

## 0.44.0

- Add `Info` to the `libp2p-identify::Event::Pushed` to report pushed info.
  See [PR 4527](https://github.com/libp2p/rust-libp2p/pull/4527)
- Remove deprecated `initial_delay`.
  Identify requests are always sent instantly after the connection has been established.
  See [PR 4735](https://github.com/libp2p/rust-libp2p/pull/4735)
- Don't repeatedly report the same observed address as a `NewExternalAddrCandidate`.
  Instead, only report each observed address once per connection.
  This allows users to probabilistically deem an address as external if it gets reported as a candidate repeatedly.
  See [PR 4721](https://github.com/libp2p/rust-libp2p/pull/4721).

## 0.43.1

- Handle partial push messages.
  Previously, push messages with partial information were ignored.
  See [PR 4495].

[PR 4495]: https://github.com/libp2p/rust-libp2p/pull/4495

## 0.43.0

- Observed addresses (aka. external address candidates) of the local node, reported by a remote node via `libp2p-identify`, are no longer automatically considered confirmed external addresses, in other words they are no longer trusted by default.
  Instead users need to confirm the reported observed address either manually, or by using `libp2p-autonat`.
  In trusted environments users can simply extract observed addresses from a `libp2p-identify::Event::Received { info: libp2p_identify::Info { observed_addr }}` and confirm them via `Swarm::add_external_address`.
  See [PR 3954] and [PR 4052].

- Remove deprecated `Identify` prefixed symbols. See [PR 3698].
- Raise MSRV to 1.65.
  See [PR 3715].

- Reduce the initial delay before running the identify protocol to 0 and make the option deprecated.
  See [PR 3545].

- Fix aborting the answering of an identify request in rare situations.
  See [PR 3876].

- Actively push changes in listen protocols to remote.
  See [PR 3980].

[PR 3545]: https://github.com/libp2p/rust-libp2p/pull/3545
[PR 3698]: https://github.com/libp2p/rust-libp2p/pull/3698
[PR 3715]: https://github.com/libp2p/rust-libp2p/pull/3715
[PR 3876]: https://github.com/libp2p/rust-libp2p/pull/3876
[PR 3954]: https://github.com/libp2p/rust-libp2p/pull/3954
[PR 3980]: https://github.com/libp2p/rust-libp2p/pull/3980
[PR 4052]: https://github.com/libp2p/rust-libp2p/pull/4052

## 0.42.2

- Do not implicitly dial a peer upon `identify::Behaviour::push`.
  Previously, we would dial each peer in the provided list.
  Now, we skip peers that we are not connected to.
  See [PR 3843].

[PR 3843]: https://github.com/libp2p/rust-libp2p/pull/3843

## 0.42.1

- Migrate from `prost` to `quick-protobuf`. This removes `protoc` dependency. See [PR 3312].

[PR 3312]: https://github.com/libp2p/rust-libp2p/pull/3312

## 0.42.0

- Update to `libp2p-core` `v0.39.0`.

- Move I/O from `Behaviour` to `Handler`. Handle `Behaviour`'s Identify and Push requests independently by incoming order,
  previously Push requests were prioritized. see [PR 3208].

- Update to `libp2p-swarm` `v0.42.0`.

- Don't close the stream when reading the identify info in `protocol::recv`. See [PR 3344].

[PR 3208]: https://github.com/libp2p/rust-libp2p/pull/3208
[PR 3344]: https://github.com/libp2p/rust-libp2p/pull/3344

## 0.41.1

- Skip invalid multiaddr in `listen_addrs`. See [PR 3246].

[PR 3246]: https://github.com/libp2p/rust-libp2p/pull/3246

## 0.41.0

- Change default `cache_size` of `Config` to 100. See [PR 2995].

- Update to `prost-codec` `v0.3.0`.

- Update to `libp2p-core` `v0.38.0`.

- Update to `libp2p-swarm` `v0.41.0`.

- Replace `Behaviour`'s `NetworkBehaviour` implemention `inject_*` methods with the new `on_*` methods.
  See [PR 3011].

- Replace `Handler`'s `ConnectionHandler` implemention `inject_*` methods with the new `on_*` methods.
  See [PR 3085].

- Update `rust-version` to reflect the actual MSRV: 1.62.0. See [PR 3090].

[PR 3085]: https://github.com/libp2p/rust-libp2p/pull/3085
[PR 3011]: https://github.com/libp2p/rust-libp2p/pull/3011
[PR 2995]: https://github.com/libp2p/rust-libp2p/pull/2995
[PR 3090]: https://github.com/libp2p/rust-libp2p/pull/3090

## 0.40.0

- Update dependencies.

- Rename types as per [discussion 2174].
  `Identify` has been renamed to `Behaviour`.
  The `Identify` prefix has been removed from various types like `IdentifyEvent`.
  Users should prefer importing the identify protocol as a module (`use libp2p::identify;`),
  and refer to its types via `identify::`. For example: `identify::Behaviour` or `identify::Event`.

  [discussion 2174]: https://github.com/libp2p/rust-libp2p/discussions/2174

- Update to `libp2p-core` `v0.37.0`.

- Update to `libp2p-swarm` `v0.40.0`.

## 0.39.0

- Update to `libp2p-swarm` `v0.39.0`.

- Update to `libp2p-core` `v0.36.0`.

## 0.38.0

- Update prost requirement from 0.10 to 0.11 which no longer installs the protoc Protobuf compiler.
  Thus you will need protoc installed locally. See [PR 2788].

- Update to `libp2p-swarm` `v0.38.0`.

- Expose `PROTOCOL_NAME` and `PUSH_PROTOCOL_NAME`. See [PR 2734].

- Update to `libp2p-core` `v0.35.0`.

[PR 2788]: https://github.com/libp2p/rust-libp2p/pull/2788
[PR 2734]: https://github.com/libp2p/rust-libp2p/pull/2734/

## 0.37.0

- Update to `libp2p-core` `v0.34.0`.

- Update to `libp2p-swarm` `v0.37.0`.

- Extend log message on second identify push stream with peer ID.

## 0.36.1

- Allow at most one inbound identify push stream.

## 0.36.0

- Update to `libp2p-core` `v0.33.0`.

- Update to `libp2p-swarm` `v0.36.0`.

- Expose explicits errors via `UpgradeError` instead of generic `io::Error`. See [PR 2630].

[PR 2630]: https://github.com/libp2p/rust-libp2p/pull/2630
## 0.35.0

- Update to `libp2p-swarm` `v0.35.0`.

## 0.34.0 [2022-02-22]

- Update to `libp2p-core` `v0.32.0`.

- Update to `libp2p-swarm` `v0.34.0`.

- Merge NetworkBehaviour's inject_\* paired methods (see PR 2445).

[PR 2445]: https://github.com/libp2p/rust-libp2p/pull/2445

## 0.33.0 [2022-01-27]

- Update dependencies.

- Migrate to Rust edition 2021 (see [PR 2339]).

[PR 2339]: https://github.com/libp2p/rust-libp2p/pull/2339

## 0.32.0 [2021-11-16]

- Use `futures-timer` instead of `wasm-timer` (see [PR 2245]).
- Filter invalid peers from cache used in `addresses_of_peer` – [PR 2338].

- Update dependencies.

[PR 2245]: https://github.com/libp2p/rust-libp2p/pull/2245
[PR 2338]: https://github.com/libp2p/rust-libp2p/pull/2338

## 0.31.0 [2021-11-01]

- Make default features of `libp2p-core` optional.
  [PR 2181](https://github.com/libp2p/rust-libp2p/pull/2181)

- Update dependencies.

- Assist in peer discovery by optionally returning reported listen addresses
  of other peers from `addresses_of_peer` (see [PR
  2232](https://github.com/libp2p/rust-libp2p/pull/2232)), disabled by default.

## 0.30.0 [2021-07-12]

- Update dependencies.

## 0.29.0 [2021-04-13]

- Add support for configurable automatic push to connected peers
  on listen addr changes. Disabled by default.
  [PR 2004](https://github.com/libp2p/rust-libp2p/pull/2004)

- Implement the `/ipfs/id/push/1.0.0` protocol.
  cf. https://github.com/libp2p/specs/tree/master/identify#identifypush
  [PR 1999](https://github.com/libp2p/rust-libp2p/pull/1999)

- Emit `IdentifyEvent::Pushed` event after successfully pushing identification
  information to peer [PR
  2030](https://github.com/libp2p/rust-libp2p/pull/2030).

## 0.28.0 [2021-03-17]

- Update `libp2p-swarm`.

- Update dependencies.

## 0.27.0 [2021-01-12]

- Update dependencies.

## 0.26.0 [2020-12-17]

- Update `libp2p-swarm` and `libp2p-core`.

## 0.25.0 [2020-11-25]

- Update `libp2p-swarm` and `libp2p-core`.

## 0.24.0 [2020-11-09]

- Update dependencies.

## 0.23.0 [2020-10-16]

- Update `libp2p-swarm` and `libp2p-core`.

## 0.22.0 [2020-09-09]

- Update `libp2p-swarm` and `libp2p-core`.

## 0.21.0 [2020-08-18]

- Bump `libp2p-core` and `libp2p-swarm` dependencies.

## 0.20.0 [2020-07-01]

- Updated dependencies.

## 0.19.2 [2020-06-22]

- Updated dependencies.<|MERGE_RESOLUTION|>--- conflicted
+++ resolved
@@ -2,17 +2,12 @@
 
 - Address translation is moved here from `libp2p-core`.
   See [PR 4568](https://github.com/libp2p/rust-libp2p/pull/4568)
-<<<<<<< HEAD
-<!-- Update to libp2p-swarm v0.45.0 -->
-
-=======
 
 <!-- Update to libp2p-swarm v0.45.0 -->
 
 - Add `ConnectionId` in `Event`.
   See [PR 4981](https://github.com/libp2p/rust-libp2p/pull/4981).
 
->>>>>>> 079b2d6b
 ## 0.44.2
 
 - Emit `ToSwarm::NewExternalAddrOfPeer` for all external addresses of remote peers.
