--- conflicted
+++ resolved
@@ -1,18 +1,16 @@
-## 0.47.0
-
-<<<<<<< HEAD
-- Make `identify::Config` fields private and add getter functions.
-  See [PR 5663](https://github.com/libp2p/rust-libp2p/pull/5663).
+## 0.47.1
+
 - Replace `with_cache_size` by `with_cache_config` to fully configure the identify cache using `PeerAddressesConfig`.
   See [PR 5574](https://github.com/libp2p/rust-libp2p/pull/5574).
-=======
+
+## 0.47.0
+
 - Implement optional `signedPeerRecord` support for identify messages.
   See [PR 5785](https://github.com/libp2p/rust-libp2p/pull/5785)
 - Fix `Identify::discovered_peers` to remove peers on `DialError::{WrongPeerId, LocalPeerId}` events.
   See [PR 5890](https://github.com/libp2p/rust-libp2p/pull/5890).
 
 <!-- Update to libp2p-swarm v0.47.0 -->
->>>>>>> aefbfbdc
 
 ## 0.46.0
 
