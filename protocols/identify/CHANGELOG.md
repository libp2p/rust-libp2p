--- conflicted
+++ resolved
@@ -7,17 +7,13 @@
 
 - Update to `libp2p-swarm` `v0.42.0`.
 
-<<<<<<< HEAD
+- Don't close the stream when reading the identify info in `protocol::recv`. See [PR 3344].
+
 - Migrate from `prost` to `quick-protobuf`. This removes `protoc` dependency. See [PR 3312].
-
-[PR 3208]: https://github.com/libp2p/rust-libp2p/pull/3208
-[PR 3312]: https://github.com/libp2p/rust-libp2p/pull/3312
-=======
-- Don't close the stream when reading the identify info in `protocol::recv`. See [PR 3344].
 
 [PR 3208]: https://github.com/libp2p/rust-libp2p/pull/3208
 [PR 3344]: https://github.com/libp2p/rust-libp2p/pull/3344
->>>>>>> c7f367a6
+[PR 3312]: https://github.com/libp2p/rust-libp2p/pull/3312
 
 # 0.41.1
 
