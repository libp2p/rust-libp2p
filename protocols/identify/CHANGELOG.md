<<<<<<< HEAD
# 0.42.0 [unreleased]

- Update to `libp2p-core` `v0.39.0`.

- Move I/O from `Behaviour` to `Handler`. Handle `Behaviour`'s Identify and Push requests independently by incoming order,
  previously Push requests were prioritized. see [PR 3208].

- Update to `libp2p-swarm` `v0.42.0`.

[PR 3208]: https://github.com/libp2p/rust-libp2p/pull/3208
=======
# 0.41.1

- Skip invalid multiaddr in `listen_addrs`. See [PR 3246].

[PR 3246]: https://github.com/libp2p/rust-libp2p/pull/3246
>>>>>>> 2b73bf23

# 0.41.0

- Change default `cache_size` of `Config` to 100. See [PR 2995].

- Update to `prost-codec` `v0.3.0`.

- Update to `libp2p-core` `v0.38.0`.

- Update to `libp2p-swarm` `v0.41.0`.

- Replace `Behaviour`'s `NetworkBehaviour` implemention `inject_*` methods with the new `on_*` methods.
  See [PR 3011].

- Replace `Handler`'s `ConnectionHandler` implemention `inject_*` methods with the new `on_*` methods.
  See [PR 3085].

- Update `rust-version` to reflect the actual MSRV: 1.62.0. See [PR 3090].

[PR 3085]: https://github.com/libp2p/rust-libp2p/pull/3085
[PR 3011]: https://github.com/libp2p/rust-libp2p/pull/3011
[PR 2995]: https://github.com/libp2p/rust-libp2p/pull/2995
[PR 3090]: https://github.com/libp2p/rust-libp2p/pull/3090

# 0.40.0

- Update dependencies.

- Rename types as per [discussion 2174].
  `Identify` has been renamed to `Behaviour`.
  The `Identify` prefix has been removed from various types like `IdentifyEvent`.
  Users should prefer importing the identify protocol as a module (`use libp2p::identify;`),
  and refer to its types via `identify::`. For example: `identify::Behaviour` or `identify::Event`.

  [discussion 2174]: https://github.com/libp2p/rust-libp2p/discussions/2174

- Update to `libp2p-core` `v0.37.0`.

- Update to `libp2p-swarm` `v0.40.0`.

# 0.39.0

- Update to `libp2p-swarm` `v0.39.0`.

- Update to `libp2p-core` `v0.36.0`.

# 0.38.0

- Update prost requirement from 0.10 to 0.11 which no longer installs the protoc Protobuf compiler.
  Thus you will need protoc installed locally. See [PR 2788].

- Update to `libp2p-swarm` `v0.38.0`.

- Expose `PROTOCOL_NAME` and `PUSH_PROTOCOL_NAME`. See [PR 2734].

- Update to `libp2p-core` `v0.35.0`.

[PR 2788]: https://github.com/libp2p/rust-libp2p/pull/2788
[PR 2734]: https://github.com/libp2p/rust-libp2p/pull/2734/

# 0.37.0

- Update to `libp2p-core` `v0.34.0`.

- Update to `libp2p-swarm` `v0.37.0`.

- Extend log message on second identify push stream with peer ID.

# 0.36.1

- Allow at most one inbound identify push stream.

# 0.36.0

- Update to `libp2p-core` `v0.33.0`.

- Update to `libp2p-swarm` `v0.36.0`.

- Expose explicits errors via `UpgradeError` instead of generic `io::Error`. See [PR 2630].

[PR 2630]: https://github.com/libp2p/rust-libp2p/pull/2630
# 0.35.0

- Update to `libp2p-swarm` `v0.35.0`.

# 0.34.0 [2022-02-22]

- Update to `libp2p-core` `v0.32.0`.

- Update to `libp2p-swarm` `v0.34.0`.

- Merge NetworkBehaviour's inject_\* paired methods (see PR 2445).

[PR 2445]: https://github.com/libp2p/rust-libp2p/pull/2445

# 0.33.0 [2022-01-27]

- Update dependencies.

- Migrate to Rust edition 2021 (see [PR 2339]).

[PR 2339]: https://github.com/libp2p/rust-libp2p/pull/2339

# 0.32.0 [2021-11-16]

- Use `futures-timer` instead of `wasm-timer` (see [PR 2245]).
- Filter invalid peers from cache used in `addresses_of_peer` – [PR 2338].

- Update dependencies.

[PR 2245]: https://github.com/libp2p/rust-libp2p/pull/2245
[PR 2338]: https://github.com/libp2p/rust-libp2p/pull/2338

# 0.31.0 [2021-11-01]

- Make default features of `libp2p-core` optional.
  [PR 2181](https://github.com/libp2p/rust-libp2p/pull/2181)

- Update dependencies.

- Assist in peer discovery by optionally returning reported listen addresses
  of other peers from `addresses_of_peer` (see [PR
  2232](https://github.com/libp2p/rust-libp2p/pull/2232)), disabled by default.

# 0.30.0 [2021-07-12]

- Update dependencies.

# 0.29.0 [2021-04-13]

- Add support for configurable automatic push to connected peers
  on listen addr changes. Disabled by default.
  [PR 2004](https://github.com/libp2p/rust-libp2p/pull/2004)

- Implement the `/ipfs/id/push/1.0.0` protocol.
  cf. https://github.com/libp2p/specs/tree/master/identify#identifypush
  [PR 1999](https://github.com/libp2p/rust-libp2p/pull/1999)

- Emit `IdentifyEvent::Pushed` event after successfully pushing identification
  information to peer [PR
  2030](https://github.com/libp2p/rust-libp2p/pull/2030).

# 0.28.0 [2021-03-17]

- Update `libp2p-swarm`.

- Update dependencies.

# 0.27.0 [2021-01-12]

- Update dependencies.

# 0.26.0 [2020-12-17]

- Update `libp2p-swarm` and `libp2p-core`.

# 0.25.0 [2020-11-25]

- Update `libp2p-swarm` and `libp2p-core`.

# 0.24.0 [2020-11-09]

- Update dependencies.

# 0.23.0 [2020-10-16]

- Update `libp2p-swarm` and `libp2p-core`.

# 0.22.0 [2020-09-09]

- Update `libp2p-swarm` and `libp2p-core`.

# 0.21.0 [2020-08-18]

- Bump `libp2p-core` and `libp2p-swarm` dependencies.

# 0.20.0 [2020-07-01]

- Updated dependencies.

# 0.19.2 [2020-06-22]

- Updated dependencies.<|MERGE_RESOLUTION|>--- conflicted
+++ resolved
@@ -1,4 +1,3 @@
-<<<<<<< HEAD
 # 0.42.0 [unreleased]
 
 - Update to `libp2p-core` `v0.39.0`.
@@ -9,13 +8,12 @@
 - Update to `libp2p-swarm` `v0.42.0`.
 
 [PR 3208]: https://github.com/libp2p/rust-libp2p/pull/3208
-=======
+
 # 0.41.1
 
 - Skip invalid multiaddr in `listen_addrs`. See [PR 3246].
 
 [PR 3246]: https://github.com/libp2p/rust-libp2p/pull/3246
->>>>>>> 2b73bf23
 
 # 0.41.0
 
