--- conflicted
+++ resolved
@@ -1,18 +1,14 @@
-<<<<<<< HEAD
-# 0.41.0
+# 0.41.0 [unreleased]
 
 - Change default `cache_size` of `Config` to 100. See [PR 2995].
-
-[PR 2995]: https://github.com/libp2p/rust-libp2p/pull/2995
-=======
-# 0.41.0 [unreleased]
 
 - Update to `prost-codec` `v0.3.0`.
 
 - Update to `libp2p-core` `v0.38.0`.
 
 - Update to `libp2p-swarm` `v0.41.0`.
->>>>>>> 280c51ef
+
+[PR 2995]: https://github.com/libp2p/rust-libp2p/pull/2995
 
 # 0.40.0
 
