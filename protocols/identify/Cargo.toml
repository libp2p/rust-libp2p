--- conflicted
+++ resolved
@@ -16,11 +16,7 @@
 futures-timer = "3.0.2"
 libp2p-core = { version = "0.39.0", path = "../../core" }
 libp2p-swarm = { version = "0.42.1", path = "../../swarm" }
-<<<<<<< HEAD
 libp2p-identity = { version = "0.2.0", path = "../../identity" }
-=======
-libp2p-identity = { version = "0.1.2", path = "../../identity" }
->>>>>>> 058c2d85
 log = "0.4.1"
 lru = "0.10.0"
 quick-protobuf-codec = { version = "0.1", path = "../../misc/quick-protobuf-codec" }
