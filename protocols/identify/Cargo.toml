--- conflicted
+++ resolved
@@ -11,13 +11,8 @@
 categories = ["network-programming", "asynchronous"]
 
 [dependencies]
-<<<<<<< HEAD
 asynchronous-codec = "0.7"
-futures = "0.3.28"
-=======
-asynchronous-codec = "0.6"
 futures = "0.3.29"
->>>>>>> 823d0b2b
 futures-timer = "3.0.2"
 futures-bounded = { workspace = true }
 libp2p-core = { workspace = true }
