--- conflicted
+++ resolved
@@ -18,12 +18,7 @@
 libp2p-core = { workspace = true }
 libp2p-swarm = { workspace = true }
 libp2p-identity = { workspace = true }
-<<<<<<< HEAD
-lru = "0.11.1"
-=======
-log = "0.4.20"
 lru = "0.12.0"
->>>>>>> 09f8cb4d
 quick-protobuf-codec = { workspace = true }
 quick-protobuf = "0.8"
 smallvec = "1.11.1"
