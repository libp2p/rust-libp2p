[package]
name = "libp2p-identify"
edition = "2021"
rust-version = "1.62.0"
description = "Nodes identifcation protocol for libp2p"
version = "0.41.0"
authors = ["Parity Technologies <admin@parity.io>"]
license = "MIT"
repository = "https://github.com/libp2p/rust-libp2p"
keywords = ["peer-to-peer", "libp2p", "networking"]
categories = ["network-programming", "asynchronous"]

[dependencies]
asynchronous-codec = "0.6"
futures = "0.3.1"
futures-timer = "3.0.2"
libp2p-core = { version = "0.38.0", path = "../../core" }
libp2p-swarm = { version = "0.41.0", path = "../../swarm" }
log = "0.4.1"
lru = "0.8.0"
prost-codec = { version = "0.3", path = "../../misc/prost-codec" }
prost = "0.11"
smallvec = "1.6.1"
thiserror = "1.0"
void = "1.0"

[dev-dependencies]
async-std = { version = "1.6.2", features = ["attributes"] }
<<<<<<< HEAD
env_logger = "0.9"
libp2p-mplex = { path = "../../muxers/mplex" }
libp2p-yamux = { path = "../../muxers/yamux" }
libp2p-noise = { path = "../../transports/noise" }
libp2p-swarm = { path = "../../swarm", features = ["async-std"] }
libp2p-tcp = { path = "../../transports/tcp", features = ["async-io"] }
=======
env_logger = "0.10"
libp2p = { path = "../..", features = ["full"] }
>>>>>>> 5755942d

[build-dependencies]
prost-build = "0.11"

# Passing arguments to the docsrs builder in order to properly document cfg's. 
# More information: https://docs.rs/about/builds#cross-compiling
[package.metadata.docs.rs]
all-features = true
rustdoc-args = ["--cfg", "docsrs"]
rustc-args = ["--cfg", "docsrs"]<|MERGE_RESOLUTION|>--- conflicted
+++ resolved
@@ -26,17 +26,12 @@
 
 [dev-dependencies]
 async-std = { version = "1.6.2", features = ["attributes"] }
-<<<<<<< HEAD
-env_logger = "0.9"
+env_logger = "0.10"
 libp2p-mplex = { path = "../../muxers/mplex" }
 libp2p-yamux = { path = "../../muxers/yamux" }
 libp2p-noise = { path = "../../transports/noise" }
 libp2p-swarm = { path = "../../swarm", features = ["async-std"] }
 libp2p-tcp = { path = "../../transports/tcp", features = ["async-io"] }
-=======
-env_logger = "0.10"
-libp2p = { path = "../..", features = ["full"] }
->>>>>>> 5755942d
 
 [build-dependencies]
 prost-build = "0.11"
