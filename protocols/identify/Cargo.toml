[package]
name = "libp2p-identify"
edition = "2021"
rust-version = "1.56.1"
description = "Nodes identifcation protocol for libp2p"
version = "0.40.1"
authors = ["Parity Technologies <admin@parity.io>"]
license = "MIT"
repository = "https://github.com/libp2p/rust-libp2p"
keywords = ["peer-to-peer", "libp2p", "networking"]
categories = ["network-programming", "asynchronous"]

[dependencies]
asynchronous-codec = "0.6"
futures = "0.3.1"
futures-timer = "3.0.2"
<<<<<<< HEAD
libp2p-core = { version = "0.36.0", path = "../../core", default-features = false }
=======
libp2p-core = { version = "0.37.0", path = "../../core" }
>>>>>>> f6bb846c
libp2p-swarm = { version = "0.40.0", path = "../../swarm" }
log = "0.4.1"
lru = "0.8.0"
prost-codec = { version = "0.2", path = "../../misc/prost-codec" }
prost = "0.11"
smallvec = "1.6.1"
thiserror = "1.0"
void = "1.0"

[dev-dependencies]
async-std = { version = "1.6.2", features = ["attributes"] }
env_logger = "0.9"
libp2p = { path = "../..", features = ["full"] }

[build-dependencies]
prost-build = "0.11"<|MERGE_RESOLUTION|>--- conflicted
+++ resolved
@@ -14,11 +14,7 @@
 asynchronous-codec = "0.6"
 futures = "0.3.1"
 futures-timer = "3.0.2"
-<<<<<<< HEAD
-libp2p-core = { version = "0.36.0", path = "../../core", default-features = false }
-=======
 libp2p-core = { version = "0.37.0", path = "../../core" }
->>>>>>> f6bb846c
 libp2p-swarm = { version = "0.40.0", path = "../../swarm" }
 log = "0.4.1"
 lru = "0.8.0"
