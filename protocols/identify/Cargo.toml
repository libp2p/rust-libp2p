--- conflicted
+++ resolved
@@ -18,13 +18,8 @@
 libp2p-swarm = { workspace = true }
 libp2p-identity = { workspace = true }
 log = "0.4.1"
-<<<<<<< HEAD
-lru = "0.9.0"
+lru = "0.10.0"
 quick-protobuf-codec = { workspace = true }
-=======
-lru = "0.10.0"
-quick-protobuf-codec = { version = "0.1", path = "../../misc/quick-protobuf-codec" }
->>>>>>> 849554ab
 quick-protobuf = "0.8"
 smallvec = "1.6.1"
 thiserror = "1.0"
