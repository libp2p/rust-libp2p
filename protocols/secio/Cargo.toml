--- conflicted
+++ resolved
@@ -12,12 +12,9 @@
 log = "0.4.1"
 protobuf = "2.0.2"
 rand = "0.5"
-<<<<<<< HEAD
-#eth-secp256k1 = { git = "https://github.com/paritytech/rust-secp256k1", optional = true }
+#master: secp256k1 = {version = "0.11", optional = true }
+#old: eth-secp256k1 = { git = "https://github.com/paritytech/rust-secp256k1", optional = true }
 libsecp256k1 = { version = "0.1", optional = true }
-=======
-secp256k1 = {version = "0.11", optional = true }
->>>>>>> 31962f59
 aes-ctr = "0.1.0"
 aesni = { version = "0.4.1", features = ["nocheck"], optional = true }
 twofish = "0.1.0"
