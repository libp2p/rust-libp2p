--- conflicted
+++ resolved
@@ -46,11 +46,7 @@
 aes-all = ["aesni"]
 
 [dev-dependencies]
-<<<<<<< HEAD
 async-std = "1.6.2"
-=======
-async-std = "1.5.0"
->>>>>>> c9f12120
 criterion = "0.3"
 libp2p-mplex = { path = "../../muxers/mplex" }
 libp2p-tcp = { path = "../../transports/tcp", features = ["async-std"] }
