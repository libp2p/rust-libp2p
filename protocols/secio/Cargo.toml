--- conflicted
+++ resolved
@@ -18,12 +18,8 @@
 lazy_static = "1.2.0"
 libp2p-core = { version = "0.14.0-alpha.1", path = "../../core" }
 log = "0.4.6"
-<<<<<<< HEAD
 prost = "0.6"
-=======
 pin-project = "0.4.6"
-protobuf = "=2.8.1" # note: see https://github.com/libp2p/rust-libp2p/issues/1363
->>>>>>> 7df3e74d
 quicksink = "0.1"
 rand = "0.7"
 rw-stream-sink = { version = "0.2.0", path = "../../misc/rw-stream-sink" }
