// Copyright 2017 Parity Technologies (UK) Ltd.
//
// Permission is hereby granted, free of charge, to any person obtaining a
// copy of this software and associated documentation files (the "Software"),
// to deal in the Software without restriction, including without limitation
// the rights to use, copy, modify, merge, publish, distribute, sublicense,
// and/or sell copies of the Software, and to permit persons to whom the
// Software is furnished to do so, subject to the following conditions:
//
// The above copyright notice and this permission notice shall be included in
// all copies or substantial portions of the Software.
//
// THE SOFTWARE IS PROVIDED "AS IS", WITHOUT WARRANTY OF ANY KIND, EXPRESS
// OR IMPLIED, INCLUDING BUT NOT LIMITED TO THE WARRANTIES OF MERCHANTABILITY,
// FITNESS FOR A PARTICULAR PURPOSE AND NONINFRINGEMENT. IN NO EVENT SHALL THE
// AUTHORS OR COPYRIGHT HOLDERS BE LIABLE FOR ANY CLAIM, DAMAGES OR OTHER
// LIABILITY, WHETHER IN AN ACTION OF CONTRACT, TORT OR OTHERWISE, ARISING
// FROM, OUT OF OR IN CONNECTION WITH THE SOFTWARE OR THE USE OR OTHER
// DEALINGS IN THE SOFTWARE.

//! The `secio` protocol is a middleware that will encrypt and decrypt communications going
//! through a socket (or anything that implements `AsyncRead + AsyncWrite`).
//!
//! # Usage
//!
//! The `SecioConfig` implements [`InboundUpgrade`] and [`OutboundUpgrade`] and thus
//! serves as a connection upgrade for authentication of a transport.
//! See [`authenticate`](libp2p_core::transport::upgrade::builder::Builder::authenticate).
//!
//! ```no_run
//! # fn main() {
//! use futures::prelude::*;
//! use libp2p_secio::{SecioConfig, SecioOutput};
//! use libp2p_core::{PeerId, Multiaddr, identity, upgrade};
//! use libp2p_core::transport::Transport;
//! use libp2p_mplex::MplexConfig;
//! use libp2p_tcp::TcpConfig;
//!
//! // Create a local peer identity.
//! let local_keys = identity::Keypair::generate_ed25519();
//!
//! // Create a `Transport`.
//! let transport = TcpConfig::new()
//!     .upgrade(upgrade::Version::V1)
//!     .authenticate(SecioConfig::new(local_keys.clone()))
//!     .multiplex(MplexConfig::default());
//!
//! // The transport can be used with a `Network` from `libp2p-core`, or a
//! // `Swarm` from from `libp2p-swarm`. See the documentation of these
//! // crates for mode details.
//!
//! // let network = Network::new(transport, local_keys.public().into_peer_id());
//! // let swarm = Swarm::new(transport, behaviour, local_keys.public().into_peer_id());
//! # }
//! ```
//!

pub use self::error::SecioError;

use futures::stream::MapErr as StreamMapErr;
use futures::prelude::*;
use libp2p_core::{PeerId, PublicKey, identity, upgrade::{UpgradeInfo, InboundUpgrade, OutboundUpgrade}};
use log::debug;
use rw_stream_sink::RwStreamSink;
use std::{io, iter, pin::Pin, task::Context, task::Poll};

mod algo_support;
mod codec;
mod error;
mod exchange;
mod handshake;
mod structs_proto {
    include!(concat!(env!("OUT_DIR"), "/spipe.pb.rs"));
}
mod stream_cipher;

pub use crate::algo_support::Digest;
pub use crate::exchange::KeyAgreement;
pub use crate::stream_cipher::Cipher;

/// Implementation of the `ConnectionUpgrade` trait of `libp2p_core`. Automatically applies
/// secio on any connection.
#[derive(Clone)]
pub struct SecioConfig {
    /// Private and public keys of the local node.
    pub(crate) key: identity::Keypair,
    pub(crate) agreements_prop: Option<String>,
    pub(crate) ciphers_prop: Option<String>,
    pub(crate) digests_prop: Option<String>,
    pub(crate) max_frame_len: usize
}

impl SecioConfig {
    /// Create a new `SecioConfig` with the given keypair.
    pub fn new(kp: identity::Keypair) -> Self {
        SecioConfig {
            key: kp,
            agreements_prop: None,
            ciphers_prop: None,
            digests_prop: None,
            max_frame_len: 8 * 1024 * 1024
        }
    }

    /// Override the default set of supported key agreement algorithms.
    pub fn key_agreements<'a, I>(mut self, xs: I) -> Self
    where
        I: IntoIterator<Item=&'a KeyAgreement>
    {
        self.agreements_prop = Some(algo_support::key_agreements_proposition(xs));
        self
    }

    /// Override the default set of supported ciphers.
    pub fn ciphers<'a, I>(mut self, xs: I) -> Self
    where
        I: IntoIterator<Item=&'a Cipher>
    {
        self.ciphers_prop = Some(algo_support::ciphers_proposition(xs));
        self
    }

    /// Override the default set of supported digest algorithms.
    pub fn digests<'a, I>(mut self, xs: I) -> Self
    where
        I: IntoIterator<Item=&'a Digest>
    {
        self.digests_prop = Some(algo_support::digests_proposition(xs));
        self
    }

    /// Override the default max. frame length of 8MiB.
    pub fn max_frame_len(mut self, n: usize) -> Self {
        self.max_frame_len = n;
        self
    }

    fn handshake<T>(self, socket: T) -> impl Future<Output = Result<(PeerId, SecioOutput<T>), SecioError>>
    where
        T: AsyncRead + AsyncWrite + Unpin + Send + 'static
    {
        debug!("Starting secio upgrade");
        SecioMiddleware::handshake(socket, self)
            .map_ok(|(stream_sink, pubkey, ephemeral)| {
                let mapped = stream_sink.map_err(map_err as fn(_) -> _);
                let peer = pubkey.clone().into_peer_id();
                let io = SecioOutput {
                    stream: RwStreamSink::new(mapped),
                    remote_key: pubkey,
                    ephemeral_public_key: ephemeral
                };
                (peer, io)
            })
    }
}

/// Output of the secio protocol.
pub struct SecioOutput<S>
where
    S: AsyncRead + AsyncWrite + Unpin + Send + 'static
{
    /// The encrypted stream.
    pub stream: RwStreamSink<StreamMapErr<SecioMiddleware<S>, fn(SecioError) -> io::Error>>,
    /// The public key of the remote.
    pub remote_key: PublicKey,
    /// Ephemeral public key used during the negotiation.
    pub ephemeral_public_key: Vec<u8>,
}

impl UpgradeInfo for SecioConfig {
    type Info = &'static [u8];
    type InfoIter = iter::Once<Self::Info>;

    fn protocol_info(&self) -> Self::InfoIter {
        iter::once(b"/secio/1.0.0")
    }
}

impl<T> InboundUpgrade<T> for SecioConfig
where
    T: AsyncRead + AsyncWrite + Unpin + Send + 'static
{
    type Output = (PeerId, SecioOutput<T>);
    type Error = SecioError;
    type Future = Pin<Box<dyn Future<Output = Result<Self::Output, Self::Error>> + Send>>;

    fn upgrade_inbound(self, socket: T, _: Self::Info) -> Self::Future {
        Box::pin(self.handshake(socket))
    }
}

impl<T> OutboundUpgrade<T> for SecioConfig
where
    T: AsyncRead + AsyncWrite + Unpin + Send + 'static
{
    type Output = (PeerId, SecioOutput<T>);
    type Error = SecioError;
    type Future = Pin<Box<dyn Future<Output = Result<Self::Output, Self::Error>> + Send>>;
<<<<<<< HEAD

    fn upgrade_outbound(self, socket: T, _: Self::Info) -> Self::Future {
        Box::pin(self.handshake(socket))
    }
}

=======

    fn upgrade_outbound(self, socket: T, _: Self::Info) -> Self::Future {
        Box::pin(self.handshake(socket))
    }
}

>>>>>>> 3405fc8b
impl<S> AsyncRead for SecioOutput<S>
where
    S: AsyncRead + AsyncWrite + Unpin + Send + 'static
{
    fn poll_read(mut self: Pin<&mut Self>, cx: &mut Context, buf: &mut [u8])
        -> Poll<Result<usize, io::Error>>
    {
        AsyncRead::poll_read(Pin::new(&mut self.stream), cx, buf)
    }
}

impl<S> AsyncWrite for SecioOutput<S>
where
    S: AsyncRead + AsyncWrite + Unpin + Send + 'static
{
    fn poll_write(mut self: Pin<&mut Self>, cx: &mut Context, buf: &[u8])
        -> Poll<Result<usize, io::Error>>
    {
        AsyncWrite::poll_write(Pin::new(&mut self.stream), cx, buf)
    }

    fn poll_flush(mut self: Pin<&mut Self>, cx: &mut Context)
        -> Poll<Result<(), io::Error>>
    {
        AsyncWrite::poll_flush(Pin::new(&mut self.stream), cx)
    }

    fn poll_close(mut self: Pin<&mut Self>, cx: &mut Context)
        -> Poll<Result<(), io::Error>>
    {
        AsyncWrite::poll_close(Pin::new(&mut self.stream), cx)
    }
}

fn map_err(err: SecioError) -> io::Error {
    debug!("error during secio handshake {:?}", err);
    io::Error::new(io::ErrorKind::InvalidData, err)
}

/// Wraps around an object that implements `AsyncRead` and `AsyncWrite`.
///
/// Implements `Sink` and `Stream` whose items are frames of data. Each frame is encoded
/// individually, so you are encouraged to group data in few frames if possible.
pub struct SecioMiddleware<S> {
    inner: codec::FullCodec<S>,
}

impl<S> SecioMiddleware<S>
where
    S: AsyncRead + AsyncWrite + Send + Unpin + 'static,
{
    /// Attempts to perform a handshake on the given socket.
    ///
    /// On success, produces a `SecioMiddleware` that can then be used to encode/decode
    /// communications, plus the public key of the remote, plus the ephemeral public key.
    pub fn handshake(socket: S, config: SecioConfig)
        -> impl Future<Output = Result<(SecioMiddleware<S>, PublicKey, Vec<u8>), SecioError>>
    {
        handshake::handshake(socket, config).map_ok(|(inner, pubkey, ephemeral)| {
            let inner = SecioMiddleware { inner };
            (inner, pubkey, ephemeral)
        })
    }
}

impl<S> Sink<Vec<u8>> for SecioMiddleware<S>
where
    S: AsyncRead + AsyncWrite + Unpin + Send + 'static
{
    type Error = io::Error;

    fn poll_ready(mut self: Pin<&mut Self>, cx: &mut Context) -> Poll<Result<(), Self::Error>> {
        Sink::poll_ready(Pin::new(&mut self.inner), cx)
    }

    fn start_send(mut self: Pin<&mut Self>, item: Vec<u8>) -> Result<(), Self::Error> {
        Sink::start_send(Pin::new(&mut self.inner), item)
    }

    fn poll_flush(mut self: Pin<&mut Self>, cx: &mut Context) -> Poll<Result<(), Self::Error>> {
        Sink::poll_flush(Pin::new(&mut self.inner), cx)
    }

    fn poll_close(mut self: Pin<&mut Self>, cx: &mut Context) -> Poll<Result<(), Self::Error>> {
        Sink::poll_close(Pin::new(&mut self.inner), cx)
    }
}

impl<S> Stream for SecioMiddleware<S>
where
    S: AsyncRead + AsyncWrite + Unpin + Send + 'static
{
    type Item = Result<Vec<u8>, SecioError>;

    fn poll_next(mut self: Pin<&mut Self>, cx: &mut Context) -> Poll<Option<Self::Item>> {
        Stream::poll_next(Pin::new(&mut self.inner), cx)
    }
}<|MERGE_RESOLUTION|>--- conflicted
+++ resolved
@@ -196,21 +196,12 @@
     type Output = (PeerId, SecioOutput<T>);
     type Error = SecioError;
     type Future = Pin<Box<dyn Future<Output = Result<Self::Output, Self::Error>> + Send>>;
-<<<<<<< HEAD
 
     fn upgrade_outbound(self, socket: T, _: Self::Info) -> Self::Future {
         Box::pin(self.handshake(socket))
     }
 }
 
-=======
-
-    fn upgrade_outbound(self, socket: T, _: Self::Info) -> Self::Future {
-        Box::pin(self.handshake(socket))
-    }
-}
-
->>>>>>> 3405fc8b
 impl<S> AsyncRead for SecioOutput<S>
 where
     S: AsyncRead + AsyncWrite + Unpin + Send + 'static
