// Copyright 2017 Parity Technologies (UK) Ltd.
//
// Permission is hereby granted, free of charge, to any person obtaining a
// copy of this software and associated documentation files (the "Software"),
// to deal in the Software without restriction, including without limitation
// the rights to use, copy, modify, merge, publish, distribute, sublicense,
// and/or sell copies of the Software, and to permit persons to whom the
// Software is furnished to do so, subject to the following conditions:
//
// The above copyright notice and this permission notice shall be included in
// all copies or substantial portions of the Software.
//
// THE SOFTWARE IS PROVIDED "AS IS", WITHOUT WARRANTY OF ANY KIND, EXPRESS
// OR IMPLIED, INCLUDING BUT NOT LIMITED TO THE WARRANTIES OF MERCHANTABILITY,
// FITNESS FOR A PARTICULAR PURPOSE AND NONINFRINGEMENT. IN NO EVENT SHALL THE
// AUTHORS OR COPYRIGHT HOLDERS BE LIABLE FOR ANY CLAIM, DAMAGES OR OTHER
// LIABILITY, WHETHER IN AN ACTION OF CONTRACT, TORT OR OTHERWISE, ARISING
// FROM, OUT OF OR IN CONNECTION WITH THE SOFTWARE OR THE USE OR OTHER
// DEALINGS IN THE SOFTWARE.

use algo_support;
use bytes::BytesMut;
use codec::{full_codec, FullCodec, Hmac};
use stream_cipher::{Cipher, ctr};
use ed25519_dalek::{PublicKey as Ed25519PublicKey, Signature as Ed25519Signature};
use error::SecioError;
use exchange;
use futures::future;
use futures::sink::Sink;
use futures::stream::Stream;
use futures::Future;
use libp2p_core::PublicKey;
use protobuf::parse_from_bytes as protobuf_parse_from_bytes;
use protobuf::Message as ProtobufMessage;
use rand::{self, RngCore};
#[cfg(all(feature = "ring", not(target_os = "emscripten")))]
use ring::signature::{RSASigningState, RSA_PKCS1_2048_8192_SHA256, RSA_PKCS1_SHA256, verify as ring_verify};
#[cfg(all(feature = "ring", not(target_os = "emscripten")))]
use ring::rand::SystemRandom;
#[cfg(feature = "secp256k1")]
use secp256k1;
use sha2::{Digest as ShaDigestTrait, Sha256, Sha512};
use std::cmp::{self, Ordering};
use std::io::{Error as IoError, ErrorKind as IoErrorKind};
use structs_proto::{Exchange, Propose};
use tokio_io::codec::length_delimited;
use tokio_io::{AsyncRead, AsyncWrite};
#[cfg(all(feature = "ring", not(target_os = "emscripten")))]
use untrusted::Input as UntrustedInput;
use {KeyAgreement, SecioConfig, SecioKeyPairInner};

// This struct contains the whole context of a handshake, and is filled progressively
// throughout the various parts of the handshake.
struct HandshakeContext<T> {
    config: SecioConfig,
    state: T
}

// HandshakeContext<()> --with_local-> HandshakeContext<Local>
struct Local {
    // Locally-generated random number. The array size can be changed without any repercussion.
    nonce: [u8; 16],
    // Our local public key protobuf structure encoded in bytes:
    public_key_in_protobuf_bytes: Vec<u8>,
    // Our local proposition's raw bytes:
    proposition_bytes: Vec<u8>
}

// HandshakeContext<Local> --with_remote-> HandshakeContext<Remote>
struct Remote {
    local: Local,
    // The remote's proposition's raw bytes:
    proposition_bytes: BytesMut,
    // The remote's public key:
    public_key: PublicKey,
    // The remote's `nonce`.
    // If the NONCE size is actually part of the protocol, we can change this to a fixed-size
    // array instead of a `Vec`.
    nonce: Vec<u8>,
    // Set to `ordering(
    //             hash(concat(remote-pubkey, local-none)),
    //             hash(concat(local-pubkey, remote-none))
    //         )`.
    // `Ordering::Equal` is an invalid value (as it would mean we're talking to ourselves).
    //
    // Since everything is symmetrical, this value is used to determine what should be ours
    // and what should be the remote's.
    hashes_ordering: Ordering,
    // Crypto algorithms chosen for the communication:
    chosen_exchange: KeyAgreement,
    chosen_cipher: Cipher,
    chosen_hash: algo_support::Digest,
}

// HandshakeContext<Remote> --with_ephemeral-> HandshakeContext<Ephemeral>
struct Ephemeral {
    remote: Remote,
    // Ephemeral keypair generated for the handshake:
    local_tmp_priv_key: exchange::AgreementPrivateKey,
    local_tmp_pub_key: Vec<u8>
}

// HandshakeContext<Ephemeral> --take_private_key-> HandshakeContext<PubEphemeral>
struct PubEphemeral {
    remote: Remote,
    local_tmp_pub_key: Vec<u8>
}

impl HandshakeContext<()> {
    fn new(config: SecioConfig) -> Self {
        HandshakeContext {
            config,
            state: ()
        }
    }

    // Setup local proposition.
    fn with_local(self) -> Result<HandshakeContext<Local>, SecioError> {
        let mut nonce = [0; 16];
        rand::thread_rng()
            .try_fill_bytes(&mut nonce)
            .map_err(|_| SecioError::NonceGenerationFailed)?;

        let public_key_in_protobuf_bytes =
            self.config.key.to_public_key().into_protobuf_encoding();

        // Send our proposition with our nonce, public key and supported protocols.
        let mut proposition = Propose::new();
        proposition.set_rand(nonce.to_vec());
        proposition.set_pubkey(public_key_in_protobuf_bytes.clone());

        if let Some(ref p) = self.config.agreements_prop {
            trace!("agreements proposition: {}", p);
            proposition.set_exchanges(p.clone())
        } else {
            trace!("agreements proposition: {}", algo_support::DEFAULT_AGREEMENTS_PROPOSITION);
            proposition.set_exchanges(algo_support::DEFAULT_AGREEMENTS_PROPOSITION.into())
        }

        if let Some(ref p) = self.config.ciphers_prop {
            trace!("ciphers proposition: {}", p);
            proposition.set_ciphers(p.clone())
        } else {
            trace!("ciphers proposition: {}", algo_support::DEFAULT_CIPHERS_PROPOSITION);
            proposition.set_ciphers(algo_support::DEFAULT_CIPHERS_PROPOSITION.into())
        }

        if let Some(ref p) = self.config.digests_prop {
            trace!("digests proposition: {}", p);
            proposition.set_hashes(p.clone())
        } else {
            trace!("digests proposition: {}", algo_support::DEFAULT_DIGESTS_PROPOSITION);
            proposition.set_hashes(algo_support::DEFAULT_DIGESTS_PROPOSITION.into())
        }

        let proposition_bytes = proposition.write_to_bytes()?;

        Ok(HandshakeContext {
            config: self.config,
            state: Local {
                nonce,
                public_key_in_protobuf_bytes,
                proposition_bytes
            }
        })
    }
}

impl HandshakeContext<Local> {
    // Process remote proposition.
    fn with_remote(self, b: BytesMut) -> Result<HandshakeContext<Remote>, SecioError> {
        let mut prop = match protobuf_parse_from_bytes::<Propose>(&b) {
            Ok(prop) => prop,
            Err(_) => {
                debug!("failed to parse remote's proposition protobuf message");
                return Err(SecioError::HandshakeParsingFailure);
            }
        };

        let public_key_in_protobuf_bytes = prop.take_pubkey();
        let nonce = prop.take_rand();

        let pubkey = match PublicKey::from_protobuf_encoding(&public_key_in_protobuf_bytes) {
            Ok(p) => p,
            Err(_) => {
                debug!("failed to parse remote's proposition's pubkey protobuf");
                return Err(SecioError::HandshakeParsingFailure);
            },
        };

        // In order to determine which protocols to use, we compute two hashes and choose
        // based on which hash is larger.
        let hashes_ordering = {
            let oh1 = {
                let mut ctx = Sha256::new();
                ctx.input(&public_key_in_protobuf_bytes);
                ctx.input(&self.state.nonce);
                ctx.result()
            };

            let oh2 = {
                let mut ctx = Sha256::new();
                ctx.input(&self.state.public_key_in_protobuf_bytes);
                ctx.input(&nonce);
                ctx.result()
            };

            oh1.as_ref().cmp(&oh2.as_ref())
        };

        let chosen_exchange = {
            let ours = self.config.agreements_prop.as_ref()
                .map(|s| s.as_ref())
                .unwrap_or(algo_support::DEFAULT_AGREEMENTS_PROPOSITION);
            let theirs = &prop.get_exchanges();
            match algo_support::select_agreement(hashes_ordering, ours, theirs) {
                Ok(a) => a,
                Err(err) => {
                    debug!("failed to select an exchange protocol");
                    return Err(err);
                }
            }
        };

        let chosen_cipher = {
            let ours = self.config.ciphers_prop.as_ref()
                .map(|s| s.as_ref())
                .unwrap_or(algo_support::DEFAULT_CIPHERS_PROPOSITION);
            let theirs = &prop.get_ciphers();
            match algo_support::select_cipher(hashes_ordering, ours, theirs) {
                Ok(a) => {
                    debug!("selected cipher: {:?}", a);
                    a
                }
                Err(err) => {
                    debug!("failed to select a cipher protocol");
                    return Err(err);
                }
            }
        };

        let chosen_hash = {
            let ours = self.config.digests_prop.as_ref()
                .map(|s| s.as_ref())
                .unwrap_or(algo_support::DEFAULT_DIGESTS_PROPOSITION);
            let theirs = &prop.get_hashes();
            match algo_support::select_digest(hashes_ordering, ours, theirs) {
                Ok(a) => {
                    debug!("selected hash: {:?}", a);
                    a
                }
                Err(err) => {
                    debug!("failed to select a hash protocol");
                    return Err(err);
                }
            }
        };

        Ok(HandshakeContext {
            config: self.config,
            state: Remote {
                local: self.state,
                proposition_bytes: b,
                public_key: pubkey,
                nonce,
                hashes_ordering,
                chosen_exchange,
                chosen_cipher,
                chosen_hash
            }
        })
    }
}

impl HandshakeContext<Remote> {
    fn with_ephemeral(self, sk: exchange::AgreementPrivateKey, pk: Vec<u8>) -> HandshakeContext<Ephemeral> {
        HandshakeContext {
            config: self.config,
            state: Ephemeral {
                remote: self.state,
                local_tmp_priv_key: sk,
                local_tmp_pub_key: pk
            }
        }
    }
}

impl HandshakeContext<Ephemeral> {
    fn take_private_key(self) -> (HandshakeContext<PubEphemeral>, exchange::AgreementPrivateKey) {
        let context = HandshakeContext {
            config: self.config,
            state: PubEphemeral {
                remote: self.state.remote,
                local_tmp_pub_key: self.state.local_tmp_pub_key
            }
        };
        (context, self.state.local_tmp_priv_key)
    }
}

/// Performs a handshake on the given socket.
///
/// This function expects that the remote is identified with `remote_public_key`, and the remote
/// will expect that we are identified with `local_key`.Any mismatch somewhere will produce a
/// `SecioError`.
///
/// On success, returns an object that implements the `Sink` and `Stream` trait whose items are
/// buffers of data, plus the public key of the remote, plus the ephemeral public key used during
/// negotiation.
pub fn handshake<'a, S: 'a>(
    socket: S,
    config: SecioConfig
) -> Box<Future<Item = (FullCodec<S>, PublicKey, Vec<u8>), Error = SecioError> + Send + 'a>
where
    S: AsyncRead + AsyncWrite + Send,
{
    // The handshake messages all start with a 4-bytes message length prefix.
    let socket = length_delimited::Builder::new()
        .big_endian()
        .length_field_length(4)
        .new_framed(socket);

    let future = future::ok::<_, SecioError>(HandshakeContext::new(config))
        .and_then(|context| {
            // Generate our nonce.
            let context = context.with_local()?;
            trace!("starting handshake; local nonce = {:?}", context.state.nonce);
            Ok(context)
        })
        .and_then(|context| {
            trace!("sending proposition to remote");
            socket.send(BytesMut::from(context.state.proposition_bytes.clone()))
                .from_err()
                .map(|s| (s, context))
        })
        // Receive the remote's proposition.
        .and_then(move |(socket, context)| {
            socket.into_future()
                .map_err(|(e, _)| e.into())
                .and_then(move |(prop_raw, socket)| {
                    let context = match prop_raw {
                        Some(p) => context.with_remote(p)?,
                        None => {
                            let err = IoError::new(IoErrorKind::BrokenPipe, "unexpected eof");
                            debug!("unexpected eof while waiting for remote's proposition");
                            return Err(err.into())
                        },
                    };
                    trace!("received proposition from remote; pubkey = {:?}; nonce = {:?}",
                           context.state.public_key, context.state.nonce);
                    Ok((socket, context))
                })
        })
        // Generate an ephemeral key for the negotiation.
        .and_then(|(socket, context)| {
            exchange::generate_agreement(context.state.chosen_exchange)
                .map(move |(tmp_priv_key, tmp_pub_key)| (socket, context, tmp_priv_key, tmp_pub_key))
        })
        // Send the ephemeral pub key to the remote in an `Exchange` struct. The `Exchange` also
        // contains a signature of the two propositions encoded with our static public key.
        .and_then(|(socket, context, tmp_priv, tmp_pub_key)| {
            let context = context.with_ephemeral(tmp_priv, tmp_pub_key.clone());
            let exchange = {
                let mut data_to_sign = context.state.remote.local.proposition_bytes.clone();
                data_to_sign.extend_from_slice(&context.state.remote.proposition_bytes);
                data_to_sign.extend_from_slice(&tmp_pub_key);

                let mut exchange = Exchange::new();
                exchange.set_epubkey(tmp_pub_key);
                exchange.set_signature({
                    match context.config.key.inner {
                        #[cfg(all(feature = "ring", not(target_os = "emscripten")))]
                        SecioKeyPairInner::Rsa { ref private, .. } => {
                            let mut state = match RSASigningState::new(private.clone()) {
                                Ok(s) => s,
                                Err(_) => {
                                    debug!("failed to sign local exchange");
                                    return Err(SecioError::SigningFailure);
                                },
                            };
                            let mut signature = vec![0; private.public_modulus_len()];
                            let rng = SystemRandom::new();
                            match state.sign(&RSA_PKCS1_SHA256, &rng, &data_to_sign, &mut signature) {
                                Ok(_) => (),
                                Err(_) => {
                                    debug!("failed to sign local exchange");
                                    return Err(SecioError::SigningFailure);
                                },
                            };

                            signature
                        },
                        SecioKeyPairInner::Ed25519 { ref key_pair } => {
                            let signature = key_pair.sign::<Sha512>(&data_to_sign);
                            signature.to_bytes().to_vec()
                        },
                        #[cfg(feature = "secp256k1")]
                        SecioKeyPairInner::Secp256k1 { ref private } => {
<<<<<<< HEAD
                            let data_to_sign: [u8; 32] = Sha256::digest(&data_to_sign);
//                            let message = secp256k1::Message::from_slice(data_to_sign.as_ref())
//                                .expect("digest output length doesn't match secp256k1 input length");
                            let message = secp256k1::Message::parse(&data_to_sign);
                            let secp256k1 = secp256k1::Secp256k1::with_caps(secp256k1::ContextFlag::SignOnly);
=======
                            let data_to_sign = Sha256::digest(&data_to_sign);
                            let message = secp256k1::Message::from_slice(data_to_sign.as_ref())
                                .expect("digest output length doesn't match secp256k1 input length");
                            let secp256k1 = secp256k1::Secp256k1::signing_only();
>>>>>>> 31962f59
                            secp256k1
                                .sign(&message, private)
                                .serialize_der(&secp256k1)
                        },
                    }
                });
                exchange
            };
            let local_exch = exchange.write_to_bytes()?;
            Ok((BytesMut::from(local_exch), socket, context))
        })
        // Send our local `Exchange`.
        .and_then(|(local_exch, socket, context)| {
            trace!("sending exchange to remote");
            socket.send(local_exch)
                .from_err()
                .map(|s| (s, context))
        })
        // Receive the remote's `Exchange`.
        .and_then(move |(socket, context)| {
            socket.into_future()
                .map_err(|(e, _)| e.into())
                .and_then(move |(raw, socket)| {
                    let raw = match raw {
                        Some(r) => r,
                        None => {
                            let err = IoError::new(IoErrorKind::BrokenPipe, "unexpected eof");
                            debug!("unexpected eof while waiting for remote's exchange");
                            return Err(err.into())
                        },
                    };

                    let remote_exch = match protobuf_parse_from_bytes::<Exchange>(&raw) {
                        Ok(e) => e,
                        Err(err) => {
                            debug!("failed to parse remote's exchange protobuf; {:?}", err);
                            return Err(SecioError::HandshakeParsingFailure);
                        }
                    };

                    trace!("received and decoded the remote's exchange");
                    Ok((remote_exch, socket, context))
                })
        })
        // Check the validity of the remote's `Exchange`. This verifies that the remote was really
        // the sender of its proposition, and that it is the owner of both its global and ephemeral
        // keys.
        .and_then(|(remote_exch, socket, context)| {
            let mut data_to_verify = context.state.remote.proposition_bytes.clone();
            data_to_verify.extend_from_slice(&context.state.remote.local.proposition_bytes);
            data_to_verify.extend_from_slice(remote_exch.get_epubkey());

            match context.state.remote.public_key {
                #[cfg(all(feature = "ring", not(target_os = "emscripten")))]
                PublicKey::Rsa(ref remote_public_key) => {
                    // TODO: The ring library doesn't like some stuff in our DER public key,
                    //       therefore we scrap the first 24 bytes of the key. A proper fix would
                    //       be to write a DER parser, but that's not trivial.
                    match ring_verify(&RSA_PKCS1_2048_8192_SHA256,
                                      UntrustedInput::from(&remote_public_key[24..]),
                                      UntrustedInput::from(&data_to_verify),
                                      UntrustedInput::from(remote_exch.get_signature()))
                    {
                        Ok(()) => (),
                        Err(_) => {
                            debug!("failed to verify the remote's signature");
                            return Err(SecioError::SignatureVerificationFailed)
                        },
                    }
                },
                PublicKey::Ed25519(ref remote_public_key) => {
                    let signature = Ed25519Signature::from_bytes(remote_exch.get_signature());
                    let pubkey = Ed25519PublicKey::from_bytes(remote_public_key);

                    if let (Ok(signature), Ok(pubkey)) = (signature, pubkey) {
                        match pubkey.verify::<Sha512>(&data_to_verify, &signature) {
                            Ok(()) => (),
                            Err(_) => {
                                debug!("failed to verify the remote's signature");
                                return Err(SecioError::SignatureVerificationFailed)
                            }
                        }
                    } else {
                        debug!("the remote's signature or publickey are in the wrong format");
                        return Err(SecioError::SignatureVerificationFailed)
                    }
                },
                #[cfg(feature = "secp256k1")]
                PublicKey::Secp256k1(ref remote_public_key) => {
<<<<<<< HEAD
                    let data_to_verify: [u8; 32] = Sha256::digest(&data_to_verify);
                    let message = secp256k1::Message::parse(&data_to_verify);
//                    let message = secp256k1::Message::from_slice(data_to_verify.as_ref())
//                        .expect("digest output length doesn't match secp256k1 input length");
//                    let secp256k1 = secp256k1::Secp256k1::with_caps(secp256k1::ContextFlag::VerifyOnly);
//                    let signature = secp256k1::Signature::from_der(&secp256k1, remote_exch.get_signature());
                    let signature = secp256k1::Signature::parse(remote_exch.get_signature());
                    let remote_public_key = secp256k1::PublicKey::parse(remote_public_key)?;
=======
                    let data_to_verify = Sha256::digest(&data_to_verify);
                    let message = secp256k1::Message::from_slice(data_to_verify.as_ref())
                        .expect("digest output length doesn't match secp256k1 input length");
                    let secp256k1 = secp256k1::Secp256k1::verification_only();
                    let signature = secp256k1::Signature::from_der(&secp256k1, remote_exch.get_signature());
>>>>>>> 31962f59
                    let remote_public_key = secp256k1::key::PublicKey::from_slice(&secp256k1, remote_public_key);
                    if let (Ok(signature), Ok(remote_public_key)) = (signature, remote_public_key) {
                        match secp256k1.verify(&message, &signature, &remote_public_key) {
                            Ok(()) => (),
                            Err(_) => {
                                debug!("failed to verify the remote's signature");
                                return Err(SecioError::SignatureVerificationFailed)
                            },
                        }
                    } else {
                        debug!("remote's secp256k1 signature has wrong format");
                        return Err(SecioError::SignatureVerificationFailed)
                    }
                },
                #[cfg(not(all(feature = "ring", not(target_os = "emscripten"))))]
                PublicKey::Rsa(_) => {
                    debug!("support for RSA was disabled at compile-time");
                    return Err(SecioError::SignatureVerificationFailed);
                },
                #[cfg(not(feature = "secp256k1"))]
                PublicKey::Secp256k1(_) => {
                    debug!("support for secp256k1 was disabled at compile-time");
                    return Err(SecioError::SignatureVerificationFailed);
                }
            };

            trace!("successfully verified the remote's signature");
            Ok((remote_exch, socket, context))
        })
        // Generate a key from the local ephemeral private key and the remote ephemeral public key,
        // derive from it a cipher key, an iv, and a hmac key, and build the encoder/decoder.
        .and_then(|(remote_exch, socket, context)| {
            let (context, local_priv_key) = context.take_private_key();
            let key_size = context.state.remote.chosen_hash.num_bytes();
            exchange::agree(context.state.remote.chosen_exchange, local_priv_key, remote_exch.get_epubkey(), key_size)
                .map(move |key_material| (socket, context, key_material))
        })
        // Generate a key from the local ephemeral private key and the remote ephemeral public key,
        // derive from it a cipher key, an iv, and a hmac key, and build the encoder/decoder.
        .and_then(|(socket, context, key_material)| {
            let chosen_cipher = context.state.remote.chosen_cipher;
            let cipher_key_size = chosen_cipher.key_size();
            let iv_size = chosen_cipher.iv_size();

            let key = Hmac::from_key(context.state.remote.chosen_hash, &key_material);
            let mut longer_key = vec![0u8; 2 * (iv_size + cipher_key_size + 20)];
            stretch_key(key, &mut longer_key);

            let (local_infos, remote_infos) = {
                let (first_half, second_half) = longer_key.split_at(longer_key.len() / 2);
                match context.state.remote.hashes_ordering {
                    Ordering::Equal => {
                        let msg = "equal digest of public key and nonce for local and remote";
                        return Err(SecioError::InvalidProposition(msg))
                    }
                    Ordering::Less => (second_half, first_half),
                    Ordering::Greater => (first_half, second_half),
                }
            };

            let (encoding_cipher, encoding_hmac) = {
                let (iv, rest) = local_infos.split_at(iv_size);
                let (cipher_key, mac_key) = rest.split_at(cipher_key_size);
                let hmac = Hmac::from_key(context.state.remote.chosen_hash.into(), mac_key);
                let cipher = ctr(chosen_cipher, cipher_key, iv);
                (cipher, hmac)
            };

            let (decoding_cipher, decoding_hmac) = {
                let (iv, rest) = remote_infos.split_at(iv_size);
                let (cipher_key, mac_key) = rest.split_at(cipher_key_size);
                let hmac = Hmac::from_key(context.state.remote.chosen_hash.into(), mac_key);
                let cipher = ctr(chosen_cipher, cipher_key, iv);
                (cipher, hmac)
            };

            let codec = full_codec(socket, encoding_cipher, encoding_hmac, decoding_cipher, decoding_hmac);
            Ok((codec, context))
        })
        // We send back their nonce to check if the connection works.
        .and_then(|(codec, context)| {
            let remote_nonce = context.state.remote.nonce.clone();
            trace!("checking encryption by sending back remote's nonce");
            codec.send(BytesMut::from(remote_nonce))
                .map(|s| (s, context))
                .from_err()
        })
        // Check that the received nonce is correct.
        .and_then(|(codec, context)| {
            codec.into_future()
                .map_err(|(e, _)| e)
                .and_then(move |(nonce, rest)| {
                    match nonce {
                        Some(ref n) if n == &context.state.remote.local.nonce => {
                            trace!("secio handshake success");
                            Ok((rest, context.state.remote.public_key, context.state.local_tmp_pub_key))
                        },
                        None => {
                            debug!("unexpected eof during nonce check");
                            Err(IoError::new(IoErrorKind::BrokenPipe, "unexpected eof").into())
                        },
                        _ => {
                            debug!("failed nonce verification with remote");
                            Err(SecioError::NonceVerificationFailed)
                        }
                    }
                })
        });

    Box::new(future)
}

/// Custom algorithm translated from reference implementations. Needs to be the same algorithm
/// amongst all implementations.
fn stretch_key(hmac: Hmac, result: &mut [u8]) {
    match hmac {
        Hmac::Sha256(hmac) => stretch_key_inner(hmac, result),
        Hmac::Sha512(hmac) => stretch_key_inner(hmac, result),
    }
}

fn stretch_key_inner<D: ::hmac::digest::Digest + Clone>(hmac: ::hmac::Hmac<D>, result: &mut [u8])
where ::hmac::Hmac<D>: Clone {
    use ::hmac::Mac;
    const SEED: &[u8] = b"key expansion";

    let mut init_ctxt = hmac.clone();
    init_ctxt.input(SEED);
    let mut a = init_ctxt.result().code();

    let mut j = 0;
    while j < result.len() {
        let mut context = hmac.clone();
        context.input(a.as_ref());
        context.input(SEED);
        let b = context.result().code();

        let todo = cmp::min(b.as_ref().len(), result.len() - j);

        result[j..j + todo].copy_from_slice(&b.as_ref()[..todo]);

        j += todo;

        let mut context = hmac.clone();
        context.input(a.as_ref());
        a = context.result().code();
    }
}

#[cfg(test)]
mod tests {
    extern crate tokio;
    extern crate tokio_tcp;
    use self::tokio::runtime::current_thread::Runtime;
    use self::tokio_tcp::TcpListener;
    use self::tokio_tcp::TcpStream;
    use super::handshake;
    use super::stretch_key;
    use algo_support::Digest;
    use codec::Hmac;
    use futures::Future;
    use futures::Stream;
    use {SecioConfig, SecioKeyPair};

    #[test]
    #[cfg(all(feature = "ring", not(target_os = "emscripten")))]
    fn handshake_with_self_succeeds_rsa() {
        let key1 = {
            let private = include_bytes!("../tests/test-rsa-private-key.pk8");
            let public = include_bytes!("../tests/test-rsa-public-key.der").to_vec();
            SecioKeyPair::rsa_from_pkcs8(private, public).unwrap()
        };

        let key2 = {
            let private = include_bytes!("../tests/test-rsa-private-key-2.pk8");
            let public = include_bytes!("../tests/test-rsa-public-key-2.der").to_vec();
            SecioKeyPair::rsa_from_pkcs8(private, public).unwrap()
        };

        handshake_with_self_succeeds(SecioConfig::new(key1), SecioConfig::new(key2));
    }

    #[test]
    fn handshake_with_self_succeeds_ed25519() {
        let key1 = SecioKeyPair::ed25519_generated().unwrap();
        let key2 = SecioKeyPair::ed25519_generated().unwrap();
        handshake_with_self_succeeds(SecioConfig::new(key1), SecioConfig::new(key2));
    }

    #[test]
    #[cfg(feature = "secp256k1")]
    fn handshake_with_self_succeeds_secp256k1() {
        let key1 = {
            let key = include_bytes!("../tests/test-secp256k1-private-key.der");
            SecioKeyPair::secp256k1_from_der(&key[..]).unwrap()
        };

        let key2 = {
            let key = include_bytes!("../tests/test-secp256k1-private-key-2.der");
            SecioKeyPair::secp256k1_from_der(&key[..]).unwrap()
        };

        handshake_with_self_succeeds(SecioConfig::new(key1), SecioConfig::new(key2));
    }

    fn handshake_with_self_succeeds(key1: SecioConfig, key2: SecioConfig) {
        let listener = TcpListener::bind(&"127.0.0.1:0".parse().unwrap()).unwrap();
        let listener_addr = listener.local_addr().unwrap();

        let server = listener
            .incoming()
            .into_future()
            .map_err(|(e, _)| e.into())
            .and_then(move |(connec, _)| handshake(connec.unwrap(), key1));

        let client = TcpStream::connect(&listener_addr)
            .map_err(|e| e.into())
            .and_then(move |stream| handshake(stream, key2));
        let mut rt = Runtime::new().unwrap();
        let _ = rt.block_on(server.join(client)).unwrap();
    }

    #[test]
    fn stretch() {
        let mut output = [0u8; 32];

        let key1 = Hmac::from_key(Digest::Sha256, &[]);
        stretch_key(key1, &mut output);
        assert_eq!(
            &output,
            &[
                103, 144, 60, 199, 85, 145, 239, 71, 79, 198, 85, 164, 32, 53, 143, 205, 50, 48,
                153, 10, 37, 32, 85, 1, 226, 61, 193, 1, 154, 120, 207, 80,
            ]
        );

        let key2 = Hmac::from_key(
            Digest::Sha256,
            &[
                157, 166, 80, 144, 77, 193, 198, 6, 23, 220, 87, 220, 191, 72, 168, 197, 54, 33,
                219, 225, 84, 156, 165, 37, 149, 224, 244, 32, 170, 79, 125, 35, 171, 26, 178, 176,
                92, 168, 22, 27, 205, 44, 229, 61, 152, 21, 222, 81, 241, 81, 116, 236, 74, 166,
                89, 145, 5, 162, 108, 230, 55, 54, 9, 17,
            ],
        );
        stretch_key(key2, &mut output);
        assert_eq!(
            &output,
            &[
                39, 151, 182, 63, 180, 175, 224, 139, 42, 131, 130, 116, 55, 146, 62, 31, 157, 95,
                217, 15, 73, 81, 10, 83, 243, 141, 64, 227, 103, 144, 99, 121,
            ]
        );

        let key3 = Hmac::from_key(
            Digest::Sha256,
            &[
                98, 219, 94, 104, 97, 70, 139, 13, 185, 110, 56, 36, 66, 3, 80, 224, 32, 205, 102,
                170, 59, 32, 140, 245, 86, 102, 231, 68, 85, 249, 227, 243, 57, 53, 171, 36, 62,
                225, 178, 74, 89, 142, 151, 94, 183, 231, 208, 166, 244, 130, 130, 209, 248, 65,
                19, 48, 127, 127, 55, 82, 117, 154, 124, 108,
            ],
        );
        stretch_key(key3, &mut output);
        assert_eq!(
            &output,
            &[
                28, 39, 158, 206, 164, 16, 211, 194, 99, 43, 208, 36, 24, 141, 90, 93, 157, 236,
                238, 111, 170, 0, 60, 11, 49, 174, 177, 121, 30, 12, 182, 25,
            ]
        );
    }
}<|MERGE_RESOLUTION|>--- conflicted
+++ resolved
@@ -396,18 +396,16 @@
                         },
                         #[cfg(feature = "secp256k1")]
                         SecioKeyPairInner::Secp256k1 { ref private } => {
-<<<<<<< HEAD
+                            let data_to_sign = Sha256::digest(&data_to_sign);
+                            let message = secp256k1::Message::from_slice(data_to_sign.as_ref())
+                                .expect("digest output length doesn't match secp256k1 input length");
+                            let secp256k1 = secp256k1::Secp256k1::signing_only();
+// mine:
                             let data_to_sign: [u8; 32] = Sha256::digest(&data_to_sign);
 //                            let message = secp256k1::Message::from_slice(data_to_sign.as_ref())
 //                                .expect("digest output length doesn't match secp256k1 input length");
                             let message = secp256k1::Message::parse(&data_to_sign);
                             let secp256k1 = secp256k1::Secp256k1::with_caps(secp256k1::ContextFlag::SignOnly);
-=======
-                            let data_to_sign = Sha256::digest(&data_to_sign);
-                            let message = secp256k1::Message::from_slice(data_to_sign.as_ref())
-                                .expect("digest output length doesn't match secp256k1 input length");
-                            let secp256k1 = secp256k1::Secp256k1::signing_only();
->>>>>>> 31962f59
                             secp256k1
                                 .sign(&message, private)
                                 .serialize_der(&secp256k1)
@@ -497,7 +495,12 @@
                 },
                 #[cfg(feature = "secp256k1")]
                 PublicKey::Secp256k1(ref remote_public_key) => {
-<<<<<<< HEAD
+                    let data_to_verify = Sha256::digest(&data_to_verify);
+                    let message = secp256k1::Message::from_slice(data_to_verify.as_ref())
+                        .expect("digest output length doesn't match secp256k1 input length");
+                    let secp256k1 = secp256k1::Secp256k1::verification_only();
+                    let signature = secp256k1::Signature::from_der(&secp256k1, remote_exch.get_signature());
+// mine:
                     let data_to_verify: [u8; 32] = Sha256::digest(&data_to_verify);
                     let message = secp256k1::Message::parse(&data_to_verify);
 //                    let message = secp256k1::Message::from_slice(data_to_verify.as_ref())
@@ -506,13 +509,6 @@
 //                    let signature = secp256k1::Signature::from_der(&secp256k1, remote_exch.get_signature());
                     let signature = secp256k1::Signature::parse(remote_exch.get_signature());
                     let remote_public_key = secp256k1::PublicKey::parse(remote_public_key)?;
-=======
-                    let data_to_verify = Sha256::digest(&data_to_verify);
-                    let message = secp256k1::Message::from_slice(data_to_verify.as_ref())
-                        .expect("digest output length doesn't match secp256k1 input length");
-                    let secp256k1 = secp256k1::Secp256k1::verification_only();
-                    let signature = secp256k1::Signature::from_der(&secp256k1, remote_exch.get_signature());
->>>>>>> 31962f59
                     let remote_public_key = secp256k1::key::PublicKey::from_slice(&secp256k1, remote_public_key);
                     if let (Ok(signature), Ok(remote_public_key)) = (signature, remote_public_key) {
                         match secp256k1.verify(&message, &signature, &remote_public_key) {
