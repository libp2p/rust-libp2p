// Copyright 2018 Parity Technologies (UK) Ltd.
//
// Permission is hereby granted, free of charge, to any person obtaining a
// copy of this software and associated documentation files (the "Software"),
// to deal in the Software without restriction, including without limitation
// the rights to use, copy, modify, merge, publish, distribute, sublicense,
// and/or sell copies of the Software, and to permit persons to whom the
// Software is furnished to do so, subject to the following conditions:
//
// The above copyright notice and this permission notice shall be included in
// all copies or substantial portions of the Software.
//
// THE SOFTWARE IS PROVIDED "AS IS", WITHOUT WARRANTY OF ANY KIND, EXPRESS
// OR IMPLIED, INCLUDING BUT NOT LIMITED TO THE WARRANTIES OF MERCHANTABILITY,
// FITNESS FOR A PARTICULAR PURPOSE AND NONINFRINGEMENT. IN NO EVENT SHALL THE
// AUTHORS OR COPYRIGHT HOLDERS BE LIABLE FOR ANY CLAIM, DAMAGES OR OTHER
// LIABILITY, WHETHER IN AN ACTION OF CONTRACT, TORT OR OTHERWISE, ARISING
// FROM, OUT OF OR IN CONNECTION WITH THE SOFTWARE OR THE USE OR OTHER
// DEALINGS IN THE SOFTWARE.

//! Implementation of the key agreement process using the `ring` library.

use crate::{KeyAgreement, SecioError};
use futures::{future, prelude::*};
use log::debug;
use ring::agreement as ring_agreement;
use ring::rand as ring_rand;

impl Into<&'static ring_agreement::Algorithm> for KeyAgreement {
    #[inline]
    fn into(self) -> &'static ring_agreement::Algorithm {
        match self {
            KeyAgreement::EcdhP256 => &ring_agreement::ECDH_P256,
            KeyAgreement::EcdhP384 => &ring_agreement::ECDH_P384,
        }
    }
}

/// Opaque private key type.
pub type AgreementPrivateKey = ring_agreement::EphemeralPrivateKey;

/// Generates a new key pair as part of the exchange.
///
/// Returns the opaque private key and the corresponding public key.
pub fn generate_agreement(algorithm: KeyAgreement) -> impl Future<Output = Result<(AgreementPrivateKey, Vec<u8>), SecioError>> {
    let rng = ring_rand::SystemRandom::new();

    match ring_agreement::EphemeralPrivateKey::generate(algorithm.into(), &rng) {
        Ok(tmp_priv_key) => {
            let r = tmp_priv_key.compute_public_key()
                .map_err(|_| SecioError::EphemeralKeyGenerationFailed)
                .map(move |tmp_pub_key| (tmp_priv_key, tmp_pub_key.as_ref().to_vec()));
            future::ready(r)
        },
        Err(_) => {
            debug!("failed to generate ECDH key");
            future::ready(Err(SecioError::EphemeralKeyGenerationFailed))
        },
    }
}

/// Finish the agreement. On success, returns the shared key that both remote agreed upon.
pub fn agree(algorithm: KeyAgreement, my_private_key: AgreementPrivateKey, other_public_key: &[u8], _out_size: usize)
    -> impl Future<Output = Result<Vec<u8>, SecioError>>
{
<<<<<<< HEAD
    let ret = ring_agreement::agree_ephemeral(my_private_key, algorithm.into(),
                                              UntrustedInput::from(other_public_key),
                                              SecioError::SecretGenerationFailed,
                                              |key_material| Ok(key_material.to_vec()));
    future::ready(ret)
=======
    ring_agreement::agree_ephemeral(my_private_key,
                                    &ring_agreement::UnparsedPublicKey::new(algorithm.into(), other_public_key),
                                    SecioError::SecretGenerationFailed,
                                    |key_material| Ok(key_material.to_vec()))
        .into_future()
>>>>>>> 732becd4
}<|MERGE_RESOLUTION|>--- conflicted
+++ resolved
@@ -63,17 +63,9 @@
 pub fn agree(algorithm: KeyAgreement, my_private_key: AgreementPrivateKey, other_public_key: &[u8], _out_size: usize)
     -> impl Future<Output = Result<Vec<u8>, SecioError>>
 {
-<<<<<<< HEAD
-    let ret = ring_agreement::agree_ephemeral(my_private_key, algorithm.into(),
-                                              UntrustedInput::from(other_public_key),
+    let ret = ring_agreement::agree_ephemeral(my_private_key,
+                                              &ring_agreement::UnparsedPublicKey::new(algorithm.into(), other_public_key),
                                               SecioError::SecretGenerationFailed,
                                               |key_material| Ok(key_material.to_vec()));
     future::ready(ret)
-=======
-    ring_agreement::agree_ephemeral(my_private_key,
-                                    &ring_agreement::UnparsedPublicKey::new(algorithm.into(), other_public_key),
-                                    SecioError::SecretGenerationFailed,
-                                    |key_material| Ok(key_material.to_vec()))
-        .into_future()
->>>>>>> 732becd4
 }