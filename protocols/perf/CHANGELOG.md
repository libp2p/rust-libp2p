## 0.4.0
<<<<<<< HEAD

<!-- Update to libp2p-swarm v0.45.0 -->
=======
- Add ConnectionError to FromSwarm::ConnectionClosed.
  See [PR 5485](https://github.com/libp2p/rust-libp2p/pull/5485).
>>>>>>> 4a16b618

## 0.3.1
- Use `web-time` instead of `instant`.
  See [PR 5347](https://github.com/libp2p/rust-libp2p/pull/5347).

## 0.3.0

- Continuously measure on single connection (iperf-style).
  See https://github.com/libp2p/test-plans/issues/261 for high level overview.
  See [PR 4382](https://github.com/libp2p/rust-libp2p/pull/4382).

## 0.2.0

- Raise MSRV to 1.65.
  See [PR 3715].

[PR 3715]: https://github.com/libp2p/rust-libp2p/pull/3715

## 0.1.0

- Initial release.<|MERGE_RESOLUTION|>--- conflicted
+++ resolved
@@ -1,11 +1,8 @@
 ## 0.4.0
-<<<<<<< HEAD
 
 <!-- Update to libp2p-swarm v0.45.0 -->
-=======
 - Add ConnectionError to FromSwarm::ConnectionClosed.
   See [PR 5485](https://github.com/libp2p/rust-libp2p/pull/5485).
->>>>>>> 4a16b618
 
 ## 0.3.1
 - Use `web-time` instead of `instant`.
