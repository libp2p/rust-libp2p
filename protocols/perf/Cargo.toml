[package]
name = "libp2p-perf"
edition = "2021"
rust-version = { workspace = true }
description = "libp2p perf protocol implementation"
version = "0.3.0"
authors = ["Max Inden <mail@max-inden.de>"]
license = "MIT"
repository = "https://github.com/libp2p/rust-libp2p"
keywords = ["peer-to-peer", "libp2p", "networking"]
categories = ["network-programming", "asynchronous"]

[dependencies]
anyhow = "1"
clap = { version = "4.5.4", features = ["derive"] }
futures = "0.3.30"
futures-bounded = { workspace = true }
futures-timer = "3.0"
instant = "0.1.12"
libp2p = { workspace = true, features = ["tokio", "tcp", "quic", "tls", "yamux", "dns"] }
libp2p-core = { workspace = true }
libp2p-dns = { workspace = true, features = ["tokio"] }
libp2p-identity = { workspace = true, features = ["rand"] }
libp2p-quic = { workspace = true, features = ["tokio"] }
libp2p-swarm = { workspace = true, features = ["macros", "tokio"] }
libp2p-tcp = { workspace = true, features = ["tokio"] }
libp2p-tls = { workspace = true }
libp2p-yamux = { workspace = true }
serde = { version = "1.0", features = ["derive"] }
serde_json = "1.0"
thiserror = "1.0"
tracing = { workspace = true }
tracing-subscriber = { version = "0.3", features = ["env-filter"] }
<<<<<<< HEAD
tokio = { workspace = true, features = ["macros", "rt", "rt-multi-thread"] }
=======
tokio = { version = "1.37", default-features = false, features = ["macros", "rt", "rt-multi-thread"] }
>>>>>>> c92966d7
void = "1"

[dev-dependencies]
rand = "0.8"
libp2p-swarm-test = { path = "../../swarm-test" }

# Passing arguments to the docsrs builder in order to properly document cfg's.
# More information: https://docs.rs/about/builds#cross-compiling
[package.metadata.docs.rs]
all-features = true
rustdoc-args = ["--cfg", "docsrs"]
rustc-args = ["--cfg", "docsrs"]

[lints]
workspace = true<|MERGE_RESOLUTION|>--- conflicted
+++ resolved
@@ -31,11 +31,7 @@
 thiserror = "1.0"
 tracing = { workspace = true }
 tracing-subscriber = { version = "0.3", features = ["env-filter"] }
-<<<<<<< HEAD
 tokio = { workspace = true, features = ["macros", "rt", "rt-multi-thread"] }
-=======
-tokio = { version = "1.37", default-features = false, features = ["macros", "rt", "rt-multi-thread"] }
->>>>>>> c92966d7
 void = "1"
 
 [dev-dependencies]
