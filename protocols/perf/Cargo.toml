[package]
name = "libp2p-perf"
edition = "2021"
rust-version = { workspace = true }
description = "libp2p perf protocol implementation"
<<<<<<< HEAD
version = "0.4.0"
=======
version = "0.3.1"
>>>>>>> 927428fb
authors = ["Max Inden <mail@max-inden.de>"]
license = "MIT"
repository = "https://github.com/libp2p/rust-libp2p"
keywords = ["peer-to-peer", "libp2p", "networking"]
categories = ["network-programming", "asynchronous"]

[dependencies]
anyhow = "1"
clap = { version = "4.5.4", features = ["derive"] }
futures = { workspace = true }
futures-bounded = { workspace = true }
futures-timer = "3.0"
web-time = { workspace = true }
libp2p = { workspace = true, features = ["tokio", "tcp", "quic", "tls", "yamux", "dns"] }
libp2p-core = { workspace = true }
libp2p-dns = { workspace = true, features = ["tokio"] }
libp2p-identity = { workspace = true, features = ["rand"] }
libp2p-quic = { workspace = true, features = ["tokio"] }
libp2p-swarm = { workspace = true, features = ["macros", "tokio"] }
libp2p-tcp = { workspace = true, features = ["tokio"] }
libp2p-tls = { workspace = true }
libp2p-yamux = { workspace = true }
serde = { version = "1.0", features = ["derive"] }
serde_json = "1.0"
thiserror = "1.0"
tracing = { workspace = true }
tracing-subscriber = { workspace = true, features = ["env-filter"] }
tokio = { workspace = true, features = ["macros", "rt", "rt-multi-thread"] }
void = "1"

[dev-dependencies]
rand = "0.8"
libp2p-swarm-test = { path = "../../swarm-test" }

# Passing arguments to the docsrs builder in order to properly document cfg's.
# More information: https://docs.rs/about/builds#cross-compiling
[package.metadata.docs.rs]
all-features = true
rustdoc-args = ["--cfg", "docsrs"]
rustc-args = ["--cfg", "docsrs"]

[lints]
workspace = true<|MERGE_RESOLUTION|>--- conflicted
+++ resolved
@@ -3,11 +3,7 @@
 edition = "2021"
 rust-version = { workspace = true }
 description = "libp2p perf protocol implementation"
-<<<<<<< HEAD
 version = "0.4.0"
-=======
-version = "0.3.1"
->>>>>>> 927428fb
 authors = ["Max Inden <mail@max-inden.de>"]
 license = "MIT"
 repository = "https://github.com/libp2p/rust-libp2p"
