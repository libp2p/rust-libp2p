--- conflicted
+++ resolved
@@ -13,13 +13,9 @@
 [dependencies]
 anyhow = "1"
 async-std = { version = "1.9.0", features = ["attributes"] }
-<<<<<<< HEAD
 async-trait = "0.1"
-clap = { version = "4.1.6", features = ["derive"] }
+clap = { version = "4.2.1", features = ["derive"] }
 colored = "2"
-=======
-clap = { version = "4.2.1", features = ["derive"] }
->>>>>>> 7c85f92e
 env_logger = "0.10.0"
 futures = "0.3.28"
 instant = "0.1.11"
