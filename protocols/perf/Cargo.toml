--- conflicted
+++ resolved
@@ -28,13 +28,9 @@
 serde = { version = "1.0", features = ["derive"] }
 serde_json = "1.0"
 thiserror = "1.0"
-<<<<<<< HEAD
 tracing = "0.1.37"
 tracing-subscriber = { version = "0.3", features = ["env-filter"] }
-tokio = { version = "1.32.0", features = ["full"] }
-=======
 tokio = { version = "1.33.0", features = ["full"] }
->>>>>>> 09f8cb4d
 void = "1"
 
 [dev-dependencies]
