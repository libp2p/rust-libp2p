// Copyright 2023 Protocol Labs.
//
// Permission is hereby granted, free of charge, to any person obtaining a
// copy of this software and associated documentation files (the "Software"),
// to deal in the Software without restriction, including without limitation
// the rights to use, copy, modify, merge, publish, distribute, sublicense,
// and/or sell copies of the Software, and to permit persons to whom the
// Software is furnished to do so, subject to the following conditions:
//
// The above copyright notice and this permission notice shall be included in
// all copies or substantial portions of the Software.
//
// THE SOFTWARE IS PROVIDED "AS IS", WITHOUT WARRANTY OF ANY KIND, EXPRESS
// OR IMPLIED, INCLUDING BUT NOT LIMITED TO THE WARRANTIES OF MERCHANTABILITY,
// FITNESS FOR A PARTICULAR PURPOSE AND NONINFRINGEMENT. IN NO EVENT SHALL THE
// AUTHORS OR COPYRIGHT HOLDERS BE LIABLE FOR ANY CLAIM, DAMAGES OR OTHER
// LIABILITY, WHETHER IN AN ACTION OF CONTRACT, TORT OR OTHERWISE, ARISING
// FROM, OUT OF OR IN CONNECTION WITH THE SOFTWARE OR THE USE OR OTHER
// DEALINGS IN THE SOFTWARE.

//! Implementation of the [libp2p perf protocol](https://github.com/libp2p/specs/pull/478/).
//!
//! Do not use in untrusted environments.

#![cfg_attr(docsrs, feature(doc_cfg, doc_auto_cfg))]

use libp2p_swarm::StreamProtocol;

pub mod client;
mod protocol;
pub mod server;

<<<<<<< HEAD
pub const PROTOCOL_NAME: &[u8; 11] = b"/perf/1.0.0";

/// Parameters for a single run, i.e. one stream, sending and receiving data.
///
/// Property names are from the perspective of the actor. E.g. `to_send` is the amount of data to
/// send, both as the client and the server.
#[derive(Debug, Clone, Copy)]
pub struct RunParams {
    pub to_send: usize,
    pub to_receive: usize,
}
=======
pub const PROTOCOL_NAME: StreamProtocol = StreamProtocol::new("/perf/1.0.0");
>>>>>>> 3fde1322
<|MERGE_RESOLUTION|>--- conflicted
+++ resolved
@@ -30,8 +30,7 @@
 mod protocol;
 pub mod server;
 
-<<<<<<< HEAD
-pub const PROTOCOL_NAME: &[u8; 11] = b"/perf/1.0.0";
+pub const PROTOCOL_NAME: StreamProtocol = StreamProtocol::new("/perf/1.0.0");
 
 /// Parameters for a single run, i.e. one stream, sending and receiving data.
 ///
@@ -41,7 +40,4 @@
 pub struct RunParams {
     pub to_send: usize,
     pub to_receive: usize,
-}
-=======
-pub const PROTOCOL_NAME: StreamProtocol = StreamProtocol::new("/perf/1.0.0");
->>>>>>> 3fde1322
+}