// Copyright 2023 Protocol Labs.
//
// Permission is hereby granted, free of charge, to any person obtaining a
// copy of this software and associated documentation files (the "Software"),
// to deal in the Software without restriction, including without limitation
// the rights to use, copy, modify, merge, publish, distribute, sublicense,
// and/or sell copies of the Software, and to permit persons to whom the
// Software is furnished to do so, subject to the following conditions:
//
// The above copyright notice and this permission notice shall be included in
// all copies or substantial portions of the Software.
//
// THE SOFTWARE IS PROVIDED "AS IS", WITHOUT WARRANTY OF ANY KIND, EXPRESS
// OR IMPLIED, INCLUDING BUT NOT LIMITED TO THE WARRANTIES OF MERCHANTABILITY,
// FITNESS FOR A PARTICULAR PURPOSE AND NONINFRINGEMENT. IN NO EVENT SHALL THE
// AUTHORS OR COPYRIGHT HOLDERS BE LIABLE FOR ANY CLAIM, DAMAGES OR OTHER
// LIABILITY, WHETHER IN AN ACTION OF CONTRACT, TORT OR OTHERWISE, ARISING
// FROM, OUT OF OR IN CONNECTION WITH THE SOFTWARE OR THE USE OR OTHER
// DEALINGS IN THE SOFTWARE.

mod behaviour;
mod handler;

<<<<<<< HEAD
use instant::Duration;
use libp2p_core::Multiaddr;
use libp2p_identity::PeerId;
use libp2p_request_response as request_response;
use libp2p_swarm::{
    ConnectionId, FromSwarm, NetworkBehaviour, PollParameters, THandlerInEvent, THandlerOutEvent,
    ToSwarm,
};

use crate::protocol::Response;

pub struct Behaviour {
    request_response: request_response::Behaviour<crate::protocol::Codec>,
}

impl Default for Behaviour {
    fn default() -> Self {
        Self {
            request_response: request_response::Behaviour::new(
                std::iter::once((
                    crate::PROTOCOL_NAME,
                    request_response::ProtocolSupport::Inbound,
                )),
                request_response::Config::default()
                    .with_request_timeout(Duration::from_secs(60 * 5)),
            ),
        }
    }
}

impl Behaviour {
    pub fn new() -> Self {
        Self::default()
    }
}

impl NetworkBehaviour for Behaviour {
    type ConnectionHandler =
        <request_response::Behaviour<crate::protocol::Codec> as NetworkBehaviour>::ConnectionHandler;
    type ToSwarm = ();

    fn handle_pending_outbound_connection(
        &mut self,
        connection_id: ConnectionId,
        maybe_peer: Option<PeerId>,
        addresses: &[Multiaddr],
        effective_role: libp2p_core::Endpoint,
    ) -> Result<Vec<Multiaddr>, libp2p_swarm::ConnectionDenied> {
        self.request_response.handle_pending_outbound_connection(
            connection_id,
            maybe_peer,
            addresses,
            effective_role,
        )
    }

    fn handle_established_outbound_connection(
        &mut self,
        connection_id: ConnectionId,
        peer: PeerId,
        addr: &Multiaddr,
        role_override: libp2p_core::Endpoint,
    ) -> Result<libp2p_swarm::THandler<Self>, libp2p_swarm::ConnectionDenied> {
        self.request_response
            .handle_established_outbound_connection(connection_id, peer, addr, role_override)
    }

    fn handle_pending_inbound_connection(
        &mut self,
        connection_id: ConnectionId,
        local_addr: &Multiaddr,
        remote_addr: &Multiaddr,
    ) -> Result<(), libp2p_swarm::ConnectionDenied> {
        self.request_response.handle_pending_inbound_connection(
            connection_id,
            local_addr,
            remote_addr,
        )
    }

    fn handle_established_inbound_connection(
        &mut self,
        connection_id: ConnectionId,
        peer: PeerId,
        local_addr: &Multiaddr,
        remote_addr: &Multiaddr,
    ) -> Result<libp2p_swarm::THandler<Self>, libp2p_swarm::ConnectionDenied> {
        self.request_response.handle_established_inbound_connection(
            connection_id,
            peer,
            local_addr,
            remote_addr,
        )
    }

    fn on_swarm_event(&mut self, event: FromSwarm<Self::ConnectionHandler>) {
        self.request_response.on_swarm_event(event);
    }

    fn on_connection_handler_event(
        &mut self,
        peer_id: PeerId,
        connection_id: ConnectionId,
        event: THandlerOutEvent<Self>,
    ) {
        self.request_response
            .on_connection_handler_event(peer_id, connection_id, event);
    }

    fn poll(
        &mut self,
        cx: &mut Context<'_>,
        params: &mut impl PollParameters,
    ) -> Poll<ToSwarm<Self::ToSwarm, THandlerInEvent<Self>>> {
        self.request_response.poll(cx, params).map(|to_swarm| {
            to_swarm.map_out(|m| match m {
                request_response::Event::Message {
                    peer: _,
                    message: request_response::Message::Response { .. },
                } => {
                    unreachable!()
                }
                request_response::Event::Message {
                    peer: _,
                    message:
                        request_response::Message::Request {
                            request_id: _,
                            request,
                            channel,
                        },
                } => {
                    let _ = self
                        .request_response
                        .send_response(channel, Response::Sender(request.to_send));
                }
                request_response::Event::OutboundFailure { .. } => unreachable!(),
                request_response::Event::InboundFailure { .. } => {}
                request_response::Event::ResponseSent { .. } => {}
            })
        })
    }
}
=======
pub use behaviour::{Behaviour, Event};
>>>>>>> ddf26b9e
<|MERGE_RESOLUTION|>--- conflicted
+++ resolved
@@ -21,149 +21,4 @@
 mod behaviour;
 mod handler;
 
-<<<<<<< HEAD
-use instant::Duration;
-use libp2p_core::Multiaddr;
-use libp2p_identity::PeerId;
-use libp2p_request_response as request_response;
-use libp2p_swarm::{
-    ConnectionId, FromSwarm, NetworkBehaviour, PollParameters, THandlerInEvent, THandlerOutEvent,
-    ToSwarm,
-};
-
-use crate::protocol::Response;
-
-pub struct Behaviour {
-    request_response: request_response::Behaviour<crate::protocol::Codec>,
-}
-
-impl Default for Behaviour {
-    fn default() -> Self {
-        Self {
-            request_response: request_response::Behaviour::new(
-                std::iter::once((
-                    crate::PROTOCOL_NAME,
-                    request_response::ProtocolSupport::Inbound,
-                )),
-                request_response::Config::default()
-                    .with_request_timeout(Duration::from_secs(60 * 5)),
-            ),
-        }
-    }
-}
-
-impl Behaviour {
-    pub fn new() -> Self {
-        Self::default()
-    }
-}
-
-impl NetworkBehaviour for Behaviour {
-    type ConnectionHandler =
-        <request_response::Behaviour<crate::protocol::Codec> as NetworkBehaviour>::ConnectionHandler;
-    type ToSwarm = ();
-
-    fn handle_pending_outbound_connection(
-        &mut self,
-        connection_id: ConnectionId,
-        maybe_peer: Option<PeerId>,
-        addresses: &[Multiaddr],
-        effective_role: libp2p_core::Endpoint,
-    ) -> Result<Vec<Multiaddr>, libp2p_swarm::ConnectionDenied> {
-        self.request_response.handle_pending_outbound_connection(
-            connection_id,
-            maybe_peer,
-            addresses,
-            effective_role,
-        )
-    }
-
-    fn handle_established_outbound_connection(
-        &mut self,
-        connection_id: ConnectionId,
-        peer: PeerId,
-        addr: &Multiaddr,
-        role_override: libp2p_core::Endpoint,
-    ) -> Result<libp2p_swarm::THandler<Self>, libp2p_swarm::ConnectionDenied> {
-        self.request_response
-            .handle_established_outbound_connection(connection_id, peer, addr, role_override)
-    }
-
-    fn handle_pending_inbound_connection(
-        &mut self,
-        connection_id: ConnectionId,
-        local_addr: &Multiaddr,
-        remote_addr: &Multiaddr,
-    ) -> Result<(), libp2p_swarm::ConnectionDenied> {
-        self.request_response.handle_pending_inbound_connection(
-            connection_id,
-            local_addr,
-            remote_addr,
-        )
-    }
-
-    fn handle_established_inbound_connection(
-        &mut self,
-        connection_id: ConnectionId,
-        peer: PeerId,
-        local_addr: &Multiaddr,
-        remote_addr: &Multiaddr,
-    ) -> Result<libp2p_swarm::THandler<Self>, libp2p_swarm::ConnectionDenied> {
-        self.request_response.handle_established_inbound_connection(
-            connection_id,
-            peer,
-            local_addr,
-            remote_addr,
-        )
-    }
-
-    fn on_swarm_event(&mut self, event: FromSwarm<Self::ConnectionHandler>) {
-        self.request_response.on_swarm_event(event);
-    }
-
-    fn on_connection_handler_event(
-        &mut self,
-        peer_id: PeerId,
-        connection_id: ConnectionId,
-        event: THandlerOutEvent<Self>,
-    ) {
-        self.request_response
-            .on_connection_handler_event(peer_id, connection_id, event);
-    }
-
-    fn poll(
-        &mut self,
-        cx: &mut Context<'_>,
-        params: &mut impl PollParameters,
-    ) -> Poll<ToSwarm<Self::ToSwarm, THandlerInEvent<Self>>> {
-        self.request_response.poll(cx, params).map(|to_swarm| {
-            to_swarm.map_out(|m| match m {
-                request_response::Event::Message {
-                    peer: _,
-                    message: request_response::Message::Response { .. },
-                } => {
-                    unreachable!()
-                }
-                request_response::Event::Message {
-                    peer: _,
-                    message:
-                        request_response::Message::Request {
-                            request_id: _,
-                            request,
-                            channel,
-                        },
-                } => {
-                    let _ = self
-                        .request_response
-                        .send_response(channel, Response::Sender(request.to_send));
-                }
-                request_response::Event::OutboundFailure { .. } => unreachable!(),
-                request_response::Event::InboundFailure { .. } => {}
-                request_response::Event::ResponseSent { .. } => {}
-            })
-        })
-    }
-}
-=======
-pub use behaviour::{Behaviour, Event};
->>>>>>> ddf26b9e
+pub use behaviour::{Behaviour, Event};