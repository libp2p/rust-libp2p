// Copyright 2023 Protocol Labs.
//
// Permission is hereby granted, free of charge, to any person obtaining a
// copy of this software and associated documentation files (the "Software"),
// to deal in the Software without restriction, including without limitation
// the rights to use, copy, modify, merge, publish, distribute, sublicense,
// and/or sell copies of the Software, and to permit persons to whom the
// Software is furnished to do so, subject to the following conditions:
//
// The above copyright notice and this permission notice shall be included in
// all copies or substantial portions of the Software.
//
// THE SOFTWARE IS PROVIDED "AS IS", WITHOUT WARRANTY OF ANY KIND, EXPRESS
// OR IMPLIED, INCLUDING BUT NOT LIMITED TO THE WARRANTIES OF MERCHANTABILITY,
// FITNESS FOR A PARTICULAR PURPOSE AND NONINFRINGEMENT. IN NO EVENT SHALL THE
// AUTHORS OR COPYRIGHT HOLDERS BE LIABLE FOR ANY CLAIM, DAMAGES OR OTHER
// LIABILITY, WHETHER IN AN ACTION OF CONTRACT, TORT OR OTHERWISE, ARISING
// FROM, OUT OF OR IN CONNECTION WITH THE SOFTWARE OR THE USE OR OTHER
// DEALINGS IN THE SOFTWARE.

use std::{
    task::{Context, Poll},
    time::{Duration, Instant},
};

use futures::{future::BoxFuture, stream::FuturesUnordered, FutureExt, StreamExt};
use libp2p_core::upgrade::{DeniedUpgrade, ReadyUpgrade};
use libp2p_swarm::{
    handler::{
        ConnectionEvent, DialUpgradeError, FullyNegotiatedInbound, FullyNegotiatedOutbound,
        ListenUpgradeError,
    },
<<<<<<< HEAD
    ConnectionHandler, ConnectionHandlerEvent, KeepAlive, SubstreamProtocol,
=======
    ConnectionHandler, ConnectionHandlerEvent, ConnectionHandlerUpgrErr, KeepAlive, StreamProtocol,
    SubstreamProtocol,
>>>>>>> c93f7530
};
use log::error;
use void::Void;

use super::RunStats;

#[derive(Debug)]
pub struct Event {
    pub stats: RunStats,
}

pub struct Handler {
    inbound: FuturesUnordered<BoxFuture<'static, Result<RunStats, std::io::Error>>>,
    keep_alive: KeepAlive,
}

impl Handler {
    pub fn new() -> Self {
        Self {
            inbound: Default::default(),
            keep_alive: KeepAlive::Yes,
        }
    }
}

impl Default for Handler {
    fn default() -> Self {
        Self::new()
    }
}

impl ConnectionHandler for Handler {
    type InEvent = Void;
    type OutEvent = Event;
    type Error = Void;
    type InboundProtocol = ReadyUpgrade<StreamProtocol>;
    type OutboundProtocol = DeniedUpgrade;
    type OutboundOpenInfo = Void;
    type InboundOpenInfo = ();

    fn listen_protocol(&self) -> SubstreamProtocol<Self::InboundProtocol, Self::InboundOpenInfo> {
        SubstreamProtocol::new(ReadyUpgrade::new(crate::PROTOCOL_NAME), ())
    }

    fn on_behaviour_event(&mut self, v: Self::InEvent) {
        void::unreachable(v)
    }

    fn on_connection_event(
        &mut self,
        event: ConnectionEvent<
            Self::InboundProtocol,
            Self::OutboundProtocol,
            Self::InboundOpenInfo,
            Self::OutboundOpenInfo,
        >,
    ) {
        match event {
            ConnectionEvent::FullyNegotiatedInbound(FullyNegotiatedInbound {
                protocol,
                info: _,
            }) => {
                self.inbound
                    .push(crate::protocol::receive_send(protocol).boxed());
            }
            ConnectionEvent::FullyNegotiatedOutbound(FullyNegotiatedOutbound { info, .. }) => {
                void::unreachable(info)
            }

            ConnectionEvent::DialUpgradeError(DialUpgradeError { info, .. }) => {
                void::unreachable(info)
            }
            ConnectionEvent::AddressChange(_) => {}
            ConnectionEvent::ListenUpgradeError(ListenUpgradeError { info: (), error }) => {
                void::unreachable(error)
            }
        }
    }

    fn connection_keep_alive(&self) -> KeepAlive {
        self.keep_alive
    }

    fn poll(
        &mut self,
        cx: &mut Context<'_>,
    ) -> Poll<
        ConnectionHandlerEvent<
            Self::OutboundProtocol,
            Self::OutboundOpenInfo,
            Self::OutEvent,
            Self::Error,
        >,
    > {
        while let Poll::Ready(Some(result)) = self.inbound.poll_next_unpin(cx) {
            match result {
                Ok(stats) => return Poll::Ready(ConnectionHandlerEvent::Custom(Event { stats })),
                Err(e) => {
                    error!("{e:?}")
                }
            }
        }

        if self.inbound.is_empty() {
            match self.keep_alive {
                KeepAlive::Yes => {
                    self.keep_alive = KeepAlive::Until(Instant::now() + Duration::from_secs(10));
                }
                KeepAlive::Until(_) => {}
                KeepAlive::No => panic!("Handler never sets KeepAlive::No."),
            }
        } else {
            self.keep_alive = KeepAlive::Yes
        }

        Poll::Pending
    }
}<|MERGE_RESOLUTION|>--- conflicted
+++ resolved
@@ -30,12 +30,8 @@
         ConnectionEvent, DialUpgradeError, FullyNegotiatedInbound, FullyNegotiatedOutbound,
         ListenUpgradeError,
     },
-<<<<<<< HEAD
-    ConnectionHandler, ConnectionHandlerEvent, KeepAlive, SubstreamProtocol,
-=======
-    ConnectionHandler, ConnectionHandlerEvent, ConnectionHandlerUpgrErr, KeepAlive, StreamProtocol,
+    ConnectionHandler, ConnectionHandlerEvent, KeepAlive,StreamProtocol,
     SubstreamProtocol,
->>>>>>> c93f7530
 };
 use log::error;
 use void::Void;
