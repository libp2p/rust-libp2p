--- conflicted
+++ resolved
@@ -414,24 +414,16 @@
         .boxed()
     };
 
-<<<<<<< HEAD
-    Ok(
-        SwarmBuilder::with_tokio_executor(transport, Default::default(), local_peer_id)
-            .substream_upgrade_protocol_override(upgrade::Version::V1Lazy)
-            .idle_connection_timeout(Duration::from_secs(60 * 5))
-            .build(),
-    )
-=======
     let swarm = Swarm::new(
         transport,
         Default::default(),
         local_peer_id,
         Config::with_tokio_executor()
-            .with_substream_upgrade_protocol_override(upgrade::Version::V1Lazy),
+            .with_substream_upgrade_protocol_override(upgrade::Version::V1Lazy)
+            .with_idle_connection_timeout(Duration::from_secs(60 * 5)),
     );
 
     Ok(swarm)
->>>>>>> d605255f
 }
 
 async fn connect(
