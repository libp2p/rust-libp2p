--- conflicted
+++ resolved
@@ -30,57 +30,6 @@
 static NEXT_RUN_ID: AtomicUsize = AtomicUsize::new(1);
 
 /// Connection identifier.
-<<<<<<< HEAD
-#[derive(Debug, Copy, Clone, Hash, PartialEq, Eq)]
-pub struct RunId(request_response::OutboundRequestId);
-
-impl From<request_response::OutboundRequestId> for RunId {
-    fn from(value: request_response::OutboundRequestId) -> Self {
-        Self(value)
-    }
-}
-
-#[derive(Debug)]
-pub struct Event {
-    pub id: RunId,
-    pub result: Result<RunDuration, request_response::OutboundFailure>,
-}
-
-pub struct Behaviour {
-    connected: HashSet<PeerId>,
-    request_response: request_response::Behaviour<crate::protocol::Codec>,
-}
-
-impl Default for Behaviour {
-    fn default() -> Self {
-        Self {
-            connected: Default::default(),
-            request_response: request_response::Behaviour::new(
-                std::iter::once((
-                    crate::PROTOCOL_NAME,
-                    request_response::ProtocolSupport::Outbound,
-                )),
-                request_response::Config::default()
-                    .with_request_timeout(Duration::from_secs(60 * 5)),
-            ),
-        }
-    }
-}
-
-impl Behaviour {
-    pub fn new() -> Self {
-        Self::default()
-    }
-
-    pub fn perf(&mut self, server: PeerId, params: RunParams) -> Result<RunId, PerfError> {
-        if !self.connected.contains(&server) {
-            return Err(PerfError::NotConnected);
-        }
-
-        let id = self.request_response.send_request(&server, params).into();
-
-        Ok(id)
-=======
 #[derive(Debug, Copy, Clone, Hash, PartialEq, Eq, PartialOrd, Ord)]
 pub struct RunId(usize);
 
@@ -88,7 +37,6 @@
     /// Returns the next available [`RunId`].
     pub(crate) fn next() -> Self {
         Self(NEXT_RUN_ID.fetch_add(1, Ordering::SeqCst))
->>>>>>> ddf26b9e
     }
 }
 
