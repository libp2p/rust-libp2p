// Copyright 2023 Protocol Labs.
//
// Permission is hereby granted, free of charge, to any person obtaining a
// copy of this software and associated documentation files (the "Software"),
// to deal in the Software without restriction, including without limitation
// the rights to use, copy, modify, merge, publish, distribute, sublicense,
// and/or sell copies of the Software, and to permit persons to whom the
// Software is furnished to do so, subject to the following conditions:
//
// The above copyright notice and this permission notice shall be included in
// all copies or substantial portions of the Software.
//
// THE SOFTWARE IS PROVIDED "AS IS", WITHOUT WARRANTY OF ANY KIND, EXPRESS
// OR IMPLIED, INCLUDING BUT NOT LIMITED TO THE WARRANTIES OF MERCHANTABILITY,
// FITNESS FOR A PARTICULAR PURPOSE AND NONINFRINGEMENT. IN NO EVENT SHALL THE
// AUTHORS OR COPYRIGHT HOLDERS BE LIABLE FOR ANY CLAIM, DAMAGES OR OTHER
// LIABILITY, WHETHER IN AN ACTION OF CONTRACT, TORT OR OTHERWISE, ARISING
// FROM, OUT OF OR IN CONNECTION WITH THE SOFTWARE OR THE USE OR OTHER
// DEALINGS IN THE SOFTWARE.

use async_trait::async_trait;
use futures::{AsyncRead, AsyncReadExt, AsyncWrite, AsyncWriteExt};
<<<<<<< HEAD
use libp2p_request_response as request_response;
use std::io;

use crate::RunParams;

const BUF: [u8; 65536] = [0; 64 << 10];

#[derive(Clone)]
pub struct Codec {}

#[async_trait]
impl request_response::Codec for Codec {
    /// The type of protocol(s) or protocol versions being negotiated.
    type Protocol = &'static [u8; 11];
    /// The type of inbound and outbound requests.
    type Request = RunParams;
    /// The type of inbound and outbound responses.
    type Response = usize;

    /// Reads a request from the given I/O stream according to the
    /// negotiated protocol.
    async fn read_request<T>(&mut self, _: &Self::Protocol, io: &mut T) -> io::Result<Self::Request>
    where
        T: AsyncRead + Unpin + Send,
    {
        let mut receive_buf = vec![0; 64 << 10];

        let to_send = {
            let mut buf = [0; 8];
            io.read_exact(&mut buf).await?;

            u64::from_be_bytes(buf) as usize
        };

        let mut received = 0;
        loop {
            let n = io.read(&mut receive_buf).await?;
            received += n;
            if n == 0 {
                break;
            }
=======

use crate::{client, server};

const BUF: [u8; 1024] = [0; 1024];

pub(crate) async fn send_receive<S: AsyncRead + AsyncWrite + Unpin>(
    params: client::RunParams,
    mut stream: S,
) -> Result<client::RunTimers, std::io::Error> {
    let client::RunParams {
        to_send,
        to_receive,
    } = params;

    let mut receive_buf = vec![0; 1024];

    stream.write_all(&(to_receive as u64).to_be_bytes()).await?;

    let write_start = Instant::now();

    let mut sent = 0;
    while sent < to_send {
        let n = std::cmp::min(to_send - sent, BUF.len());
        let buf = &BUF[..n];

        sent += stream.write(buf).await?;
    }

    stream.close().await?;

    let write_done = Instant::now();

    let mut received = 0;
    while received < to_receive {
        received += stream.read(&mut receive_buf).await?;
    }

    let read_done = Instant::now();

    Ok(client::RunTimers {
        write_start,
        write_done,
        read_done,
    })
}

pub(crate) async fn receive_send<S: AsyncRead + AsyncWrite + Unpin>(
    mut stream: S,
) -> Result<server::RunStats, std::io::Error> {
    let to_send = {
        let mut buf = [0; 8];
        stream.read_exact(&mut buf).await?;

        u64::from_be_bytes(buf) as usize
    };

    let read_start = Instant::now();

    let mut receive_buf = vec![0; 1024];
    let mut received = 0;
    loop {
        let n = stream.read(&mut receive_buf).await?;
        received += n;
        if n == 0 {
            break;
>>>>>>> 3fde1322
        }

        Ok(RunParams {
            to_receive: received,
            to_send,
        })
    }

    /// Reads a response from the given I/O stream according to the
    /// negotiated protocol.
    async fn read_response<T>(
        &mut self,
        _: &Self::Protocol,
        io: &mut T,
    ) -> io::Result<Self::Response>
    where
        T: AsyncRead + Unpin + Send,
    {
        let mut receive_buf = vec![0; 64 << 10];

        let mut received = 0;
        loop {
            let n = io.read(&mut receive_buf).await?;
            received += n;
            // Make sure to wait for the remote to close the stream. Otherwise with `to_receive` of `0`
            // one does not measure the full round-trip of the previous write.
            if n == 0 {
                break;
            }
        }

        Ok(received)
    }

    /// Writes a request to the given I/O stream according to the
    /// negotiated protocol.
    async fn write_request<T>(
        &mut self,
        _: &Self::Protocol,
        io: &mut T,
        req: Self::Request,
    ) -> io::Result<()>
    where
        T: AsyncWrite + Unpin + Send,
    {
        let RunParams {
            to_send,
            to_receive,
        } = req;

        io.write_all(&(to_receive as u64).to_be_bytes()).await?;

        let mut sent = 0;
        while sent < to_send {
            let n = std::cmp::min(to_send - sent, BUF.len());
            let buf = &BUF[..n];

            sent += io.write(buf).await?;
        }

        Ok(())
    }

    /// Writes a response to the given I/O stream according to the
    /// negotiated protocol.
    async fn write_response<T>(
        &mut self,
        _: &Self::Protocol,
        io: &mut T,
        to_send: Self::Response,
    ) -> io::Result<()>
    where
        T: AsyncWrite + Unpin + Send,
    {
        let mut sent = 0;
        while sent < to_send {
            let n = std::cmp::min(to_send - sent, BUF.len());
            let buf = &BUF[..n];

            sent += io.write(buf).await?;
        }

        Ok(())
    }
}<|MERGE_RESOLUTION|>--- conflicted
+++ resolved
@@ -20,8 +20,8 @@
 
 use async_trait::async_trait;
 use futures::{AsyncRead, AsyncReadExt, AsyncWrite, AsyncWriteExt};
-<<<<<<< HEAD
 use libp2p_request_response as request_response;
+use libp2p_swarm::StreamProtocol;
 use std::io;
 
 use crate::RunParams;
@@ -34,7 +34,7 @@
 #[async_trait]
 impl request_response::Codec for Codec {
     /// The type of protocol(s) or protocol versions being negotiated.
-    type Protocol = &'static [u8; 11];
+    type Protocol = StreamProtocol;
     /// The type of inbound and outbound requests.
     type Request = RunParams;
     /// The type of inbound and outbound responses.
@@ -62,73 +62,6 @@
             if n == 0 {
                 break;
             }
-=======
-
-use crate::{client, server};
-
-const BUF: [u8; 1024] = [0; 1024];
-
-pub(crate) async fn send_receive<S: AsyncRead + AsyncWrite + Unpin>(
-    params: client::RunParams,
-    mut stream: S,
-) -> Result<client::RunTimers, std::io::Error> {
-    let client::RunParams {
-        to_send,
-        to_receive,
-    } = params;
-
-    let mut receive_buf = vec![0; 1024];
-
-    stream.write_all(&(to_receive as u64).to_be_bytes()).await?;
-
-    let write_start = Instant::now();
-
-    let mut sent = 0;
-    while sent < to_send {
-        let n = std::cmp::min(to_send - sent, BUF.len());
-        let buf = &BUF[..n];
-
-        sent += stream.write(buf).await?;
-    }
-
-    stream.close().await?;
-
-    let write_done = Instant::now();
-
-    let mut received = 0;
-    while received < to_receive {
-        received += stream.read(&mut receive_buf).await?;
-    }
-
-    let read_done = Instant::now();
-
-    Ok(client::RunTimers {
-        write_start,
-        write_done,
-        read_done,
-    })
-}
-
-pub(crate) async fn receive_send<S: AsyncRead + AsyncWrite + Unpin>(
-    mut stream: S,
-) -> Result<server::RunStats, std::io::Error> {
-    let to_send = {
-        let mut buf = [0; 8];
-        stream.read_exact(&mut buf).await?;
-
-        u64::from_be_bytes(buf) as usize
-    };
-
-    let read_start = Instant::now();
-
-    let mut receive_buf = vec![0; 1024];
-    let mut received = 0;
-    loop {
-        let n = stream.read(&mut receive_buf).await?;
-        received += n;
-        if n == 0 {
-            break;
->>>>>>> 3fde1322
         }
 
         Ok(RunParams {
