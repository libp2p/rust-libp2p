--- conflicted
+++ resolved
@@ -137,21 +137,9 @@
                 );
             }
 
-<<<<<<< HEAD
             ConnectionEvent::AddressChange(_)
             | ConnectionEvent::LocalProtocolsChange(_)
             | ConnectionEvent::RemoteProtocolsChange(_) => {}
-            ConnectionEvent::DialUpgradeError(DialUpgradeError {
-                info: Command { id, .. },
-                error,
-            }) => self
-                .queued_events
-                .push_back(ConnectionHandlerEvent::Custom(Event {
-                    id,
-                    result: Err(error),
-                })),
-=======
-            ConnectionEvent::AddressChange(_) => {}
             ConnectionEvent::DialUpgradeError(DialUpgradeError { info: (), error }) => {
                 let Command { id, .. } = self
                     .requested_streams
@@ -163,7 +151,6 @@
                         result: Err(error),
                     }));
             }
->>>>>>> 25d14349
             ConnectionEvent::ListenUpgradeError(ListenUpgradeError { info: (), error }) => {
                 match error {
                     ConnectionHandlerUpgrErr::Timeout => {}
