--- conflicted
+++ resolved
@@ -90,13 +90,8 @@
     type OutEvent = Event;
     type Error = Void;
     type InboundProtocol = DeniedUpgrade;
-<<<<<<< HEAD
     type OutboundProtocol = ReadyUpgrade<StreamProtocol>;
-    type OutboundOpenInfo = Command;
-=======
-    type OutboundProtocol = ReadyUpgrade<&'static [u8]>;
     type OutboundOpenInfo = ();
->>>>>>> 4ebb4d0a
     type InboundOpenInfo = ();
 
     fn listen_protocol(&self) -> SubstreamProtocol<Self::InboundProtocol, Self::InboundOpenInfo> {
