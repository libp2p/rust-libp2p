[package]
name = "libp2p-kad"
edition = "2021"
rust-version = "1.56.1"
description = "Kademlia protocol for libp2p"
version = "0.42.0"
authors = ["Parity Technologies <admin@parity.io>"]
license = "MIT"
repository = "https://github.com/libp2p/rust-libp2p"
keywords = ["peer-to-peer", "libp2p", "networking"]
categories = ["network-programming", "asynchronous"]

[dependencies]
arrayvec = "0.7.2"
bytes = "1"
either = "1.5"
fnv = "1.0"
asynchronous-codec = "0.6"
futures = "0.3.1"
log = "0.4"
<<<<<<< HEAD
libp2p-core = { version = "0.37.1", path = "../../core" }
libp2p-swarm = { version = "0.40.0", path = "../../swarm" }
=======
libp2p-core = { version = "0.38.0", path = "../../core" }
libp2p-swarm = { version = "0.41.0", path = "../../swarm" }
>>>>>>> f9b4af3d
prost = "0.11"
rand = "0.8"
sha2 = "0.10.0"
smallvec = "1.6.1"
uint = "0.9"
unsigned-varint = { version = "0.7", features = ["asynchronous_codec"] }
void = "1.0"
futures-timer = "3.0.2"
instant = "0.1.11"
serde = { version = "1.0", optional = true, features = ["derive"] }
thiserror = "1"

[dev-dependencies]
env_logger = "0.9.0"
futures-timer = "3.0"
libp2p = { path = "../..", features = ["full"] }
quickcheck = { package = "quickcheck-ext", path = "../../misc/quickcheck-ext" }

[build-dependencies]
prost-build = "0.11"

[features]
serde = ["dep:serde", "bytes/serde"]

# Passing arguments to the docsrs builder in order to properly document cfg's. 
# More information: https://docs.rs/about/builds#cross-compiling
[package.metadata.docs.rs]
all-features = true
rustdoc-args = ["--cfg", "docsrs"]
rustc-args = ["--cfg", "docsrs"]<|MERGE_RESOLUTION|>--- conflicted
+++ resolved
@@ -18,13 +18,8 @@
 asynchronous-codec = "0.6"
 futures = "0.3.1"
 log = "0.4"
-<<<<<<< HEAD
-libp2p-core = { version = "0.37.1", path = "../../core" }
-libp2p-swarm = { version = "0.40.0", path = "../../swarm" }
-=======
 libp2p-core = { version = "0.38.0", path = "../../core" }
 libp2p-swarm = { version = "0.41.0", path = "../../swarm" }
->>>>>>> f9b4af3d
 prost = "0.11"
 rand = "0.8"
 sha2 = "0.10.0"
