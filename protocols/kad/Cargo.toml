[package]
name = "libp2p-kad"
edition = "2018"
description = "Kademlia protocol for libp2p"
version = "0.32.0-rc.2"
authors = ["Parity Technologies <admin@parity.io>"]
license = "MIT"
repository = "https://github.com/libp2p/rust-libp2p"
keywords = ["peer-to-peer", "libp2p", "networking"]
categories = ["network-programming", "asynchronous"]

[dependencies]
arrayvec = "0.5.1"
asynchronous-codec = "0.6"
bytes = "1"
either = "1.5"
fnv = "1.0"
futures = "0.3.1"
<<<<<<< HEAD
futures-timer = "3.0.2"
libp2p-core = { version = "0.30.0", path = "../../core", default-features = false }
libp2p-swarm = { version = "0.31.0", path = "../../swarm" }
log = "0.4"
prost = "0.8"
=======
log = "0.4"
libp2p-core = { version = "0.30.0-rc.1", path = "../../core", default-features = false }
libp2p-swarm = { version = "0.31.0-rc.1", path = "../../swarm" }
prost = "0.9"
>>>>>>> a430e6bf
rand = "0.7.2"
sha2 = "0.9.1"
smallvec = "1.6.1"
uint = "0.9"
unsigned-varint = { version = "0.7", features = ["asynchronous_codec"] }
void = "1.0"

[dev-dependencies]
env_logger = "0.9.0"
futures-timer = "3.0"
libp2p-noise = { path = "../../transports/noise" }
libp2p-yamux = { path = "../../muxers/yamux" }
quickcheck = "0.9.0"

[build-dependencies]
prost-build = "0.9"<|MERGE_RESOLUTION|>--- conflicted
+++ resolved
@@ -11,29 +11,22 @@
 
 [dependencies]
 arrayvec = "0.5.1"
-asynchronous-codec = "0.6"
 bytes = "1"
 either = "1.5"
 fnv = "1.0"
+asynchronous-codec = "0.6"
 futures = "0.3.1"
-<<<<<<< HEAD
-futures-timer = "3.0.2"
-libp2p-core = { version = "0.30.0", path = "../../core", default-features = false }
-libp2p-swarm = { version = "0.31.0", path = "../../swarm" }
-log = "0.4"
-prost = "0.8"
-=======
 log = "0.4"
 libp2p-core = { version = "0.30.0-rc.1", path = "../../core", default-features = false }
 libp2p-swarm = { version = "0.31.0-rc.1", path = "../../swarm" }
 prost = "0.9"
->>>>>>> a430e6bf
 rand = "0.7.2"
 sha2 = "0.9.1"
 smallvec = "1.6.1"
 uint = "0.9"
 unsigned-varint = { version = "0.7", features = ["asynchronous_codec"] }
 void = "1.0"
+futures-timer = "3.0.2"
 
 [dev-dependencies]
 env_logger = "0.9.0"
