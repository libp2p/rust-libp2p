--- conflicted
+++ resolved
@@ -18,11 +18,7 @@
 asynchronous-codec = "0.6"
 futures = "0.3.1"
 log = "0.4"
-<<<<<<< HEAD
-libp2p-core = { version = "0.36.0", path = "../../core", default-features = false }
-=======
 libp2p-core = { version = "0.37.0", path = "../../core" }
->>>>>>> f6bb846c
 libp2p-swarm = { version = "0.40.0", path = "../../swarm" }
 prost = "0.11"
 rand = "0.8"
