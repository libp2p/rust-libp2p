[package]
name = "libp2p-kad"
edition = "2021"
rust-version = { workspace = true }
description = "Kademlia protocol for libp2p"
version = "0.45.0"
authors = ["Parity Technologies <admin@parity.io>"]
license = "MIT"
repository = "https://github.com/libp2p/rust-libp2p"
keywords = ["peer-to-peer", "libp2p", "networking"]
categories = ["network-programming", "asynchronous"]

[dependencies]
arrayvec = "0.7.4"
bytes = "1"
either = "1.9"
fnv = "1.0"
<<<<<<< HEAD
asynchronous-codec = "0.7"
futures = "0.3.28"
=======
asynchronous-codec = "0.6"
futures = "0.3.29"
>>>>>>> 823d0b2b
log = "0.4"
libp2p-core = { workspace = true }
libp2p-swarm = { workspace = true }
quick-protobuf = "0.8"
quick-protobuf-codec = { workspace = true }
libp2p-identity = { workspace = true, features = ["rand"] }
rand = "0.8"
sha2 = "0.10.8"
smallvec = "1.11.1"
uint = "0.9"
unsigned-varint = { workspace = true, features = ["asynchronous_codec"] }
void = "1.0"
futures-timer = "3.0.2"
instant = "0.1.12"
serde = { version = "1.0", optional = true, features = ["derive"] }
thiserror = "1"

[dev-dependencies]
async-std = { version = "1.12.0", features = ["attributes"] }
env_logger = "0.10.0"
futures-timer = "3.0"
libp2p-identify = { path = "../identify" }
libp2p-noise = { workspace = true }
libp2p-swarm = { path = "../../swarm", features = ["macros"] }
libp2p-swarm-test = { path = "../../swarm-test" }
libp2p-yamux = { workspace = true }
quickcheck = { workspace = true }

[features]
serde = ["dep:serde", "bytes/serde"]

# Passing arguments to the docsrs builder in order to properly document cfg's.
# More information: https://docs.rs/about/builds#cross-compiling
[package.metadata.docs.rs]
all-features = true
rustdoc-args = ["--cfg", "docsrs"]
rustc-args = ["--cfg", "docsrs"]

[lints]
workspace = true<|MERGE_RESOLUTION|>--- conflicted
+++ resolved
@@ -15,13 +15,8 @@
 bytes = "1"
 either = "1.9"
 fnv = "1.0"
-<<<<<<< HEAD
 asynchronous-codec = "0.7"
-futures = "0.3.28"
-=======
-asynchronous-codec = "0.6"
 futures = "0.3.29"
->>>>>>> 823d0b2b
 log = "0.4"
 libp2p-core = { workspace = true }
 libp2p-swarm = { workspace = true }
