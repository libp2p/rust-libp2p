--- conflicted
+++ resolved
@@ -41,10 +41,7 @@
 }
 
 pub use addresses::Addresses;
-<<<<<<< HEAD
-=======
 pub use behaviour::{Kademlia, KademliaBucketInserts, KademliaConfig, KademliaEvent, Quorum};
->>>>>>> 5e0bb103
 pub use behaviour::{
     QueryRef,
     QueryMut,
