// Copyright 2018 Parity Technologies (UK) Ltd.
//
// Permission is hereby granted, free of charge, to any person obtaining a
// copy of this software and associated documentation files (the "Software"),
// to deal in the Software without restriction, including without limitation
// the rights to use, copy, modify, merge, publish, distribute, sublicense,
// and/or sell copies of the Software, and to permit persons to whom the
// Software is furnished to do so, subject to the following conditions:
//
// The above copyright notice and this permission notice shall be included in
// all copies or substantial portions of the Software.
//
// THE SOFTWARE IS PROVIDED "AS IS", WITHOUT WARRANTY OF ANY KIND, EXPRESS
// OR IMPLIED, INCLUDING BUT NOT LIMITED TO THE WARRANTIES OF MERCHANTABILITY,
// FITNESS FOR A PARTICULAR PURPOSE AND NONINFRINGEMENT. IN NO EVENT SHALL THE
// AUTHORS OR COPYRIGHT HOLDERS BE LIABLE FOR ANY CLAIM, DAMAGES OR OTHER
// LIABILITY, WHETHER IN AN ACTION OF CONTRACT, TORT OR OTHERWISE, ARISING
// FROM, OUT OF OR IN CONNECTION WITH THE SOFTWARE OR THE USE OR OTHER
// DEALINGS IN THE SOFTWARE.

//! Implementation of the libp2p-specific Kademlia protocol.

// TODO: we allow dead_code for now because this library contains a lot of unused code that will
//       be useful later for record store
#![allow(dead_code)]

pub mod handler;
pub mod kbucket;
pub mod protocol;
pub mod record;

mod addresses;
mod behaviour;
mod contact;
mod jobs;
mod query;

mod dht_proto {
    include!(concat!(env!("OUT_DIR"), "/dht.pb.rs"));
}

pub use addresses::Addresses;
pub use behaviour::{
<<<<<<< HEAD
    AddProviderError, AddProviderOk, AddProviderResult, BootstrapError, BootstrapOk,
    BootstrapResult, GetClosestPeersError, GetClosestPeersOk, GetClosestPeersResult,
    GetProvidersError, GetProvidersOk, GetProvidersResult, GetRecordError, GetRecordOk,
    GetRecordResult, PutRecordError, PutRecordOk, PutRecordResult,
=======
    QueryResult,
    QueryInfo,
    QueryStats,

    BootstrapResult,
    BootstrapOk,
    BootstrapError,

    GetRecordResult,
    GetRecordOk,
    GetRecordError,

    PutRecordResult,
    PutRecordOk,
    PutRecordError,

    GetClosestPeersResult,
    GetClosestPeersOk,
    GetClosestPeersError,

    AddProviderResult,
    AddProviderOk,
    AddProviderError,

    GetProvidersResult,
    GetProvidersOk,
    GetProvidersError,
>>>>>>> 34faf945
};
pub use behaviour::{Kademlia, KademliaConfig, KademliaEvent, Quorum};
pub use protocol::KadConnectionType;
pub use query::QueryId;
pub use record::{store, ProviderRecord, Record};

use std::num::NonZeroUsize;

/// The `k` parameter of the Kademlia specification.
///
/// This parameter determines:
///
///   1) The (fixed) maximum number of nodes in a bucket.
///   2) The (default) replication factor, which in turn determines:
///       a) The number of closer peers returned in response to a request.
///       b) The number of closest peers to a key to search for in an iterative query.
///
/// The choice of (1) is fixed to this constant. The replication factor is configurable
/// but should generally be no greater than `K_VALUE`. All nodes in a Kademlia
/// DHT should agree on the choices made for (1) and (2).
///
/// The current value is `20`.
pub const K_VALUE: NonZeroUsize = unsafe { NonZeroUsize::new_unchecked(20) };

/// Total number of weighted nodes in weighted bucket
pub const W_VALUE: NonZeroUsize = unsafe { NonZeroUsize::new_unchecked(20) };

/// The `α` parameter of the Kademlia specification.
///
/// This parameter determines the default parallelism for iterative queries,
/// i.e. the allowed number of in-flight requests that an iterative query is
/// waiting for at a particular time while it continues to make progress towards
/// locating the closest peers to a key.
///
/// The current value is `3`.
pub const ALPHA_VALUE: NonZeroUsize = unsafe { NonZeroUsize::new_unchecked(3) };<|MERGE_RESOLUTION|>--- conflicted
+++ resolved
@@ -41,12 +41,6 @@
 
 pub use addresses::Addresses;
 pub use behaviour::{
-<<<<<<< HEAD
-    AddProviderError, AddProviderOk, AddProviderResult, BootstrapError, BootstrapOk,
-    BootstrapResult, GetClosestPeersError, GetClosestPeersOk, GetClosestPeersResult,
-    GetProvidersError, GetProvidersOk, GetProvidersResult, GetRecordError, GetRecordOk,
-    GetRecordResult, PutRecordError, PutRecordOk, PutRecordResult,
-=======
     QueryResult,
     QueryInfo,
     QueryStats,
@@ -74,7 +68,6 @@
     GetProvidersResult,
     GetProvidersOk,
     GetProvidersError,
->>>>>>> 34faf945
 };
 pub use behaviour::{Kademlia, KademliaConfig, KademliaEvent, Quorum};
 pub use protocol::KadConnectionType;
