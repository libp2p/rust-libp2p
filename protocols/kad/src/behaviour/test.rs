// Copyright 2019 Parity Technologies (UK) Ltd.
//
// Permission is hereby granted, free of charge, to any person obtaining a
// copy of this software and associated documentation files (the "Software"),
// to deal in the Software without restriction, including without limitation
// the rights to use, copy, modify, merge, publish, distribute, sublicense,
// and/or sell copies of the Software, and to permit persons to whom the
// Software is furnished to do so, subject to the following conditions:
//
// The above copyright notice and this permission notice shall be included in
// all copies or substantial portions of the Software.
//
// THE SOFTWARE IS PROVIDED "AS IS", WITHOUT WARRANTY OF ANY KIND, EXPRESS
// OR IMPLIED, INCLUDING BUT NOT LIMITED TO THE WARRANTIES OF MERCHANTABILITY,
// FITNESS FOR A PARTICULAR PURPOSE AND NONINFRINGEMENT. IN NO EVENT SHALL THE
// AUTHORS OR COPYRIGHT HOLDERS BE LIABLE FOR ANY CLAIM, DAMAGES OR OTHER
// LIABILITY, WHETHER IN AN ACTION OF CONTRACT, TORT OR OTHERWISE, ARISING
// FROM, OUT OF OR IN CONNECTION WITH THE SOFTWARE OR THE USE OR OTHER
// DEALINGS IN THE SOFTWARE.

#![cfg(test)]

use super::*;

use crate::kbucket::Distance;
use crate::record::{store::MemoryStore, Key};
use crate::{K_VALUE, PROTOCOL_NAME, SHA_256_MH};
use futures::{executor::block_on, future::poll_fn, prelude::*};
use futures_timer::Delay;
use libp2p_core::{
    connection::ConnectedPoint,
    multiaddr::{multiaddr, Multiaddr, Protocol},
    multihash::Multihash,
    transport::MemoryTransport,
    upgrade, Endpoint, Transport,
};
use libp2p_identity as identity;
use libp2p_identity::PeerId;
use libp2p_noise as noise;
use libp2p_swarm::behaviour::ConnectionEstablished;
use libp2p_swarm::{self as swarm, ConnectionId, Swarm, SwarmEvent};
use libp2p_yamux as yamux;
use quickcheck::*;
use rand::{random, rngs::StdRng, thread_rng, Rng, SeedableRng};
use std::{
    collections::{HashMap, HashSet},
    num::NonZeroUsize,
    time::Duration,
    u64,
};

type TestSwarm = Swarm<Behaviour<MemoryStore>>;

fn build_node() -> (Multiaddr, TestSwarm) {
    build_node_with_config(Default::default())
}

fn build_node_with_config(cfg: Config) -> (Multiaddr, TestSwarm) {
    let local_key = identity::Keypair::generate_ed25519();
    let local_public_key = local_key.public();
    let transport = MemoryTransport::default()
        .upgrade(upgrade::Version::V1)
        .authenticate(noise::Config::new(&local_key).unwrap())
        .multiplex(yamux::Config::default())
        .boxed();

    let local_id = local_public_key.to_peer_id();
    let store = MemoryStore::new(local_id);
    let behaviour = Behaviour::with_config(local_id, store, cfg);

    let mut swarm = Swarm::new(
        transport,
        behaviour,
        local_id,
        swarm::Config::with_async_std_executor()
            .with_idle_connection_timeout(Duration::from_secs(5)),
    );

    let address: Multiaddr = Protocol::Memory(random::<u64>()).into();
    swarm.listen_on(address.clone()).unwrap();
    swarm.add_external_address(address.clone());

    (address, swarm)
}

/// Builds swarms, each listening on a port. Does *not* connect the nodes together.
fn build_nodes(num: usize) -> Vec<(Multiaddr, TestSwarm)> {
    build_nodes_with_config(num, Default::default())
}

/// Builds swarms, each listening on a port. Does *not* connect the nodes together.
fn build_nodes_with_config(num: usize, cfg: Config) -> Vec<(Multiaddr, TestSwarm)> {
    (0..num)
        .map(|_| build_node_with_config(cfg.clone()))
        .collect()
}

fn build_connected_nodes(total: usize, step: usize) -> Vec<(Multiaddr, TestSwarm)> {
    build_connected_nodes_with_config(total, step, Default::default())
}

fn build_connected_nodes_with_config(
    total: usize,
    step: usize,
    cfg: Config,
) -> Vec<(Multiaddr, TestSwarm)> {
    let mut swarms = build_nodes_with_config(total, cfg);
    let swarm_ids: Vec<_> = swarms
        .iter()
        .map(|(addr, swarm)| (addr.clone(), *swarm.local_peer_id()))
        .collect();

    let mut i = 0;
    for (j, (addr, peer_id)) in swarm_ids.iter().enumerate().skip(1) {
        if i < swarm_ids.len() {
            swarms[i]
                .1
                .behaviour_mut()
                .add_address(peer_id, addr.clone());
        }
        if j % step == 0 {
            i += step;
        }
    }

    swarms
}

fn build_fully_connected_nodes_with_config(
    total: usize,
    cfg: Config,
) -> Vec<(Multiaddr, TestSwarm)> {
    let mut swarms = build_nodes_with_config(total, cfg);
    let swarm_addr_and_peer_id: Vec<_> = swarms
        .iter()
        .map(|(addr, swarm)| (addr.clone(), *swarm.local_peer_id()))
        .collect();

    for (_addr, swarm) in swarms.iter_mut() {
        for (addr, peer) in &swarm_addr_and_peer_id {
            swarm.behaviour_mut().add_address(peer, addr.clone());
        }
    }

    swarms
}

fn random_multihash() -> Multihash<64> {
    Multihash::wrap(SHA_256_MH, &thread_rng().gen::<[u8; 32]>()).unwrap()
}

#[derive(Clone, Debug)]
struct Seed([u8; 32]);

impl Arbitrary for Seed {
    fn arbitrary(g: &mut Gen) -> Seed {
        let seed = core::array::from_fn(|_| u8::arbitrary(g));
        Seed(seed)
    }
}

#[test]
fn bootstrap() {
    fn prop(seed: Seed) {
        let mut rng = StdRng::from_seed(seed.0);

        let num_total = rng.gen_range(2..20);
        // When looking for the closest node to a key, Kademlia considers
        // K_VALUE nodes to query at initialization. If `num_group` is larger
        // than K_VALUE the remaining locally known nodes will not be
        // considered. Given that no other node is aware of them, they would be
        // lost entirely. To prevent the above restrict `num_group` to be equal
        // or smaller than K_VALUE.
        let num_group = rng.gen_range(1..(num_total % K_VALUE.get()) + 2);

<<<<<<< HEAD
        let mut cfg = Config::default();
        // Disabling periodic bootstrap and automatic bootstrap to prevent the bootstrap from triggering automatically.
        cfg.set_periodic_bootstrap_interval(None);
        cfg.set_automatic_bootstrap_throttle(None);
=======
        let mut cfg = Config::new(PROTOCOL_NAME);
>>>>>>> e033385b
        if rng.gen() {
            cfg.disjoint_query_paths(true);
        }

        let mut swarms = build_connected_nodes_with_config(num_total, num_group, cfg)
            .into_iter()
            .map(|(_a, s)| s)
            .collect::<Vec<_>>();

        let swarm_ids: Vec<_> = swarms.iter().map(Swarm::local_peer_id).cloned().collect();

        let qid = swarms[0].behaviour_mut().bootstrap().unwrap();

        // Expected known peers
        let expected_known = swarm_ids.iter().skip(1).cloned().collect::<HashSet<_>>();
        let mut first = true;

        // Run test
        block_on(poll_fn(move |ctx| {
            for (i, swarm) in swarms.iter_mut().enumerate() {
                loop {
                    match swarm.poll_next_unpin(ctx) {
                        Poll::Ready(Some(SwarmEvent::Behaviour(
                            Event::OutboundQueryProgressed {
                                id,
                                result: QueryResult::Bootstrap(Ok(ok)),
                                ..
                            },
                        ))) => {
                            assert_eq!(id, qid);
                            assert_eq!(i, 0);
                            if first {
                                // Bootstrapping must start with a self-lookup.
                                assert_eq!(ok.peer, swarm_ids[0]);
                            }
                            first = false;
                            if ok.num_remaining == 0 {
                                assert_eq!(
                                    swarm.behaviour_mut().queries.size(),
                                    0,
                                    "Expect no remaining queries when `num_remaining` is zero.",
                                );
                                let mut known = HashSet::new();
                                for b in swarm.behaviour_mut().kbuckets.iter() {
                                    for e in b.iter() {
                                        known.insert(*e.node.key.preimage());
                                    }
                                }
                                assert_eq!(expected_known, known);
                                return Poll::Ready(());
                            }
                        }
                        // Ignore any other event.
                        Poll::Ready(Some(_)) => (),
                        e @ Poll::Ready(_) => panic!("Unexpected return value: {e:?}"),
                        Poll::Pending => break,
                    }
                }
            }
            Poll::Pending
        }))
    }

    QuickCheck::new().tests(10).quickcheck(prop as fn(_) -> _)
}

#[test]
fn query_iter() {
    fn distances<K>(key: &kbucket::Key<K>, peers: Vec<PeerId>) -> Vec<Distance> {
        peers
            .into_iter()
            .map(kbucket::Key::from)
            .map(|k| k.distance(key))
            .collect()
    }

    fn run(rng: &mut impl Rng) {
        let num_total = rng.gen_range(2..20);
        let mut config = Config::default();
        // Disabling periodic bootstrap and automatic bootstrap to prevent the bootstrap from triggering automatically.
        config.set_periodic_bootstrap_interval(None);
        config.set_automatic_bootstrap_throttle(None);
        let mut swarms = build_connected_nodes_with_config(num_total, 1, config)
            .into_iter()
            .map(|(_a, s)| s)
            .collect::<Vec<_>>();
        let swarm_ids: Vec<_> = swarms.iter().map(Swarm::local_peer_id).cloned().collect();

        // Ask the first peer in the list to search a random peer. The search should
        // propagate forwards through the list of peers.
        let search_target = PeerId::random();
        let search_target_key = kbucket::Key::from(search_target);
        let qid = swarms[0].behaviour_mut().get_closest_peers(search_target);

        match swarms[0].behaviour_mut().query(&qid) {
            Some(q) => match q.info() {
                QueryInfo::GetClosestPeers { key, step } => {
                    assert_eq!(&key[..], search_target.to_bytes().as_slice());
                    assert_eq!(usize::from(step.count), 1);
                }
                i => panic!("Unexpected query info: {i:?}"),
            },
            None => panic!("Query not found: {qid:?}"),
        }

        // Set up expectations.
        let expected_swarm_id = swarm_ids[0];
        let expected_peer_ids: Vec<_> = swarm_ids.iter().skip(1).cloned().collect();
        let mut expected_distances = distances(&search_target_key, expected_peer_ids.clone());
        expected_distances.sort();

        // Run test
        block_on(poll_fn(move |ctx| {
            for (i, swarm) in swarms.iter_mut().enumerate() {
                loop {
                    match swarm.poll_next_unpin(ctx) {
                        Poll::Ready(Some(SwarmEvent::Behaviour(
                            Event::OutboundQueryProgressed {
                                id,
                                result: QueryResult::GetClosestPeers(Ok(ok)),
                                ..
                            },
                        ))) => {
                            assert_eq!(id, qid);
                            assert_eq!(&ok.key[..], search_target.to_bytes().as_slice());
                            assert_eq!(swarm_ids[i], expected_swarm_id);
                            assert_eq!(swarm.behaviour_mut().queries.size(), 0);
                            assert!(expected_peer_ids.iter().all(|p| ok.peers.contains(p)));
                            let key = kbucket::Key::new(ok.key);
                            assert_eq!(expected_distances, distances(&key, ok.peers));
                            return Poll::Ready(());
                        }
                        // Ignore any other event.
                        Poll::Ready(Some(_)) => (),
                        e @ Poll::Ready(_) => panic!("Unexpected return value: {e:?}"),
                        Poll::Pending => break,
                    }
                }
            }
            Poll::Pending
        }))
    }

    let mut rng = thread_rng();
    for _ in 0..10 {
        run(&mut rng)
    }
}

#[test]
fn unresponsive_not_returned_direct() {
    let _ = tracing_subscriber::fmt()
        .with_env_filter(tracing_subscriber::EnvFilter::from_default_env())
        .try_init();
    // Build one node. It contains fake addresses to non-existing nodes. We ask it to find a
    // random peer. We make sure that no fake address is returned.

    let mut swarms = build_nodes(1)
        .into_iter()
        .map(|(_a, s)| s)
        .collect::<Vec<_>>();

    // Add fake addresses.
    for _ in 0..10 {
        swarms[0]
            .behaviour_mut()
            .add_address(&PeerId::random(), Protocol::Udp(10u16).into());
    }

    // Ask first to search a random value.
    let search_target = PeerId::random();
    swarms[0].behaviour_mut().get_closest_peers(search_target);

    block_on(poll_fn(move |ctx| {
        for swarm in &mut swarms {
            loop {
                match swarm.poll_next_unpin(ctx) {
                    Poll::Ready(Some(SwarmEvent::Behaviour(Event::OutboundQueryProgressed {
                        result: QueryResult::GetClosestPeers(Ok(ok)),
                        ..
                    }))) => {
                        assert_eq!(&ok.key[..], search_target.to_bytes().as_slice());
                        assert_eq!(ok.peers.len(), 0);
                        return Poll::Ready(());
                    }
                    // Ignore any other event.
                    Poll::Ready(Some(_)) => (),
                    e @ Poll::Ready(_) => panic!("Unexpected return value: {e:?}"),
                    Poll::Pending => break,
                }
            }
        }

        Poll::Pending
    }))
}

#[test]
fn unresponsive_not_returned_indirect() {
    // Build two nodes. Node #2 knows about node #1. Node #1 contains fake addresses to
    // non-existing nodes. We ask node #2 to find a random peer. We make sure that no fake address
    // is returned.

    let mut swarms = build_nodes(2);

    // Add fake addresses to first.
    for _ in 0..10 {
        swarms[0]
            .1
            .behaviour_mut()
            .add_address(&PeerId::random(), multiaddr![Udp(10u16)]);
    }

    // Connect second to first.
    let first_peer_id = *swarms[0].1.local_peer_id();
    let first_address = swarms[0].0.clone();
    swarms[1]
        .1
        .behaviour_mut()
        .add_address(&first_peer_id, first_address);

    // Drop the swarm addresses.
    let mut swarms = swarms
        .into_iter()
        .map(|(_addr, swarm)| swarm)
        .collect::<Vec<_>>();

    // Ask second to search a random value.
    let search_target = PeerId::random();
    swarms[1].behaviour_mut().get_closest_peers(search_target);

    block_on(poll_fn(move |ctx| {
        for swarm in &mut swarms {
            loop {
                match swarm.poll_next_unpin(ctx) {
                    Poll::Ready(Some(SwarmEvent::Behaviour(Event::OutboundQueryProgressed {
                        result: QueryResult::GetClosestPeers(Ok(ok)),
                        ..
                    }))) => {
                        assert_eq!(&ok.key[..], search_target.to_bytes().as_slice());
                        assert_eq!(ok.peers.len(), 1);
                        assert_eq!(ok.peers[0], first_peer_id);
                        return Poll::Ready(());
                    }
                    // Ignore any other event.
                    Poll::Ready(Some(_)) => (),
                    e @ Poll::Ready(_) => panic!("Unexpected return value: {e:?}"),
                    Poll::Pending => break,
                }
            }
        }

        Poll::Pending
    }))
}

#[test]
fn get_record_not_found() {
    let mut swarms = build_nodes(3);

    let swarm_ids: Vec<_> = swarms
        .iter()
        .map(|(_addr, swarm)| *swarm.local_peer_id())
        .collect();

    let (second, third) = (swarms[1].0.clone(), swarms[2].0.clone());
    swarms[0]
        .1
        .behaviour_mut()
        .add_address(&swarm_ids[1], second);
    swarms[1]
        .1
        .behaviour_mut()
        .add_address(&swarm_ids[2], third);

    // Drop the swarm addresses.
    let mut swarms = swarms
        .into_iter()
        .map(|(_addr, swarm)| swarm)
        .collect::<Vec<_>>();

    let target_key = record::Key::from(random_multihash());
    let qid = swarms[0].behaviour_mut().get_record(target_key.clone());

    block_on(poll_fn(move |ctx| {
        for swarm in &mut swarms {
            loop {
                match swarm.poll_next_unpin(ctx) {
                    Poll::Ready(Some(SwarmEvent::Behaviour(Event::OutboundQueryProgressed {
                        id,
                        result: QueryResult::GetRecord(Err(e)),
                        ..
                    }))) => {
                        assert_eq!(id, qid);
                        if let GetRecordError::NotFound { key, closest_peers } = e {
                            assert_eq!(key, target_key);
                            assert_eq!(closest_peers.len(), 2);
                            assert!(closest_peers.contains(&swarm_ids[1]));
                            assert!(closest_peers.contains(&swarm_ids[2]));
                            return Poll::Ready(());
                        } else {
                            panic!("Unexpected error result: {e:?}");
                        }
                    }
                    // Ignore any other event.
                    Poll::Ready(Some(_)) => (),
                    e @ Poll::Ready(_) => panic!("Unexpected return value: {e:?}"),
                    Poll::Pending => break,
                }
            }
        }

        Poll::Pending
    }))
}

/// A node joining a fully connected network via three (ALPHA_VALUE) bootnodes
/// should be able to put a record to the X closest nodes of the network where X
/// is equal to the configured replication factor.
#[test]
fn put_record() {
    fn prop(records: Vec<Record>, seed: Seed, filter_records: bool, drop_records: bool) {
        let mut rng = StdRng::from_seed(seed.0);
        let replication_factor =
            NonZeroUsize::new(rng.gen_range(1..(K_VALUE.get() / 2) + 1)).unwrap();
        // At least 4 nodes, 1 under test + 3 bootnodes.
        let num_total = usize::max(4, replication_factor.get() * 2);

        let mut config = Config::new(PROTOCOL_NAME);
        config.set_replication_factor(replication_factor);
        // Disabling periodic bootstrap and automatic bootstrap to prevent the bootstrap from triggering automatically.
        config.set_periodic_bootstrap_interval(None);
        config.set_automatic_bootstrap_throttle(None);
        if rng.gen() {
            config.disjoint_query_paths(true);
        }

        if filter_records {
            config.set_record_filtering(StoreInserts::FilterBoth);
        }

        let mut swarms = {
            let mut fully_connected_swarms =
                build_fully_connected_nodes_with_config(num_total - 1, config.clone());

            let mut single_swarm = build_node_with_config(config);
            // Connect `single_swarm` to three bootnodes.
            for swarm in fully_connected_swarms.iter().take(3) {
                single_swarm
                    .1
                    .behaviour_mut()
                    .add_address(swarm.1.local_peer_id(), swarm.0.clone());
            }

            let mut swarms = vec![single_swarm];
            swarms.append(&mut fully_connected_swarms);

            // Drop the swarm addresses.
            swarms
                .into_iter()
                .map(|(_addr, swarm)| swarm)
                .collect::<Vec<_>>()
        };

        #[allow(clippy::mutable_key_type)] // False positive, we never modify `Bytes`.
        let records = records
            .into_iter()
            .take(num_total)
            .map(|mut r| {
                // We don't want records to expire prematurely, as they would
                // be removed from storage and no longer replicated, but we still
                // want to check that an explicitly set expiration is preserved.
                r.expires = r.expires.map(|t| t + Duration::from_secs(60));
                (r.key.clone(), r)
            })
            .collect::<HashMap<_, _>>();

        // Initiate put_record queries.
        let mut qids = HashSet::new();
        for r in records.values() {
            let qid = swarms[0]
                .behaviour_mut()
                .put_record(r.clone(), Quorum::All)
                .unwrap();
            match swarms[0].behaviour_mut().query(&qid) {
                Some(q) => match q.info() {
                    QueryInfo::PutRecord { phase, record, .. } => {
                        assert_eq!(phase, &PutRecordPhase::GetClosestPeers);
                        assert_eq!(record.key, r.key);
                        assert_eq!(record.value, r.value);
                        assert!(record.expires.is_some());
                        qids.insert(qid);
                    }
                    i => panic!("Unexpected query info: {i:?}"),
                },
                None => panic!("Query not found: {qid:?}"),
            }
        }

        // Each test run republishes all records once.
        let mut republished = false;
        // The accumulated results for one round of publishing.
        let mut results = Vec::new();

        block_on(poll_fn(move |ctx| loop {
            // Poll all swarms until they are "Pending".
            for swarm in &mut swarms {
                loop {
                    match swarm.poll_next_unpin(ctx) {
                        Poll::Ready(Some(SwarmEvent::Behaviour(
                            Event::OutboundQueryProgressed {
                                id,
                                result: QueryResult::PutRecord(res),
                                stats,
                                step: index,
                            },
                        )))
                        | Poll::Ready(Some(SwarmEvent::Behaviour(
                            Event::OutboundQueryProgressed {
                                id,
                                result: QueryResult::RepublishRecord(res),
                                stats,
                                step: index,
                            },
                        ))) => {
                            assert!(qids.is_empty() || qids.remove(&id));
                            assert!(stats.duration().is_some());
                            assert!(stats.num_successes() >= replication_factor.get() as u32);
                            assert!(stats.num_requests() >= stats.num_successes());
                            assert_eq!(stats.num_failures(), 0);
                            assert_eq!(usize::from(index.count), 1);
                            assert!(index.last);
                            match res {
                                Err(e) => panic!("{e:?}"),
                                Ok(ok) => {
                                    assert!(records.contains_key(&ok.key));
                                    let record = swarm.behaviour_mut().store.get(&ok.key).unwrap();
                                    results.push(record.into_owned());
                                }
                            }
                        }
                        Poll::Ready(Some(SwarmEvent::Behaviour(Event::InboundRequest {
                            request: InboundRequest::PutRecord { record, .. },
                        }))) => {
                            if !drop_records {
                                if let Some(record) = record {
                                    assert_eq!(
                                        swarm.behaviour().record_filtering,
                                        StoreInserts::FilterBoth
                                    );
                                    // Accept the record
                                    swarm
                                        .behaviour_mut()
                                        .store_mut()
                                        .put(record)
                                        .expect("record is stored");
                                } else {
                                    assert_eq!(
                                        swarm.behaviour().record_filtering,
                                        StoreInserts::Unfiltered
                                    );
                                }
                            }
                        }
                        // Ignore any other event.
                        Poll::Ready(Some(_)) => (),
                        e @ Poll::Ready(_) => panic!("Unexpected return value: {e:?}"),
                        Poll::Pending => break,
                    }
                }
            }

            // All swarms are Pending and not enough results have been collected
            // so far, thus wait to be polled again for further progress.
            if results.len() != records.len() {
                return Poll::Pending;
            }

            // Consume the results, checking that each record was replicated
            // correctly to the closest peers to the key.
            while let Some(r) = results.pop() {
                let expected = records.get(&r.key).unwrap();

                assert_eq!(r.key, expected.key);
                assert_eq!(r.value, expected.value);
                assert_eq!(r.expires, expected.expires);
                assert_eq!(r.publisher, Some(*swarms[0].local_peer_id()));

                let key = kbucket::Key::new(r.key.clone());
                let mut expected = swarms
                    .iter()
                    .skip(1)
                    .map(Swarm::local_peer_id)
                    .cloned()
                    .collect::<Vec<_>>();
                expected.sort_by(|id1, id2| {
                    kbucket::Key::from(*id1)
                        .distance(&key)
                        .cmp(&kbucket::Key::from(*id2).distance(&key))
                });

                let expected = expected
                    .into_iter()
                    .take(replication_factor.get())
                    .collect::<HashSet<_>>();

                let actual = swarms
                    .iter()
                    .skip(1)
                    .filter_map(|swarm| {
                        if swarm.behaviour().store.get(key.preimage()).is_some() {
                            Some(*swarm.local_peer_id())
                        } else {
                            None
                        }
                    })
                    .collect::<HashSet<_>>();

                if swarms[0].behaviour().record_filtering != StoreInserts::Unfiltered
                    && drop_records
                {
                    assert_eq!(actual.len(), 0);
                } else {
                    assert_eq!(actual.len(), replication_factor.get());

                    let actual_not_expected =
                        actual.difference(&expected).collect::<Vec<&PeerId>>();
                    assert!(
                        actual_not_expected.is_empty(),
                        "Did not expect records to be stored on nodes {actual_not_expected:?}.",
                    );

                    let expected_not_actual =
                        expected.difference(&actual).collect::<Vec<&PeerId>>();
                    assert!(
                        expected_not_actual.is_empty(),
                        "Expected record to be stored on nodes {expected_not_actual:?}.",
                    );
                }
            }

            if republished {
                assert_eq!(
                    swarms[0].behaviour_mut().store.records().count(),
                    records.len()
                );
                assert_eq!(swarms[0].behaviour_mut().queries.size(), 0);
                for k in records.keys() {
                    swarms[0].behaviour_mut().store.remove(k);
                }
                assert_eq!(swarms[0].behaviour_mut().store.records().count(), 0);
                // All records have been republished, thus the test is complete.
                return Poll::Ready(());
            }

            // Tell the replication job to republish asap.
            swarms[0]
                .behaviour_mut()
                .put_record_job
                .as_mut()
                .unwrap()
                .asap(true);
            republished = true;
        }))
    }

    QuickCheck::new()
        .tests(4)
        .quickcheck(prop as fn(_, _, _, _) -> _)
}

#[test]
fn get_record() {
    let mut swarms = build_nodes(3);

    // Let first peer know of second peer and second peer know of third peer.
    for i in 0..2 {
        let (peer_id, address) = (
            *Swarm::local_peer_id(&swarms[i + 1].1),
            swarms[i + 1].0.clone(),
        );
        swarms[i].1.behaviour_mut().add_address(&peer_id, address);
    }

    // Drop the swarm addresses.
    let mut swarms = swarms
        .into_iter()
        .map(|(_addr, swarm)| swarm)
        .collect::<Vec<_>>();

    let record = Record::new(random_multihash(), vec![4, 5, 6]);

    swarms[2].behaviour_mut().store.put(record.clone()).unwrap();
    let qid = swarms[0].behaviour_mut().get_record(record.key.clone());

    block_on(poll_fn(move |ctx| {
        for swarm in &mut swarms {
            loop {
                match swarm.poll_next_unpin(ctx) {
                    Poll::Ready(Some(SwarmEvent::Behaviour(Event::OutboundQueryProgressed {
                        id,
                        result: QueryResult::GetRecord(Ok(r)),
                        step: ProgressStep { count, last },
                        ..
                    }))) => {
                        assert_eq!(id, qid);
                        if usize::from(count) == 1 {
                            assert!(!last);
                            assert!(matches!(r, GetRecordOk::FoundRecord(_)));
                            if let GetRecordOk::FoundRecord(r) = r {
                                assert_eq!(r.record, record);
                            }
                        } else if last {
                            assert_eq!(usize::from(count), 2);
                            assert!(matches!(
                                r,
                                GetRecordOk::FinishedWithNoAdditionalRecord { .. }
                            ));
                        }
                        return Poll::Ready(());
                    }
                    // Ignore any other event.
                    Poll::Ready(Some(_)) => (),
                    e @ Poll::Ready(_) => panic!("Unexpected return value: {e:?}"),
                    Poll::Pending => break,
                }
            }
        }

        Poll::Pending
    }))
}

#[test]
fn get_record_many() {
    // TODO: Randomise
    let num_nodes = 12;
    let mut swarms = build_connected_nodes(num_nodes, 3)
        .into_iter()
        .map(|(_addr, swarm)| swarm)
        .collect::<Vec<_>>();
    let num_results = 10;

    let record = Record::new(random_multihash(), vec![4, 5, 6]);

    for swarm in swarms.iter_mut().take(num_nodes) {
        swarm.behaviour_mut().store.put(record.clone()).unwrap();
    }

    let quorum = Quorum::N(NonZeroUsize::new(num_results).unwrap());
    let qid = swarms[0].behaviour_mut().get_record(record.key.clone());

    block_on(poll_fn(move |ctx| {
        for (i, swarm) in swarms.iter_mut().enumerate() {
            let mut records = Vec::new();
            let quorum = quorum.eval(swarm.behaviour().queries.config().replication_factor);
            loop {
                if i == 0 && records.len() >= quorum.get() {
                    swarm.behaviour_mut().query_mut(&qid).unwrap().finish();
                }
                match swarm.poll_next_unpin(ctx) {
                    Poll::Ready(Some(SwarmEvent::Behaviour(Event::OutboundQueryProgressed {
                        id,
                        result: QueryResult::GetRecord(Ok(r)),
                        step: ProgressStep { count: _, last },
                        ..
                    }))) => {
                        assert_eq!(id, qid);
                        if let GetRecordOk::FoundRecord(r) = r {
                            assert_eq!(r.record, record);
                            records.push(r);
                        }

                        if last {
                            return Poll::Ready(());
                        }
                    }
                    // Ignore any other event.
                    Poll::Ready(Some(_)) => (),
                    e @ Poll::Ready(_) => panic!("Unexpected return value: {e:?}"),
                    Poll::Pending => break,
                }
            }
        }
        Poll::Pending
    }))
}

/// A node joining a fully connected network via three (ALPHA_VALUE) bootnodes
/// should be able to add itself as a provider to the X closest nodes of the
/// network where X is equal to the configured replication factor.
#[test]
fn add_provider() {
    fn prop(keys: Vec<record::Key>, seed: Seed) {
        let mut rng = StdRng::from_seed(seed.0);
        let replication_factor =
            NonZeroUsize::new(rng.gen_range(1..(K_VALUE.get() / 2) + 1)).unwrap();
        // At least 4 nodes, 1 under test + 3 bootnodes.
        let num_total = usize::max(4, replication_factor.get() * 2);

        let mut config = Config::new(PROTOCOL_NAME);
        config.set_replication_factor(replication_factor);
        // Disabling periodic bootstrap and automatic bootstrap to prevent the bootstrap from triggering automatically.
        config.set_periodic_bootstrap_interval(None);
        config.set_automatic_bootstrap_throttle(None);
        if rng.gen() {
            config.disjoint_query_paths(true);
        }

        let mut swarms = {
            let mut fully_connected_swarms =
                build_fully_connected_nodes_with_config(num_total - 1, config.clone());

            let mut single_swarm = build_node_with_config(config);
            // Connect `single_swarm` to three bootnodes.
            for swarm in fully_connected_swarms.iter().take(3) {
                single_swarm
                    .1
                    .behaviour_mut()
                    .add_address(swarm.1.local_peer_id(), swarm.0.clone());
            }

            let mut swarms = vec![single_swarm];
            swarms.append(&mut fully_connected_swarms);

            // Drop addresses before returning.
            swarms
                .into_iter()
                .map(|(_addr, swarm)| swarm)
                .collect::<Vec<_>>()
        };

        #[allow(clippy::mutable_key_type)] // False positive, we never modify `Bytes`.
        let keys: HashSet<_> = keys.into_iter().take(num_total).collect();

        // Each test run publishes all records twice.
        let mut published = false;
        let mut republished = false;
        // The accumulated results for one round of publishing.
        let mut results = Vec::new();

        // Initiate the first round of publishing.
        let mut qids = HashSet::new();
        for k in &keys {
            let qid = swarms[0]
                .behaviour_mut()
                .start_providing(k.clone())
                .unwrap();
            qids.insert(qid);
        }

        block_on(poll_fn(move |ctx| loop {
            // Poll all swarms until they are "Pending".
            for swarm in &mut swarms {
                loop {
                    match swarm.poll_next_unpin(ctx) {
                        Poll::Ready(Some(SwarmEvent::Behaviour(
                            Event::OutboundQueryProgressed {
                                id,
                                result: QueryResult::StartProviding(res),
                                ..
                            },
                        )))
                        | Poll::Ready(Some(SwarmEvent::Behaviour(
                            Event::OutboundQueryProgressed {
                                id,
                                result: QueryResult::RepublishProvider(res),
                                ..
                            },
                        ))) => {
                            assert!(qids.is_empty() || qids.remove(&id));
                            match res {
                                Err(e) => panic!("{e:?}"),
                                Ok(ok) => {
                                    assert!(keys.contains(&ok.key));
                                    results.push(ok.key);
                                }
                            }
                        }
                        // Ignore any other event.
                        Poll::Ready(Some(_)) => (),
                        e @ Poll::Ready(_) => panic!("Unexpected return value: {e:?}"),
                        Poll::Pending => break,
                    }
                }
            }

            if results.len() == keys.len() {
                // All requests have been sent for one round of publishing.
                published = true
            }

            if !published {
                // Still waiting for all requests to be sent for one round
                // of publishing.
                return Poll::Pending;
            }

            // A round of publishing is complete. Consume the results, checking that
            // each key was published to the `replication_factor` closest peers.
            while let Some(key) = results.pop() {
                // Collect the nodes that have a provider record for `key`.
                let actual = swarms
                    .iter()
                    .skip(1)
                    .filter_map(|swarm| {
                        if swarm.behaviour().store.providers(&key).len() == 1 {
                            Some(*Swarm::local_peer_id(swarm))
                        } else {
                            None
                        }
                    })
                    .collect::<HashSet<_>>();

                if actual.len() != replication_factor.get() {
                    // Still waiting for some nodes to process the request.
                    results.push(key);
                    return Poll::Pending;
                }

                let mut expected = swarms
                    .iter()
                    .skip(1)
                    .map(Swarm::local_peer_id)
                    .cloned()
                    .collect::<Vec<_>>();
                let kbucket_key = kbucket::Key::new(key);
                expected.sort_by(|id1, id2| {
                    kbucket::Key::from(*id1)
                        .distance(&kbucket_key)
                        .cmp(&kbucket::Key::from(*id2).distance(&kbucket_key))
                });

                let expected = expected
                    .into_iter()
                    .take(replication_factor.get())
                    .collect::<HashSet<_>>();

                assert_eq!(actual, expected);
            }

            // One round of publishing is complete.
            assert!(results.is_empty());
            for swarm in &swarms {
                assert_eq!(swarm.behaviour().queries.size(), 0);
            }

            if republished {
                assert_eq!(
                    swarms[0].behaviour_mut().store.provided().count(),
                    keys.len()
                );
                for k in &keys {
                    swarms[0].behaviour_mut().stop_providing(k);
                }
                assert_eq!(swarms[0].behaviour_mut().store.provided().count(), 0);
                // All records have been republished, thus the test is complete.
                return Poll::Ready(());
            }

            // Initiate the second round of publishing by telling the
            // periodic provider job to run asap.
            swarms[0]
                .behaviour_mut()
                .add_provider_job
                .as_mut()
                .unwrap()
                .asap();
            published = false;
            republished = true;
        }))
    }

    QuickCheck::new().tests(3).quickcheck(prop as fn(_, _))
}

/// User code should be able to start queries beyond the internal
/// query limit for background jobs. Originally this even produced an
/// arithmetic overflow, see https://github.com/libp2p/rust-libp2p/issues/1290.
#[test]
fn exceed_jobs_max_queries() {
    let (_addr, mut swarm) = build_node();
    let num = JOBS_MAX_QUERIES + 1;
    for _ in 0..num {
        swarm.behaviour_mut().get_closest_peers(PeerId::random());
    }

    assert_eq!(swarm.behaviour_mut().queries.size(), num);

    block_on(poll_fn(move |ctx| {
        for _ in 0..num {
            // There are no other nodes, so the queries finish instantly.
            loop {
                if let Poll::Ready(Some(e)) = swarm.poll_next_unpin(ctx) {
                    match e {
                        SwarmEvent::Behaviour(Event::OutboundQueryProgressed {
                            result: QueryResult::GetClosestPeers(Ok(r)),
                            ..
                        }) => break assert!(r.peers.is_empty()),
                        SwarmEvent::Behaviour(Event::ModeChanged { .. }) => {}
                        SwarmEvent::Behaviour(e) => panic!("Unexpected event: {e:?}"),
                        _ => {}
                    }
                } else {
                    panic!("Expected event")
                }
            }
        }
        Poll::Ready(())
    }))
}

#[test]
fn exp_decr_expiration_overflow() {
    fn prop_no_panic(ttl: Duration, factor: u32) {
        exp_decrease(ttl, factor);
    }

    // Right shifting a u64 by >63 results in a panic.
    prop_no_panic(Config::new(PROTOCOL_NAME).record_ttl.unwrap(), 64);

    quickcheck(prop_no_panic as fn(_, _))
}

#[test]
fn disjoint_query_does_not_finish_before_all_paths_did() {
    let mut config = Config::new(PROTOCOL_NAME);
    config.disjoint_query_paths(true);
    // I.e. setting the amount disjoint paths to be explored to 2.
    config.set_parallelism(NonZeroUsize::new(2).unwrap());
    // Disabling periodic bootstrap and automatic bootstrap to prevent the bootstrap from triggering automatically.
    config.set_periodic_bootstrap_interval(None);
    config.set_automatic_bootstrap_throttle(None);

    let mut alice = build_node_with_config(config);
    let mut trudy = build_node(); // Trudy the intrudor, an adversary.
    let mut bob = build_node();

    let key = Key::from(
        Multihash::<64>::wrap(SHA_256_MH, &thread_rng().gen::<[u8; 32]>())
            .expect("32 array to fit into 64 byte multihash"),
    );
    let record_bob = Record::new(key.clone(), b"bob".to_vec());
    let record_trudy = Record::new(key.clone(), b"trudy".to_vec());

    // Make `bob` and `trudy` aware of their version of the record searched by
    // `alice`.
    bob.1.behaviour_mut().store.put(record_bob.clone()).unwrap();
    trudy.1.behaviour_mut().store.put(record_trudy).unwrap();

    // Make `trudy` and `bob` known to `alice`.
    alice
        .1
        .behaviour_mut()
        .add_address(trudy.1.local_peer_id(), trudy.0.clone());
    alice
        .1
        .behaviour_mut()
        .add_address(bob.1.local_peer_id(), bob.0.clone());

    // Drop the swarm addresses.
    let (mut alice, mut bob, mut trudy) = (alice.1, bob.1, trudy.1);

    // Have `alice` query the Dht for `key` with a quorum of 1.
    alice.behaviour_mut().get_record(key);

    // The default peer timeout is 10 seconds. Choosing 1 seconds here should
    // give enough head room to prevent connections to `bob` to time out.
    let mut before_timeout = Delay::new(Duration::from_secs(1));

    // Poll only `alice` and `trudy` expecting `alice` not yet to return a query
    // result as it is not able to connect to `bob` just yet.
    let addr_trudy = *Swarm::local_peer_id(&trudy);
    block_on(poll_fn(|ctx| {
        for (i, swarm) in [&mut alice, &mut trudy].iter_mut().enumerate() {
            loop {
                match swarm.poll_next_unpin(ctx) {
                    Poll::Ready(Some(SwarmEvent::Behaviour(Event::OutboundQueryProgressed {
                        result: QueryResult::GetRecord(result),
                        step,
                        ..
                    }))) => {
                        if i != 0 {
                            panic!("Expected `QueryResult` from Alice.")
                        }
                        if step.last {
                            panic!(
                                "Expected query not to finish until all \
                                 disjoint paths have been explored.",
                            );
                        }
                        match result {
                            Ok(GetRecordOk::FoundRecord(r)) => {
                                assert_eq!(r.peer, Some(addr_trudy));
                            }
                            Ok(_) => {}
                            Err(e) => panic!("{e:?}"),
                        }
                    }
                    // Ignore any other event.
                    Poll::Ready(Some(_)) => (),
                    Poll::Ready(None) => panic!("Expected Kademlia behaviour not to finish."),
                    Poll::Pending => break,
                }
            }
        }

        // Make sure not to wait until connections to `bob` time out.
        before_timeout.poll_unpin(ctx)
    }));

    // Make sure `alice` has exactly one query with `trudy`'s record only.
    assert_eq!(1, alice.behaviour().queries.iter().count());

    alice
        .behaviour()
        .queries
        .iter()
        .for_each(|q| match &q.inner.info {
            QueryInfo::GetRecord { step, .. } => {
                assert_eq!(usize::from(step.count), 2);
            }
            i => panic!("Unexpected query info: {i:?}"),
        });

    // Poll `alice` and `bob` expecting `alice` to return a successful query
    // result as it is now able to explore the second disjoint path.
    let records = block_on(poll_fn(|ctx| {
        let mut records = Vec::new();
        for (i, swarm) in [&mut alice, &mut bob].iter_mut().enumerate() {
            loop {
                match swarm.poll_next_unpin(ctx) {
                    Poll::Ready(Some(SwarmEvent::Behaviour(Event::OutboundQueryProgressed {
                        result: QueryResult::GetRecord(result),
                        step,
                        ..
                    }))) => {
                        if i != 0 {
                            panic!("Expected `QueryResult` from Alice.")
                        }
                        match result {
                            Ok(ok) => {
                                if let GetRecordOk::FoundRecord(record) = ok {
                                    records.push(record);
                                }
                                if records.len() == 1 {
                                    return Poll::Ready(records);
                                }
                                if step.last {
                                    break;
                                }
                            }
                            Err(e) => unreachable!("{:?}", e),
                        }
                    }
                    // Ignore any other event.
                    Poll::Ready(Some(_)) => (),
                    Poll::Ready(None) => panic!("Expected Kademlia behaviour not to finish.",),
                    Poll::Pending => break,
                }
            }
        }

        Poll::Pending
    }));

    assert_eq!(1, records.len());
    assert!(records.contains(&PeerRecord {
        peer: Some(*Swarm::local_peer_id(&bob)),
        record: record_bob,
    }));
}

/// Tests that peers are not automatically inserted into
/// the routing table with `BucketInserts::Manual`.
#[test]
fn manual_bucket_inserts() {
    let mut cfg = Config::new(PROTOCOL_NAME);
    cfg.set_kbucket_inserts(BucketInserts::Manual);
    // 1 -> 2 -> [3 -> ...]
    let mut swarms = build_connected_nodes_with_config(3, 1, cfg);
    // The peers and their addresses for which we expect `RoutablePeer` events.
    let mut expected = swarms
        .iter()
        .skip(2)
        .map(|(a, s)| {
            let pid = *Swarm::local_peer_id(s);
            let addr = a.clone().with(Protocol::P2p(pid));
            (addr, pid)
        })
        .collect::<HashMap<_, _>>();
    // We collect the peers for which a `RoutablePeer` event
    // was received in here to check at the end of the test
    // that none of them was inserted into a bucket.
    let mut routable = Vec::new();
    // Start an iterative query from the first peer.
    swarms[0]
        .1
        .behaviour_mut()
        .get_closest_peers(PeerId::random());
    block_on(poll_fn(move |ctx| {
        for (_, swarm) in swarms.iter_mut() {
            loop {
                match swarm.poll_next_unpin(ctx) {
                    Poll::Ready(Some(SwarmEvent::Behaviour(Event::RoutablePeer {
                        peer,
                        address,
                    }))) => {
                        assert_eq!(peer, expected.remove(&address).expect("Missing address"));
                        routable.push(peer);
                        if expected.is_empty() {
                            for peer in routable.iter() {
                                let bucket = swarm.behaviour_mut().kbucket(*peer).unwrap();
                                assert!(bucket.iter().all(|e| e.node.key.preimage() != peer));
                            }
                            return Poll::Ready(());
                        }
                    }
                    Poll::Ready(..) => {}
                    Poll::Pending => break,
                }
            }
        }
        Poll::Pending
    }));
}

#[test]
fn network_behaviour_on_address_change() {
    let local_peer_id = PeerId::random();

    let remote_peer_id = PeerId::random();
    let connection_id = ConnectionId::new_unchecked(0);
    let old_address: Multiaddr = Protocol::Memory(1).into();
    let new_address: Multiaddr = Protocol::Memory(2).into();

    let mut kademlia = Behaviour::new(local_peer_id, MemoryStore::new(local_peer_id));

    let endpoint = ConnectedPoint::Dialer {
        address: old_address.clone(),
        role_override: Endpoint::Dialer,
    };

    // Mimick a connection being established.
    kademlia.on_swarm_event(FromSwarm::ConnectionEstablished(ConnectionEstablished {
        peer_id: remote_peer_id,
        connection_id,
        endpoint: &endpoint,
        failed_addresses: &[],
        other_established: 0,
    }));

    // At this point the remote is not yet known to support the
    // configured protocol name, so the peer is not yet in the
    // local routing table and hence no addresses are known.
    assert!(kademlia
        .handle_pending_outbound_connection(
            connection_id,
            Some(remote_peer_id),
            &[],
            Endpoint::Dialer
        )
        .unwrap()
        .is_empty());

    // Mimick the connection handler confirming the protocol for
    // the test connection, so that the peer is added to the routing table.
    kademlia.on_connection_handler_event(
        remote_peer_id,
        connection_id,
        HandlerEvent::ProtocolConfirmed { endpoint },
    );

    assert_eq!(
        vec![old_address.clone()],
        kademlia
            .handle_pending_outbound_connection(
                connection_id,
                Some(remote_peer_id),
                &[],
                Endpoint::Dialer
            )
            .unwrap(),
    );

    kademlia.on_swarm_event(FromSwarm::AddressChange(AddressChange {
        peer_id: remote_peer_id,
        connection_id,
        old: &ConnectedPoint::Dialer {
            address: old_address,
            role_override: Endpoint::Dialer,
        },
        new: &ConnectedPoint::Dialer {
            address: new_address.clone(),
            role_override: Endpoint::Dialer,
        },
    }));

    assert_eq!(
        vec![new_address],
        kademlia
            .handle_pending_outbound_connection(
                connection_id,
                Some(remote_peer_id),
                &[],
                Endpoint::Dialer
            )
            .unwrap(),
    );
}

#[test]
fn get_providers_single() {
    fn prop(key: record::Key) {
        let (_, mut single_swarm) = build_node();
        single_swarm
            .behaviour_mut()
            .start_providing(key.clone())
            .expect("could not provide");

        block_on(async {
            match single_swarm.next().await.unwrap() {
                SwarmEvent::Behaviour(Event::OutboundQueryProgressed {
                    result: QueryResult::StartProviding(Ok(_)),
                    ..
                }) => {}
                SwarmEvent::Behaviour(Event::ModeChanged { .. }) => {}
                SwarmEvent::Behaviour(e) => panic!("Unexpected event: {e:?}"),
                _ => {}
            }
        });

        let query_id = single_swarm.behaviour_mut().get_providers(key);

        block_on(async {
            loop {
                match single_swarm.next().await.unwrap() {
                    SwarmEvent::Behaviour(Event::OutboundQueryProgressed {
                        id,
                        result: QueryResult::GetProviders(Ok(ok)),
                        step: index,
                        ..
                    }) if id == query_id => {
                        if index.last {
                            assert!(matches!(
                                ok,
                                GetProvidersOk::FinishedWithNoAdditionalRecord { .. }
                            ));
                            break;
                        } else {
                            assert!(matches!(ok, GetProvidersOk::FoundProviders { .. }));
                            if let GetProvidersOk::FoundProviders { providers, .. } = ok {
                                assert_eq!(providers.len(), 1);
                                assert!(providers.contains(single_swarm.local_peer_id()));
                            }
                        }
                    }
                    SwarmEvent::Behaviour(e) => panic!("Unexpected event: {e:?}"),
                    _ => {}
                }
            }
        });
    }
    QuickCheck::new().tests(10).quickcheck(prop as fn(_))
}

fn get_providers_limit<const N: usize>() {
    fn prop<const N: usize>(key: record::Key) {
        let mut swarms = build_nodes(3);

        // Let first peer know of second peer and second peer know of third peer.
        for i in 0..2 {
            let (peer_id, address) = (
                *Swarm::local_peer_id(&swarms[i + 1].1),
                swarms[i + 1].0.clone(),
            );
            swarms[i].1.behaviour_mut().add_address(&peer_id, address);
        }

        // Drop the swarm addresses.
        let mut swarms = swarms
            .into_iter()
            .map(|(_addr, swarm)| swarm)
            .collect::<Vec<_>>();

        // Provide the content on peer 2 and 3.
        for swarm in swarms.iter_mut().take(3).skip(1) {
            swarm
                .behaviour_mut()
                .start_providing(key.clone())
                .expect("could not provide");
        }

        // Query with expecting a single provider.
        let query_id = swarms[0].behaviour_mut().get_providers(key.clone());

        let mut all_providers: Vec<PeerId> = vec![];

        block_on(poll_fn(move |ctx| {
            for (i, swarm) in swarms.iter_mut().enumerate() {
                loop {
                    match swarm.poll_next_unpin(ctx) {
                        Poll::Ready(Some(SwarmEvent::Behaviour(
                            Event::OutboundQueryProgressed {
                                id,
                                result: QueryResult::GetProviders(Ok(ok)),
                                step: index,
                                ..
                            },
                        ))) if i == 0 && id == query_id => {
                            if index.last {
                                assert!(matches!(
                                    ok,
                                    GetProvidersOk::FinishedWithNoAdditionalRecord { .. }
                                ));
                                assert_eq!(all_providers.len(), N);
                                return Poll::Ready(());
                            } else {
                                assert!(matches!(ok, GetProvidersOk::FoundProviders { .. }));
                                if let GetProvidersOk::FoundProviders {
                                    key: found_key,
                                    providers,
                                } = ok
                                {
                                    // There are a total of 2 providers.
                                    assert_eq!(key, found_key);
                                    for provider in &providers {
                                        // Providers should be either 2 or 3
                                        assert_ne!(swarm.local_peer_id(), provider);
                                    }
                                    all_providers.extend(providers);

                                    // If we have all providers, finish.
                                    if all_providers.len() == N {
                                        swarm.behaviour_mut().query_mut(&id).unwrap().finish();
                                    }
                                }
                                return Poll::Ready(());
                            }
                        }
                        Poll::Ready(..) => {}
                        Poll::Pending => break,
                    }
                }
            }
            Poll::Pending
        }));
    }

    QuickCheck::new().tests(10).quickcheck(prop::<N> as fn(_))
}

#[test]
fn get_providers_limit_n_1() {
    get_providers_limit::<1>();
}

#[test]
fn get_providers_limit_n_2() {
    get_providers_limit::<2>();
}

#[test]
fn get_providers_limit_n_5() {
    get_providers_limit::<5>();
}<|MERGE_RESOLUTION|>--- conflicted
+++ resolved
@@ -173,14 +173,10 @@
         // or smaller than K_VALUE.
         let num_group = rng.gen_range(1..(num_total % K_VALUE.get()) + 2);
 
-<<<<<<< HEAD
-        let mut cfg = Config::default();
+        let mut cfg = Config::new(PROTOCOL_NAME);
         // Disabling periodic bootstrap and automatic bootstrap to prevent the bootstrap from triggering automatically.
         cfg.set_periodic_bootstrap_interval(None);
         cfg.set_automatic_bootstrap_throttle(None);
-=======
-        let mut cfg = Config::new(PROTOCOL_NAME);
->>>>>>> e033385b
         if rng.gen() {
             cfg.disjoint_query_paths(true);
         }
