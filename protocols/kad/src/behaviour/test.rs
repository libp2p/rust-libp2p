// Copyright 2019 Parity Technologies (UK) Ltd.
//
// Permission is hereby granted, free of charge, to any person obtaining a
// copy of this software and associated documentation files (the "Software"),
// to deal in the Software without restriction, including without limitation
// the rights to use, copy, modify, merge, publish, distribute, sublicense,
// and/or sell copies of the Software, and to permit persons to whom the
// Software is furnished to do so, subject to the following conditions:
//
// The above copyright notice and this permission notice shall be included in
// all copies or substantial portions of the Software.
//
// THE SOFTWARE IS PROVIDED "AS IS", WITHOUT WARRANTY OF ANY KIND, EXPRESS
// OR IMPLIED, INCLUDING BUT NOT LIMITED TO THE WARRANTIES OF MERCHANTABILITY,
// FITNESS FOR A PARTICULAR PURPOSE AND NONINFRINGEMENT. IN NO EVENT SHALL THE
// AUTHORS OR COPYRIGHT HOLDERS BE LIABLE FOR ANY CLAIM, DAMAGES OR OTHER
// LIABILITY, WHETHER IN AN ACTION OF CONTRACT, TORT OR OTHERWISE, ARISING
// FROM, OUT OF OR IN CONNECTION WITH THE SOFTWARE OR THE USE OR OTHER
// DEALINGS IN THE SOFTWARE.

#![cfg(test)]

use super::*;

use crate::K_VALUE;
use crate::kbucket::Distance;
use crate::record::{Key, store::MemoryStore};
use futures::{
    prelude::*,
    executor::block_on,
    future::poll_fn,
};
use futures_timer::Delay;
use libp2p_core::{
    connection::{ConnectedPoint, ConnectionId},
    PeerId,
    Transport,
    identity,
    transport::MemoryTransport,
    multiaddr::{Protocol, Multiaddr, multiaddr},
    upgrade,
    multihash::{Code, Multihash, MultihashDigest},
};
use libp2p_noise as noise;
use libp2p_swarm::Swarm;
use libp2p_yamux as yamux;
use quickcheck::*;
use rand::{Rng, random, thread_rng, rngs::StdRng, SeedableRng};
<<<<<<< HEAD
use std::{collections::{HashSet, HashMap}, time::Duration, io, num::NonZeroUsize, u64};
use multihash::{wrap, Code, Multihash};
use libp2p_core::identity::ed25519;
=======
use std::{collections::{HashSet, HashMap}, time::Duration, num::NonZeroUsize, u64};
>>>>>>> df7e73ec

type TestSwarm = Swarm<Kademlia<MemoryStore>>;

fn build_node() -> (ed25519::Keypair, Multiaddr, TestSwarm) {
    build_node_with_config(Default::default())
}

fn build_node_with_config(cfg: KademliaConfig) -> (ed25519::Keypair, Multiaddr, TestSwarm) {
    let ed25519_key = ed25519::Keypair::generate();
    let local_key = identity::Keypair::Ed25519(ed25519_key.clone());
    let local_public_key = local_key.public();
    let noise_keys = noise::Keypair::<noise::X25519>::new().into_authentic(&local_key).unwrap();
    let transport = MemoryTransport::default()
        .upgrade(upgrade::Version::V1)
        .authenticate(noise::NoiseConfig::xx(noise_keys).into_authenticated())
        .multiplex(yamux::YamuxConfig::default())
        .boxed();

    let local_id = local_public_key.clone().into_peer_id();
    let store = MemoryStore::new(local_id.clone());
    let trust = TrustGraph::new(vec![(ed25519_key.public(), 1)]);
    let behaviour = Kademlia::with_config(ed25519_key.clone(), local_id.clone(), store, cfg.clone(), trust);

    let mut swarm = Swarm::new(transport, behaviour, local_id);

    let address: Multiaddr = Protocol::Memory(random::<u64>()).into();
    Swarm::listen_on(&mut swarm, address.clone()).unwrap();

    (ed25519_key, address, swarm)
}

/// Builds swarms, each listening on a port. Does *not* connect the nodes together.
fn build_nodes(num: usize) -> Vec<(ed25519::Keypair, Multiaddr, TestSwarm)> {
    build_nodes_with_config(num, Default::default())
}

/// Builds swarms, each listening on a port. Does *not* connect the nodes together.
fn build_nodes_with_config(num: usize, cfg: KademliaConfig) -> Vec<(ed25519::Keypair, Multiaddr, TestSwarm)> {
    (0..num).map(|_| build_node_with_config(cfg.clone())).collect()
}

fn build_connected_nodes(total: usize, step: usize) -> Vec<(ed25519::Keypair, Multiaddr, TestSwarm)> {
    build_connected_nodes_with_config(total, step, Default::default())
}

fn build_connected_nodes_with_config(total: usize, step: usize, cfg: KademliaConfig)
    -> Vec<(ed25519::Keypair, Multiaddr, TestSwarm)>
{
    let mut swarms = build_nodes_with_config(total, cfg);
    let swarm_ids: Vec<_> = swarms.iter()
        .map(|(kp, addr, swarm)| (kp.public(), addr.clone(), Swarm::local_peer_id(swarm).clone()))
        .collect();

    let mut i = 0;
    let swarms_total = swarm_ids.len();
    for (j, (pk, addr, peer_id)) in swarm_ids.into_iter().enumerate().skip(1) {
        if i < swarms_total {
            swarms[i].2.add_address(&peer_id, addr.clone(), pk);
        }
        if j % step == 0 {
            i += step;
        }
    }

    swarms
}

fn build_fully_connected_nodes_with_config(total: usize, cfg: KademliaConfig)
    -> Vec<(ed25519::Keypair, Multiaddr, TestSwarm)>
{
    let mut swarms = build_nodes_with_config(total, cfg);
    let swarm_addr_and_peer_id: Vec<_> = swarms.iter()
        .map(|(kp, addr, swarm)| (kp.public().clone(), addr.clone(), Swarm::local_peer_id(swarm).clone()))
        .collect();

    for (_, _addr, swarm) in swarms.iter_mut() {
        for (public, addr, peer) in &swarm_addr_and_peer_id {
            swarm.add_address(&peer, addr.clone(), public.clone());
        }
    }

    swarms
}

fn random_multihash() -> Multihash {
    Multihash::wrap(Code::Sha2_256.into(), &thread_rng().gen::<[u8; 32]>()).unwrap()
}

#[derive(Clone, Debug)]
struct Seed([u8; 32]);

impl Arbitrary for Seed {
    fn arbitrary<G: Gen>(g: &mut G) -> Seed {
        Seed(g.gen())
    }
}

#[test]
fn bootstrap() {
    fn prop(seed: Seed) {
        let mut rng = StdRng::from_seed(seed.0);

        let num_total = rng.gen_range(2, 20);
        // When looking for the closest node to a key, Kademlia considers
        // K_VALUE nodes to query at initialization. If `num_group` is larger
        // than K_VALUE the remaining locally known nodes will not be
        // considered. Given that no other node is aware of them, they would be
        // lost entirely. To prevent the above restrict `num_group` to be equal
        // or smaller than K_VALUE.
        let num_group = rng.gen_range(1, (num_total % K_VALUE.get()) + 2);

        let cfg = KademliaConfig::default();
        if rng.gen() {
            // TODO: fixme
            // cfg.disjoint_query_paths(true);
        }

        let mut swarms = build_connected_nodes_with_config(
            num_total,
            num_group,
            cfg,
        ).into_iter()
            .map(|(_, _a, s)| s)
            .collect::<Vec<_>>();
        let swarm_ids: Vec<_> = swarms.iter()
            .map(Swarm::local_peer_id)
            .cloned()
            .collect();

        let qid = swarms[0].bootstrap().unwrap();

        // Expected known peers
        let expected_known = swarm_ids.iter().skip(1).cloned().collect::<HashSet<_>>();
        let mut first = true;

        // Run test
        block_on(
            poll_fn(move |ctx| {
                for (i, swarm) in swarms.iter_mut().enumerate() {
                    loop {
                        match swarm.poll_next_unpin(ctx) {
                            Poll::Ready(Some(KademliaEvent::QueryResult {
                                id, result: QueryResult::Bootstrap(Ok(ok)), ..
                            })) => {
                                assert_eq!(id, qid);
                                assert_eq!(i, 0);
                                if first {
                                    // Bootstrapping must start with a self-lookup.
                                    assert_eq!(ok.peer, swarm_ids[0]);
                                }
                                first = false;
                                if ok.num_remaining == 0 {
                                    let mut known = HashSet::new();
                                    for b in swarm.kbuckets.iter() {
                                        for e in b.iter() {
                                            known.insert(e.node.key.preimage().clone());
                                        }
                                    }
                                    assert_eq!(expected_known, known);
                                    return Poll::Ready(())
                                }
                            }
                            // Ignore any other event.
                            Poll::Ready(Some(_)) => (),
                            e @ Poll::Ready(_) => panic!("Unexpected return value: {:?}", e),
                            Poll::Pending => break,
                        }
                    }
                }
                Poll::Pending
            })
        )
    }

    QuickCheck::new().tests(10).quickcheck(prop as fn(_) -> _)
}

#[test]
fn query_iter() {
    fn distances<K>(key: &kbucket::Key<K>, peers: Vec<PeerId>) -> Vec<Distance> {
        peers.into_iter()
            .map(kbucket::Key::from)
            .map(|k| k.distance(key))
            .collect()
    }

    fn run(rng: &mut impl Rng) {
        let num_total = rng.gen_range(2, 20);
        let mut swarms = build_connected_nodes(num_total, 1).into_iter()
            .map(|(_, _a, s)| s)
            .collect::<Vec<_>>();
        let swarm_ids: Vec<_> = swarms.iter().map(Swarm::local_peer_id).cloned().collect();

        // Ask the first peer in the list to search a random peer. The search should
        // propagate forwards through the list of peers.
        let search_target = PeerId::random();
        let search_target_key = kbucket::Key::from(search_target);
        let qid = swarms[0].get_closest_peers(search_target);

        match swarms[0].query(&qid) {
            Some(q) => match q.info() {
                QueryInfo::GetClosestPeers { key } => {
                    assert_eq!(&key[..], search_target.to_bytes().as_slice())
                },
                i => panic!("Unexpected query info: {:?}", i)
            }
            None => panic!("Query not found: {:?}", qid)
        }

        // Set up expectations.
        let expected_swarm_id = swarm_ids[0].clone();
        let expected_peer_ids: Vec<_> = swarm_ids.iter().skip(1).cloned().collect();
        let mut expected_distances = distances(&search_target_key, expected_peer_ids.clone());
        expected_distances.sort();

        // Run test
        block_on(
            poll_fn(move |ctx| {
                for (i, swarm) in swarms.iter_mut().enumerate() {
                    loop {
                        match swarm.poll_next_unpin(ctx) {
                            Poll::Ready(Some(KademliaEvent::QueryResult {
                                id, result: QueryResult::GetClosestPeers(Ok(ok)), ..
                            })) => {
                                assert_eq!(id, qid);
                                assert_eq!(&ok.key[..], search_target.to_bytes().as_slice());
                                assert_eq!(swarm_ids[i], expected_swarm_id);
                                assert_eq!(swarm.queries.size(), 0);
                                assert!(expected_peer_ids.iter().all(|p| ok.peers.contains(p)));
                                let key = kbucket::Key::new(ok.key);
                                assert_eq!(expected_distances, distances(&key, ok.peers));
                                return Poll::Ready(());
                            }
                            // Ignore any other event.
                            Poll::Ready(Some(_)) => (),
                            e @ Poll::Ready(_) => panic!("Unexpected return value: {:?}", e),
                            Poll::Pending => break,
                        }
                    }
                }
                Poll::Pending
            })
        )
    }

    let mut rng = thread_rng();
    for _ in 0 .. 10 {
        run(&mut rng)
    }
}

#[test]
fn unresponsive_not_returned_direct() {
    // Build one node. It contains fake addresses to non-existing nodes. We ask it to find a
    // random peer. We make sure that no fake address is returned.

    let mut swarms = build_nodes(1).into_iter()
        .map(|(kp, _a, s)| (kp, s))
        .collect::<Vec<_>>();

    // Add fake addresses.
    for _ in 0 .. 10 {
        let public0 = swarms[0].0.public();
        swarms[0].1.add_address(&PeerId::random(), Protocol::Udp(10u16).into(), public0);
    }

    // Ask first to search a random value.
    let search_target = PeerId::random();
<<<<<<< HEAD
    swarms[0].1.get_closest_peers(search_target.clone());
=======
    swarms[0].get_closest_peers(search_target);
>>>>>>> df7e73ec

    block_on(
        poll_fn(move |ctx| {
            for (_, swarm) in &mut swarms {
                loop {
                    match swarm.poll_next_unpin(ctx) {
                        Poll::Ready(Some(KademliaEvent::QueryResult {
                            result: QueryResult::GetClosestPeers(Ok(ok)), ..
                        })) => {
                            assert_eq!(&ok.key[..], search_target.to_bytes().as_slice());
                            assert_eq!(ok.peers.len(), 0);
                            return Poll::Ready(());
                        }
                        // Ignore any other event.
                        Poll::Ready(Some(_)) => (),
                        e @ Poll::Ready(_) => panic!("Unexpected return value: {:?}", e),
                        Poll::Pending => break,
                    }
                }
            }

            Poll::Pending
        })
    )
}

#[test]
fn unresponsive_not_returned_indirect() {
    // Build two nodes. Node #2 knows about node #1. Node #1 contains fake addresses to
    // non-existing nodes. We ask node #2 to find a random peer. We make sure that no fake address
    // is returned.

    let mut swarms = build_nodes(2);

    // Add fake addresses to first.
    for _ in 0 .. 10 {
        let public0 = swarms[0].0.public();
        swarms[0].2.add_address(&PeerId::random(), multiaddr![Udp(10u16)], public0);
    }

    // Connect second to first.
    let first_peer_id = Swarm::local_peer_id(&swarms[0].2).clone();
    let first_address = swarms[0].1.clone();
    let public1 = swarms[1].0.public();
    swarms[1].2.add_address(&first_peer_id, first_address, public1);

    // Drop the swarm addresses.
    let mut swarms = swarms.into_iter().map(|(_, _addr, swarm)| swarm).collect::<Vec<_>>();

    // Ask second to search a random value.
    let search_target = PeerId::random();
    swarms[1].get_closest_peers(search_target);

    block_on(
        poll_fn(move |ctx| {
            for swarm in &mut swarms {
                loop {
                    match swarm.poll_next_unpin(ctx) {
                        Poll::Ready(Some(KademliaEvent::QueryResult {
                            result: QueryResult::GetClosestPeers(Ok(ok)), ..
                        })) => {
                            assert_eq!(&ok.key[..], search_target.to_bytes().as_slice());
                            assert_eq!(ok.peers.len(), 1);
                            assert_eq!(ok.peers[0], first_peer_id);
                            return Poll::Ready(());
                        }
                        // Ignore any other event.
                        Poll::Ready(Some(_)) => (),
                        e @ Poll::Ready(_) => panic!("Unexpected return value: {:?}", e),
                        Poll::Pending => break,
                    }
                }
            }

            Poll::Pending
        })
    )
}

#[test]
fn get_record_not_found() {
    let mut swarms = build_nodes(3);

    let swarm_ids: Vec<_> = swarms.iter()
        .map(|(_, _addr, swarm)| Swarm::local_peer_id(swarm))
        .cloned()
        .collect();

    let public1 = swarms[1].0.public();
    let public2 = swarms[1].0.public();
    let (second, third) = (swarms[1].1.clone(), swarms[2].1.clone());
    swarms[0].2.add_address(&swarm_ids[1], second, public1);
    swarms[1].2.add_address(&swarm_ids[2], third, public2);

    // Drop the swarm addresses.
    let mut swarms = swarms.into_iter().map(|(_, _addr, swarm)| swarm).collect::<Vec<_>>();

    let target_key = record::Key::from(random_multihash());
    let qid = swarms[0].get_record(&target_key, Quorum::One);

    block_on(
        poll_fn(move |ctx| {
            for swarm in &mut swarms {
                loop {
                    match swarm.poll_next_unpin(ctx) {
                        Poll::Ready(Some(KademliaEvent::QueryResult {
                            id, result: QueryResult::GetRecord(Err(e)), ..
                        })) => {
                            assert_eq!(id, qid);
                            if let GetRecordError::NotFound { key, closest_peers, } = e {
                                assert_eq!(key, target_key);
                                assert_eq!(closest_peers.len(), 2);
                                assert!(closest_peers.contains(&swarm_ids[1]));
                                assert!(closest_peers.contains(&swarm_ids[2]));
                                return Poll::Ready(());
                            } else {
                                panic!("Unexpected error result: {:?}", e);
                            }
                        }
                        // Ignore any other event.
                        Poll::Ready(Some(_)) => (),
                        e @ Poll::Ready(_) => panic!("Unexpected return value: {:?}", e),
                        Poll::Pending => break,
                    }
                }
            }

            Poll::Pending
        })
    )
}

/// A node joining a fully connected network via three (ALPHA_VALUE) bootnodes
/// should be able to put a record to the X closest nodes of the network where X
/// is equal to the configured replication factor.
#[test]
fn put_record() {
    fn prop(records: Vec<Record>, seed: Seed) {
        let mut rng = StdRng::from_seed(seed.0);
        let replication_factor = NonZeroUsize::new(rng.gen_range(1, (K_VALUE.get() / 2) + 1)).unwrap();
        // At least 4 nodes, 1 under test + 3 bootnodes.
        let num_total = usize::max(4, replication_factor.get() * 2);

        let mut config = KademliaConfig::default();
        config.set_replication_factor(replication_factor);
        if rng.gen() {
            // TODO FIXME: disjoint paths are not working correctly with weighted and swamp buckets
            // config.disjoint_query_paths(true);
        }

        let mut swarms = {
            let mut fully_connected_swarms = build_fully_connected_nodes_with_config(
                num_total - 1,
                config.clone(),
            );

            let mut single_swarm = build_node_with_config(config);
            // Connect `single_swarm` to three bootnodes.
            for i in 0..3 {
                single_swarm.2.add_address(
                    Swarm::local_peer_id(&fully_connected_swarms[0].2),
                fully_connected_swarms[i].1.clone(),
                    fully_connected_swarms[i].0.public(),
                );
            }

            let mut swarms = vec![single_swarm];
            swarms.append(&mut fully_connected_swarms);

            // Drop the swarm addresses.
            swarms.into_iter().map(|(_, _addr, swarm)| swarm).collect::<Vec<_>>()
        };

        let records = records.into_iter()
            .take(num_total)
            .map(|mut r| {
                // We don't want records to expire prematurely, as they would
                // be removed from storage and no longer replicated, but we still
                // want to check that an explicitly set expiration is preserved.
                r.expires = r.expires.map(|t| t + Duration::from_secs(60));
                (r.key.clone(), r)
            })
            .collect::<HashMap<_,_>>();

        // Initiate put_record queries.
        let mut qids = HashSet::new();
        for r in records.values() {
            let qid = swarms[0].put_record(r.clone(), Quorum::All).unwrap();
            match swarms[0].query(&qid) {
                Some(q) => match q.info() {
                    QueryInfo::PutRecord { phase, record, .. } => {
                        assert_eq!(phase, &PutRecordPhase::GetClosestPeers);
                        assert_eq!(record.key, r.key);
                        assert_eq!(record.value, r.value);
                        assert!(record.expires.is_some());
                        qids.insert(qid);
                    },
                    i => panic!("Unexpected query info: {:?}", i)
                }
                None => panic!("Query not found: {:?}", qid)
            }
        }

        // Each test run republishes all records once.
        let mut republished = false;
        // The accumulated results for one round of publishing.
        let mut results = Vec::new();

        block_on(
            poll_fn(move |ctx| loop {
                // Poll all swarms until they are "Pending".
                for swarm in &mut swarms {
                    loop {
                        match swarm.poll_next_unpin(ctx) {
                            Poll::Ready(Some(KademliaEvent::QueryResult {
                                id, result: QueryResult::PutRecord(res), stats
                            })) |
                            Poll::Ready(Some(KademliaEvent::QueryResult {
                                id, result: QueryResult::RepublishRecord(res), stats
                            })) => {
                                assert!(qids.is_empty() || qids.remove(&id));
                                assert!(stats.duration().is_some());
                                assert!(stats.num_successes() >= replication_factor.get() as u32);
                                assert!(stats.num_requests() >= stats.num_successes());
                                assert_eq!(stats.num_failures(), 0);
                                match res {
                                    Err(e) => panic!("{:?}", e),
                                    Ok(ok) => {
                                        assert!(records.contains_key(&ok.key));
                                        let record = swarm.store.get(&ok.key).unwrap();
                                        results.push(record.into_owned());
                                    }
                                }
                            }
                            // Ignore any other event.
                            Poll::Ready(Some(_)) => (),
                            e @ Poll::Ready(_) => panic!("Unexpected return value: {:?}", e),
                            Poll::Pending => break,
                        }
                    }
                }

                // All swarms are Pending and not enough results have been collected
                // so far, thus wait to be polled again for further progress.
                if results.len() != records.len() {
                    return Poll::Pending
                }

                // Consume the results, checking that each record was replicated
                // correctly to the closest peers to the key.
                while let Some(r) = results.pop() {
                    let expected = records.get(&r.key).unwrap();

                    assert_eq!(r.key, expected.key);
                    assert_eq!(r.value, expected.value);
                    assert_eq!(r.expires, expected.expires);
                    assert_eq!(r.publisher.as_ref(), Some(Swarm::local_peer_id(&swarms[0])));

                    let key = kbucket::Key::new(r.key.clone());
                    let mut expected = swarms.iter()
                        .skip(1)
                        .map(Swarm::local_peer_id)
                        .cloned()
                        .collect::<Vec<_>>();
                    expected.sort_by(|id1, id2|
                        kbucket::Key::from(*id1).distance(&key).cmp(
                            &kbucket::Key::from(*id2).distance(&key)));

                    let expected = expected
                        .into_iter()
                        .take(replication_factor.get())
                        .collect::<HashSet<_>>();

                    let actual = swarms.iter()
                        .skip(1)
                        .filter_map(|swarm|
                            if swarm.store.get(key.preimage()).is_some() {
                                Some(Swarm::local_peer_id(swarm).clone())
                            } else {
                                None
                            })
                        .collect::<HashSet<_>>();

                    assert_eq!(actual.len(), replication_factor.get());

                    let actual_not_expected = actual.difference(&expected)
                        .collect::<Vec<&PeerId>>();
                    assert!(
                        actual_not_expected.is_empty(),
                        "Did not expect records to be stored on nodes {:?}.",
                        actual_not_expected,
                    );

                    let expected_not_actual = expected.difference(&actual)
                        .collect::<Vec<&PeerId>>();
                    assert!(expected_not_actual.is_empty(),
                           "Expected record to be stored on nodes {:?}.",
                           expected_not_actual,
                    );
                }

                if republished {
                    assert_eq!(swarms[0].store.records().count(), records.len());
                    assert_eq!(swarms[0].queries.size(), 0);
                    for k in records.keys() {
                        swarms[0].store.remove(&k);
                    }
                    assert_eq!(swarms[0].store.records().count(), 0);
                    // All records have been republished, thus the test is complete.
                    return Poll::Ready(());
                }

                // Tell the replication job to republish asap.
                swarms[0].put_record_job.as_mut().unwrap().asap(true);
                republished = true;
            })
        )
    }

    QuickCheck::new().tests(3).quickcheck(prop as fn(_,_) -> _)
}

#[test]
fn get_record() {
    let mut swarms = build_nodes(3);

    // Let first peer know of second peer and second peer know of third peer.
    for i in 0..2 {
        let (peer_id, public, address) = (Swarm::local_peer_id(&swarms[i+1].2).clone(), swarms[i+1].0.public(), swarms[i+1].1.clone());
        swarms[i].2.add_address(&peer_id, address, public);
    }

    // Drop the swarm addresses.
    let mut swarms = swarms.into_iter().map(|(kp, _addr, swarm)| (kp, swarm)).collect::<Vec<_>>();

    let record = Record::new(random_multihash(), vec![4,5,6]);

    swarms[1].1.store.put(record.clone()).unwrap();
    let qid = swarms[0].1.get_record(&record.key, Quorum::One);

    block_on(
        poll_fn(move |ctx| {
            for (_, swarm) in &mut swarms {
                loop {
                    match swarm.poll_next_unpin(ctx) {
                        Poll::Ready(Some(KademliaEvent::QueryResult {
                            id,
                            result: QueryResult::GetRecord(Ok(GetRecordOk { records })),
                            ..
                        })) => {
                            assert_eq!(id, qid);
                            assert_eq!(records.len(), 1);
                            assert_eq!(records.first().unwrap().record, record);
                            return Poll::Ready(());
                        }
                        // Ignore any other event.
                        Poll::Ready(Some(_)) => (),
                        e @ Poll::Ready(_) => panic!("Unexpected return value: {:?}", e),
                        Poll::Pending => break,
                    }
                }
            }

            Poll::Pending
        })
    )
}

#[test]
fn get_record_many() {
    // TODO: Randomise
    let num_nodes = 12;
    let mut swarms = build_connected_nodes(num_nodes, 3).into_iter()
        .map(|(_kp, _addr, swarm)| swarm)
        .collect::<Vec<_>>();
    let num_results = 10;

    let record = Record::new(random_multihash(), vec![4,5,6]);

    for i in 0 .. num_nodes {
        swarms[i].store.put(record.clone()).unwrap();
    }

    let quorum = Quorum::N(NonZeroUsize::new(num_results).unwrap());
    let qid = swarms[0].get_record(&record.key, quorum);

    block_on(
        poll_fn(move |ctx| {
            for swarm in &mut swarms {
                loop {
                    match swarm.poll_next_unpin(ctx) {
                        Poll::Ready(Some(KademliaEvent::QueryResult {
                            id,
                            result: QueryResult::GetRecord(Ok(GetRecordOk { records })),
                            ..
                        })) => {
                            assert_eq!(id, qid);
                            assert!(records.len() >= num_results);
                            assert!(records.into_iter().all(|r| r.record == record));
                            return Poll::Ready(());
                        }
                        // Ignore any other event.
                        Poll::Ready(Some(_)) => (),
                        e @ Poll::Ready(_) => panic!("Unexpected return value: {:?}", e),
                        Poll::Pending => break,
                    }
                }
            }
            Poll::Pending
        })
    )
}

/// A node joining a fully connected network via three (ALPHA_VALUE) bootnodes
/// should be able to add itself as a provider to the X closest nodes of the
/// network where X is equal to the configured replication factor.
#[test]
fn add_provider() {
    fn prop(keys: Vec<record::Key>, seed: Seed) {
        let mut rng = StdRng::from_seed(seed.0);
        let replication_factor = NonZeroUsize::new(rng.gen_range(1, (K_VALUE.get() / 2) + 1)).unwrap();
        // At least 4 nodes, 1 under test + 3 bootnodes.
        let num_total = usize::max(4, replication_factor.get() * 2);

        let mut config = KademliaConfig::default();
        config.set_replication_factor(replication_factor);
        if rng.gen() {
            // TODO: fixme
            // config.disjoint_query_paths(true);
        }

        let mut swarms = {
            let mut fully_connected_swarms = build_fully_connected_nodes_with_config(
                num_total - 1,
                config.clone(),
            );

            let mut single_swarm = build_node_with_config(config);
            // Connect `single_swarm` to three bootnodes.
            for i in 0..3 {
                single_swarm.2.add_address(
                    Swarm::local_peer_id(&fully_connected_swarms[0].2),
                fully_connected_swarms[i].1.clone(),
                    fully_connected_swarms[i].0.public(),
                );
            }

            let mut swarms = vec![single_swarm];
            swarms.append(&mut fully_connected_swarms);

            // Drop addresses before returning.
            swarms.into_iter().map(|(_, _addr, swarm)| swarm).collect::<Vec<_>>()
        };

        let keys: HashSet<_> = keys.into_iter().take(num_total).collect();

        // Each test run publishes all records twice.
        let mut published = false;
        let mut republished = false;
        // The accumulated results for one round of publishing.
        let mut results = Vec::new();

        // Initiate the first round of publishing.
        let mut qids = HashSet::new();
        for k in &keys {
            let qid = swarms[0].start_providing(k.clone()).unwrap();
            qids.insert(qid);
        }

        block_on(
            poll_fn(move |ctx| loop {
                // Poll all swarms until they are "Pending".
                for swarm in &mut swarms {
                    loop {
                        match swarm.poll_next_unpin(ctx) {
                            Poll::Ready(Some(KademliaEvent::QueryResult {
                                id, result: QueryResult::StartProviding(res), ..
                            })) |
                            Poll::Ready(Some(KademliaEvent::QueryResult {
                                id, result: QueryResult::RepublishProvider(res), ..
                            })) => {
                                assert!(qids.is_empty() || qids.remove(&id));
                                match res {
                                    Err(e) => panic!(e),
                                    Ok(ok) => {
                                        assert!(keys.contains(&ok.key));
                                        results.push(ok.key);
                                    }
                                }
                            }
                            // Ignore any other event.
                            Poll::Ready(Some(_)) => (),
                            e @ Poll::Ready(_) => panic!("Unexpected return value: {:?}", e),
                            Poll::Pending => break,
                        }
                    }
                }

                if results.len() == keys.len() {
                    // All requests have been sent for one round of publishing.
                    published = true
                }

                if !published {
                    // Still waiting for all requests to be sent for one round
                    // of publishing.
                    return Poll::Pending
                }

                // A round of publishing is complete. Consume the results, checking that
                // each key was published to the `replication_factor` closest peers.
                while let Some(key) = results.pop() {
                    // Collect the nodes that have a provider record for `key`.
                    let actual = swarms.iter().skip(1)
                        .filter_map(|swarm|
                            if swarm.store.providers(&key).len() == 1 {
                                Some(Swarm::local_peer_id(&swarm).clone())
                            } else {
                                None
                            })
                        .collect::<HashSet<_>>();

                    if actual.len() != replication_factor.get() {
                        // Still waiting for some nodes to process the request.
                        results.push(key);
                        return Poll::Pending
                    }

                    let mut expected = swarms.iter()
                        .skip(1)
                        .map(Swarm::local_peer_id)
                        .cloned()
                        .collect::<Vec<_>>();
                    let kbucket_key = kbucket::Key::new(key);
                    expected.sort_by(|id1, id2|
                        kbucket::Key::from(*id1).distance(&kbucket_key).cmp(
                            &kbucket::Key::from(*id2).distance(&kbucket_key)));

                    let expected = expected
                        .into_iter()
                        .take(replication_factor.get())
                        .collect::<HashSet<_>>();

                    assert_eq!(actual, expected);
                }

                // One round of publishing is complete.
                assert!(results.is_empty());
                for swarm in &swarms {
                    assert_eq!(swarm.queries.size(), 0);
                }

                if republished {
                    assert_eq!(swarms[0].store.provided().count(), keys.len());
                    for k in &keys {
                        swarms[0].stop_providing(&k);
                    }
                    assert_eq!(swarms[0].store.provided().count(), 0);
                    // All records have been republished, thus the test is complete.
                    return Poll::Ready(());
                }

                // Initiate the second round of publishing by telling the
                // periodic provider job to run asap.
                swarms[0].add_provider_job.as_mut().unwrap().asap();
                published = false;
                republished = true;
            })
        )
    }

    QuickCheck::new().tests(3).quickcheck(prop as fn(_,_))
}

/// User code should be able to start queries beyond the internal
/// query limit for background jobs. Originally this even produced an
/// arithmetic overflow, see https://github.com/libp2p/rust-libp2p/issues/1290.
#[test]
fn exceed_jobs_max_queries() {
    let (_, _addr, mut swarm) = build_node();
    let num = JOBS_MAX_QUERIES + 1;
    for _ in 0 .. num {
        swarm.get_closest_peers(PeerId::random());
    }

    assert_eq!(swarm.queries.size(), num);

    block_on(
        poll_fn(move |ctx| {
            for _ in 0 .. num {
                // There are no other nodes, so the queries finish instantly.
                if let Poll::Ready(Some(e)) = swarm.poll_next_unpin(ctx) {
                    if let KademliaEvent::QueryResult {
                        result: QueryResult::GetClosestPeers(Ok(r)), ..
                    } = e {
                        assert!(r.peers.is_empty())
                    } else {
                        panic!("Unexpected event: {:?}", e)
                    }
                } else {
                    panic!("Expected event")
                }
            }
            Poll::Ready(())
        })
    )
}

#[test]
fn exp_decr_expiration_overflow() {
    fn prop_no_panic(ttl: Duration, factor: u32) {
        exp_decrease(ttl, factor);
    }

    // Right shifting a u64 by >63 results in a panic.
    prop_no_panic(KademliaConfig::default().record_ttl.unwrap(), 64);

    quickcheck(prop_no_panic as fn(_, _))
}

// TODO FIXME: disjoint paths are not working correctly with weighted and swamp
#[ignore]
#[test]
fn disjoint_query_does_not_finish_before_all_paths_did() {
    let mut config = KademliaConfig::default();
    config.disjoint_query_paths(true);
    // I.e. setting the amount disjoint paths to be explored to 2.
    config.set_parallelism(NonZeroUsize::new(2).unwrap());

    let mut alice = build_node_with_config(config);
    let mut trudy = build_node(); // Trudy the intrudor, an adversary.
    let mut bob = build_node();

    let key = Key::from(Code::Sha2_256.digest(&thread_rng().gen::<[u8; 32]>()));
    let record_bob = Record::new(key.clone(), b"bob".to_vec());
    let record_trudy = Record::new(key.clone(), b"trudy".to_vec());

    // Make `bob` and `trudy` aware of their version of the record searched by
    // `alice`.
    bob.2.store.put(record_bob.clone()).unwrap();
    trudy.2.store.put(record_trudy.clone()).unwrap();

    // Make `trudy` and `bob` known to `alice`.
    alice.2.add_address(Swarm::local_peer_id(&trudy.2), trudy.1.clone(), trudy.0.public());
    alice.2.add_address(Swarm::local_peer_id(&bob.2), bob.1.clone(), bob.0.public());

    // Drop the swarm addresses.
    let (mut alice, mut bob, mut trudy) = (alice.2, bob.2, trudy.2);

    // Have `alice` query the Dht for `key` with a quorum of 1.
    alice.get_record(&key, Quorum::One);

    // The default peer timeout is 10 seconds. Choosing 1 seconds here should
    // give enough head room to prevent connections to `bob` to time out.
    let mut before_timeout = Delay::new(Duration::from_secs(1));

    // Poll only `alice` and `trudy` expecting `alice` not yet to return a query
    // result as it is not able to connect to `bob` just yet.
    block_on(
        poll_fn(|ctx| {
            for (i, swarm) in [&mut alice, &mut trudy].iter_mut().enumerate() {
                loop {
                    match swarm.poll_next_unpin(ctx) {
                        Poll::Ready(Some(KademliaEvent::QueryResult{
                            result: QueryResult::GetRecord(result),
                             ..
                        })) => {
                            if i != 0 {
                                panic!("Expected `QueryResult` from Alice.")
                            }

                            match result {
                                Ok(_) => panic!(
                                    "Expected query not to finish until all \
                                     disjoint paths have been explored.",
                                ),
                                Err(e) => panic!("{:?}", e),
                            }
                        }
                        // Ignore any other event.
                        Poll::Ready(Some(_)) => (),
                        Poll::Ready(None) => panic!("Expected Kademlia behaviour not to finish."),
                        Poll::Pending => break,
                    }
                }
            }

            // Make sure not to wait until connections to `bob` time out.
            before_timeout.poll_unpin(ctx)
        })
    );

    // Make sure `alice` has exactly one query with `trudy`'s record only.
    assert_eq!(1, alice.queries.iter().count());
    alice.queries.iter().for_each(|q| {
        match &q.inner.info {
            QueryInfo::GetRecord{ records, .. }  => {
                assert_eq!(
                    *records,
                    vec![PeerRecord {
                        peer: Some(Swarm::local_peer_id(&trudy).clone()),
                        record: record_trudy.clone(),
                    }],
                );
            },
            i @ _ => panic!("Unexpected query info: {:?}", i),
        }
    });

    // Poll `alice` and `bob` expecting `alice` to return a successful query
    // result as it is now able to explore the second disjoint path.
    let records = block_on(
        poll_fn(|ctx| {
            for (i, swarm) in [&mut alice, &mut bob].iter_mut().enumerate() {
                loop {
                    match swarm.poll_next_unpin(ctx) {
                        Poll::Ready(Some(KademliaEvent::QueryResult{
                            result: QueryResult::GetRecord(result),
                            ..
                        })) => {
                            if i != 0 {
                                panic!("Expected `QueryResult` from Alice.")
                            }

                            match result {
                                Ok(ok) => return Poll::Ready(ok.records),
                                Err(e) => unreachable!("{:?}", e),
                            }
                        }
                        // Ignore any other event.
                        Poll::Ready(Some(_)) => (),
                        Poll::Ready(None) => panic!(
                            "Expected Kademlia behaviour not to finish.",
                        ),
                        Poll::Pending => break,
                    }
                }
            }

            Poll::Pending
        })
    );

    assert_eq!(2, records.len());
    assert!(records.contains(&PeerRecord {
        peer: Some(Swarm::local_peer_id(&bob).clone()),
        record: record_bob,
    }));
    assert!(records.contains(&PeerRecord {
        peer: Some(Swarm::local_peer_id(&trudy).clone()),
        record: record_trudy,
    }));
}

/// Tests that peers are not automatically inserted into
/// the routing table with `KademliaBucketInserts::Manual`.
#[test]
fn manual_bucket_inserts() {
    let mut cfg = KademliaConfig::default();
    cfg.set_kbucket_inserts(KademliaBucketInserts::Manual);
    // 1 -> 2 -> [3 -> ...]
    let mut swarms = build_connected_nodes_with_config(3, 1, cfg);
    // The peers and their addresses for which we expect `RoutablePeer` events.
    let mut expected = swarms.iter().skip(2)
        .map(|(_, a, s)| (a.clone(), Swarm::local_peer_id(s).clone()))
        .collect::<HashMap<_,_>>();
    // We collect the peers for which a `RoutablePeer` event
    // was received in here to check at the end of the test
    // that none of them was inserted into a bucket.
    let mut routable = Vec::new();
    // Start an iterative query from the first peer.
    swarms[0].2.get_closest_peers(PeerId::random());
    block_on(poll_fn(move |ctx| {
        for (_, _, swarm) in swarms.iter_mut() {
            loop {
                match swarm.poll_next_unpin(ctx) {
                    Poll::Ready(Some(KademliaEvent::RoutablePeer {
                        peer, address
                    })) => {
                        assert_eq!(peer, expected.remove(&address).expect("Unexpected address"));
                        routable.push(peer);
                        if expected.is_empty() {
                            for peer in routable.iter() {
                                let bucket = swarm.kbucket(*peer).unwrap();
                                assert!(bucket.iter().all(|e| e.node.key.preimage() != peer));
                            }
                            return Poll::Ready(())
                        }
                    }
                    Poll::Ready(..) => {},
                    Poll::Pending => break
                }
            }
        }
        Poll::Pending
    }));
}

<<<<<<< HEAD
fn make_swarms(total: usize, config: KademliaConfig) -> Vec<(Keypair, Multiaddr, TestSwarm)> {
    let mut fully_connected_swarms = build_fully_connected_nodes_with_config(
        total - 1,
        config.clone(),
    );

    let mut single_swarm = build_node_with_config(config);
    // Connect `single_swarm` to three bootnodes.
    for i in 0..3 {
        single_swarm.2.add_address(
            Swarm::local_peer_id(&fully_connected_swarms[0].2),
            fully_connected_swarms[i].1.clone(),
            fully_connected_swarms[i].0.public(),
        );
    }

    let mut swarms = vec![single_swarm];
    swarms.append(&mut fully_connected_swarms);

    // Drop addresses before returning.
    swarms.into_iter().collect::<Vec<_>>()
}

#[cfg(test)]
mod certificates {
    use super::*;
    use trust_graph::{KeyPair, current_time};

    fn gen_root_cert(from: &KeyPair, to: PublicKey) -> Certificate {
        let cur_time = current_time();

        Certificate::issue_root(
            from,
            to,
            cur_time.checked_add(Duration::new(60, 0)).unwrap(),
            cur_time,
        )
    }

    fn gen_cert(from: &KeyPair, to: PublicKey, root: &Certificate) -> Certificate {
        let cur_time = current_time();

        Certificate::issue(
            from,
            to,
            root,
            cur_time.checked_add(Duration::new(60, 0)).unwrap(),
            cur_time,
            cur_time
        ).expect("issue cert")
    }

    struct SwarmWithKeypair {
        pub swarm: TestSwarm,
        pub kp: Keypair,
    }

    fn bs(pk: PublicKey) -> String {
        bs58::encode(pk.encode()).into_string()
    }

    #[test]
    pub fn certificate_dissemination() {
        for _ in 1..10 {
            let total = 5; // minimum: 4
            let mut config = KademliaConfig::default();
            config.set_replication_factor(NonZeroUsize::new(total).unwrap());

            // each node has herself in the trust.root_weights
            let mut swarms = build_fully_connected_nodes_with_config(total, config);

            // Set same weights to all nodes, so they store each other's certificates
            let weights = swarms.iter().map(|(kp, _, _)| (kp.public(), 1)).collect::<Vec<_>>();
            for swarm in swarms.iter_mut() {
                swarm.2.trust.add_root_weights(weights.clone());
            }

            let mut swarms = swarms.into_iter();
            let (first_kp, _, first) = swarms.next().unwrap();
            // issue certs from each swarm to the first swarm, so all swarms trust the first one
            let mut swarms = swarms.map(|(kp, _, mut swarm)| {
                // root cert, its chain is [self-signed: swarm -> swarm, swarm -> first]
                let root = gen_root_cert(&kp.clone().into(), first_kp.public());
                swarm.trust.add(&root, current_time()).unwrap();
                SwarmWithKeypair { swarm, kp }
            });

            let mut swarm0 = SwarmWithKeypair { swarm: first, kp: first_kp.clone() };
            let swarm1 = swarms.next().unwrap();
            let mut swarm2 = swarms.next().unwrap();

            // issue cert from the first swarm to the second (will be later disseminated via kademlia)
            // chain: 0 -> 1
            let cert_0_1 = gen_root_cert(&swarm0.kp.clone().into(), swarm1.kp.public());
            swarm0.swarm.trust.add(&cert_0_1, current_time()).unwrap();
            let cert_0_1_check = swarm0.swarm.trust.get_all_certs(&swarm1.kp.public(), &[]);
            assert_eq!(cert_0_1_check.len(), 1);
            let cert_0_1_check = cert_0_1_check.into_iter().nth(0).unwrap();
            assert_eq!(cert_0_1, cert_0_1_check);

            // check that this certificate (with root prepended) can be added to trust graph of any other node
            // chain: (2 -> 0)
            let mut cert_2_0_1 = gen_root_cert(&swarm2.kp.clone().into(), swarm0.kp.public());
            // chain: (2 -> 0) ++ (0 -> 1)
            cert_2_0_1.chain.extend_from_slice(&cert_0_1.chain[1..]);
            swarm2.swarm.trust.add(cert_2_0_1, current_time()).unwrap();

            // query kademlia
            let mut swarms = vec![swarm0, swarm1, swarm2].into_iter().chain(swarms).collect::<Vec<_>>();
            for swarm in swarms.iter_mut() {
                swarm.swarm.get_closest_peers(PeerId::random());
            }

            // wait for this number of queries to complete
            let mut queries = swarms.len();

            block_on(async move {
                // poll each swarm so they make a progress, wait for all queries to complete
                poll_fn(|ctx| {
                    for swarm in swarms.iter_mut() {
                        loop {
                            match swarm.swarm.poll_next_unpin(ctx) {
                                Poll::Ready(Some(KademliaEvent::QueryResult { .. })) => {
                                    queries -= 1;
                                    if queries == 0 {
                                        return Poll::Ready(())
                                    }
                                }
                                Poll::Ready(_) => {},
                                Poll::Pending => break,
                            }
                        }
                    }
                    Poll::Pending
                }).await;

                let kp_1 = swarms[1].kp.public();

                // check that certificates for `swarm[1].kp` were disseminated
                for swarm in swarms.iter().skip(2) {
                    let disseminated = swarm.swarm.trust.get_all_certs(kp_1.clone(), &[]);
                    // take only certificate converging to current `swarm` public key
                    let disseminated = disseminated.into_iter().find(|c| &c.chain[0].issued_for == &swarm.kp.public()).unwrap();
                    // swarm -> swarm0 -> swarm1
                    assert_eq!(disseminated.chain.len(), 3);
                    let pubkeys = disseminated.chain.iter().map(|c| &c.issued_for).collect::<Vec<_>>();
                    assert_eq!(pubkeys, vec![&swarm.kp.public(), &swarms[0].kp.public(), &swarms[1].kp.public()]);

                    // last trust in the certificate must be equal to previously generated (0 -> 1) trust
                    let last = disseminated.chain.last().unwrap();
                    assert_eq!(last, cert_0_1.chain.last().unwrap());
                }
            });
        }
    }
=======
#[test]
fn network_behaviour_inject_address_change() {
    let local_peer_id = PeerId::random();

    let remote_peer_id = PeerId::random();
    let connection_id = ConnectionId::new(1);
    let old_address: Multiaddr = Protocol::Memory(1).into();
    let new_address: Multiaddr = Protocol::Memory(2).into();

    let mut kademlia = Kademlia::new(
        local_peer_id.clone(),
        MemoryStore::new(local_peer_id),
    );

    let endpoint = ConnectedPoint::Dialer { address:  old_address.clone() };

    // Mimick a connection being established.
    kademlia.inject_connection_established(
        &remote_peer_id,
        &connection_id,
        &endpoint,
    );
    kademlia.inject_connected(&remote_peer_id);

    // At this point the remote is not yet known to support the
    // configured protocol name, so the peer is not yet in the
    // local routing table and hence no addresses are known.
    assert!(kademlia.addresses_of_peer(&remote_peer_id).is_empty());

    // Mimick the connection handler confirming the protocol for
    // the test connection, so that the peer is added to the routing table.
    kademlia.inject_event(
        remote_peer_id.clone(),
        connection_id.clone(),
        KademliaHandlerEvent::ProtocolConfirmed { endpoint }
    );

    assert_eq!(
        vec![old_address.clone()],
        kademlia.addresses_of_peer(&remote_peer_id),
    );

    kademlia.inject_address_change(
        &remote_peer_id,
        &connection_id,
        &ConnectedPoint::Dialer { address: old_address.clone() },
        &ConnectedPoint::Dialer {  address: new_address.clone() },
    );

    assert_eq!(
        vec![new_address.clone()],
        kademlia.addresses_of_peer(&remote_peer_id),
    );
>>>>>>> df7e73ec
}<|MERGE_RESOLUTION|>--- conflicted
+++ resolved
@@ -46,13 +46,8 @@
 use libp2p_yamux as yamux;
 use quickcheck::*;
 use rand::{Rng, random, thread_rng, rngs::StdRng, SeedableRng};
-<<<<<<< HEAD
-use std::{collections::{HashSet, HashMap}, time::Duration, io, num::NonZeroUsize, u64};
-use multihash::{wrap, Code, Multihash};
+use std::{collections::{HashSet, HashMap}, time::Duration, num::NonZeroUsize, u64};
 use libp2p_core::identity::ed25519;
-=======
-use std::{collections::{HashSet, HashMap}, time::Duration, num::NonZeroUsize, u64};
->>>>>>> df7e73ec
 
 type TestSwarm = Swarm<Kademlia<MemoryStore>>;
 
@@ -321,11 +316,7 @@
 
     // Ask first to search a random value.
     let search_target = PeerId::random();
-<<<<<<< HEAD
-    swarms[0].1.get_closest_peers(search_target.clone());
-=======
-    swarms[0].get_closest_peers(search_target);
->>>>>>> df7e73ec
+    swarms[0].1.get_closest_peers(search_target);
 
     block_on(
         poll_fn(move |ctx| {
@@ -1124,7 +1115,61 @@
     }));
 }
 
-<<<<<<< HEAD
+#[test]
+fn network_behaviour_inject_address_change() {
+    let local_peer_id = PeerId::random();
+
+    let remote_peer_id = PeerId::random();
+    let connection_id = ConnectionId::new(1);
+    let old_address: Multiaddr = Protocol::Memory(1).into();
+    let new_address: Multiaddr = Protocol::Memory(2).into();
+
+    let mut kademlia = Kademlia::new(
+        local_peer_id.clone(),
+        MemoryStore::new(local_peer_id),
+    );
+
+    let endpoint = ConnectedPoint::Dialer { address:  old_address.clone() };
+
+    // Mimick a connection being established.
+    kademlia.inject_connection_established(
+        &remote_peer_id,
+        &connection_id,
+        &endpoint,
+    );
+    kademlia.inject_connected(&remote_peer_id);
+
+    // At this point the remote is not yet known to support the
+    // configured protocol name, so the peer is not yet in the
+    // local routing table and hence no addresses are known.
+    assert!(kademlia.addresses_of_peer(&remote_peer_id).is_empty());
+
+    // Mimick the connection handler confirming the protocol for
+    // the test connection, so that the peer is added to the routing table.
+    kademlia.inject_event(
+        remote_peer_id.clone(),
+        connection_id.clone(),
+        KademliaHandlerEvent::ProtocolConfirmed { endpoint }
+    );
+
+    assert_eq!(
+        vec![old_address.clone()],
+        kademlia.addresses_of_peer(&remote_peer_id),
+    );
+
+    kademlia.inject_address_change(
+        &remote_peer_id,
+        &connection_id,
+        &ConnectedPoint::Dialer { address: old_address.clone() },
+        &ConnectedPoint::Dialer {  address: new_address.clone() },
+    );
+
+    assert_eq!(
+        vec![new_address.clone()],
+        kademlia.addresses_of_peer(&remote_peer_id),
+    );
+}
+
 fn make_swarms(total: usize, config: KademliaConfig) -> Vec<(Keypair, Multiaddr, TestSwarm)> {
     let mut fully_connected_swarms = build_fully_connected_nodes_with_config(
         total - 1,
@@ -1280,59 +1325,4 @@
             });
         }
     }
-=======
-#[test]
-fn network_behaviour_inject_address_change() {
-    let local_peer_id = PeerId::random();
-
-    let remote_peer_id = PeerId::random();
-    let connection_id = ConnectionId::new(1);
-    let old_address: Multiaddr = Protocol::Memory(1).into();
-    let new_address: Multiaddr = Protocol::Memory(2).into();
-
-    let mut kademlia = Kademlia::new(
-        local_peer_id.clone(),
-        MemoryStore::new(local_peer_id),
-    );
-
-    let endpoint = ConnectedPoint::Dialer { address:  old_address.clone() };
-
-    // Mimick a connection being established.
-    kademlia.inject_connection_established(
-        &remote_peer_id,
-        &connection_id,
-        &endpoint,
-    );
-    kademlia.inject_connected(&remote_peer_id);
-
-    // At this point the remote is not yet known to support the
-    // configured protocol name, so the peer is not yet in the
-    // local routing table and hence no addresses are known.
-    assert!(kademlia.addresses_of_peer(&remote_peer_id).is_empty());
-
-    // Mimick the connection handler confirming the protocol for
-    // the test connection, so that the peer is added to the routing table.
-    kademlia.inject_event(
-        remote_peer_id.clone(),
-        connection_id.clone(),
-        KademliaHandlerEvent::ProtocolConfirmed { endpoint }
-    );
-
-    assert_eq!(
-        vec![old_address.clone()],
-        kademlia.addresses_of_peer(&remote_peer_id),
-    );
-
-    kademlia.inject_address_change(
-        &remote_peer_id,
-        &connection_id,
-        &ConnectedPoint::Dialer { address: old_address.clone() },
-        &ConnectedPoint::Dialer {  address: new_address.clone() },
-    );
-
-    assert_eq!(
-        vec![new_address.clone()],
-        kademlia.addresses_of_peer(&remote_peer_id),
-    );
->>>>>>> df7e73ec
 }