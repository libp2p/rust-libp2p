--- conflicted
+++ resolved
@@ -1319,7 +1319,6 @@
 }
 
 #[test]
-<<<<<<< HEAD
 fn client_mode() {
     // Create server peers.
     let mut server_nodes = build_fully_connected_nodes_with_config(2, KademliaConfig::default());
@@ -1410,7 +1409,9 @@
         }
         Poll::Pending
     }));
-=======
+}
+
+#[test]
 fn get_providers() {
     fn prop(key: record::Key) {
         let (_, mut single_swarm) = build_node();
@@ -1456,5 +1457,4 @@
         });
     }
     QuickCheck::new().tests(10).quickcheck(prop as fn(_))
->>>>>>> c13f0335
 }