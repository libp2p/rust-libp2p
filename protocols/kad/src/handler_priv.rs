// Copyright 2018 Parity Technologies (UK) Ltd.
//
// Permission is hereby granted, free of charge, to any person obtaining a
// copy of this software and associated documentation files (the "Software"),
// to deal in the Software without restriction, including without limitation
// the rights to use, copy, modify, merge, publish, distribute, sublicense,
// and/or sell copies of the Software, and to permit persons to whom the
// Software is furnished to do so, subject to the following conditions:
//
// The above copyright notice and this permission notice shall be included in
// all copies or substantial portions of the Software.
//
// THE SOFTWARE IS PROVIDED "AS IS", WITHOUT WARRANTY OF ANY KIND, EXPRESS
// OR IMPLIED, INCLUDING BUT NOT LIMITED TO THE WARRANTIES OF MERCHANTABILITY,
// FITNESS FOR A PARTICULAR PURPOSE AND NONINFRINGEMENT. IN NO EVENT SHALL THE
// AUTHORS OR COPYRIGHT HOLDERS BE LIABLE FOR ANY CLAIM, DAMAGES OR OTHER
// LIABILITY, WHETHER IN AN ACTION OF CONTRACT, TORT OR OTHERWISE, ARISING
// FROM, OUT OF OR IN CONNECTION WITH THE SOFTWARE OR THE USE OR OTHER
// DEALINGS IN THE SOFTWARE.

use crate::protocol::{
    KadInStreamSink, KadOutStreamSink, KadPeer, KadRequestMsg, KadResponseMsg,
    KademliaProtocolConfig,
};
use crate::record_priv::{self, Record};
use either::Either;
use futures::prelude::*;
use futures::stream::SelectAll;
use instant::Instant;
use libp2p_core::{upgrade, ConnectedPoint};
use libp2p_identity::PeerId;
use libp2p_swarm::handler::{
    ConnectionEvent, DialUpgradeError, FullyNegotiatedInbound, FullyNegotiatedOutbound,
    ProtocolsChange,
};
use libp2p_swarm::{
    ConnectionHandler, ConnectionHandlerEvent, ConnectionHandlerUpgrErr, KeepAlive,
    NegotiatedSubstream, SubstreamProtocol,
};
use log::trace;
use std::collections::{HashSet, VecDeque};
use std::task::Waker;
use std::{
    error, fmt, io, marker::PhantomData, pin::Pin, task::Context, task::Poll, time::Duration,
};

const MAX_NUM_SUBSTREAMS: usize = 32;

/// Protocol handler that manages substreams for the Kademlia protocol
/// on a single connection with a peer.
///
/// The handler will automatically open a Kademlia substream with the remote for each request we
/// make.
///
/// It also handles requests made by the remote.
pub struct KademliaHandler<TUserData> {
    /// Configuration for the Kademlia protocol.
    config: KademliaHandlerConfig,

    /// Next unique ID of a connection.
    next_connec_unique_id: UniqueConnecId,

    /// List of active outbound substreams with the state they are in.
    outbound_substreams: SelectAll<OutboundSubstreamState<TUserData>>,

    /// Number of outbound streams being upgraded right now.
    num_requested_outbound_streams: usize,

    /// List of outbound substreams that are waiting to become active next.
    /// Contains the request we want to send, and the user data if we expect an answer.
    pending_messages: VecDeque<(KadRequestMsg, Option<TUserData>)>,

    /// List of active inbound substreams with the state they are in.
    inbound_substreams: SelectAll<InboundSubstreamState<TUserData>>,

    /// Until when to keep the connection alive.
    keep_alive: KeepAlive,

    /// The connected endpoint of the connection that the handler
    /// is associated with.
    endpoint: ConnectedPoint,

    /// The [`PeerId`] of the remote.
    remote_peer_id: PeerId,

    /// The current state of protocol confirmation.
    protocol_status: ProtocolStatus,

    remote_supported_protocols: HashSet<String>,
}

/// The states of protocol confirmation that a connection
/// handler transitions through.
enum ProtocolStatus {
    /// It is as yet unknown whether the remote supports the
    /// configured protocol name.
    Unknown,
    /// The configured protocol name has been confirmed by the remote
    /// but has not yet been reported to the `Kademlia` behaviour.
    Confirmed,
    /// The configured protocol name(s) are not or no longer supported by the remote.
    NotSupported,
    /// The configured protocol has been confirmed by the remote
    /// and the confirmation reported to the `Kademlia` behaviour.
    Reported,
}

/// Configuration of a [`KademliaHandler`].
#[derive(Debug, Clone)]
pub struct KademliaHandlerConfig {
    /// Configuration of the wire protocol.
    pub protocol_config: KademliaProtocolConfig,

    /// If false, we deny incoming requests.
    pub allow_listening: bool,

    /// Time after which we close an idle connection.
    pub idle_timeout: Duration,
}

/// State of an active outbound substream.
enum OutboundSubstreamState<TUserData> {
    /// Waiting to send a message to the remote.
    PendingSend(
        KadOutStreamSink<NegotiatedSubstream>,
        KadRequestMsg,
        Option<TUserData>,
    ),
    /// Waiting to flush the substream so that the data arrives to the remote.
    PendingFlush(KadOutStreamSink<NegotiatedSubstream>, Option<TUserData>),
    /// Waiting for an answer back from the remote.
    // TODO: add timeout
    WaitingAnswer(KadOutStreamSink<NegotiatedSubstream>, TUserData),
    /// An error happened on the substream and we should report the error to the user.
    ReportError(KademliaHandlerQueryErr, TUserData),
    /// The substream is being closed.
    Closing(KadOutStreamSink<NegotiatedSubstream>),
    /// The substream is complete and will not perform any more work.
    Done,
    Poisoned,
}

/// State of an active inbound substream.
enum InboundSubstreamState<TUserData> {
    /// Waiting for a request from the remote.
    WaitingMessage {
        /// Whether it is the first message to be awaited on this stream.
        first: bool,
        connection_id: UniqueConnecId,
        substream: KadInStreamSink<NegotiatedSubstream>,
    },
    /// Waiting for the behaviour to send a [`KademliaHandlerIn`] event containing the response.
    WaitingBehaviour(
        UniqueConnecId,
        KadInStreamSink<NegotiatedSubstream>,
        Option<Waker>,
    ),
    /// Waiting to send an answer back to the remote.
    PendingSend(
        UniqueConnecId,
        KadInStreamSink<NegotiatedSubstream>,
        KadResponseMsg,
    ),
    /// Waiting to flush an answer back to the remote.
    PendingFlush(UniqueConnecId, KadInStreamSink<NegotiatedSubstream>),
    /// The substream is being closed.
    Closing(KadInStreamSink<NegotiatedSubstream>),
    /// The substream was cancelled in favor of a new one.
    Cancelled,

    Poisoned {
        phantom: PhantomData<TUserData>,
    },
}

impl<TUserData> InboundSubstreamState<TUserData> {
    fn try_answer_with(
        &mut self,
        id: KademliaRequestId,
        msg: KadResponseMsg,
    ) -> Result<(), KadResponseMsg> {
        match std::mem::replace(
            self,
            InboundSubstreamState::Poisoned {
                phantom: PhantomData,
            },
        ) {
            InboundSubstreamState::WaitingBehaviour(conn_id, substream, mut waker)
                if conn_id == id.connec_unique_id =>
            {
                *self = InboundSubstreamState::PendingSend(conn_id, substream, msg);

                if let Some(waker) = waker.take() {
                    waker.wake();
                }

                Ok(())
            }
            other => {
                *self = other;

                Err(msg)
            }
        }
    }

    fn close(&mut self) {
        match std::mem::replace(
            self,
            InboundSubstreamState::Poisoned {
                phantom: PhantomData,
            },
        ) {
            InboundSubstreamState::WaitingMessage { substream, .. }
            | InboundSubstreamState::WaitingBehaviour(_, substream, _)
            | InboundSubstreamState::PendingSend(_, substream, _)
            | InboundSubstreamState::PendingFlush(_, substream)
            | InboundSubstreamState::Closing(substream) => {
                *self = InboundSubstreamState::Closing(substream);
            }
            InboundSubstreamState::Cancelled => {
                *self = InboundSubstreamState::Cancelled;
            }
            InboundSubstreamState::Poisoned { .. } => unreachable!(),
        }
    }
}

/// Event produced by the Kademlia handler.
#[derive(Debug)]
pub enum KademliaHandlerEvent<TUserData> {
    /// The configured protocol name has been confirmed by the peer through
    /// a successfully negotiated substream or by learning the supported protocols of the remote.
    ProtocolConfirmed { endpoint: ConnectedPoint },
    /// The configured protocol name(s) are not or no longer supported by the peer on the provided
    /// connection and it should be removed from the routing table.
    ProtocolNotSupported { endpoint: ConnectedPoint },

    /// Request for the list of nodes whose IDs are the closest to `key`. The number of nodes
    /// returned is not specified, but should be around 20.
    FindNodeReq {
        /// The key for which to locate the closest nodes.
        key: Vec<u8>,
        /// Identifier of the request. Needs to be passed back when answering.
        request_id: KademliaRequestId,
    },

    /// Response to an `KademliaHandlerIn::FindNodeReq`.
    FindNodeRes {
        /// Results of the request.
        closer_peers: Vec<KadPeer>,
        /// The user data passed to the `FindNodeReq`.
        user_data: TUserData,
    },

    /// Same as `FindNodeReq`, but should also return the entries of the local providers list for
    /// this key.
    GetProvidersReq {
        /// The key for which providers are requested.
        key: record_priv::Key,
        /// Identifier of the request. Needs to be passed back when answering.
        request_id: KademliaRequestId,
    },

    /// Response to an `KademliaHandlerIn::GetProvidersReq`.
    GetProvidersRes {
        /// Nodes closest to the key.
        closer_peers: Vec<KadPeer>,
        /// Known providers for this key.
        provider_peers: Vec<KadPeer>,
        /// The user data passed to the `GetProvidersReq`.
        user_data: TUserData,
    },

    /// An error happened when performing a query.
    QueryError {
        /// The error that happened.
        error: KademliaHandlerQueryErr,
        /// The user data passed to the query.
        user_data: TUserData,
    },

    /// The peer announced itself as a provider of a key.
    AddProvider {
        /// The key for which the peer is a provider of the associated value.
        key: record_priv::Key,
        /// The peer that is the provider of the value for `key`.
        provider: KadPeer,
    },

    /// Request to get a value from the dht records
    GetRecord {
        /// Key for which we should look in the dht
        key: record_priv::Key,
        /// Identifier of the request. Needs to be passed back when answering.
        request_id: KademliaRequestId,
    },

    /// Response to a `KademliaHandlerIn::GetRecord`.
    GetRecordRes {
        /// The result is present if the key has been found
        record: Option<Record>,
        /// Nodes closest to the key.
        closer_peers: Vec<KadPeer>,
        /// The user data passed to the `GetValue`.
        user_data: TUserData,
    },

    /// Request to put a value in the dht records
    PutRecord {
        record: Record,
        /// Identifier of the request. Needs to be passed back when answering.
        request_id: KademliaRequestId,
    },

    /// Response to a request to store a record.
    PutRecordRes {
        /// The key of the stored record.
        key: record_priv::Key,
        /// The value of the stored record.
        value: Vec<u8>,
        /// The user data passed to the `PutValue`.
        user_data: TUserData,
    },
}

/// Error that can happen when requesting an RPC query.
#[derive(Debug)]
pub enum KademliaHandlerQueryErr {
    /// Error while trying to perform the query.
    Upgrade(ConnectionHandlerUpgrErr<io::Error>),
    /// Received an answer that doesn't correspond to the request.
    UnexpectedMessage,
    /// I/O error in the substream.
    Io(io::Error),
}

impl fmt::Display for KademliaHandlerQueryErr {
    fn fmt(&self, f: &mut fmt::Formatter<'_>) -> fmt::Result {
        match self {
            KademliaHandlerQueryErr::Upgrade(err) => {
                write!(f, "Error while performing Kademlia query: {err}")
            }
            KademliaHandlerQueryErr::UnexpectedMessage => {
                write!(
                    f,
                    "Remote answered our Kademlia RPC query with the wrong message type"
                )
            }
            KademliaHandlerQueryErr::Io(err) => {
                write!(f, "I/O error during a Kademlia RPC query: {err}")
            }
        }
    }
}

impl error::Error for KademliaHandlerQueryErr {
    fn source(&self) -> Option<&(dyn error::Error + 'static)> {
        match self {
            KademliaHandlerQueryErr::Upgrade(err) => Some(err),
            KademliaHandlerQueryErr::UnexpectedMessage => None,
            KademliaHandlerQueryErr::Io(err) => Some(err),
        }
    }
}

impl From<ConnectionHandlerUpgrErr<io::Error>> for KademliaHandlerQueryErr {
    fn from(err: ConnectionHandlerUpgrErr<io::Error>) -> Self {
        KademliaHandlerQueryErr::Upgrade(err)
    }
}

/// Event to send to the handler.
#[derive(Debug)]
pub enum KademliaHandlerIn<TUserData> {
    /// Resets the (sub)stream associated with the given request ID,
    /// thus signaling an error to the remote.
    ///
    /// Explicitly resetting the (sub)stream associated with a request
    /// can be used as an alternative to letting requests simply time
    /// out on the remote peer, thus potentially avoiding some delay
    /// for the query on the remote.
    Reset(KademliaRequestId),

    /// Request for the list of nodes whose IDs are the closest to `key`. The number of nodes
    /// returned is not specified, but should be around 20.
    FindNodeReq {
        /// Identifier of the node.
        key: Vec<u8>,
        /// Custom user data. Passed back in the out event when the results arrive.
        user_data: TUserData,
    },

    /// Response to a `FindNodeReq`.
    FindNodeRes {
        /// Results of the request.
        closer_peers: Vec<KadPeer>,
        /// Identifier of the request that was made by the remote.
        ///
        /// It is a logic error to use an id of the handler of a different node.
        request_id: KademliaRequestId,
    },

    /// Same as `FindNodeReq`, but should also return the entries of the local providers list for
    /// this key.
    GetProvidersReq {
        /// Identifier being searched.
        key: record_priv::Key,
        /// Custom user data. Passed back in the out event when the results arrive.
        user_data: TUserData,
    },

    /// Response to a `GetProvidersReq`.
    GetProvidersRes {
        /// Nodes closest to the key.
        closer_peers: Vec<KadPeer>,
        /// Known providers for this key.
        provider_peers: Vec<KadPeer>,
        /// Identifier of the request that was made by the remote.
        ///
        /// It is a logic error to use an id of the handler of a different node.
        request_id: KademliaRequestId,
    },

    /// Indicates that this provider is known for this key.
    ///
    /// The API of the handler doesn't expose any event that allows you to know whether this
    /// succeeded.
    AddProvider {
        /// Key for which we should add providers.
        key: record_priv::Key,
        /// Known provider for this key.
        provider: KadPeer,
    },

    /// Request to retrieve a record from the DHT.
    GetRecord {
        /// The key of the record.
        key: record_priv::Key,
        /// Custom data. Passed back in the out event when the results arrive.
        user_data: TUserData,
    },

    /// Response to a `GetRecord` request.
    GetRecordRes {
        /// The value that might have been found in our storage.
        record: Option<Record>,
        /// Nodes that are closer to the key we were searching for.
        closer_peers: Vec<KadPeer>,
        /// Identifier of the request that was made by the remote.
        request_id: KademliaRequestId,
    },

    /// Put a value into the dht records.
    PutRecord {
        record: Record,
        /// Custom data. Passed back in the out event when the results arrive.
        user_data: TUserData,
    },

    /// Response to a `PutRecord`.
    PutRecordRes {
        /// Key of the value that was put.
        key: record_priv::Key,
        /// Value that was put.
        value: Vec<u8>,
        /// Identifier of the request that was made by the remote.
        request_id: KademliaRequestId,
    },
}

/// Unique identifier for a request. Must be passed back in order to answer a request from
/// the remote.
#[derive(Debug, PartialEq, Eq, Copy, Clone)]
pub struct KademliaRequestId {
    /// Unique identifier for an incoming connection.
    connec_unique_id: UniqueConnecId,
}

/// Unique identifier for a connection.
#[derive(Debug, Copy, Clone, PartialEq, Eq)]
struct UniqueConnecId(u64);

impl<TUserData> KademliaHandler<TUserData>
where
    TUserData: Clone + fmt::Debug + Send + 'static + Unpin,
{
    /// Create a [`KademliaHandler`] using the given configuration.
    pub fn new(
        config: KademliaHandlerConfig,
        endpoint: ConnectedPoint,
        remote_peer_id: PeerId,
    ) -> Self {
        let keep_alive = KeepAlive::Until(Instant::now() + config.idle_timeout);

        KademliaHandler {
            config,
            endpoint,
            remote_peer_id,
            next_connec_unique_id: UniqueConnecId(0),
            inbound_substreams: Default::default(),
            outbound_substreams: Default::default(),
            num_requested_outbound_streams: 0,
            pending_messages: Default::default(),
            keep_alive,
            protocol_status: ProtocolStatus::Unknown,
            remote_supported_protocols: Default::default(),
        }
    }

    fn on_fully_negotiated_outbound(
        &mut self,
        FullyNegotiatedOutbound { protocol, info: () }: FullyNegotiatedOutbound<
            <Self as ConnectionHandler>::OutboundProtocol,
            <Self as ConnectionHandler>::OutboundOpenInfo,
        >,
    ) {
        if let Some((msg, user_data)) = self.pending_messages.pop_front() {
            self.outbound_substreams
                .push(OutboundSubstreamState::PendingSend(
                    protocol, msg, user_data,
                ));
        } else {
            debug_assert!(false, "Requested outbound stream without message")
        }

        self.num_requested_outbound_streams -= 1;
<<<<<<< HEAD
        if let ProtocolStatus::Unknown = self.protocol_status {
=======

        if let ProtocolStatus::Unconfirmed = self.protocol_status {
>>>>>>> 25d14349
            // Upon the first successfully negotiated substream, we know that the
            // remote is configured with the same protocol name and we want
            // the behaviour to add this peer to the routing table, if possible.
            self.protocol_status = ProtocolStatus::Confirmed;
        }
    }

    fn on_fully_negotiated_inbound(
        &mut self,
        FullyNegotiatedInbound { protocol, .. }: FullyNegotiatedInbound<
            <Self as ConnectionHandler>::InboundProtocol,
            <Self as ConnectionHandler>::InboundOpenInfo,
        >,
    ) {
        // If `self.allow_listening` is false, then we produced a `DeniedUpgrade` and `protocol`
        // is a `Void`.
        let protocol = match protocol {
            future::Either::Left(p) => p,
            future::Either::Right(p) => void::unreachable(p),
        };

        if let ProtocolStatus::Unknown = self.protocol_status {
            // Upon the first successfully negotiated substream, we know that the
            // remote is configured with the same protocol name and we want
            // the behaviour to add this peer to the routing table, if possible.
            self.protocol_status = ProtocolStatus::Confirmed;
        }

        if self.inbound_substreams.len() == MAX_NUM_SUBSTREAMS {
            if let Some(s) = self.inbound_substreams.iter_mut().find(|s| {
                matches!(
                    s,
                    // An inbound substream waiting to be reused.
                    InboundSubstreamState::WaitingMessage { first: false, .. }
                )
            }) {
                *s = InboundSubstreamState::Cancelled;
                log::debug!(
                    "New inbound substream to {:?} exceeds inbound substream limit. \
                    Removed older substream waiting to be reused.",
                    self.remote_peer_id,
                )
            } else {
                log::warn!(
                    "New inbound substream to {:?} exceeds inbound substream limit. \
                     No older substream waiting to be reused. Dropping new substream.",
                    self.remote_peer_id,
                );
                return;
            }
        }

        debug_assert!(self.config.allow_listening);
        let connec_unique_id = self.next_connec_unique_id;
        self.next_connec_unique_id.0 += 1;
        self.inbound_substreams
            .push(InboundSubstreamState::WaitingMessage {
                first: true,
                connection_id: connec_unique_id,
                substream: protocol,
            });
    }

    fn on_dial_upgrade_error(
        &mut self,
        DialUpgradeError {
            info: (), error, ..
        }: DialUpgradeError<
            <Self as ConnectionHandler>::OutboundOpenInfo,
            <Self as ConnectionHandler>::OutboundProtocol,
        >,
    ) {
        // TODO: cache the fact that the remote doesn't support kademlia at all, so that we don't
        //       continue trying

        if let Some((_, Some(user_data))) = self.pending_messages.pop_front() {
            self.outbound_substreams
                .push(OutboundSubstreamState::ReportError(error.into(), user_data));
        }

        self.num_requested_outbound_streams -= 1;
    }
}

impl<TUserData> ConnectionHandler for KademliaHandler<TUserData>
where
    TUserData: Clone + fmt::Debug + Send + 'static + Unpin,
{
    type InEvent = KademliaHandlerIn<TUserData>;
    type OutEvent = KademliaHandlerEvent<TUserData>;
    type Error = io::Error; // TODO: better error type?
    type InboundProtocol = Either<KademliaProtocolConfig, upgrade::DeniedUpgrade>;
    type OutboundProtocol = KademliaProtocolConfig;
    type OutboundOpenInfo = ();
    type InboundOpenInfo = ();

    fn listen_protocol(&self) -> SubstreamProtocol<Self::InboundProtocol, Self::InboundOpenInfo> {
        if self.config.allow_listening {
            SubstreamProtocol::new(self.config.protocol_config.clone(), ())
                .map_upgrade(Either::Left)
        } else {
            SubstreamProtocol::new(Either::Right(upgrade::DeniedUpgrade), ())
        }
    }

    fn on_behaviour_event(&mut self, message: KademliaHandlerIn<TUserData>) {
        match message {
            KademliaHandlerIn::Reset(request_id) => {
                if let Some(state) = self
                    .inbound_substreams
                    .iter_mut()
                    .find(|state| match state {
                        InboundSubstreamState::WaitingBehaviour(conn_id, _, _) => {
                            conn_id == &request_id.connec_unique_id
                        }
                        _ => false,
                    })
                {
                    state.close();
                }
            }
            KademliaHandlerIn::FindNodeReq { key, user_data } => {
                let msg = KadRequestMsg::FindNode { key };
                self.pending_messages.push_back((msg, Some(user_data)));
            }
            KademliaHandlerIn::FindNodeRes {
                closer_peers,
                request_id,
            } => self.answer_pending_request(request_id, KadResponseMsg::FindNode { closer_peers }),
            KademliaHandlerIn::GetProvidersReq { key, user_data } => {
                let msg = KadRequestMsg::GetProviders { key };
                self.pending_messages.push_back((msg, Some(user_data)));
            }
            KademliaHandlerIn::GetProvidersRes {
                closer_peers,
                provider_peers,
                request_id,
            } => self.answer_pending_request(
                request_id,
                KadResponseMsg::GetProviders {
                    closer_peers,
                    provider_peers,
                },
            ),
            KademliaHandlerIn::AddProvider { key, provider } => {
                let msg = KadRequestMsg::AddProvider { key, provider };
                self.pending_messages.push_back((msg, None));
            }
            KademliaHandlerIn::GetRecord { key, user_data } => {
                let msg = KadRequestMsg::GetValue { key };
                self.pending_messages.push_back((msg, Some(user_data)));
            }
            KademliaHandlerIn::PutRecord { record, user_data } => {
                let msg = KadRequestMsg::PutValue { record };
                self.pending_messages.push_back((msg, Some(user_data)));
            }
            KademliaHandlerIn::GetRecordRes {
                record,
                closer_peers,
                request_id,
            } => {
                self.answer_pending_request(
                    request_id,
                    KadResponseMsg::GetValue {
                        record,
                        closer_peers,
                    },
                );
            }
            KademliaHandlerIn::PutRecordRes {
                key,
                request_id,
                value,
            } => {
                self.answer_pending_request(request_id, KadResponseMsg::PutValue { key, value });
            }
        }
    }

    fn connection_keep_alive(&self) -> KeepAlive {
        self.keep_alive
    }

    fn poll(
        &mut self,
        cx: &mut Context<'_>,
    ) -> Poll<
        ConnectionHandlerEvent<
            Self::OutboundProtocol,
            Self::OutboundOpenInfo,
            Self::OutEvent,
            Self::Error,
        >,
    > {
        if let ProtocolStatus::Confirmed = self.protocol_status {
            self.protocol_status = ProtocolStatus::Reported;
            return Poll::Ready(ConnectionHandlerEvent::Custom(
                KademliaHandlerEvent::ProtocolConfirmed {
                    endpoint: self.endpoint.clone(),
                },
            ));
        }

        if let Poll::Ready(Some(event)) = self.outbound_substreams.poll_next_unpin(cx) {
            return Poll::Ready(event);
        }

        if let Poll::Ready(Some(event)) = self.inbound_substreams.poll_next_unpin(cx) {
            return Poll::Ready(event);
        }

        let num_in_progress_outbound_substreams =
            self.outbound_substreams.len() + self.num_requested_outbound_streams;
        if num_in_progress_outbound_substreams < MAX_NUM_SUBSTREAMS
            && self.num_requested_outbound_streams < self.pending_messages.len()
        {
            self.num_requested_outbound_streams += 1;
            return Poll::Ready(ConnectionHandlerEvent::OutboundSubstreamRequest {
                protocol: SubstreamProtocol::new(self.config.protocol_config.clone(), ()),
            });
        }

        let no_streams = self.outbound_substreams.is_empty() && self.inbound_substreams.is_empty();
        self.keep_alive = match (no_streams, self.keep_alive) {
            // No open streams. Preserve the existing idle timeout.
            (true, k @ KeepAlive::Until(_)) => k,
            // No open streams. Set idle timeout.
            (true, _) => KeepAlive::Until(Instant::now() + self.config.idle_timeout),
            // Keep alive for open streams.
            (false, _) => KeepAlive::Yes,
        };

        Poll::Pending
    }

    fn on_connection_event(
        &mut self,
        event: ConnectionEvent<
            Self::InboundProtocol,
            Self::OutboundProtocol,
            Self::InboundOpenInfo,
            Self::OutboundOpenInfo,
        >,
    ) {
        match event {
            ConnectionEvent::FullyNegotiatedOutbound(fully_negotiated_outbound) => {
                self.on_fully_negotiated_outbound(fully_negotiated_outbound)
            }
            ConnectionEvent::FullyNegotiatedInbound(fully_negotiated_inbound) => {
                self.on_fully_negotiated_inbound(fully_negotiated_inbound)
            }
            ConnectionEvent::DialUpgradeError(dial_upgrade_error) => {
                self.on_dial_upgrade_error(dial_upgrade_error)
            }
            ConnectionEvent::AddressChange(_)
            | ConnectionEvent::ListenUpgradeError(_)
            | ConnectionEvent::LocalProtocolsChange(_) => {}
            ConnectionEvent::RemoteProtocolsChange(ProtocolsChange::Added(added)) => {
                for p in added {
                    self.remote_supported_protocols.insert(p.to_owned());
                }
            }
            ConnectionEvent::RemoteProtocolsChange(ProtocolsChange::Removed(removed)) => {
                for p in removed {
                    self.remote_supported_protocols.remove(p);
                }
            }
        }

        // TODO: We should cache this / it will get simpler with #2831.
        let our_kademlia_protocols = self
            .config
            .protocol_config
            .protocol_names()
            .iter()
            .filter_map(|b| String::from_utf8(b.to_vec()).ok())
            .collect::<Vec<_>>();

        let remote_supports_our_kademlia_protocols = self
            .remote_supported_protocols
            .iter()
            .any(|p| our_kademlia_protocols.contains(p));

        if remote_supports_our_kademlia_protocols {
            self.protocol_status = ProtocolStatus::Confirmed;
        } else {
            self.protocol_status = ProtocolStatus::NotSupported;
        }
    }
}

impl<TUserData> KademliaHandler<TUserData>
where
    TUserData: 'static + Clone + Send + Unpin + fmt::Debug,
{
    fn answer_pending_request(&mut self, request_id: KademliaRequestId, mut msg: KadResponseMsg) {
        for state in self.inbound_substreams.iter_mut() {
            match state.try_answer_with(request_id, msg) {
                Ok(()) => return,
                Err(m) => {
                    msg = m;
                }
            }
        }

        debug_assert!(false, "Cannot find inbound substream for {request_id:?}")
    }
}

impl Default for KademliaHandlerConfig {
    fn default() -> Self {
        KademliaHandlerConfig {
            protocol_config: Default::default(),
            allow_listening: true,
            idle_timeout: Duration::from_secs(10),
        }
    }
}

impl<TUserData> Stream for OutboundSubstreamState<TUserData>
where
    TUserData: Unpin,
{
    type Item = ConnectionHandlerEvent<
        KademliaProtocolConfig,
        (),
        KademliaHandlerEvent<TUserData>,
        io::Error,
    >;

    fn poll_next(self: Pin<&mut Self>, cx: &mut Context<'_>) -> Poll<Option<Self::Item>> {
        let this = self.get_mut();

        loop {
            match std::mem::replace(this, OutboundSubstreamState::Poisoned) {
                OutboundSubstreamState::PendingSend(mut substream, msg, user_data) => {
                    match substream.poll_ready_unpin(cx) {
                        Poll::Ready(Ok(())) => match substream.start_send_unpin(msg) {
                            Ok(()) => {
                                *this = OutboundSubstreamState::PendingFlush(substream, user_data);
                            }
                            Err(error) => {
                                *this = OutboundSubstreamState::Done;
                                let event = user_data.map(|user_data| {
                                    ConnectionHandlerEvent::Custom(
                                        KademliaHandlerEvent::QueryError {
                                            error: KademliaHandlerQueryErr::Io(error),
                                            user_data,
                                        },
                                    )
                                });

                                return Poll::Ready(event);
                            }
                        },
                        Poll::Pending => {
                            *this = OutboundSubstreamState::PendingSend(substream, msg, user_data);
                            return Poll::Pending;
                        }
                        Poll::Ready(Err(error)) => {
                            *this = OutboundSubstreamState::Done;
                            let event = user_data.map(|user_data| {
                                ConnectionHandlerEvent::Custom(KademliaHandlerEvent::QueryError {
                                    error: KademliaHandlerQueryErr::Io(error),
                                    user_data,
                                })
                            });

                            return Poll::Ready(event);
                        }
                    }
                }
                OutboundSubstreamState::PendingFlush(mut substream, user_data) => {
                    match substream.poll_flush_unpin(cx) {
                        Poll::Ready(Ok(())) => {
                            if let Some(user_data) = user_data {
                                *this = OutboundSubstreamState::WaitingAnswer(substream, user_data);
                            } else {
                                *this = OutboundSubstreamState::Closing(substream);
                            }
                        }
                        Poll::Pending => {
                            *this = OutboundSubstreamState::PendingFlush(substream, user_data);
                            return Poll::Pending;
                        }
                        Poll::Ready(Err(error)) => {
                            *this = OutboundSubstreamState::Done;
                            let event = user_data.map(|user_data| {
                                ConnectionHandlerEvent::Custom(KademliaHandlerEvent::QueryError {
                                    error: KademliaHandlerQueryErr::Io(error),
                                    user_data,
                                })
                            });

                            return Poll::Ready(event);
                        }
                    }
                }
                OutboundSubstreamState::WaitingAnswer(mut substream, user_data) => {
                    match substream.poll_next_unpin(cx) {
                        Poll::Ready(Some(Ok(msg))) => {
                            *this = OutboundSubstreamState::Closing(substream);
                            let event = process_kad_response(msg, user_data);

                            return Poll::Ready(Some(ConnectionHandlerEvent::Custom(event)));
                        }
                        Poll::Pending => {
                            *this = OutboundSubstreamState::WaitingAnswer(substream, user_data);
                            return Poll::Pending;
                        }
                        Poll::Ready(Some(Err(error))) => {
                            *this = OutboundSubstreamState::Done;
                            let event = KademliaHandlerEvent::QueryError {
                                error: KademliaHandlerQueryErr::Io(error),
                                user_data,
                            };

                            return Poll::Ready(Some(ConnectionHandlerEvent::Custom(event)));
                        }
                        Poll::Ready(None) => {
                            *this = OutboundSubstreamState::Done;
                            let event = KademliaHandlerEvent::QueryError {
                                error: KademliaHandlerQueryErr::Io(
                                    io::ErrorKind::UnexpectedEof.into(),
                                ),
                                user_data,
                            };

                            return Poll::Ready(Some(ConnectionHandlerEvent::Custom(event)));
                        }
                    }
                }
                OutboundSubstreamState::ReportError(error, user_data) => {
                    *this = OutboundSubstreamState::Done;
                    let event = KademliaHandlerEvent::QueryError { error, user_data };

                    return Poll::Ready(Some(ConnectionHandlerEvent::Custom(event)));
                }
                OutboundSubstreamState::Closing(mut stream) => match stream.poll_close_unpin(cx) {
                    Poll::Ready(Ok(())) | Poll::Ready(Err(_)) => return Poll::Ready(None),
                    Poll::Pending => {
                        *this = OutboundSubstreamState::Closing(stream);
                        return Poll::Pending;
                    }
                },
                OutboundSubstreamState::Done => {
                    *this = OutboundSubstreamState::Done;
                    return Poll::Ready(None);
                }
                OutboundSubstreamState::Poisoned => unreachable!(),
            }
        }
    }
}

impl<TUserData> Stream for InboundSubstreamState<TUserData>
where
    TUserData: Unpin,
{
    type Item = ConnectionHandlerEvent<
        KademliaProtocolConfig,
        (),
        KademliaHandlerEvent<TUserData>,
        io::Error,
    >;

    fn poll_next(self: Pin<&mut Self>, cx: &mut Context<'_>) -> Poll<Option<Self::Item>> {
        let this = self.get_mut();

        loop {
            match std::mem::replace(
                this,
                Self::Poisoned {
                    phantom: PhantomData,
                },
            ) {
                InboundSubstreamState::WaitingMessage {
                    first,
                    connection_id,
                    mut substream,
                } => match substream.poll_next_unpin(cx) {
                    Poll::Ready(Some(Ok(KadRequestMsg::Ping))) => {
                        log::warn!("Kademlia PING messages are unsupported");

                        *this = InboundSubstreamState::Closing(substream);
                    }
                    Poll::Ready(Some(Ok(KadRequestMsg::FindNode { key }))) => {
                        *this =
                            InboundSubstreamState::WaitingBehaviour(connection_id, substream, None);
                        return Poll::Ready(Some(ConnectionHandlerEvent::Custom(
                            KademliaHandlerEvent::FindNodeReq {
                                key,
                                request_id: KademliaRequestId {
                                    connec_unique_id: connection_id,
                                },
                            },
                        )));
                    }
                    Poll::Ready(Some(Ok(KadRequestMsg::GetProviders { key }))) => {
                        *this =
                            InboundSubstreamState::WaitingBehaviour(connection_id, substream, None);
                        return Poll::Ready(Some(ConnectionHandlerEvent::Custom(
                            KademliaHandlerEvent::GetProvidersReq {
                                key,
                                request_id: KademliaRequestId {
                                    connec_unique_id: connection_id,
                                },
                            },
                        )));
                    }
                    Poll::Ready(Some(Ok(KadRequestMsg::AddProvider { key, provider }))) => {
                        *this = InboundSubstreamState::WaitingMessage {
                            first: false,
                            connection_id,
                            substream,
                        };
                        return Poll::Ready(Some(ConnectionHandlerEvent::Custom(
                            KademliaHandlerEvent::AddProvider { key, provider },
                        )));
                    }
                    Poll::Ready(Some(Ok(KadRequestMsg::GetValue { key }))) => {
                        *this =
                            InboundSubstreamState::WaitingBehaviour(connection_id, substream, None);
                        return Poll::Ready(Some(ConnectionHandlerEvent::Custom(
                            KademliaHandlerEvent::GetRecord {
                                key,
                                request_id: KademliaRequestId {
                                    connec_unique_id: connection_id,
                                },
                            },
                        )));
                    }
                    Poll::Ready(Some(Ok(KadRequestMsg::PutValue { record }))) => {
                        *this =
                            InboundSubstreamState::WaitingBehaviour(connection_id, substream, None);
                        return Poll::Ready(Some(ConnectionHandlerEvent::Custom(
                            KademliaHandlerEvent::PutRecord {
                                record,
                                request_id: KademliaRequestId {
                                    connec_unique_id: connection_id,
                                },
                            },
                        )));
                    }
                    Poll::Pending => {
                        *this = InboundSubstreamState::WaitingMessage {
                            first,
                            connection_id,
                            substream,
                        };
                        return Poll::Pending;
                    }
                    Poll::Ready(None) => {
                        return Poll::Ready(None);
                    }
                    Poll::Ready(Some(Err(e))) => {
                        trace!("Inbound substream error: {:?}", e);
                        return Poll::Ready(None);
                    }
                },
                InboundSubstreamState::WaitingBehaviour(id, substream, _) => {
                    *this = InboundSubstreamState::WaitingBehaviour(
                        id,
                        substream,
                        Some(cx.waker().clone()),
                    );

                    return Poll::Pending;
                }
                InboundSubstreamState::PendingSend(id, mut substream, msg) => {
                    match substream.poll_ready_unpin(cx) {
                        Poll::Ready(Ok(())) => match substream.start_send_unpin(msg) {
                            Ok(()) => {
                                *this = InboundSubstreamState::PendingFlush(id, substream);
                            }
                            Err(_) => return Poll::Ready(None),
                        },
                        Poll::Pending => {
                            *this = InboundSubstreamState::PendingSend(id, substream, msg);
                            return Poll::Pending;
                        }
                        Poll::Ready(Err(_)) => return Poll::Ready(None),
                    }
                }
                InboundSubstreamState::PendingFlush(id, mut substream) => {
                    match substream.poll_flush_unpin(cx) {
                        Poll::Ready(Ok(())) => {
                            *this = InboundSubstreamState::WaitingMessage {
                                first: false,
                                connection_id: id,
                                substream,
                            };
                        }
                        Poll::Pending => {
                            *this = InboundSubstreamState::PendingFlush(id, substream);
                            return Poll::Pending;
                        }
                        Poll::Ready(Err(_)) => return Poll::Ready(None),
                    }
                }
                InboundSubstreamState::Closing(mut stream) => match stream.poll_close_unpin(cx) {
                    Poll::Ready(Ok(())) | Poll::Ready(Err(_)) => return Poll::Ready(None),
                    Poll::Pending => {
                        *this = InboundSubstreamState::Closing(stream);
                        return Poll::Pending;
                    }
                },
                InboundSubstreamState::Poisoned { .. } => unreachable!(),
                InboundSubstreamState::Cancelled => return Poll::Ready(None),
            }
        }
    }
}

/// Process a Kademlia message that's supposed to be a response to one of our requests.
fn process_kad_response<TUserData>(
    event: KadResponseMsg,
    user_data: TUserData,
) -> KademliaHandlerEvent<TUserData> {
    // TODO: must check that the response corresponds to the request
    match event {
        KadResponseMsg::Pong => {
            // We never send out pings.
            KademliaHandlerEvent::QueryError {
                error: KademliaHandlerQueryErr::UnexpectedMessage,
                user_data,
            }
        }
        KadResponseMsg::FindNode { closer_peers } => KademliaHandlerEvent::FindNodeRes {
            closer_peers,
            user_data,
        },
        KadResponseMsg::GetProviders {
            closer_peers,
            provider_peers,
        } => KademliaHandlerEvent::GetProvidersRes {
            closer_peers,
            provider_peers,
            user_data,
        },
        KadResponseMsg::GetValue {
            record,
            closer_peers,
        } => KademliaHandlerEvent::GetRecordRes {
            record,
            closer_peers,
            user_data,
        },
        KadResponseMsg::PutValue { key, value, .. } => KademliaHandlerEvent::PutRecordRes {
            key,
            value,
            user_data,
        },
    }
}<|MERGE_RESOLUTION|>--- conflicted
+++ resolved
@@ -525,12 +525,8 @@
         }
 
         self.num_requested_outbound_streams -= 1;
-<<<<<<< HEAD
+
         if let ProtocolStatus::Unknown = self.protocol_status {
-=======
-
-        if let ProtocolStatus::Unconfirmed = self.protocol_status {
->>>>>>> 25d14349
             // Upon the first successfully negotiated substream, we know that the
             // remote is configured with the same protocol name and we want
             // the behaviour to add this peer to the routing table, if possible.
