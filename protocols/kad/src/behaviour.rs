// Copyright 2018 Parity Technologies (UK) Ltd.
//
// Permission is hereby granted, free of charge, to any person obtaining a
// copy of this software and associated documentation files (the "Software"),
// to deal in the Software without restriction, including without limitation
// the rights to use, copy, modify, merge, publish, distribute, sublicense,
// and/or sell copies of the Software, and to permit persons to whom the
// Software is furnished to do so, subject to the following conditions:
//
// The above copyright notice and this permission notice shall be included in
// all copies or substantial portions of the Software.
//
// THE SOFTWARE IS PROVIDED "AS IS", WITHOUT WARRANTY OF ANY KIND, EXPRESS
// OR IMPLIED, INCLUDING BUT NOT LIMITED TO THE WARRANTIES OF MERCHANTABILITY,
// FITNESS FOR A PARTICULAR PURPOSE AND NONINFRINGEMENT. IN NO EVENT SHALL THE
// AUTHORS OR COPYRIGHT HOLDERS BE LIABLE FOR ANY CLAIM, DAMAGES OR OTHER
// LIABILITY, WHETHER IN AN ACTION OF CONTRACT, TORT OR OTHERWISE, ARISING
// FROM, OUT OF OR IN CONNECTION WITH THE SOFTWARE OR THE USE OR OTHER
// DEALINGS IN THE SOFTWARE.

use crate::addresses::Addresses;
use crate::handler::{KademliaHandler, KademliaHandlerEvent, KademliaHandlerIn, KademliaRequestId};
use crate::kbucket::{KBucketsTable, Update};
use crate::protocol::{KadConnectionType, KadPeer};
use crate::query::{QueryConfig, QueryState, QueryStatePollOut, QueryTarget};
use fnv::{FnvHashMap, FnvHashSet};
use futures::{prelude::*, stream};
use libp2p_core::swarm::{ConnectedPoint, NetworkBehaviour, NetworkBehaviourAction, PollParameters};
use libp2p_core::{protocols_handler::ProtocolsHandler, Multiaddr, PeerId};
use multihash::Multihash;
use rand;
use smallvec::SmallVec;
use std::{cmp::Ordering, error, marker::PhantomData, time::Duration, time::Instant};
use tokio_io::{AsyncRead, AsyncWrite};
use tokio_timer::Interval;

/// Network behaviour that handles Kademlia.
pub struct Kademlia<TSubstream> {
    /// Storage for the nodes. Contains the known multiaddresses for this node.
    kbuckets: KBucketsTable<PeerId, Addresses>,

    /// All the iterative queries we are currently performing, with their ID. The last parameter
    /// is the list of accumulated providers for `GET_PROVIDERS` queries.
    active_queries: FnvHashMap<QueryId, (QueryState, QueryPurpose, Vec<PeerId>)>,

    /// List of queries to start once we are inside `poll()`.
    queries_to_starts: SmallVec<[(QueryId, QueryTarget, QueryPurpose); 8]>,

    /// List of peers the swarm is connected to.
    connected_peers: FnvHashSet<PeerId>,

    /// Contains a list of peer IDs which we are not connected to, and an RPC query to send to them
    /// once they connect.
    pending_rpcs: SmallVec<[(PeerId, KademliaHandlerIn<QueryId>); 8]>,

    /// Identifier for the next query that we start.
    next_query_id: QueryId,

    /// Requests received by a remote that we should fulfill as soon as possible.
    remote_requests: SmallVec<[(PeerId, KademliaRequestId, QueryTarget); 4]>,

    /// List of values and peers that are providing them.
    ///
    /// Our local peer ID can be in this container.
    // TODO: Note that in reality the value is a SHA-256 of the actual value (https://github.com/libp2p/rust-libp2p/issues/694)
    values_providers: FnvHashMap<Multihash, SmallVec<[PeerId; 20]>>,

    /// List of values that we are providing ourselves. Must be kept in sync with
    /// `values_providers`.
    providing_keys: FnvHashSet<Multihash>,

    /// Interval to send `ADD_PROVIDER` messages to everyone.
    refresh_add_providers: stream::Fuse<Interval>,

    /// `α` in the Kademlia reference papers. Designates the maximum number of queries that we
    /// perform in parallel.
    parallelism: usize,

    /// `k` in the Kademlia reference papers. Number of results in a find node query.
    num_results: usize,

    /// Timeout for each individual RPC query.
    rpc_timeout: Duration,

    /// Events to return when polling.
    queued_events: SmallVec<[NetworkBehaviourAction<KademliaHandlerIn<QueryId>, KademliaOut>; 32]>,

    /// List of providers to add to the topology as soon as we are in `poll()`.
    add_provider: SmallVec<[(Multihash, PeerId); 32]>,

    /// Marker to pin the generics.
    marker: PhantomData<TSubstream>,
}

/// Opaque type. Each query that we start gets a unique number.
#[derive(Debug, Copy, Clone, Hash, PartialEq, Eq)]
pub struct QueryId(usize);

/// Reason why we have this query in the list of queries.
#[derive(Debug, Clone, PartialEq, Eq)]
enum QueryPurpose {
    /// The query was created for the Kademlia initialization process.
    Initialization,
    /// The user requested this query to be performed. It should be reported when finished.
    UserRequest,
    /// We should add an `ADD_PROVIDER` message to the peers of the outcome.
    AddProvider(Multihash),
}

impl<TSubstream> Kademlia<TSubstream> {
    /// Creates a `Kademlia`.
    #[inline]
    pub fn new(local_peer_id: PeerId) -> Self {
        Self::new_inner(local_peer_id, true)
    }

    /// Creates a `Kademlia`.
    ///
    /// Contrary to `new`, doesn't perform the initialization queries that store our local ID into
    /// the DHT.
    #[inline]
    pub fn without_init(local_peer_id: PeerId) -> Self {
        Self::new_inner(local_peer_id, false)
    }

    /// Adds a known address for the given `PeerId`.
    #[deprecated(note = "Use add_connected_address or add_not_connected_address instead")]
    pub fn add_address(&mut self, peer_id: &PeerId, address: Multiaddr) {
        self.add_connected_address(peer_id, address)
    }

    /// Adds a known address for the given `PeerId`. We are connected to this address.
    pub fn add_connected_address(&mut self, peer_id: &PeerId, address: Multiaddr) {
        if let Some(list) = self.kbuckets.entry_mut(peer_id) {
            list.insert_connected(address);
        }
    }

    /// Adds a known address for the given `PeerId`. We are not connected or don't know whether we
    /// are connected to this address.
    pub fn add_not_connected_address(&mut self, peer_id: &PeerId, address: Multiaddr) {
        if let Some(list) = self.kbuckets.entry_mut(peer_id) {
            list.insert_not_connected(address);
        }
    }

    /// Inner implementation of the constructors.
    fn new_inner(local_peer_id: PeerId, initialize: bool) -> Self {
        let parallelism = 3;

        let mut behaviour = Kademlia {
            kbuckets: KBucketsTable::new(local_peer_id, Duration::from_secs(60)),   // TODO: constant
            queued_events: SmallVec::new(),
            queries_to_starts: SmallVec::new(),
            active_queries: Default::default(),
            connected_peers: Default::default(),
            pending_rpcs: SmallVec::with_capacity(parallelism),
            next_query_id: QueryId(0),
            remote_requests: SmallVec::new(),
            values_providers: FnvHashMap::default(),
            providing_keys: FnvHashSet::default(),
            refresh_add_providers: Interval::new_interval(Duration::from_secs(60)).fuse(),     // TODO: constant
            parallelism,
            num_results: 20,
            rpc_timeout: Duration::from_secs(8),
            add_provider: SmallVec::new(),
            marker: PhantomData,
        };

        if initialize {
            // As part of the initialization process, we start one `FIND_NODE` for each bit of the
            // possible range of peer IDs.
            for n in 0..256 {
                let peer_id = match gen_random_id(behaviour.kbuckets.my_id(), n) {
                    Ok(p) => p,
                    Err(()) => continue,
                };

                behaviour.start_query(QueryTarget::FindPeer(peer_id), QueryPurpose::Initialization);
            }
        }

        behaviour
    }

    /// Builds the answer to a request.
    fn build_result<TUserData>(&mut self, query: QueryTarget, request_id: KademliaRequestId, parameters: &mut PollParameters<'_>)
        -> KademliaHandlerIn<TUserData>
    {
        match query {
            QueryTarget::FindPeer(key) => {
                let closer_peers = self.kbuckets
                    .find_closest_with_self(&key)
                    .take(self.num_results)
                    .map(|peer_id| build_kad_peer(peer_id, parameters, &self.kbuckets))
                    .collect();

                KademliaHandlerIn::FindNodeRes {
                    closer_peers,
                    request_id,
                }
            },
            QueryTarget::GetProviders(key) => {
                let closer_peers = self.kbuckets
                    .find_closest_with_self(&key)
                    .take(self.num_results)
                    .map(|peer_id| build_kad_peer(peer_id, parameters, &self.kbuckets))
                    .collect();

                let provider_peers = self.values_providers
                    .get(&key)
                    .into_iter()
                    .flat_map(|peers| peers)
                    .map(|peer_id| build_kad_peer(peer_id.clone(), parameters, &self.kbuckets))
                    .collect();

                KademliaHandlerIn::GetProvidersRes {
                    closer_peers,
                    provider_peers,
                    request_id,
                }
            },
        }
    }
}

impl<TSubstream> Kademlia<TSubstream> {
    /// Starts an iterative `FIND_NODE` request.
    ///
    /// This will eventually produce an event containing the nodes of the DHT closest to the
    /// requested `PeerId`.
    #[inline]
    pub fn find_node(&mut self, peer_id: PeerId) {
        self.start_query(QueryTarget::FindPeer(peer_id), QueryPurpose::UserRequest);
    }

    /// Starts an iterative `GET_PROVIDERS` request.
    #[inline]
    pub fn get_providers(&mut self, key: Multihash) {
        self.start_query(QueryTarget::GetProviders(key), QueryPurpose::UserRequest);
    }

    /// Register the local node as the provider for the given key.
    ///
    /// This will periodically send `ADD_PROVIDER` messages to the nodes closest to the key. When
    /// someone performs a `GET_PROVIDERS` iterative request on the DHT, our local node will be
    /// returned as part of the results.
    ///
    /// The actual meaning of *providing* the value of a key is not defined, and is specific to
    /// the value whose key is the hash.
    pub fn add_providing(&mut self, key: PeerId) {
        self.providing_keys.insert(key.clone().into());
        let providers = self.values_providers.entry(key.into()).or_insert_with(Default::default);
        let my_id = self.kbuckets.my_id();
        if !providers.iter().any(|k| k == my_id) {
            providers.push(my_id.clone());
        }

        // Trigger the next refresh now.
        self.refresh_add_providers = Interval::new(Instant::now(), Duration::from_secs(60)).fuse();
    }

    /// Cancels a registration done with `add_providing`.
    ///
    /// There doesn't exist any "remove provider" message to broadcast on the network, therefore we
    /// will still be registered as a provider in the DHT for as long as the timeout doesn't expire.
    pub fn remove_providing(&mut self, key: &Multihash) {
        self.providing_keys.remove(key);

        let providers = match self.values_providers.get_mut(key) {
            Some(p) => p,
            None => return,
        };

        if let Some(position) = providers.iter().position(|k| k == key) {
            providers.remove(position);
            providers.shrink_to_fit();
        }
    }

    /// Internal function that starts a query.
    fn start_query(&mut self, target: QueryTarget, purpose: QueryPurpose) {
        let query_id = self.next_query_id;
        self.next_query_id.0 += 1;
        self.queries_to_starts.push((query_id, target, purpose));
    }
}

impl<TSubstream> NetworkBehaviour for Kademlia<TSubstream>
where
    TSubstream: AsyncRead + AsyncWrite,
{
    type ProtocolsHandler = KademliaHandler<TSubstream, QueryId>;
    type OutEvent = KademliaOut;

    fn new_handler(&mut self) -> Self::ProtocolsHandler {
        KademliaHandler::dial_and_listen()
    }

    fn addresses_of_peer(&mut self, peer_id: &PeerId) -> Vec<Multiaddr> {
        self.kbuckets
            .get(peer_id)
            .map(|l| l.iter().cloned().collect::<Vec<_>>())
            .unwrap_or_else(Vec::new)
    }

    fn inject_connected(&mut self, id: PeerId, endpoint: ConnectedPoint) {
        if let Some(pos) = self.pending_rpcs.iter().position(|(p, _)| p == &id) {
            let (_, rpc) = self.pending_rpcs.remove(pos);
            self.queued_events.push(NetworkBehaviourAction::SendEvent {
                peer_id: id.clone(),
                event: rpc,
            });
        }

        if let Update::Pending(to_ping) = self.kbuckets.set_connected(&id) {
            self.queued_events.push(NetworkBehaviourAction::DialPeer {
                peer_id: to_ping.clone(),
            })
        }

        if let ConnectedPoint::Dialer { address } = endpoint {
            if let Some(list) = self.kbuckets.entry_mut(&id) {
                list.insert_connected(address);
            }
        }

        self.connected_peers.insert(id);
    }

    fn inject_dial_failure(&mut self, peer_id: Option<&PeerId>, addr: &Multiaddr, _: &dyn error::Error) {
        if let Some(peer_id) = peer_id {
            if let Some(list) = self.kbuckets.get_mut(peer_id) {
                // TODO: don't remove the address if the error is that we are already connected
                //       to this peer
                list.remove_addr(addr);
            }
        }
    }

    fn inject_disconnected(&mut self, id: &PeerId, old_endpoint: ConnectedPoint) {
        let was_in = self.connected_peers.remove(id);
        debug_assert!(was_in);

        for (query, _, _) in self.active_queries.values_mut() {
            query.inject_rpc_error(id);
        }

        if let ConnectedPoint::Dialer { address } = old_endpoint {
            if let Some(list) = self.kbuckets.get_mut(id) {
                debug_assert!(list.is_connected());
                list.set_disconnected(&address);
            }
        }

        self.kbuckets.set_disconnected(&id);
    }

    fn inject_replaced(&mut self, peer_id: PeerId, old_endpoint: ConnectedPoint, new_endpoint: ConnectedPoint) {
        // We need to re-send the active queries.
        for (query_id, (query, _, _)) in self.active_queries.iter() {
            if query.is_waiting(&peer_id) {
                self.queued_events.push(NetworkBehaviourAction::SendEvent {
                    peer_id: peer_id.clone(),
                    event: query.target().to_rpc_request(*query_id),
                });
            }
        }

        if let ConnectedPoint::Dialer { address } = old_endpoint {
            if let Some(list) = self.kbuckets.get_mut(&peer_id) {
                list.set_disconnected(&address);
            }
        }

        if let ConnectedPoint::Dialer { address } = new_endpoint {
            if let Some(list) = self.kbuckets.entry_mut(&peer_id) {
                list.insert_connected(address);
            }
        }
    }

    fn inject_node_event(&mut self, source: PeerId, event: KademliaHandlerEvent<QueryId>) {
        match event {
            KademliaHandlerEvent::FindNodeReq { key, request_id } => {
                self.remote_requests.push((source, request_id, QueryTarget::FindPeer(key)));
                return;
            }
            KademliaHandlerEvent::FindNodeRes {
                closer_peers,
                user_data,
            } => {
                // It is possible that we obtain a response for a query that has finished, which is
                // why we may not find an entry in `self.active_queries`.
                for peer in closer_peers.iter() {
                    self.queued_events.push(NetworkBehaviourAction::GenerateEvent(KademliaOut::Discovered {
                        peer_id: peer.node_id.clone(),
                        addresses: peer.multiaddrs.clone(),
                        ty: peer.connection_ty,
                    }));
                }
                if let Some((query, _, _)) = self.active_queries.get_mut(&user_data) {
                    query.inject_rpc_result(&source, closer_peers.into_iter().map(|kp| kp.node_id))
                }
            }
            KademliaHandlerEvent::GetProvidersReq { key, request_id } => {
                self.remote_requests.push((source, request_id, QueryTarget::GetProviders(key)));
                return;
            }
            KademliaHandlerEvent::GetProvidersRes {
                closer_peers,
                provider_peers,
                user_data,
            } => {
                for peer in closer_peers.iter().chain(provider_peers.iter()) {
                    self.queued_events.push(NetworkBehaviourAction::GenerateEvent(KademliaOut::Discovered {
                        peer_id: peer.node_id.clone(),
                        addresses: peer.multiaddrs.clone(),
                        ty: peer.connection_ty,
                    }));
                }

                // It is possible that we obtain a response for a query that has finished, which is
                // why we may not find an entry in `self.active_queries`.
                if let Some((query, _, providers)) = self.active_queries.get_mut(&user_data) {
                    for peer in provider_peers {
                        providers.push(peer.node_id);
                    }
                    query.inject_rpc_result(&source, closer_peers.into_iter().map(|kp| kp.node_id))
                }
            }
            KademliaHandlerEvent::QueryError { user_data, .. } => {
                // It is possible that we obtain a response for a query that has finished, which is
                // why we may not find an entry in `self.active_queries`.
                if let Some((query, _, _)) = self.active_queries.get_mut(&user_data) {
                    query.inject_rpc_error(&source)
                }
            }
            KademliaHandlerEvent::AddProvider { key, provider_peer } => {
                self.queued_events.push(NetworkBehaviourAction::GenerateEvent(KademliaOut::Discovered {
                    peer_id: provider_peer.node_id.clone(),
                    addresses: provider_peer.multiaddrs.clone(),
                    ty: provider_peer.connection_ty,
                }));
                self.add_provider.push((key, provider_peer.node_id));
                return;
            }
        };
    }

    fn poll(
        &mut self,
        parameters: &mut PollParameters<'_>,
    ) -> Async<
        NetworkBehaviourAction<
            <Self::ProtocolsHandler as ProtocolsHandler>::InEvent,
            Self::OutEvent,
        >,
    > {
        // Flush the changes to the topology that we want to make.
        for (key, provider) in self.add_provider.drain() {
            // Don't add ourselves to the providers.
            if provider == *self.kbuckets.my_id() {
                continue;
            }
            let providers = self.values_providers.entry(key).or_insert_with(Default::default);
            if !providers.iter().any(|k| k == &provider) {
                providers.push(provider);
            }
        }
        self.add_provider.shrink_to_fit();

        // Handle `refresh_add_providers`.
        match self.refresh_add_providers.poll() {
            Ok(Async::NotReady) => {},
            Ok(Async::Ready(Some(_))) => {
                for provided in self.providing_keys.clone().into_iter() {
                    let purpose = QueryPurpose::AddProvider(provided.clone());
                    // TODO: messy because of the PeerId/Multihash division
                    if let Ok(key_as_peer) = PeerId::from_multihash(provided) {
                        self.start_query(QueryTarget::FindPeer(key_as_peer), purpose);
                    }
                }
            },
            // Ignore errors.
            Ok(Async::Ready(None)) | Err(_) => {},
        }

        // Start queries that are waiting to start.
        for (query_id, query_target, query_purpose) in self.queries_to_starts.drain() {
            let known_closest_peers = self.kbuckets
                .find_closest(query_target.as_hash())
                .take(self.num_results);
            self.active_queries.insert(
                query_id,
                (
                    QueryState::new(QueryConfig {
                        target: query_target,
                        parallelism: self.parallelism,
                        num_results: self.num_results,
                        rpc_timeout: self.rpc_timeout,
                        known_closest_peers,
                    }),
                    query_purpose,
                    Vec::new()      // TODO: insert ourselves if we provide the data?
                )
            );
        }
        self.queries_to_starts.shrink_to_fit();

        // Handle remote queries.
        if !self.remote_requests.is_empty() {
            let (peer_id, request_id, query) = self.remote_requests.remove(0);
            let result = self.build_result(query, request_id, parameters);
            return Async::Ready(NetworkBehaviourAction::SendEvent {
                peer_id,
                event: result,
            });
        }

        loop {
            // Handle events queued by other parts of this struct
            if !self.queued_events.is_empty() {
                return Async::Ready(self.queued_events.remove(0));
            }
            self.queued_events.shrink_to_fit();

            // If iterating finds a query that is finished, stores it here and stops looping.
            let mut finished_query = None;

            'queries_iter: for (&query_id, (query, _, _)) in self.active_queries.iter_mut() {
                loop {
                    match query.poll() {
                        Async::Ready(QueryStatePollOut::Finished) => {
                            finished_query = Some(query_id);
                            break 'queries_iter;
                        }
                        Async::Ready(QueryStatePollOut::SendRpc {
                            peer_id,
                            query_target,
                        }) => {
                            let rpc = query_target.to_rpc_request(query_id);
                            if self.connected_peers.contains(&peer_id) {
                                return Async::Ready(NetworkBehaviourAction::SendEvent {
                                    peer_id: peer_id.clone(),
                                    event: rpc,
                                });
                            } else {
                                self.pending_rpcs.push((peer_id.clone(), rpc));
                                return Async::Ready(NetworkBehaviourAction::DialPeer {
                                    peer_id: peer_id.clone(),
                                });
                            }
                        }
                        Async::Ready(QueryStatePollOut::CancelRpc { peer_id }) => {
                            // We don't cancel if the RPC has already been sent out.
                            self.pending_rpcs.retain(|(id, _)| id != peer_id);
                        }
                        Async::NotReady => break,
                    }
                }
            }

            if let Some(finished_query) = finished_query {
                let (query, purpose, provider_peers) = self
                    .active_queries
                    .remove(&finished_query)
                    .expect("finished_query was gathered when iterating active_queries; QED.");
                match purpose {
                    QueryPurpose::Initialization => {},
                    QueryPurpose::UserRequest => {
                        let event = match query.target().clone() {
                            QueryTarget::FindPeer(key) => {
                                debug_assert!(provider_peers.is_empty());
                                KademliaOut::FindNodeResult {
                                    key,
                                    closer_peers: query.into_closest_peers().collect(),
                                }
                            },
                            QueryTarget::GetProviders(key) => {
                                KademliaOut::GetProvidersResult {
                                    key,
                                    closer_peers: query.into_closest_peers().collect(),
                                    provider_peers,
                                }
                            },
                        };

                        break Async::Ready(NetworkBehaviourAction::GenerateEvent(event));
                    },
                    QueryPurpose::AddProvider(key) => {
                        for closest in query.into_closest_peers() {
                            let event = NetworkBehaviourAction::SendEvent {
                                peer_id: closest,
                                event: KademliaHandlerIn::AddProvider {
                                    key: key.clone(),
                                    provider_peer: build_kad_peer(parameters.local_peer_id().clone(), parameters, &self.kbuckets),
                                },
                            };

                            self.queued_events.push(event);
                        }
                    },
                }
            } else {
                break Async::NotReady;
            }
        }
    }
}

/// Output event of the `Kademlia` behaviour.
#[derive(Debug, Clone)]
pub enum KademliaOut {
    /// We have discovered a node.
    Discovered {
        /// Id of the node that was discovered.
        peer_id: PeerId,
        /// Addresses of the node.
        addresses: Vec<Multiaddr>,
        /// How the reporter is connected to the reported.
        ty: KadConnectionType,
    },

    /// Result of a `FIND_NODE` iterative query.
    FindNodeResult {
        /// The key that we looked for in the query.
        key: PeerId,
        /// List of peers ordered from closest to furthest away.
        closer_peers: Vec<PeerId>,
    },

    /// Result of a `GET_PROVIDERS` iterative query.
    GetProvidersResult {
        /// The key that we looked for in the query.
        key: Multihash,
        /// The peers that are providing the requested key.
        provider_peers: Vec<PeerId>,
        /// List of peers ordered from closest to furthest away.
        closer_peers: Vec<PeerId>,
    },
}

// Generates a random `PeerId` that belongs to the given bucket.
//
// Returns an error if `bucket_num` is out of range.
fn gen_random_id(my_id: &PeerId, bucket_num: usize) -> Result<PeerId, ()> {
    let my_id_len = my_id.as_bytes().len();

    // TODO: this 2 is magic here; it is the length of the hash of the multihash
    let bits_diff = bucket_num + 1;
    if bits_diff > 8 * (my_id_len - 2) {
        return Err(());
    }

    let mut random_id = [0; 64];
    for byte in 0..my_id_len {
        match byte.cmp(&(my_id_len - bits_diff / 8 - 1)) {
            Ordering::Less => {
                random_id[byte] = my_id.as_bytes()[byte];
            }
            Ordering::Equal => {
                let mask: u8 = (1 << (bits_diff % 8)) - 1;
                random_id[byte] = (my_id.as_bytes()[byte] & !mask) | (rand::random::<u8>() & mask);
            }
            Ordering::Greater => {
                random_id[byte] = rand::random();
            }
        }
    }

    let peer_id = PeerId::from_bytes(random_id[..my_id_len].to_owned())
        .expect("randomly-generated peer ID should always be valid");
    Ok(peer_id)
}

/// Builds a `KadPeer` struct corresponding to the given `PeerId`.
/// The `PeerId` can be the same as the local one.
///
/// > **Note**: This is just a convenience function that doesn't do anything note-worthy.
fn build_kad_peer(
    peer_id: PeerId,
<<<<<<< HEAD
    parameters: &mut PollParameters,
    kbuckets: &KBucketsTable<PeerId, Addresses>
=======
    parameters: &mut PollParameters<'_>,
    kbuckets: &KBucketsTable<PeerId, SmallVec<[Multiaddr; 4]>>,
    connected_peers: &FnvHashSet<PeerId>
>>>>>>> e377a58b
) -> KadPeer {
    let is_self = peer_id == *parameters.local_peer_id();

    let (multiaddrs, connection_ty) = if is_self {
        let mut addrs = parameters
            .listened_addresses()
            .cloned()
            .collect::<Vec<_>>();
        addrs.extend(parameters.external_addresses());
        (addrs, KadConnectionType::Connected)

    } else if let Some(addresses) = kbuckets.get(&peer_id) {
        let connected = if addresses.is_connected() {
            KadConnectionType::Connected
        } else {
            // TODO: there's also pending connection
            KadConnectionType::NotConnected
        };

        (addresses.iter().cloned().collect(), connected)

    } else {
        // TODO: there's also pending connection
        (Vec::new(), KadConnectionType::NotConnected)
    };

    KadPeer {
        node_id: peer_id,
        multiaddrs,
        connection_ty,
    }
}<|MERGE_RESOLUTION|>--- conflicted
+++ resolved
@@ -680,14 +680,8 @@
 /// > **Note**: This is just a convenience function that doesn't do anything note-worthy.
 fn build_kad_peer(
     peer_id: PeerId,
-<<<<<<< HEAD
-    parameters: &mut PollParameters,
+    parameters: &mut PollParameters<'_>,
     kbuckets: &KBucketsTable<PeerId, Addresses>
-=======
-    parameters: &mut PollParameters<'_>,
-    kbuckets: &KBucketsTable<PeerId, SmallVec<[Multiaddr; 4]>>,
-    connected_peers: &FnvHashSet<PeerId>
->>>>>>> e377a58b
 ) -> KadPeer {
     let is_self = peer_id == *parameters.local_peer_id();
 
