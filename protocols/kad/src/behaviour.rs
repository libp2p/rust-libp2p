--- conflicted
+++ resolved
@@ -42,9 +42,8 @@
 use libp2p_core::{connection::ConnectionId, ConnectedPoint, Multiaddr, PeerId};
 use libp2p_swarm::behaviour::{
     AddressChange, ConnectionClosed, ConnectionEstablished, DialFailure, ExpiredListenAddr,
-    FromSwarm, NewExternalAddr, NewListenAddr,
+    FromSwarm, NewExternalAddr, NewListenAddr, THandlerInEvent,
 };
-use libp2p_swarm::behaviour::THandlerInEvent;
 use libp2p_swarm::{
     dial_opts::{self, DialOpts},
     DialError, NetworkBehaviour, NetworkBehaviourAction, NotifyHandler, PollParameters,
@@ -1770,66 +1769,8 @@
             }
         }
     }
-<<<<<<< HEAD
-}
-
-/// Exponentially decrease the given duration (base 2).
-fn exp_decrease(ttl: Duration, exp: u32) -> Duration {
-    Duration::from_secs(ttl.as_secs().checked_shr(exp).unwrap_or(0))
-}
-
-impl<TStore> NetworkBehaviour for Kademlia<TStore>
-where
-    for<'a> TStore: RecordStore<'a>,
-    TStore: Send + 'static,
-{
-    type ConnectionHandler = KademliaHandler<QueryId>;
-    type OutEvent = KademliaEvent;
-
-    fn new_handler(
-        &mut self,
-        peer: &PeerId,
-        connected_point: &ConnectedPoint,
-    ) -> Self::ConnectionHandler {
-        KademliaHandler::new(
-            KademliaHandlerConfig {
-                protocol_config: self.protocol_config.clone(),
-                allow_listening: true,
-                idle_timeout: self.connection_idle_timeout,
-            },
-            connected_point.clone(),
-            *peer,
-        )
-    }
-
-    fn addresses_of_peer(&mut self, peer_id: &PeerId) -> Vec<Multiaddr> {
-        // We should order addresses from decreasing likelyhood of connectivity, so start with
-        // the addresses of that peer in the k-buckets.
-        let key = kbucket::Key::from(*peer_id);
-        let mut peer_addrs =
-            if let kbucket::Entry::Present(mut entry, _) = self.kbuckets.entry(&key) {
-                let addrs = entry.value().iter().cloned().collect::<Vec<_>>();
-                debug_assert!(!addrs.is_empty(), "Empty peer addresses in routing table.");
-                addrs
-            } else {
-                Vec::new()
-            };
-
-        // We add to that a temporary list of addresses from the ongoing queries.
-        for query in self.queries.iter() {
-            if let Some(addrs) = query.inner.addresses.get(peer_id) {
-                peer_addrs.extend(addrs.iter().cloned())
-            }
-        }
-
-        peer_addrs
-    }
-
-    fn inject_connection_established(
-=======
 
     fn on_connection_established(
->>>>>>> 08510dd5
         &mut self,
         ConnectionEstablished {
             peer_id,
@@ -1928,16 +1869,7 @@
         }
     }
 
-<<<<<<< HEAD
-    fn inject_dial_failure(&mut self, peer_id: Option<PeerId>, error: &DialError) {
-=======
-    fn on_dial_failure(
-        &mut self,
-        DialFailure { peer_id, error, .. }: DialFailure<
-            <Self as NetworkBehaviour>::ConnectionHandler,
-        >,
-    ) {
->>>>>>> 08510dd5
+    fn on_dial_failure(&mut self, DialFailure { peer_id, error, .. }: DialFailure) {
         let peer_id = match peer_id {
             Some(id) => id,
             // Not interested in dial failures to unknown peers.
@@ -1978,19 +1910,11 @@
 
     fn on_connection_closed(
         &mut self,
-<<<<<<< HEAD
-        id: &PeerId,
-        _: &ConnectionId,
-        _: &ConnectedPoint,
-        _: Self::ConnectionHandler,
-        remaining_established: usize,
-=======
         ConnectionClosed {
             peer_id,
             remaining_established,
             ..
         }: ConnectionClosed<<Self as NetworkBehaviour>::ConnectionHandler>,
->>>>>>> 08510dd5
     ) {
         if remaining_established == 0 {
             for query in self.queries.iter_mut() {
@@ -2012,15 +1936,23 @@
     for<'a> TStore: RecordStore<'a>,
     TStore: Send + 'static,
 {
-    type ConnectionHandler = KademliaHandlerProto<QueryId>;
+    type ConnectionHandler = KademliaHandler<QueryId>;
     type OutEvent = KademliaEvent;
 
-    fn new_handler(&mut self) -> Self::ConnectionHandler {
-        KademliaHandlerProto::new(KademliaHandlerConfig {
-            protocol_config: self.protocol_config.clone(),
-            allow_listening: true,
-            idle_timeout: self.connection_idle_timeout,
-        })
+    fn new_handler(
+        &mut self,
+        remote_peer_id: &PeerId,
+        endpoint: &ConnectedPoint,
+    ) -> Self::ConnectionHandler {
+        KademliaHandler::new(
+            KademliaHandlerConfig {
+                protocol_config: self.protocol_config.clone(),
+                allow_listening: true,
+                idle_timeout: self.connection_idle_timeout,
+            },
+            endpoint.clone(),
+            *remote_peer_id,
+        )
     }
 
     fn addresses_of_peer(&mut self, peer_id: &PeerId) -> Vec<Multiaddr> {
