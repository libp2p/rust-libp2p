--- conflicted
+++ resolved
@@ -276,14 +276,11 @@
         }
     }
 
-<<<<<<< HEAD
     /// Get a mutable reference to internal record store.
     pub fn store_mut(&mut self) -> &mut TRecordStorage {
         &mut self.records
     }
 
-    /// Register the local node as the provider for the given key.
-=======
     /// Bootstraps the local node to join the DHT.
     ///
     /// Bootstrapping is a multi-step operation that starts with a lookup of the local node's
@@ -313,7 +310,6 @@
     /// This operation will start periodically sending `ADD_PROVIDER` messages to the nodes
     /// closest to the key, so that other nodes can find this node as a result of
     /// a `GET_PROVIDERS` iterative request on the DHT.
->>>>>>> ef9cb056
     ///
     /// In contrast to the standard Kademlia push-based model for content distribution
     /// implemented by [`Kademlia::put_record`], the provider API implements a
