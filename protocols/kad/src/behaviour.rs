// Copyright 2018 Parity Technologies (UK) Ltd.
//
// Permission is hereby granted, free of charge, to any person obtaining a
// copy of this software and associated documentation files (the "Software"),
// to deal in the Software without restriction, including without limitation
// the rights to use, copy, modify, merge, publish, distribute, sublicense,
// and/or sell copies of the Software, and to permit persons to whom the
// Software is furnished to do so, subject to the following conditions:
//
// The above copyright notice and this permission notice shall be included in
// all copies or substantial portions of the Software.
//
// THE SOFTWARE IS PROVIDED "AS IS", WITHOUT WARRANTY OF ANY KIND, EXPRESS
// OR IMPLIED, INCLUDING BUT NOT LIMITED TO THE WARRANTIES OF MERCHANTABILITY,
// FITNESS FOR A PARTICULAR PURPOSE AND NONINFRINGEMENT. IN NO EVENT SHALL THE
// AUTHORS OR COPYRIGHT HOLDERS BE LIABLE FOR ANY CLAIM, DAMAGES OR OTHER
// LIABILITY, WHETHER IN AN ACTION OF CONTRACT, TORT OR OTHERWISE, ARISING
// FROM, OUT OF OR IN CONNECTION WITH THE SOFTWARE OR THE USE OR OTHER
// DEALINGS IN THE SOFTWARE.

//! Implementation of the `Kademlia` network behaviour.

#![allow(clippy::needless_lifetimes)]

mod test;

use crate::K_VALUE;
<<<<<<< HEAD
use crate::addresses::{Addresses, Remove};
use crate::handler::{KademliaHandler, KademliaHandlerConfig, KademliaRequestId, KademliaHandlerEvent, KademliaHandlerIn};
=======
use crate::addresses::Addresses;
use crate::handler::{
    KademliaHandlerProto,
    KademliaHandlerConfig,
    KademliaRequestId,
    KademliaHandlerEvent,
    KademliaHandlerIn
};
>>>>>>> df7e73ec
use crate::jobs::*;
use crate::kbucket::{self, KBucketsTable, NodeStatus, KBucketRef, KeyBytes};
use crate::protocol::{KademliaProtocolConfig, KadConnectionType, KadPeer};
use crate::query::{Query, QueryId, QueryPool, QueryConfig, QueryPoolState, WeightedPeer};
use crate::record::{self, store::{self, RecordStore}, Record, ProviderRecord};
use crate::contact::Contact;
use fnv::{FnvHashMap, FnvHashSet};
use libp2p_core::{ConnectedPoint, Multiaddr, PeerId, connection::ConnectionId, multiaddr};
use libp2p_swarm::{
    DialPeerCondition,
    NetworkBehaviour,
    NetworkBehaviourAction,
    NotifyHandler,
    PollParameters,
};
use log::{info, debug, warn};
use smallvec::SmallVec;
use std::{borrow::Cow, error, iter, time::Duration};
use std::collections::{HashSet, VecDeque};
use std::fmt;
use std::num::NonZeroUsize;
use std::task::{Context, Poll};
use std::vec;
use wasm_timer::Instant;
use libp2p_core::identity::ed25519::{Keypair, PublicKey};
use trust_graph::{TrustGraph, Certificate};
use derivative::Derivative;
use crate::metrics::Metrics;

pub use crate::query::QueryStats;

/// `Kademlia` is a `NetworkBehaviour` that implements the libp2p
/// Kademlia protocol.
pub struct Kademlia<TStore> {
    /// The Kademlia routing table.
    kbuckets: KBucketsTable<kbucket::Key<PeerId>, Contact>,

    /// The k-bucket insertion strategy.
    kbucket_inserts: KademliaBucketInserts,

    /// Configuration of the wire protocol.
    protocol_config: KademliaProtocolConfig,

    /// The currently active (i.e. in-progress) queries.
    queries: QueryPool<QueryInner>,

    /// The currently connected peers.
    ///
    /// This is a superset of the connected peers currently in the routing table.
    connected_peers: FnvHashSet<PeerId>,

    /// Periodic job for re-publication of provider records for keys
    /// provided by the local node.
    add_provider_job: Option<AddProviderJob>,

    /// Periodic job for (re-)replication and (re-)publishing of
    /// regular (value-)records.
    put_record_job: Option<PutRecordJob>,

    /// The TTL of regular (value-)records.
    record_ttl: Option<Duration>,

    /// The TTL of provider records.
    provider_record_ttl: Option<Duration>,

    /// How long to keep connections alive when they're idle.
    connection_idle_timeout: Duration,

    /// Queued events to return when the behaviour is being polled.
    queued_events: VecDeque<NetworkBehaviourAction<KademliaHandlerIn<QueryId>, KademliaEvent>>,

    /// The currently known addresses of the local node.
    local_addrs: HashSet<Multiaddr>,

    /// The record storage.
    store: TStore,

    pub trust: TrustGraph,
    pub(super) metrics: Metrics,

    // TODO: maintenance job (periodic bootstrap) (first time: after a minute or less)
    // TODO: "small" bootstrap function: lookup yourself
    // TODO: how substrate uses bootstrap? is there a periodic maintenance job?
}

/// The configurable strategies for the insertion of peers
/// and their addresses into the k-buckets of the Kademlia
/// routing table.
#[derive(Copy, Clone, Debug, PartialEq, Eq)]
pub enum KademliaBucketInserts {
    /// Whenever a connection to a peer is established as a
    /// result of a dialing attempt and that peer is not yet
    /// in the routing table, it is inserted as long as there
    /// is a free slot in the corresponding k-bucket. If the
    /// k-bucket is full but still has a free pending slot,
    /// it may be inserted into the routing table at a later time if an unresponsive
    /// disconnected peer is evicted from the bucket.
    OnConnected,
    /// New peers and addresses are only added to the routing table via
    /// explicit calls to [`Kademlia::add_address`].
    ///
    /// > **Note**: Even though peers can only get into the
    /// > routing table as a result of [`Kademlia::add_address`],
    /// > routing table entries are still updated as peers
    /// > connect and disconnect (i.e. the order of the entries
    /// > as well as the network addresses).
    Manual,
}

/// The configuration for the `Kademlia` behaviour.
///
/// The configuration is consumed by [`Kademlia::new`].
#[derive(Debug, Clone)]
pub struct KademliaConfig {
    kbucket_pending_timeout: Duration,
    query_config: QueryConfig,
    protocol_config: KademliaProtocolConfig,
    record_ttl: Option<Duration>,
    record_replication_interval: Option<Duration>,
    record_publication_interval: Option<Duration>,
    provider_record_ttl: Option<Duration>,
    provider_publication_interval: Option<Duration>,
    connection_idle_timeout: Duration,
    kbucket_inserts: KademliaBucketInserts,
}

impl Default for KademliaConfig {
    fn default() -> Self {
        KademliaConfig {
            kbucket_pending_timeout: Duration::from_secs(60),
            query_config: QueryConfig::default(),
            protocol_config: Default::default(),
            record_ttl: Some(Duration::from_secs(36 * 60 * 60)),
            record_replication_interval: Some(Duration::from_secs(60 * 60)),
            record_publication_interval: Some(Duration::from_secs(24 * 60 * 60)),
            provider_publication_interval: Some(Duration::from_secs(12 * 60 * 60)),
            provider_record_ttl: Some(Duration::from_secs(24 * 60 * 60)),
            connection_idle_timeout: Duration::from_secs(10),
            kbucket_inserts: KademliaBucketInserts::OnConnected,
        }
    }
}

impl KademliaConfig {
    /// Sets a custom protocol name.
    ///
    /// Kademlia nodes only communicate with other nodes using the same protocol
    /// name. Using a custom name therefore allows to segregate the DHT from
    /// others, if that is desired.
    pub fn set_protocol_name(&mut self, name: impl Into<Cow<'static, [u8]>>) -> &mut Self {
        self.protocol_config.set_protocol_name(name);
        self
    }

    /// Sets the timeout for a single query.
    ///
    /// > **Note**: A single query usually comprises at least as many requests
    /// > as the replication factor, i.e. this is not a request timeout.
    ///
    /// The default is 60 seconds.
    pub fn set_query_timeout(&mut self, timeout: Duration) -> &mut Self {
        self.query_config.timeout = timeout;
        self
    }

    /// Sets the replication factor to use.
    ///
    /// The replication factor determines to how many closest peers
    /// a record is replicated. The default is [`K_VALUE`].
    pub fn set_replication_factor(&mut self, replication_factor: NonZeroUsize) -> &mut Self {
        self.query_config.replication_factor = replication_factor;
        self
    }

    /// Sets the allowed level of parallelism for iterative queries.
    ///
    /// The `α` parameter in the Kademlia paper. The maximum number of peers
    /// that an iterative query is allowed to wait for in parallel while
    /// iterating towards the closest nodes to a target. Defaults to
    /// `ALPHA_VALUE`.
    ///
    /// This only controls the level of parallelism of an iterative query, not
    /// the level of parallelism of a query to a fixed set of peers.
    ///
    /// When used with [`KademliaConfig::disjoint_query_paths`] it equals
    /// the amount of disjoint paths used.
    pub fn set_parallelism(&mut self, parallelism: NonZeroUsize) -> &mut Self {
        self.query_config.parallelism = parallelism;
        self
    }

    /// Require iterative queries to use disjoint paths for increased resiliency
    /// in the presence of potentially adversarial nodes.
    ///
    /// When enabled the number of disjoint paths used equals the configured
    /// parallelism.
    ///
    /// See the S/Kademlia paper for more information on the high level design
    /// as well as its security improvements.
    pub fn disjoint_query_paths(&mut self, enabled: bool) -> &mut Self {
        if enabled {
            unimplemented!(
                "TODO FIXME: disjoint paths are not working correctly with weighted \
                    and swamp buckets. Need to fix at least behaviour::test::put_record"
            )
        }
        self.query_config.disjoint_query_paths = enabled;
        self
    }

    /// Sets the TTL for stored records.
    ///
    /// The TTL should be significantly longer than the (re-)publication
    /// interval, to avoid premature expiration of records. The default is 36
    /// hours.
    ///
    /// `None` means records never expire.
    ///
    /// Does not apply to provider records.
    pub fn set_record_ttl(&mut self, record_ttl: Option<Duration>) -> &mut Self {
        self.record_ttl = record_ttl;
        self
    }

    /// Sets the (re-)replication interval for stored records.
    ///
    /// Periodic replication of stored records ensures that the records
    /// are always replicated to the available nodes closest to the key in the
    /// context of DHT topology changes (i.e. nodes joining and leaving), thus
    /// ensuring persistence until the record expires. Replication does not
    /// prolong the regular lifetime of a record (for otherwise it would live
    /// forever regardless of the configured TTL). The expiry of a record
    /// is only extended through re-publication.
    ///
    /// This interval should be significantly shorter than the publication
    /// interval, to ensure persistence between re-publications. The default
    /// is 1 hour.
    ///
    /// `None` means that stored records are never re-replicated.
    ///
    /// Does not apply to provider records.
    pub fn set_replication_interval(&mut self, interval: Option<Duration>) -> &mut Self {
        self.record_replication_interval = interval;
        self
    }

    /// Sets the (re-)publication interval of stored records.
    ///
    /// Records persist in the DHT until they expire. By default, published
    /// records are re-published in regular intervals for as long as the record
    /// exists in the local storage of the original publisher, thereby extending
    /// the records lifetime.
    ///
    /// This interval should be significantly shorter than the record TTL, to
    /// ensure records do not expire prematurely. The default is 24 hours.
    ///
    /// `None` means that stored records are never automatically re-published.
    ///
    /// Does not apply to provider records.
    pub fn set_publication_interval(&mut self, interval: Option<Duration>) -> &mut Self {
        self.record_publication_interval = interval;
        self
    }

    /// Sets the TTL for provider records.
    ///
    /// `None` means that stored provider records never expire.
    ///
    /// Must be significantly larger than the provider publication interval.
    pub fn set_provider_record_ttl(&mut self, ttl: Option<Duration>) -> &mut Self {
        self.provider_record_ttl = ttl;
        self
    }

    /// Sets the interval at which provider records for keys provided
    /// by the local node are re-published.
    ///
    /// `None` means that stored provider records are never automatically
    /// re-published.
    ///
    /// Must be significantly less than the provider record TTL.
    pub fn set_provider_publication_interval(&mut self, interval: Option<Duration>) -> &mut Self {
        self.provider_publication_interval = interval;
        self
    }

    /// Sets the amount of time to keep connections alive when they're idle.
    pub fn set_connection_idle_timeout(&mut self, duration: Duration) -> &mut Self {
        self.connection_idle_timeout = duration;
        self
    }

    /// Modifies the maximum allowed size of individual Kademlia packets.
    ///
    /// It might be necessary to increase this value if trying to put large
    /// records.
    pub fn set_max_packet_size(&mut self, size: usize) -> &mut Self {
        self.protocol_config.set_max_packet_size(size);
        self
    }

    /// Sets the k-bucket insertion strategy for the Kademlia routing table.
    pub fn set_kbucket_inserts(&mut self, inserts: KademliaBucketInserts) -> &mut Self {
        self.kbucket_inserts = inserts;
        self
    }
}

impl<TStore> Kademlia<TStore>
where
    for<'a> TStore: RecordStore<'a>
{
    /// Creates a new `Kademlia` network behaviour with a default configuration.
    pub fn new(kp: Keypair, id: PeerId, store: TStore, trust: TrustGraph) -> Self {
        Self::with_config(kp, id, store, Default::default(), trust)
    }

    /// Get the protocol name of this kademlia instance.
    pub fn protocol_name(&self) -> &[u8] {
        self.protocol_config.protocol_name()
    }

    /// Creates a new `Kademlia` network behaviour with the given configuration.
<<<<<<< HEAD
    pub fn with_config(kp: Keypair, id: PeerId, store: TStore, config: KademliaConfig, trust: TrustGraph) -> Self {
        let local_key = kbucket::Key::new(id.clone());
=======
    pub fn with_config(id: PeerId, store: TStore, config: KademliaConfig) -> Self {
        let local_key = kbucket::Key::from(id);
>>>>>>> df7e73ec

        let put_record_job = config
            .record_replication_interval
            .or(config.record_publication_interval)
            .map(|interval| PutRecordJob::new(
                id.clone(),
                interval,
                config.record_publication_interval,
                config.record_ttl,
            ));

        let add_provider_job = config
            .provider_publication_interval
            .map(AddProviderJob::new);

        Kademlia {
            store,
            kbuckets: KBucketsTable::new(kp, local_key, config.kbucket_pending_timeout),
            kbucket_inserts: config.kbucket_inserts,
            protocol_config: config.protocol_config,
            queued_events: VecDeque::with_capacity(config.query_config.replication_factor.get()),
            queries: QueryPool::new(config.query_config),
            connected_peers: Default::default(),
            add_provider_job,
            put_record_job,
            record_ttl: config.record_ttl,
            provider_record_ttl: config.provider_record_ttl,
            connection_idle_timeout: config.connection_idle_timeout,
<<<<<<< HEAD
            trust,
            metrics: Metrics::disabled(),
=======
            local_addrs: HashSet::new()
>>>>>>> df7e73ec
        }
    }

    /// Enables metrics collection
    pub fn enable_metrics(&mut self, registry: &prometheus::Registry) {
        self.metrics = Metrics::enabled(registry, self.kbuckets.local_key().preimage());
    }

    /// Gets an iterator over immutable references to all running queries.
    pub fn iter_queries<'a>(&'a self) -> impl Iterator<Item = QueryRef<'a>> {
        self.queries.iter().filter_map(|query|
            if !query.is_finished() {
                Some(QueryRef { query })
            } else {
                None
            })
    }

    /// Gets an iterator over mutable references to all running queries.
    pub fn iter_queries_mut<'a>(&'a mut self) -> impl Iterator<Item = QueryMut<'a>> {
        self.queries.iter_mut().filter_map(|query|
            if !query.is_finished() {
                Some(QueryMut { query })
            } else {
                None
            })
    }

    /// Gets an immutable reference to a running query, if it exists.
    pub fn query<'a>(&'a self, id: &QueryId) -> Option<QueryRef<'a>> {
        self.queries.get(id).and_then(|query|
            if !query.is_finished() {
                Some(QueryRef { query })
            } else {
                None
            })
    }

    /// Gets a mutable reference to a running query, if it exists.
    pub fn query_mut<'a>(&'a mut self, id: &QueryId) -> Option<QueryMut<'a>> {
        self.queries.get_mut(id).and_then(|query|
            if !query.is_finished() {
                Some(QueryMut { query })
            } else {
                None
            })
    }

    /// Adds a known listen address of a peer participating in the DHT to the
    /// routing table.
    ///
    /// Explicitly adding addresses of peers serves two purposes:
    ///
    ///   1. In order for a node to join the DHT, it must know about at least
    ///      one other node of the DHT.
    ///
    ///   2. When a remote peer initiates a connection and that peer is not
    ///      yet in the routing table, the `Kademlia` behaviour must be
    ///      informed of an address on which that peer is listening for
    ///      connections before it can be added to the routing table
    ///      from where it can subsequently be discovered by all peers
    ///      in the DHT.
    ///
    /// If the routing table has been updated as a result of this operation,
    /// a [`KademliaEvent::RoutingUpdated`] event is emitted.
<<<<<<< HEAD
    pub fn add_address(&mut self, peer: &PeerId, address: Multiaddr, public_key: PublicKey) -> RoutingUpdate {
        let key = kbucket::Key::new(peer.clone());
        let result = match self.kbuckets.entry(&key) {
=======
    pub fn add_address(&mut self, peer: &PeerId, address: Multiaddr) -> RoutingUpdate {
        let key = kbucket::Key::from(*peer);
        match self.kbuckets.entry(&key) {
>>>>>>> df7e73ec
            kbucket::Entry::Present(mut entry, _) => {
                if entry.value().insert(address) {
                    self.queued_events.push_back(NetworkBehaviourAction::GenerateEvent(
                        KademliaEvent::RoutingUpdated {
                            peer: peer.clone(),
                            addresses: entry.value().clone().into(),
                            old_peer: None,
                        }
                    ))
                }
                RoutingUpdate::Success
            }
            kbucket::Entry::Pending(mut entry, _) => {
                entry.value().insert(address);
                RoutingUpdate::Pending
            }
            kbucket::Entry::Absent(entry) => {
                debug!(
                    "Will insert newly connected node {} with key {}",
                    entry.key().clone().into_preimage(),
                    bs58::encode(entry.key().as_ref()).into_string()
                );
                let contact = Contact {
                    addresses: Addresses::new(address),
                    public_key
                };
                let status =
                    if self.connected_peers.contains(peer) {
                        NodeStatus::Connected
                    } else {
                        NodeStatus::Disconnected
                    };
                let (status, events) = Self::insert_new_peer(entry, contact, status, &self.connected_peers, &self.trust);
                events.into_iter().for_each(|e| self.queued_events.push_back(e));
                status
            },
            kbucket::Entry::SelfEntry => RoutingUpdate::Failed,
        };

        self.print_bucket_table();
        result
    }

    /// Removes an address of a peer from the routing table.
    ///
    /// If the given address is the last address of the peer in the
    /// routing table, the peer is removed from the routing table
    /// and `Some` is returned with a view of the removed entry.
    /// The same applies if the peer is currently pending insertion
    /// into the routing table.
    ///
    /// If the given peer or address is not in the routing table,
    /// this is a no-op.
    pub fn remove_address(&mut self, peer: &PeerId, address: &Multiaddr)
        -> Option<kbucket::EntryView<kbucket::Key<PeerId>, Contact>>
    {
        let key = kbucket::Key::from(*peer);
        match self.kbuckets.entry(&key) {
            kbucket::Entry::Present(mut entry, _) => {
                if entry.value().addresses.remove(address, Remove::Completely).is_err() {
                    Some(entry.remove()) // it is the last address, thus remove the peer.
                } else {
                    None
                }
            }
            kbucket::Entry::Pending(mut entry, _) => {
                if entry.value().addresses.remove(address, Remove::Completely).is_err() {
                    Some(entry.remove()) // it is the last address, thus remove the peer.
                } else {
                    None
                }
            }
            kbucket::Entry::Absent(..) | kbucket::Entry::SelfEntry => {
                None
            }
        }
    }

    /// Removes a peer from the routing table.
    ///
    /// Returns `None` if the peer was not in the routing table,
    /// not even pending insertion.
    pub fn remove_peer(&mut self, peer: &PeerId)
        -> Option<kbucket::EntryView<kbucket::Key<PeerId>, Contact>>
    {
        let key = kbucket::Key::from(*peer);
        match self.kbuckets.entry(&key) {
            kbucket::Entry::Present(entry, _) => {
                Some(entry.remove())
            }
            kbucket::Entry::Pending(entry, _) => {
                Some(entry.remove())
            }
            kbucket::Entry::Absent(..) | kbucket::Entry::SelfEntry => {
                None
            }
        }
    }

    /// Returns an iterator over all non-empty buckets in the routing table.
    pub fn kbuckets(&mut self)
        -> impl Iterator<Item = kbucket::KBucketRef<'_, kbucket::Key<PeerId>, Contact>>
    {
        self.kbuckets.iter().filter(|b| !b.is_empty())
    }

    /// Returns the k-bucket for the distance to the given key.
    ///
    /// Returns `None` if the given key refers to the local key.
    pub fn kbucket<K>(&mut self, key: K)
        -> Option<kbucket::KBucketRef<'_, kbucket::Key<PeerId>, Contact>>
    where
        K: Into<kbucket::Key<K>> + Clone
    {
        self.kbuckets.bucket(&key.into())
    }

    /// Initiates an iterative query for the closest peers to the given key.
    ///
    /// The result of the query is delivered in a
    /// [`KademliaEvent::QueryResult{QueryResult::GetClosestPeers}`].
    pub fn get_closest_peers<K>(&mut self, key: K) -> QueryId
    where
        K: Into<kbucket::Key<K>> + Into<Vec<u8>> + Clone
    {
<<<<<<< HEAD
        let info = QueryInfo::GetClosestPeers { key: key.borrow().to_vec() };
        let target = kbucket::Key::new(key);
        let peers = Self::closest_keys(&mut self.kbuckets, &target);
=======
        let info = QueryInfo::GetClosestPeers { key: key.clone().into() };
        let target: kbucket::Key<K> = key.into();
        let peers = self.kbuckets.closest_keys(&target);
>>>>>>> df7e73ec
        let inner = QueryInner::new(info);
        self.queries.add_iter_closest(target.clone(), peers, inner)
    }

    /// Performs a lookup for a record in the DHT.
    ///
    /// The result of this operation is delivered in a
    /// [`KademliaEvent::QueryResult{QueryResult::GetRecord}`].
    pub fn get_record(&mut self, key: &record::Key, quorum: Quorum) -> QueryId {
        let quorum = quorum.eval(self.queries.config().replication_factor);
        let mut records = Vec::with_capacity(quorum.get());

        if let Some(record) = self.store.get(key) {
            if record.is_expired(Instant::now()) {
                self.store.remove(key);
                self.metrics.record_removed();
            } else {
                records.push(PeerRecord{ peer: None, record: record.into_owned()});
            }
        }

        let done = records.len() >= quorum.get();
        let target = kbucket::Key::new(key.clone());
        let info = QueryInfo::GetRecord { key: key.clone(), records, quorum, cache_at: None };
        let peers = Self::closest_keys(&mut self.kbuckets, &target);
        let inner = QueryInner::new(info);
        let id = self.queries.add_iter_closest(target.clone(), peers, inner); // (*)

        // Instantly finish the query if we already have enough records.
        if done {
            self.queries.get_mut(&id).expect("by (*)").finish();
        }

        id
    }

    /// Stores a record in the DHT.
    ///
    /// Returns `Ok` if a record has been stored locally, providing the
    /// `QueryId` of the initial query that replicates the record in the DHT.
    /// The result of the query is eventually reported as a
    /// [`KademliaEvent::QueryResult{QueryResult::PutRecord}`].
    ///
    /// The record is always stored locally with the given expiration. If the record's
    /// expiration is `None`, the common case, it does not expire in local storage
    /// but is still replicated with the configured record TTL. To remove the record
    /// locally and stop it from being re-published in the DHT, see [`Kademlia::remove_record`].
    ///
    /// After the initial publication of the record, it is subject to (re-)replication
    /// and (re-)publication as per the configured intervals. Periodic (re-)publication
    /// does not update the record's expiration in local storage, thus a given record
    /// with an explicit expiration will always expire at that instant and until then
    /// is subject to regular (re-)replication and (re-)publication.
    pub fn put_record(&mut self, mut record: Record, quorum: Quorum) -> Result<QueryId, store::Error> {
        record.publisher = Some(self.kbuckets.local_key().preimage().clone());
        self.store.put(record.clone())?;
        self.metrics.store_put();
        record.expires = record.expires.or_else(||
            self.record_ttl.map(|ttl| Instant::now() + ttl));
        let quorum = quorum.eval(self.queries.config().replication_factor);
        let target = kbucket::Key::new(record.key.clone());

        let peers = Self::closest_keys(&mut self.kbuckets, &target);
        let context = PutRecordContext::Publish;
        let info = QueryInfo::PutRecord {
            context,
            record,
            quorum,
            phase: PutRecordPhase::GetClosestPeers
        };
        let inner = QueryInner::new(info);
        Ok(self.queries.add_iter_closest(target.clone(), peers, inner))
    }

    /// Removes the record with the given key from _local_ storage,
    /// if the local node is the publisher of the record.
    ///
    /// Has no effect if a record for the given key is stored locally but
    /// the local node is not a publisher of the record.
    ///
    /// This is a _local_ operation. However, it also has the effect that
    /// the record will no longer be periodically re-published, allowing the
    /// record to eventually expire throughout the DHT.
    pub fn remove_record(&mut self, key: &record::Key) {
        if let Some(r) = self.store.get(key) {
            if r.publisher.as_ref() == Some(self.kbuckets.local_key().preimage()) {
                self.store.remove(key);
                self.metrics.record_removed();
            }
        }
    }

    /// Gets a mutable reference to the record store.
    pub fn store_mut(&mut self) -> &mut TStore {
        &mut self.store
    }

    /// Bootstraps the local node to join the DHT.
    ///
    /// Bootstrapping is a multi-step operation that starts with a lookup of the local node's
    /// own ID in the DHT. This introduces the local node to the other nodes
    /// in the DHT and populates its routing table with the closest neighbours.
    ///
    /// Subsequently, all buckets farther from the bucket of the closest neighbour are
    /// refreshed by initiating an additional bootstrapping query for each such
    /// bucket with random keys.
    ///
    /// Returns `Ok` if bootstrapping has been initiated with a self-lookup, providing the
    /// `QueryId` for the entire bootstrapping process. The progress of bootstrapping is
    /// reported via [`KademliaEvent::QueryResult{QueryResult::Bootstrap}`] events,
    /// with one such event per bootstrapping query.
    ///
    /// Returns `Err` if bootstrapping is impossible due an empty routing table.
    ///
    /// > **Note**: Bootstrapping requires at least one node of the DHT to be known.
    /// > See [`Kademlia::add_address`].
    pub fn bootstrap(&mut self) -> Result<QueryId, NoKnownPeers> {
        let local_key = self.kbuckets.local_key().clone();
        let info = QueryInfo::Bootstrap {
            peer: local_key.preimage().clone(),
            remaining: None
        };
        let peers = Self::closest_keys(&mut self.kbuckets, &local_key).collect::<Vec<_>>();
        if peers.is_empty() {
            Err(NoKnownPeers())
        } else {
            let inner = QueryInner::new(info);
            Ok(self.queries.add_iter_closest(local_key, peers, inner))
        }
    }

    /// Establishes the local node as a provider of a value for the given key.
    ///
    /// This operation publishes a provider record with the given key and
    /// identity of the local node to the peers closest to the key, thus establishing
    /// the local node as a provider.
    ///
    /// Returns `Ok` if a provider record has been stored locally, providing the
    /// `QueryId` of the initial query that announces the local node as a provider.
    ///
    /// The publication of the provider records is periodically repeated as per the
    /// configured interval, to renew the expiry and account for changes to the DHT
    /// topology. A provider record may be removed from local storage and
    /// thus no longer re-published by calling [`Kademlia::stop_providing`].
    ///
    /// In contrast to the standard Kademlia push-based model for content distribution
    /// implemented by [`Kademlia::put_record`], the provider API implements a
    /// pull-based model that may be used in addition or as an alternative.
    /// The means by which the actual value is obtained from a provider is out of scope
    /// of the libp2p Kademlia provider API.
    ///
    /// The results of the (repeated) provider announcements sent by this node are
    /// reported via [`KademliaEvent::QueryResult{QueryResult::StartProviding}`].
    pub fn start_providing(&mut self, key: record::Key) -> Result<QueryId, store::Error> {
<<<<<<< HEAD
        self.print_bucket_table();
        // TODO: calculate weight for self?
        let record = ProviderRecord::new(key.clone(), self.kbuckets.local_key().preimage().clone());
=======
        // Note: We store our own provider records locally without local addresses
        // to avoid redundant storage and outdated addresses. Instead these are
        // acquired on demand when returning a `ProviderRecord` for the local node.
        let local_addrs = Vec::new();
        let record = ProviderRecord::new(
            key.clone(),
            self.kbuckets.local_key().preimage().clone(),
            local_addrs);
>>>>>>> df7e73ec
        self.store.add_provider(record)?;
        let target = kbucket::Key::new(key.clone());
        debug!(
            "start_providing for key {} ; kademlia key {}",
            bs58::encode(target.preimage().as_ref()).into_string(), // peer id
            bs58::encode(target.as_ref()).into_string(), // sha256
        );
        let provider_key = self.kbuckets.local_public_key();
        let certificates = self.trust.get_all_certs(&provider_key, &[]);
        let peers = Self::closest_keys(&mut self.kbuckets, &target);
        let context = AddProviderContext::Publish;
        let info = QueryInfo::AddProvider {
            context,
            key,
            phase: AddProviderPhase::GetClosestPeers,
            provider_key,
            certificates
        };
        let inner = QueryInner::new(info);
        let id = self.queries.add_iter_closest(target.clone(), peers, inner);
        Ok(id)
    }

    /// Stops the local node from announcing that it is a provider for the given key.
    ///
    /// This is a local operation. The local node will still be considered as a
    /// provider for the key by other nodes until these provider records expire.
    pub fn stop_providing(&mut self, key: &record::Key) {
        let target = kbucket::Key::new(key.clone());
        debug!(
            "stop_providing for key {} ; kademlia key {}",
            bs58::encode(key.as_ref()).into_string(), // peer id
            bs58::encode(target.as_ref()).into_string(), // sha256
        );
        self.store.remove_provider(key, self.kbuckets.local_key().preimage());
    }

    /// Performs a lookup for providers of a value to the given key.
    ///
    /// The result of this operation is delivered in a
    /// reported via [`KademliaEvent::QueryResult{QueryResult::GetProviders}`].
    pub fn get_providers(&mut self, key: record::Key) -> QueryId {
        self.print_bucket_table();
        let info = QueryInfo::GetProviders {
            key: key.clone(),
            providers: HashSet::new(),
        };
        let target = kbucket::Key::new(key);
        debug!(
            "get_providers for key {} ; kademlia key {}",
            bs58::encode(target.preimage().as_ref()).into_string(), // peer id
            bs58::encode(target.as_ref()).into_string(), // sha256
        );
        let peers = Self::closest_keys(&mut self.kbuckets, &target);
        let inner = QueryInner::new(info);
        self.queries.add_iter_closest(target.clone(), peers, inner)
    }

    /// Forces replication of a single record
    pub fn replicate_record(&mut self, key: record::Key) {
        if let Some(rec) = self.store.get(&key).map(|r| r.into_owned()) {
            self.start_put_record(rec, Quorum::All, PutRecordContext::Replicate);
            if let Some(job) = self.put_record_job.as_mut() {
                // Skip replication for this key next time
                job.skip(key)
            }
        }
    }

    /// Processes discovered peers from a successful request in an iterative `Query`.
    fn discovered<'a, I>(&'a mut self, query_id: &QueryId, source: &PeerId, peers: I)
    where
        I: Iterator<Item = &'a KadPeer> + Clone
    {
        // Add certificates to trust graph
        let cur_time = trust_graph::current_time();
        for peer in peers.clone() {
            for cert in peer.certificates.iter() {
                match self.trust.add(cert, cur_time) {
                    Ok(_) => log::trace!("{} added cert {:?} from {}", self.kbuckets.local_key().preimage(), cert, source),
                    Err(err) => log::info!("Unable to add certificate for peer {}: {}", peer.node_id, err),
                }
            }
        }

        let local_id = self.kbuckets.local_key().preimage().clone();
        let others_iter = peers.filter(|p| p.node_id != local_id);
        let trust = &self.trust;

        if let Some(query) = self.queries.get_mut(query_id) {
            log::trace!("Request to {:?} in query {:?} succeeded.", source, query_id);
            for peer in others_iter.clone() {
                log::trace!("Peer {:?} reported by {:?} in query {:?}.",
                            peer, source, query_id);
                query.inner.contacts.insert(peer.node_id.clone(), peer.clone().into());
            }
            query.on_success(source, others_iter.map(|kp| WeightedPeer {
                peer_id: kp.node_id.clone().into(),
                weight: trust.weight(&kp.public_key).unwrap_or_default()
            }))
        }
    }

    /// Finds the closest peers to a `target` in the context of a request by
    /// the `source` peer, such that the `source` peer is never included in the
    /// result.
    fn find_closest<T: Clone>(&mut self, target: &kbucket::Key<T>, source: &PeerId) -> Vec<KadPeer> {
        if target == self.kbuckets.local_key() {
            Vec::new()
        } else {
            let mut peers: Vec<_> = self.kbuckets
                .closest(target)
                .filter(|e| e.node.key.preimage() != source)
                .take(self.queries.config().replication_factor.get())
                .map(KadPeer::from)
                .collect();
            peers.iter_mut().for_each(|mut peer|
                peer.certificates = self.trust.get_all_certs(&peer.public_key, &[])
            );
            peers
        }
    }

    /// Collects all peers who are known to be providers of the value for a given `Multihash`.
    fn provider_peers(&mut self, key: &record::Key, source: &PeerId) -> Vec<KadPeer> {
        let kbuckets = &mut self.kbuckets;
<<<<<<< HEAD
        let mut peers = self.store.providers(key)
            .into_iter()
            .filter_map(move |p| {
                let kad_peer = if &p.provider != source {
                    let key = kbucket::Key::new(p.provider.clone());
                    kbuckets.entry(&key).view().map(|e| KadPeer::from(e))
=======
        let connected = &mut self.connected_peers;
        let local_addrs = &self.local_addrs;
        self.store.providers(key)
            .into_iter()
            .filter_map(move |p|
                if &p.provider != source {
                    let node_id = p.provider;
                    let multiaddrs = p.addresses;
                    let connection_ty = if connected.contains(&node_id) {
                        KadConnectionType::Connected
                    } else {
                        KadConnectionType::NotConnected
                    };
                    if multiaddrs.is_empty() {
                        // The provider is either the local node and we fill in
                        // the local addresses on demand, or it is a legacy
                        // provider record without addresses, in which case we
                        // try to find addresses in the routing table, as was
                        // done before provider records were stored along with
                        // their addresses.
                        if &node_id == kbuckets.local_key().preimage() {
                            Some(local_addrs.iter().cloned().collect::<Vec<_>>())
                        } else {
                            let key = kbucket::Key::from(node_id);
                            kbuckets.entry(&key).view().map(|e| e.node.value.clone().into_vec())
                        }
                    } else {
                        Some(multiaddrs)
                    }
                    .map(|multiaddrs| {
                        KadPeer {
                            node_id,
                            multiaddrs,
                            connection_ty,
                        }
                    })
>>>>>>> df7e73ec
                } else {
                    None
                };
                debug!(
                    "Local provider for {}: {}; source: {}; found? {}",
                    bs58::encode(key).into_string(),
                    p.provider,
                    source,
                    kad_peer.is_some()
                );
                kad_peer
            })
            .take(self.queries.config().replication_factor.get())
            .collect::<Vec<_>>();

        peers.iter_mut().for_each(|peer|
            peer.certificates = self.trust.get_all_certs(&peer.public_key, &[])
        );

        peers
    }

    /// Starts an iterative `ADD_PROVIDER` query for the given key.
    fn start_add_provider(&mut self, key: record::Key, context: AddProviderContext) {
        let provider_key = self.kbuckets.local_public_key();
        let certificates = self.trust.get_all_certs(&provider_key, &[]);
        let info = QueryInfo::AddProvider {
            context,
            key: key.clone(),
            phase: AddProviderPhase::GetClosestPeers,
            provider_key,
            certificates
        };
        let target = kbucket::Key::new(key);
        let peers = Self::closest_keys(&mut self.kbuckets, &target);
        let inner = QueryInner::new(info);
        self.queries.add_iter_closest(target.clone(), peers, inner);
    }

    /// Starts an iterative `PUT_VALUE` query for the given record.
    fn start_put_record(&mut self, record: Record, quorum: Quorum, context: PutRecordContext) {
        let quorum = quorum.eval(self.queries.config().replication_factor);
        let target = kbucket::Key::new(record.key.clone());
        let peers = Self::closest_keys(&mut self.kbuckets, &target);
        let info = QueryInfo::PutRecord {
            record, quorum, context, phase: PutRecordPhase::GetClosestPeers
        };
        let inner = QueryInner::new(info);
        self.queries.add_iter_closest(target.clone(), peers, inner);
    }

    /// Updates the routing table with a new connection status and address of a peer.
<<<<<<< HEAD
    fn connection_updated(&mut self, peer: PeerId, contact: Option<Contact>, new_status: NodeStatus) {
        let key = kbucket::Key::new(peer.clone());
=======
    fn connection_updated(&mut self, peer: PeerId, address: Option<Multiaddr>, new_status: NodeStatus) {
        let key = kbucket::Key::from(peer);
>>>>>>> df7e73ec
        match self.kbuckets.entry(&key) {
            kbucket::Entry::Present(mut entry, old_status) => {
                if let Some(contact) = contact {
                    if *entry.value() != contact { // TODO: what about public key change?
                        *entry.value() = contact; // TODO: is there a better way to do that?
                        self.queued_events.push_back(NetworkBehaviourAction::GenerateEvent(
                            KademliaEvent::RoutingUpdated {
                                peer,
                                addresses: entry.value().addresses.clone(),
                                old_peer: None,
                            }
                        ))
                    }
                }
                if old_status != new_status {
                    entry.update(new_status);
                }
            },

            kbucket::Entry::Pending(mut entry, old_status) => {
                if let Some(contact) = contact {
                    *entry.value() = contact;
                }
                if old_status != new_status {
                    entry.update(new_status);
                }
            },

            kbucket::Entry::Absent(entry) => {
                // Only connected nodes with a known address are newly inserted.
                if new_status != NodeStatus::Connected {
                    return
                }

                match (contact, self.kbucket_inserts) {
                    (None, _) => {
                        self.queued_events.push_back(NetworkBehaviourAction::GenerateEvent(
                            KademliaEvent::UnroutablePeer { peer }
                        ));
                    }
                    (Some(c), KademliaBucketInserts::Manual) => {
                        let address = c.addresses.iter().last().expect("addresses can't be empty here").clone();
                        self.queued_events.push_back(NetworkBehaviourAction::GenerateEvent(
                            KademliaEvent::RoutablePeer { peer, address }
                        ));
                    }
                    (Some(contact), KademliaBucketInserts::OnConnected) => {
                        // Only connected nodes with a known address are newly inserted.
                        Self::insert_new_peer(entry, contact, new_status, &self.connected_peers, &self.trust)
                            .1
                            .into_iter()
                            .for_each(|e|
                                self.queued_events.push_back(e)
                            );
                    }
                }
            },
            _ => {}
        }

        self.print_bucket_table();
    }

    fn insert_new_peer(
        entry: kbucket::AbsentEntry<kbucket::Key<PeerId>, Contact>,
        contact: Contact,
        status: NodeStatus,
        connected_peers: &FnvHashSet<PeerId>,
        trust: &TrustGraph
    ) -> (RoutingUpdate, Vec<NetworkBehaviourAction<KademliaHandlerIn<QueryId>, KademliaEvent>>)
    {
        let addresses = contact.addresses.clone();
        let peer = entry.key().preimage().clone();
        let weight = trust.weight(contact.public_key.clone()).unwrap_or(0);
        debug!(
            "Calculated weight for {} pk {}: {}",
            entry.key().preimage(),
            bs58::encode(contact.public_key.encode().to_vec().as_slice()).into_string(),
            weight
        );
        // TODO: how to avoid clone when bucket isn't Full?
        let address = contact.addresses.iter().last().expect("addresses can't be empty here").clone();
        match entry.insert(contact, status, weight) {
            kbucket::InsertResult::Inserted => {
                (
                    RoutingUpdate::Success,
                    vec![
                        NetworkBehaviourAction::GenerateEvent(
                            KademliaEvent::RoutingUpdated {
                                peer,
                                addresses,
                                old_peer: None,
                            }
                        )
                    ]
                )
            },
            kbucket::InsertResult::Full => {
                debug!("Bucket full. Peer not added to routing table: {}", peer);
                (
                    RoutingUpdate::Failed,
                    vec![NetworkBehaviourAction::GenerateEvent(
                        KademliaEvent::RoutablePeer { peer, address }
                    )]
                )
            },
            kbucket::InsertResult::Pending { disconnected } => { // least recently connected peer is returned
                debug_assert!(!connected_peers.contains(disconnected.preimage()));
                let address = addresses.first().clone();
                (
                    RoutingUpdate::Pending,
                    vec![
                        // TODO: 'A connection to a peer has been established' isn't true at this point
                        NetworkBehaviourAction::GenerateEvent(
                            KademliaEvent::PendingRoutablePeer { peer, address }
                        ),
                        NetworkBehaviourAction::DialPeer {
                            peer_id: disconnected.into_preimage(),
                            condition: DialPeerCondition::Disconnected
                        },
                    ]
                )
            },
        }
    }

    /// Handles a finished (i.e. successful) query.
    fn query_finished(&mut self, q: Query<QueryInner>, params: &mut impl PollParameters)
        -> Option<KademliaEvent>
    {
        let query_id = q.id();
        let result = q.into_result();

        log::trace!("Query {} ({:?}) finished", format!("{:#?}", result.inner.info).lines().take(1).next().unwrap(), query_id);
        match result.inner.info {
            QueryInfo::Bootstrap { peer, remaining } => {
                self.print_bucket_table();
                let local_key = self.kbuckets.local_key().clone();
                let mut remaining = remaining.unwrap_or_else(|| {
                    debug_assert_eq!(&peer, local_key.preimage());
                    // The lookup for the local key finished. To complete the bootstrap process,
                    // a bucket refresh should be performed for every bucket farther away than
                    // the first non-empty bucket (which are most likely no more than the last
                    // few, i.e. farthest, buckets).
                    self.kbuckets.iter()
                        .skip_while(|b| b.is_empty())
                        .skip(1) // Skip the bucket with the closest neighbour.
                        .map(|b| {
                            // Try to find a key that falls into the bucket. While such keys can
                            // be generated fully deterministically, the current libp2p kademlia
                            // wire protocol requires transmission of the preimages of the actual
                            // keys in the DHT keyspace, hence for now this is just a "best effort"
                            // to find a key that hashes into a specific bucket. The probabilities
                            // of finding a key in the bucket `b` with as most 16 trials are as
                            // follows:
                            //
                            // Pr(bucket-255) = 1 - (1/2)^16   ~= 1
                            // Pr(bucket-254) = 1 - (3/4)^16   ~= 1
                            // Pr(bucket-253) = 1 - (7/8)^16   ~= 0.88
                            // Pr(bucket-252) = 1 - (15/16)^16 ~= 0.64
                            // ...
                            let mut target = kbucket::Key::from(PeerId::random());
                            for _ in 0 .. 16 {
                                let d = local_key.distance(&target);
                                if b.contains(&d) {
                                    break;
                                }
                                target = kbucket::Key::from(PeerId::random());
                            }
                            target
                        }).collect::<Vec<_>>().into_iter()
                });

                let num_remaining = remaining.len().saturating_sub(1) as u32;

                if let Some(target) = remaining.next() {
                    let info = QueryInfo::Bootstrap {
                        peer: target.clone().into_preimage(),
                        remaining: Some(remaining)
                    };
                    let peers = Self::closest_keys(&mut self.kbuckets, &target);
                    let inner = QueryInner::new(info);
                    self.queries.continue_iter_closest(query_id, target.clone(), peers, inner);
                }

                Some(KademliaEvent::QueryResult {
                    id: query_id,
                    stats: result.stats,
                    result: QueryResult::Bootstrap(Ok(BootstrapOk { peer, num_remaining }))
                })
            }

            QueryInfo::GetClosestPeers { key, .. } => {
                Some(KademliaEvent::QueryResult {
                    id: query_id,
                    stats: result.stats,
                    result: QueryResult::GetClosestPeers(Ok(
                        GetClosestPeersOk { key, peers: result.peers.collect() }
                    ))
                })
            }

            QueryInfo::GetProviders { key, providers } => {
                Some(KademliaEvent::QueryResult {
                    id: query_id,
                    stats: result.stats,
                    result: QueryResult::GetProviders(Ok(
                        GetProvidersOk {
                            key,
                            providers,
                            closest_peers: result.peers.collect()
                        }
                    ))
                })
            }

            QueryInfo::AddProvider {
                context,
                key,
                phase: AddProviderPhase::GetClosestPeers,
                ..
            } => {
                let provider_id = params.local_peer_id().clone();
<<<<<<< HEAD
                let external_addresses = params.external_addresses().collect();
                let provider_key = self.kbuckets.local_public_key();
                let certificates = self.trust.get_all_certs(&provider_key, &[]);
=======
                let external_addresses = params.external_addresses().map(|r| r.addr).collect();
>>>>>>> df7e73ec
                let inner = QueryInner::new(QueryInfo::AddProvider {
                    context,
                    key,
                    phase: AddProviderPhase::AddProvider {
                        provider_id,
                        external_addresses,
                        get_closest_peers_stats: result.stats
                    },
                    provider_key,
                    certificates
                });
                let contacts = &result.inner.contacts;
                let trust = &self.trust;
                let peers = result.peers.into_iter().map(|peer_id| {
                    let weight = contacts
                        .get(&peer_id)
                        .and_then(|c| trust.weight(&c.public_key))
                        .unwrap_or_default();
                    WeightedPeer {
                        peer_id: peer_id.into(),
                        weight,
                    }
                });
                self.queries.continue_fixed(query_id, peers, inner);
                None
            }

            QueryInfo::AddProvider {
                context,
                key,
                phase: AddProviderPhase::AddProvider { get_closest_peers_stats, .. },
                ..
            } => {
                log::debug!("AddProvider finished {:?}!", context);
                match context {
                    AddProviderContext::Publish => {
                        Some(KademliaEvent::QueryResult {
                            id: query_id,
                            stats: get_closest_peers_stats.merge(result.stats),
                            result: QueryResult::StartProviding(Ok(AddProviderOk { key }))
                        })
                    }
                    AddProviderContext::Republish => {
                        Some(KademliaEvent::QueryResult {
                            id: query_id,
                            stats: get_closest_peers_stats.merge(result.stats),
                            result: QueryResult::RepublishProvider(Ok(AddProviderOk { key }))
                        })
                    }
                }
            }

            QueryInfo::GetRecord { key, records, quorum, cache_at } => {
                let results = if records.len() >= quorum.get() { // [not empty]
                    if let Some(cache_key) = cache_at {
                        // Cache the record at the closest node to the key that
                        // did not return the record.
                        let record = records.first().expect("[not empty]").record.clone();
                        let quorum = NonZeroUsize::new(1).expect("1 > 0");
                        let context = PutRecordContext::Cache;
                        let info = QueryInfo::PutRecord {
                            context,
                            record,
                            quorum,
                            phase: PutRecordPhase::PutRecord {
                                success: vec![],
                                get_closest_peers_stats: QueryStats::empty()
                            }
                        };
                        let inner = QueryInner::new(info);
                        let peer_id = cache_key.preimage();
                        let trust = &self.trust;
                        let weight =
                            result.inner.contacts.get(peer_id)
                                .and_then(|c| trust.weight(&c.public_key)).unwrap_or_default();
                        let peer = WeightedPeer {
                            weight,
                            peer_id: cache_key
                        };
                        self.queries.add_fixed(iter::once(peer), inner);
                    }
                    Ok(GetRecordOk { records })
                } else if records.is_empty() {
                    Err(GetRecordError::NotFound {
                        key,
                        closest_peers: result.peers.collect()
                    })
                } else {
                    Err(GetRecordError::QuorumFailed { key, records, quorum })
                };
                Some(KademliaEvent::QueryResult {
                    id: query_id,
                    stats: result.stats,
                    result: QueryResult::GetRecord(results)
                })
            }

            QueryInfo::PutRecord {
                context,
                record,
                quorum,
                phase: PutRecordPhase::GetClosestPeers
            } => {
                let info = QueryInfo::PutRecord {
                    context,
                    record,
                    quorum,
                    phase: PutRecordPhase::PutRecord {
                        success: vec![],
                        get_closest_peers_stats: result.stats
                    }
                };
                let inner = QueryInner::new(info);
                let contacts = &result.inner.contacts;
                let trust = &self.trust;
                let peers = result.peers.into_iter().map(|peer_id| {
                    let weight =
                        contacts.get(&peer_id).and_then(|c|
                            trust.weight(&c.public_key)
                        ).unwrap_or_default();

                    WeightedPeer {
                        peer_id: peer_id.into(),
                        weight,
                    }
                });
                self.queries.continue_fixed(query_id, peers, inner);
                None
            }

            QueryInfo::PutRecord {
                context,
                record,
                quorum,
                phase: PutRecordPhase::PutRecord { success, get_closest_peers_stats }
            } => {
                let mk_result = |key: record::Key| {
                    if success.len() >= quorum.get() {
                        Ok(PutRecordOk { key })
                    } else {
                        Err(PutRecordError::QuorumFailed { key, quorum, success })
                    }
                };
                match context {
                    PutRecordContext::Publish =>
                        Some(KademliaEvent::QueryResult {
                            id: query_id,
                            stats: get_closest_peers_stats.merge(result.stats),
                            result: QueryResult::PutRecord(mk_result(record.key))
                        }),
                    PutRecordContext::Republish =>
                        Some(KademliaEvent::QueryResult {
                            id: query_id,
                            stats: get_closest_peers_stats.merge(result.stats),
                            result: QueryResult::RepublishRecord(mk_result(record.key))
                        }),
                    PutRecordContext::Replicate => {
                        debug!("Record replicated: {:?}", record.key);
                        None
                    }
                    PutRecordContext::Cache => {
                        debug!("Record cached: {:?}", record.key);
                        None
                    }
                }
            }
        }
    }

    /// Handles a query that timed out.
    fn query_timeout(&mut self, query: Query<QueryInner>) -> Option<KademliaEvent> {
        let query_id = query.id();
        log::trace!("Query {:?} timed out.", query_id);
        let result = query.into_result();
        match result.inner.info {
            QueryInfo::Bootstrap { peer, mut remaining } => {
                let num_remaining = remaining.as_ref().map(|r| r.len().saturating_sub(1) as u32);

                if let Some(mut remaining) = remaining.take() {
                    // Continue with the next bootstrap query if `remaining` is not empty.
                    if let Some(target) = remaining.next() {
                        let info = QueryInfo::Bootstrap {
                            peer: target.clone().into_preimage(),
                            remaining: Some(remaining)
                        };
                        let peers = Self::closest_keys(&mut self.kbuckets, &target);
                        let inner = QueryInner::new(info);
                        self.queries.continue_iter_closest(query_id, target.clone(), peers, inner);
                    }
                }

                Some(KademliaEvent::QueryResult {
                    id: query_id,
                    stats: result.stats,
                    result: QueryResult::Bootstrap(Err(
                        BootstrapError::Timeout { peer, num_remaining }
                    ))
                })
            }

            QueryInfo::AddProvider { context, key, .. } =>
                Some(match context {
                    AddProviderContext::Publish =>
                        KademliaEvent::QueryResult {
                            id: query_id,
                            stats: result.stats,
                            result: QueryResult::StartProviding(Err(
                                AddProviderError::Timeout { key }
                            ))
                        },
                    AddProviderContext::Republish =>
                        KademliaEvent::QueryResult {
                            id: query_id,
                            stats: result.stats,
                            result: QueryResult::RepublishProvider(Err(
                                AddProviderError::Timeout { key }
                            ))
                        }
                }),

            QueryInfo::GetClosestPeers { key } => {
                Some(KademliaEvent::QueryResult {
                    id: query_id,
                    stats: result.stats,
                    result: QueryResult::GetClosestPeers(Err(
                        GetClosestPeersError::Timeout {
                            key,
                            peers: result.peers.collect()
                        }
                    ))
                })
            },

            QueryInfo::PutRecord { record, quorum, context, phase } => {
                let err = Err(PutRecordError::Timeout {
                    key: record.key,
                    quorum,
                    success: match phase {
                        PutRecordPhase::GetClosestPeers => vec![],
                        PutRecordPhase::PutRecord { ref success, .. } => success.clone(),
                    }
                });
                match context {
                    PutRecordContext::Publish =>
                        Some(KademliaEvent::QueryResult {
                            id: query_id,
                            stats: result.stats,
                            result: QueryResult::PutRecord(err)
                        }),
                    PutRecordContext::Republish =>
                        Some(KademliaEvent::QueryResult {
                            id: query_id,
                            stats: result.stats,
                            result: QueryResult::RepublishRecord(err)
                        }),
                    PutRecordContext::Replicate => match phase {
                        PutRecordPhase::GetClosestPeers => {
                            warn!("Locating closest peers for replication failed: {:?}", err);
                            None
                        }
                        PutRecordPhase::PutRecord { .. } => {
                            debug!("Replicating record failed: {:?}", err);
                            None
                        }
                    }
                    PutRecordContext::Cache => match phase {
                        PutRecordPhase::GetClosestPeers => {
                            // Caching a record at the closest peer to a key that did not return
                            // a record is never preceded by a lookup for the closest peers, i.e.
                            // it is a direct query to a single peer.
                            unreachable!()
                        }
                        PutRecordPhase::PutRecord { .. } => {
                            debug!("Caching record failed: {:?}", err);
                            None
                        }
                    }
                }
            }

            QueryInfo::GetRecord { key, records, quorum, .. } =>
                Some(KademliaEvent::QueryResult {
                    id: query_id,
                    stats: result.stats,
                    result: QueryResult::GetRecord(Err(
                        GetRecordError::Timeout { key, records, quorum },
                    ))
                }),

            QueryInfo::GetProviders { key, providers } =>
                Some(KademliaEvent::QueryResult {
                    id: query_id,
                    stats: result.stats,
                    result: QueryResult::GetProviders(Err(
                        GetProvidersError::Timeout {
                            key,
                            providers,
                            closest_peers: result.peers.collect()
                        }
                    ))
                })
            }
    }

    /// Processes a record received from a peer.
    fn record_received(
        &mut self,
        source: PeerId,
        connection: ConnectionId,
        request_id: KademliaRequestId,
        mut record: Record
    ) {
        if record.publisher.as_ref() == Some(self.kbuckets.local_key().preimage()) {
            // If the (alleged) publisher is the local node, do nothing. The record of
            // the original publisher should never change as a result of replication
            // and the publisher is always assumed to have the "right" value.
            self.queued_events.push_back(NetworkBehaviourAction::NotifyHandler {
                peer_id: source,
                handler: NotifyHandler::One(connection),
                event: KademliaHandlerIn::PutRecordRes {
                    key: record.key,
                    value: record.value,
                    request_id,
                },
            });
            return
        }

        let now = Instant::now();

        // Calculate the expiration exponentially inversely proportional to the
        // number of nodes between the local node and the closest node to the key
        // (beyond the replication factor). This ensures avoiding over-caching
        // outside of the k closest nodes to a key.
        let target = kbucket::Key::new(record.key.clone());
        let num_between = self.kbuckets.count_nodes_between(&target);
        let k = self.queries.config().replication_factor.get();
        let num_beyond_k = (usize::max(k, num_between) - k) as u32;
        let expiration = self.record_ttl.map(|ttl| now + exp_decrease(ttl, num_beyond_k));
        // The smaller TTL prevails. Only if neither TTL is set is the record
        // stored "forever".
        record.expires = record.expires.or(expiration).min(expiration);

        if let Some(job) = self.put_record_job.as_mut() {
            // Ignore the record in the next run of the replication
            // job, since we can assume the sender replicated the
            // record to the k closest peers. Effectively, only
            // one of the k closest peers performs a replication
            // in the configured interval, assuming a shared interval.
            job.skip(record.key.clone())
        }

        // While records received from a publisher, as well as records that do
        // not exist locally should always (attempted to) be stored, there is a
        // choice here w.r.t. the handling of replicated records whose keys refer
        // to records that exist locally: The value and / or the publisher may
        // either be overridden or left unchanged. At the moment and in the
        // absence of a decisive argument for another option, both are always
        // overridden as it avoids having to load the existing record in the
        // first place.

        if !record.is_expired(now) {
            // The record is cloned because of the weird libp2p protocol
            // requirement to send back the value in the response, although this
            // is a waste of resources.
            match self.store.put(record.clone()) {
                Ok(()) => {
                    self.metrics.store_put();
                    debug!("Record stored: {:?}; {} bytes", record.key, record.value.len());
                },
                Err(e) => {
                    info!("Record not stored: {:?}", e);
                    self.queued_events.push_back(NetworkBehaviourAction::NotifyHandler {
                        peer_id: source,
                        handler: NotifyHandler::One(connection),
                        event: KademliaHandlerIn::Reset(request_id)
                    });

                    return
                }
            }
        }

        // The remote receives a [`KademliaHandlerIn::PutRecordRes`] even in the
        // case where the record is discarded due to being expired. Given that
        // the remote sent the local node a [`KademliaHandlerEvent::PutRecord`]
        // request, the remote perceives the local node as one node among the k
        // closest nodes to the target. In addition returning
        // [`KademliaHandlerIn::PutRecordRes`] does not reveal any internal
        // information to a possibly malicious remote node.
        self.queued_events.push_back(NetworkBehaviourAction::NotifyHandler {
            peer_id: source,
            handler: NotifyHandler::One(connection),
            event: KademliaHandlerIn::PutRecordRes {
                key: record.key,
                value: record.value,
                request_id,
            },
        })
    }

    fn closest_keys<'a, T>(table: &'a mut KBucketsTable<kbucket::Key<PeerId>, Contact>, target: &'a T)
        -> impl Iterator<Item = WeightedPeer> + 'a
        where
            T: Clone + AsRef<KeyBytes>,
    {
        table.closest(target).map(|e| WeightedPeer {
            peer_id: e.node.key,
            // TODO: is node weight up to date?
            weight: e.node.weight
        })
    }

    /// Processes a provider record received from a peer.
    fn provider_received(&mut self, key: record::Key, provider: KadPeer) {
        // Add certificates to trust graph
        let cur_time = trust_graph::current_time();
        for cert in provider.certificates.iter() {
            self.trust.add(cert, cur_time).unwrap_or_else(|err| {
                log::warn!("unable to add certificate for peer {}: {}", provider.node_id, err);
            });
        }

        if &provider.node_id != self.kbuckets.local_key().preimage() {
            // TODO: calculate weight
            let record = ProviderRecord {
                key,
                provider: provider.node_id,
                expires: self.provider_record_ttl.map(|ttl| Instant::now() + ttl),
                addresses: provider.multiaddrs,
            };
            if let Err(e) = self.store.add_provider(record) {
                info!("Provider record not stored: {:?}", e);
            }
        }
    }

    fn print_bucket_table(&mut self) {
        use log::trace as log;
        use log::Level::Trace as TargetLevel;

        if log::max_level() < TargetLevel {
            return
        }

        let mut size = 0;
        let buckets = self.kbuckets.iter().filter_map(|KBucketRef { index, bucket }| {
            use multiaddr::Protocol::{Ip4, Ip6, Tcp};
            let elems = bucket.iter().collect::<Vec<_>>();
            if elems.len() == 0 {
                return None
            } else {
                size += elems.len();
            }

            let header = format!("Bucket {:?}, elements: {}", index.get(), elems.len());
            let elems = elems.into_iter().map(|(node, status)| {
                let status_s = match status {
                    NodeStatus::Connected => "C",
                    NodeStatus::Disconnected => "D"
                };

                let address_s = node.value.addresses
                    .iter()
                    .next()
                    .map(|ma|
                        ma.iter().fold(String::new(), |acc, proto|
                            match proto {
                                Ip4(addr) => format!("{}", addr),
                                Ip6(addr) => format!("{}", addr),
                                Tcp(port) => format!("{}:{}", acc, port),
                                _ => acc
                            }
                        )
                    ).unwrap_or("NOADDR".to_string());

                let address_plus = node.value.addresses
                    .len()
                    .checked_sub(1)
                    .filter(|l| *l != 0)
                    .map(|l| format!(" (+{})", l))
                    .unwrap_or("".to_string());

                let kademlia_key = bs58::encode(node.key.as_ref()).into_string();
                let len = kademlia_key.len();
                let kademlia_key = &kademlia_key[len - 10..];

                let peer_id = node.key.preimage().to_string();
                let len = peer_id.len();
                let peer_id = &peer_id[len - 10..];

                format!(
                    "[bcktdbg]\t{} {} {} {}{} {}\n",
                    status_s,
                    node.weight,
                    peer_id,
                    address_s,
                    address_plus,
                    kademlia_key
                )
            }).collect::<String>();

            Some(format!("[bcktdbg] {}\n{}\n", header, elems))
        }).collect::<String>();

        self.metrics.report_routing_table_size(size);

        if size == 0 {
            log!("[bcktdbg] Bucket table is empty.")
        } else {
            log!("\n{}", buckets);
        }
    }
}

/// Exponentially decrease the given duration (base 2).
fn exp_decrease(ttl: Duration, exp: u32) -> Duration {
    Duration::from_secs(ttl.as_secs().checked_shr(exp).unwrap_or(0))
}

impl<TStore> NetworkBehaviour for Kademlia<TStore>
where
    for<'a> TStore: RecordStore<'a>,
    TStore: Send + 'static,
{
    type ProtocolsHandler = KademliaHandlerProto<QueryId>;
    type OutEvent = KademliaEvent;

    fn new_handler(&mut self) -> Self::ProtocolsHandler {
        KademliaHandlerProto::new(KademliaHandlerConfig {
            protocol_config: self.protocol_config.clone(),
            allow_listening: true,
            idle_timeout: self.connection_idle_timeout,
        })
    }

    fn addresses_of_peer(&mut self, peer_id: &PeerId) -> Vec<Multiaddr> {
        // We should order addresses from decreasing likelyhood of connectivity, so start with
        // the addresses of that peer in the k-buckets.
        let key = kbucket::Key::from(*peer_id);
        let mut peer_addrs =
            if let kbucket::Entry::Present(mut entry, _) = self.kbuckets.entry(&key) {
                let addrs = entry.value().iter().cloned().collect::<Vec<_>>();
                debug_assert!(!addrs.is_empty(), "Empty peer addresses in routing table.");
                addrs
            } else {
                Vec::new()
            };

        // We add to that a temporary list of addresses from the ongoing queries.
        for query in self.queries.iter() {
            if let Some(addrs) = query.inner.contacts.get(peer_id) {
                peer_addrs.extend(addrs.iter().cloned())
            }
        }

        peer_addrs
    }

<<<<<<< HEAD
    fn inject_connection_established(&mut self, peer: &PeerId, _: &ConnectionId, endpoint: &ConnectedPoint) {
        // The remote's address can only be put into the routing table,
        // and thus shared with other nodes, if the local node is the dialer,
        // since the remote address on an inbound connection is specific to
        // that connection (e.g. typically the TCP port numbers).
        let new_address = match endpoint {
            ConnectedPoint::Dialer { address } => Some(address.clone()),
            ConnectedPoint::Listener { .. } => None,
        };

        let contact = self.queries
            .iter_mut()
            .find_map(|q| q.inner.contacts.get(peer))
            .cloned()
            .and_then(|mut c|
                new_address.map(|addr| {
                    c.insert(addr);
                    c
                }));

        self.connection_updated(peer.clone(), contact, NodeStatus::Connected);
=======
    fn inject_connection_established(&mut self, _: &PeerId, _: &ConnectionId, _: &ConnectedPoint) {
        // When a connection is established, we don't know yet whether the
        // remote supports the configured protocol name. Only once a connection
        // handler reports [`KademliaHandlerEvent::ProtocolConfirmed`] do we
        // update the local routing table.
>>>>>>> df7e73ec
    }

    fn inject_connected(&mut self, peer: &PeerId) {
        // Queue events for sending pending RPCs to the connected peer.
        // There can be only one pending RPC for a particular peer and query per definition.
        for (peer_id, event) in self.queries.iter_mut().filter_map(|q|
            q.inner.pending_rpcs.iter()
                .position(|(p, _)| p == peer)
                .map(|p| q.inner.pending_rpcs.remove(p)))
        {
            self.queued_events.push_back(NetworkBehaviourAction::NotifyHandler {
                peer_id, event, handler: NotifyHandler::Any
            });
        }

        self.connected_peers.insert(peer.clone());
        self.metrics.node_connected();
    }

    fn inject_address_change(
        &mut self,
        peer: &PeerId,
        _: &ConnectionId,
        old: &ConnectedPoint,
        new: &ConnectedPoint
    ) {
        let (old, new) = (old.get_remote_address(), new.get_remote_address());

        // Update routing table.
        if let Some(addrs) = self.kbuckets.entry(&kbucket::Key::from(*peer)).value() {
            if addrs.replace(old, new) {
                debug!("Address '{}' replaced with '{}' for peer '{}'.", old, new, peer);
            } else {
                debug!(
                    "Address '{}' not replaced with '{}' for peer '{}' as old address wasn't \
                     present.",
                    old, new, peer,
                );
            }
        } else {
            debug!(
                "Address '{}' not replaced with '{}' for peer '{}' as peer is not present in the \
                 routing table.",
                old, new, peer,
            );
        }

        // Update query address cache.
        //
        // Given two connected nodes: local node A and remote node B. Say node B
        // is not in node A's routing table. Additionally node B is part of the
        // `QueryInner::addresses` list of an ongoing query on node A. Say Node
        // B triggers an address change and then disconnects. Later on the
        // earlier mentioned query on node A would like to connect to node B.
        // Without replacing the address in the `QueryInner::addresses` set node
        // A would attempt to dial the old and not the new address.
        //
        // While upholding correctness, iterating through all discovered
        // addresses of a peer in all currently ongoing queries might have a
        // large performance impact. If so, the code below might be worth
        // revisiting.
        for query in self.queries.iter_mut() {
            if let Some(addrs) = query.inner.addresses.get_mut(peer) {
                for addr in addrs.iter_mut() {
                    if addr == old {
                        *addr = new.clone();
                    }
                }
            }
        }
    }

    fn inject_addr_reach_failure(
        &mut self,
        peer_id: Option<&PeerId>,
        addr: &Multiaddr,
        err: &dyn error::Error
    ) {
        if let Some(peer_id) = peer_id {
            let key = kbucket::Key::from(*peer_id);

            if let Some(contact) = self.kbuckets.entry(&key).value() {
                // TODO: Ideally, the address should only be removed if the error can
                // be classified as "permanent" but since `err` is currently a borrowed
                // trait object without a `'static` bound, even downcasting for inspection
                // of the error is not possible (and also not truly desirable or ergonomic).
                // The error passed in should rather be a dedicated enum.
                if contact.addresses.remove(addr, Remove::KeepLast).is_ok() {
                    debug!("Address '{}' removed from peer '{}' due to error: {}.",
                        addr, peer_id, err);
                } else {
                    // Despite apparently having no reachable address (any longer),
                    // the peer is kept in the routing table with the last address to avoid
                    // (temporary) loss of network connectivity to "flush" the routing
                    // table. Once in, a peer is only removed from the routing table
                    // if it is the least recently connected peer, currently disconnected
                    // and is unreachable in the context of another peer pending insertion
                    // into the same bucket. This is handled transparently by the
                    // `KBucketsTable` and takes effect through `KBucketsTable::take_applied_pending`
                    // within `Kademlia::poll`.
                    debug!("Last remaining address '{}' of peer '{}' is unreachable: {}.",
                        addr, peer_id, err)
                }
            }

            for query in self.queries.iter_mut() {
                if let Some(contact) = query.inner.contacts.get_mut(peer_id) {
                    // It's safe to unwrap because there's no errors on Remove::Completely
                    contact.addresses.remove(addr, Remove::Completely).unwrap();
                }
            }
        }
    }

    fn inject_dial_failure(&mut self, peer_id: &PeerId) {
        for query in self.queries.iter_mut() {
            query.on_failure(peer_id);
        }
    }

    fn inject_disconnected(&mut self, id: &PeerId) {
        for query in self.queries.iter_mut() {
            query.on_failure(id);
        }
        self.connection_updated(id.clone(), None, NodeStatus::Disconnected);
        self.connected_peers.remove(id);
    }

    fn inject_event(
        &mut self,
        source: PeerId,
        connection: ConnectionId,
        event: KademliaHandlerEvent<QueryId>
    ) {
        self.metrics.received(&event);
        match event {
            KademliaHandlerEvent::ProtocolConfirmed { endpoint } => {
                debug_assert!(self.connected_peers.contains(&source));
                // The remote's address can only be put into the routing table,
                // and thus shared with other nodes, if the local node is the dialer,
                // since the remote address on an inbound connection may be specific
                // to that connection (e.g. typically the TCP port numbers).
                let address = match endpoint {
                    ConnectedPoint::Dialer { address } => Some(address.clone()),
                    ConnectedPoint::Listener { .. } => None,
                };
                self.connection_updated(source, address, NodeStatus::Connected);
            }

            KademliaHandlerEvent::FindNodeReq { key, request_id } => {
                self.print_bucket_table();
                let closer_peers = self.find_closest(&kbucket::Key::new(key), &source);
                self.queued_events.push_back(NetworkBehaviourAction::NotifyHandler {
                    peer_id: source,
                    handler: NotifyHandler::One(connection),
                    event: KademliaHandlerIn::FindNodeRes {
                        closer_peers,
                        request_id,
                    },
                });
            }

            KademliaHandlerEvent::FindNodeRes {
                closer_peers,
                user_data,
            } => {
                self.discovered(&user_data, &source, closer_peers.iter());
            }

            KademliaHandlerEvent::GetProvidersReq { key, request_id } => {
                self.print_bucket_table();
                let provider_peers = self.provider_peers(&key, &source);
                debug!(
                    "provider peers: {}",
                    provider_peers.iter().map(|p| p.node_id.to_string() + ", ").collect::<String>()
                );
                let closer_peers = self.find_closest(&kbucket::Key::new(key), &source);
                self.queued_events.push_back(NetworkBehaviourAction::NotifyHandler {
                    peer_id: source,
                    handler: NotifyHandler::One(connection),
                    event: KademliaHandlerIn::GetProvidersRes {
                        closer_peers,
                        provider_peers,
                        request_id,
                    },
                });
            }

            KademliaHandlerEvent::GetProvidersRes {
                closer_peers,
                provider_peers,
                user_data,
            } => {
                let peers = closer_peers.iter().chain(provider_peers.iter());
                self.discovered(&user_data, &source, peers);
                if let Some(query) = self.queries.get_mut(&user_data) {
                    if let QueryInfo::GetProviders {
                        providers, ..
                    } = &mut query.inner.info {
                        for peer in provider_peers {
                            providers.insert(peer.node_id);
                        }
                    }
                }
            }

            KademliaHandlerEvent::QueryError { user_data, error } => {
                log::debug!("Request to {:?} in query {:?} failed with {:?}",
                            source, user_data, error);
                // If the query to which the error relates is still active,
                // signal the failure w.r.t. `source`.
                if let Some(query) = self.queries.get_mut(&user_data) {
                    query.on_failure(&source)
                }
            }

            KademliaHandlerEvent::AddProvider { key, provider } => {
                // Only accept a provider record from a legitimate peer.
                if provider.node_id != source {
                    return
                }

                self.provider_received(key, provider)
            }

            KademliaHandlerEvent::GetRecord { key, request_id } => {
                // Lookup the record locally.
                let record = match self.store.get(&key) {
                    Some(record) => {
                        if record.is_expired(Instant::now()) {
                            self.store.remove(&key);
                            self.metrics.record_removed();
                            None
                        } else {
                            Some(record.into_owned())
                        }
                    },
                    None => None
                };

                let closer_peers = self.find_closest(&kbucket::Key::new(key), &source);

                self.queued_events.push_back(NetworkBehaviourAction::NotifyHandler {
                    peer_id: source,
                    handler: NotifyHandler::One(connection),
                    event: KademliaHandlerIn::GetRecordRes {
                        record,
                        closer_peers,
                        request_id,
                    },
                });
            }

            KademliaHandlerEvent::GetRecordRes {
                record,
                closer_peers,
                user_data,
            } => {
                if let Some(query) = self.queries.get_mut(&user_data) {
                    if let QueryInfo::GetRecord {
                        key, records, quorum, cache_at
                    } = &mut query.inner.info {
                        if let Some(record) = record {
                            records.push(PeerRecord{ peer: Some(source.clone()), record });

                            let quorum = quorum.get();
                            if records.len() >= quorum {
                                // Desired quorum reached. The query may finish. See
                                // [`Query::try_finish`] for details.
                                let peers = records.iter()
                                    .filter_map(|PeerRecord{ peer, .. }| peer.as_ref())
                                    .cloned()
                                    .collect::<Vec<_>>();
                                let finished = query.try_finish(peers.iter());
                                if !finished {
                                    debug!(
                                        "GetRecord query ({:?}) reached quorum ({}/{}) with \
                                         response from peer {} but could not yet finish.",
                                        user_data, peers.len(), quorum, source,
                                    );
                                }
                            }
                        } else if quorum.get() == 1 {
                            // It is a "standard" Kademlia query, for which the
                            // closest node to the key that did *not* return the
                            // value is tracked in order to cache the record on
                            // that node if the query turns out to be successful.
                            let source_key = kbucket::Key::from(source.clone());
                            if let Some(cache_key) = cache_at {
                                let key = kbucket::Key::new(key.clone());
                                if source_key.distance(&key) < cache_key.distance(&key) {
                                    *cache_at = Some(source_key)
                                }
                            } else {
                                *cache_at = Some(source_key)
                            }
                        }
                    }
                }

                self.discovered(&user_data, &source, closer_peers.iter());
            }

            KademliaHandlerEvent::PutRecord {
                record,
                request_id
            } => {
                self.record_received(source, connection, request_id, record);
            }

            KademliaHandlerEvent::PutRecordRes {
                user_data, ..
            } => {
                if let Some(query) = self.queries.get_mut(&user_data) {
                    query.on_success(&source, vec![]);
                    if let QueryInfo::PutRecord {
                        phase: PutRecordPhase::PutRecord { success, .. }, quorum, ..
                    } = &mut query.inner.info {
                        success.push(source.clone());

                        let quorum = quorum.get();
                        if success.len() >= quorum {
                            let peers = success.clone();
                            let finished = query.try_finish(peers.iter());
                            if !finished {
                                debug!(
                                    "PutRecord query ({:?}) reached quorum ({}/{}) with response \
                                     from peer {} but could not yet finish.",
                                    user_data, peers.len(), quorum, source,
                                );
                            }
                        }
                    }
                }
            }
        };
    }

    fn inject_new_listen_addr(&mut self, addr: &Multiaddr) {
        self.local_addrs.insert(addr.clone());
    }

    fn inject_expired_listen_addr(&mut self, addr: &Multiaddr) {
        self.local_addrs.remove(addr);
    }

    fn inject_new_external_addr(&mut self, addr: &Multiaddr) {
        if self.local_addrs.len() < MAX_LOCAL_EXTERNAL_ADDRS {
            self.local_addrs.insert(addr.clone());
        }
    }

    fn poll(&mut self, cx: &mut Context<'_>, parameters: &mut impl PollParameters) -> Poll<
        NetworkBehaviourAction<
            KademliaHandlerIn<QueryId>,
            Self::OutEvent,
        >,
    > {
        let now = Instant::now();

        // Calculate the available capacity for queries triggered by background jobs.
        let mut jobs_query_capacity = JOBS_MAX_QUERIES.saturating_sub(self.queries.size());

        // Run the periodic provider announcement job.
        if let Some(mut job) = self.add_provider_job.take() {
            let num = usize::min(JOBS_MAX_NEW_QUERIES, jobs_query_capacity);
            for _ in 0 .. num {
                if let Poll::Ready(r) = job.poll(cx, &mut self.store, now) {
                    self.start_add_provider(r.key, AddProviderContext::Republish)
                } else {
                    break
                }
            }
            jobs_query_capacity -= num;
            self.add_provider_job = Some(job);
        }

        // Run the periodic record replication / publication job.
        if let Some(mut job) = self.put_record_job.take() {
            let num = usize::min(JOBS_MAX_NEW_QUERIES, jobs_query_capacity);
            for _ in 0 .. num {
                if let Poll::Ready(r) = job.poll(cx, &mut self.store, now) {
                    let context = if r.publisher.as_ref() == Some(self.kbuckets.local_key().preimage()) {
                        PutRecordContext::Republish
                    } else {
                        PutRecordContext::Replicate
                    };
                    self.start_put_record(r, Quorum::All, context)
                } else {
                    break
                }
            }
            self.put_record_job = Some(job);
        }

        loop {
            // Drain queued events first.
            if let Some(event) = self.queued_events.pop_front() {
                self.metrics.polled_event(&event);
                return Poll::Ready(event);
            }

            // Drain applied pending entries from the routing table.
            if let Some(entry) = self.kbuckets.take_applied_pending() {
                self.print_bucket_table();
                let kbucket::Node { key, value, .. } = entry.inserted;
                let event = KademliaEvent::RoutingUpdated {
                    peer: key.into_preimage(),
                    addresses: value.into(),
                    old_peer: entry.evicted.map(|n| n.key.into_preimage())
                };
                let event = NetworkBehaviourAction::GenerateEvent(event);
                self.metrics.polled_event(&event);
                return Poll::Ready(event);
            }

            // Look for a finished query.
            loop {
                match self.queries.poll(now) {
                    QueryPoolState::Finished(mut q) => {
                        q.finish();
                        if let Some(event) = self.query_finished(q, parameters) {
                            let event = NetworkBehaviourAction::GenerateEvent(event);
                            self.metrics.polled_event(&event);
                            return Poll::Ready(event);
                        }
                    }
                    QueryPoolState::Timeout(mut q) => {
                        q.finish();
                        if let Some(event) = self.query_timeout(q) {
                            let event = NetworkBehaviourAction::GenerateEvent(event);
                            self.metrics.polled_event(&event);
                            return Poll::Ready(event);
                        }
                    }
                    QueryPoolState::Waiting(Some((query, peer_id))) => {
                        let event = query.inner.info.to_request(query.id());
                        // TODO: AddProvider requests yield no response, so the query completes
                        // as soon as all requests have been sent. However, the handler should
                        // better emit an event when the request has been sent (and report
                        // an error if sending fails), instead of immediately reporting
                        // "success" somewhat prematurely here.
                        if let QueryInfo::AddProvider {
                            phase: AddProviderPhase::AddProvider { .. },
                            ..
                        } = &query.inner.info {
                            query.on_success(&peer_id, vec![])
                        }
                        if self.connected_peers.contains(&peer_id) {
                            self.queued_events.push_back(NetworkBehaviourAction::NotifyHandler {
                                peer_id, event, handler: NotifyHandler::Any
                            });
                        } else if &peer_id != self.kbuckets.local_key().preimage() {
                            query.inner.pending_rpcs.push((peer_id.clone(), event));
                            self.queued_events.push_back(NetworkBehaviourAction::DialPeer {
                                peer_id, condition: DialPeerCondition::Disconnected
                            });
                        }
                    }
                    QueryPoolState::Waiting(None) | QueryPoolState::Idle => break,
                }
            }

            // No immediate event was produced as a result of a finished query.
            // If no new events have been queued either, signal `NotReady` to
            // be polled again later.
            if self.queued_events.is_empty() {
                return Poll::Pending
            }
        }
    }
}

/// A quorum w.r.t. the configured replication factor specifies the minimum
/// number of distinct nodes that must be successfully contacted in order
/// for a query to succeed.
#[derive(Debug, Copy, Clone, PartialEq, Eq)]
pub enum Quorum {
    One,
    Majority,
    All,
    N(NonZeroUsize)
}

impl Quorum {
    /// Evaluate the quorum w.r.t a given total (number of peers).
    fn eval(&self, total: NonZeroUsize) -> NonZeroUsize {
        match self {
            Quorum::One => NonZeroUsize::new(1).expect("1 != 0"),
            Quorum::Majority => NonZeroUsize::new(total.get() / 2 + 1).expect("n + 1 != 0"),
            Quorum::All => total,
            Quorum::N(n) => NonZeroUsize::min(total, *n)
        }
    }
}

/// A record either received by the given peer or retrieved from the local
/// record store.
#[derive(Debug, Clone, PartialEq, Eq)]
pub struct PeerRecord {
    /// The peer from whom the record was received. `None` if the record was
    /// retrieved from local storage.
    pub peer: Option<PeerId>,
    pub record: Record,
}

//////////////////////////////////////////////////////////////////////////////
// Events

/// The events produced by the `Kademlia` behaviour.
///
/// See [`NetworkBehaviour::poll`].
#[derive(Derivative)]
#[derivative(Debug)]
pub enum KademliaEvent {
    /// A query has produced a result.
    QueryResult {
        /// The ID of the query that finished.
        id: QueryId,
        /// The result of the query.
        result: QueryResult,
        /// Execution statistics from the query.
        stats: QueryStats
    },

    /// The routing table has been updated with a new peer and / or
    /// address, thereby possibly evicting another peer.
    RoutingUpdated {
        /// The ID of the peer that was added or updated.
        peer: PeerId,
        /// The full list of known addresses of `peer`.
        addresses: Addresses,
        /// The ID of the peer that was evicted from the routing table to make
        /// room for the new peer, if any.
        old_peer: Option<PeerId>,
    },

    /// A peer has connected for whom no listen address is known.
    ///
    /// If the peer is to be added to the routing table, a known
    /// listen address for the peer must be provided via [`Kademlia::add_address`].
    UnroutablePeer {
        peer: PeerId
    },

    /// A connection to a peer has been established for whom a listen address
    /// is known but the peer has not been added to the routing table either
    /// because [`KademliaBucketInserts::Manual`] is configured or because
    /// the corresponding bucket is full.
    ///
    /// If the peer is to be included in the routing table, it must
    /// must be explicitly added via [`Kademlia::add_address`], possibly after
    /// removing another peer.
    ///
    /// See [`Kademlia::kbucket`] for insight into the contents of
    /// the k-bucket of `peer`.
    RoutablePeer {
        peer: PeerId,
        address: Multiaddr,
    },

    /// A connection to a peer has been established for whom a listen address
    /// is known but the peer is only pending insertion into the routing table
    /// if the least-recently disconnected peer is unresponsive, i.e. the peer
    /// may not make it into the routing table.
    ///
    /// If the peer is to be unconditionally included in the routing table,
    /// it should be explicitly added via [`Kademlia::add_address`] after
    /// removing another peer.
    ///
    /// See [`Kademlia::kbucket`] for insight into the contents of
    /// the k-bucket of `peer`.
    PendingRoutablePeer {
        peer: PeerId,
        address: Multiaddr,
    }
}

/// The results of Kademlia queries.
#[derive(Debug)]
pub enum QueryResult {
    /// The result of [`Kademlia::bootstrap`].
    Bootstrap(BootstrapResult),

    /// The result of [`Kademlia::get_closest_peers`].
    GetClosestPeers(GetClosestPeersResult),

    /// The result of [`Kademlia::get_providers`].
    GetProviders(GetProvidersResult),

    /// The result of [`Kademlia::start_providing`].
    StartProviding(AddProviderResult),

    /// The result of a (automatic) republishing of a provider record.
    RepublishProvider(AddProviderResult),

    /// The result of [`Kademlia::get_record`].
    GetRecord(GetRecordResult),

    /// The result of [`Kademlia::put_record`].
    PutRecord(PutRecordResult),

    /// The result of a (automatic) republishing of a (value-)record.
    RepublishRecord(PutRecordResult),
}

/// The result of [`Kademlia::get_record`].
pub type GetRecordResult = Result<GetRecordOk, GetRecordError>;

/// The successful result of [`Kademlia::get_record`].
#[derive(Debug, Clone)]
pub struct GetRecordOk {
    pub records: Vec<PeerRecord>
}

/// The error result of [`Kademlia::get_record`].
#[derive(Debug, Clone)]
pub enum GetRecordError {
    NotFound {
        key: record::Key,
        closest_peers: Vec<PeerId>
    },
    QuorumFailed {
        key: record::Key,
        records: Vec<PeerRecord>,
        quorum: NonZeroUsize
    },
    Timeout {
        key: record::Key,
        records: Vec<PeerRecord>,
        quorum: NonZeroUsize
    }
}

impl GetRecordError {
    /// Gets the key of the record for which the operation failed.
    pub fn key(&self) -> &record::Key {
        match self {
            GetRecordError::QuorumFailed { key, .. } => key,
            GetRecordError::Timeout { key, .. } => key,
            GetRecordError::NotFound { key, .. } => key,
        }
    }

    /// Extracts the key of the record for which the operation failed,
    /// consuming the error.
    pub fn into_key(self) -> record::Key {
        match self {
            GetRecordError::QuorumFailed { key, .. } => key,
            GetRecordError::Timeout { key, .. } => key,
            GetRecordError::NotFound { key, .. } => key,
        }
    }
}

/// The result of [`Kademlia::put_record`].
pub type PutRecordResult = Result<PutRecordOk, PutRecordError>;

/// The successful result of [`Kademlia::put_record`].
#[derive(Debug, Clone)]
pub struct PutRecordOk {
    pub key: record::Key
}

/// The error result of [`Kademlia::put_record`].
#[derive(Debug)]
pub enum PutRecordError {
    QuorumFailed {
        key: record::Key,
        /// [`PeerId`]s of the peers the record was successfully stored on.
        success: Vec<PeerId>,
        quorum: NonZeroUsize
    },
    Timeout {
        key: record::Key,
        /// [`PeerId`]s of the peers the record was successfully stored on.
        success: Vec<PeerId>,
        quorum: NonZeroUsize
    },
}

impl PutRecordError {
    /// Gets the key of the record for which the operation failed.
    pub fn key(&self) -> &record::Key {
        match self {
            PutRecordError::QuorumFailed { key, .. } => key,
            PutRecordError::Timeout { key, .. } => key,
        }
    }

    /// Extracts the key of the record for which the operation failed,
    /// consuming the error.
    pub fn into_key(self) -> record::Key {
        match self {
            PutRecordError::QuorumFailed { key, .. } => key,
            PutRecordError::Timeout { key, .. } => key,
        }
    }
}

/// The result of [`Kademlia::bootstrap`].
pub type BootstrapResult = Result<BootstrapOk, BootstrapError>;

/// The successful result of [`Kademlia::bootstrap`].
#[derive(Debug, Clone)]
pub struct BootstrapOk {
    pub peer: PeerId,
    pub num_remaining: u32,
}

/// The error result of [`Kademlia::bootstrap`].
#[derive(Debug, Clone)]
pub enum BootstrapError {
    Timeout {
        peer: PeerId,
        num_remaining: Option<u32>,
    }
}

/// The result of [`Kademlia::get_closest_peers`].
pub type GetClosestPeersResult = Result<GetClosestPeersOk, GetClosestPeersError>;

/// The successful result of [`Kademlia::get_closest_peers`].
#[derive(Debug, Clone)]
pub struct GetClosestPeersOk {
    pub key: Vec<u8>,
    pub peers: Vec<PeerId>
}

/// The error result of [`Kademlia::get_closest_peers`].
#[derive(Debug, Clone)]
pub enum GetClosestPeersError {
    Timeout {
        key: Vec<u8>,
        peers: Vec<PeerId>
    }
}

impl GetClosestPeersError {
    /// Gets the key for which the operation failed.
    pub fn key(&self) -> &Vec<u8> {
        match self {
            GetClosestPeersError::Timeout { key, .. } => key,
        }
    }

    /// Extracts the key for which the operation failed,
    /// consuming the error.
    pub fn into_key(self) -> Vec<u8> {
        match self {
            GetClosestPeersError::Timeout { key, .. } => key,
        }
    }
}

/// The result of [`Kademlia::get_providers`].
pub type GetProvidersResult = Result<GetProvidersOk, GetProvidersError>;

/// The successful result of [`Kademlia::get_providers`].
#[derive(Debug, Clone)]
pub struct GetProvidersOk {
    pub key: record::Key,
    pub providers: HashSet<PeerId>,
    pub closest_peers: Vec<PeerId>
}

/// The error result of [`Kademlia::get_providers`].
#[derive(Debug, Clone)]
pub enum GetProvidersError {
    Timeout {
        key: record::Key,
        providers: HashSet<PeerId>,
        closest_peers: Vec<PeerId>
    }
}

impl GetProvidersError {
    /// Gets the key for which the operation failed.
    pub fn key(&self) -> &record::Key {
        match self {
            GetProvidersError::Timeout { key, .. } => key,
        }
    }

    /// Extracts the key for which the operation failed,
    /// consuming the error.
    pub fn into_key(self) -> record::Key {
        match self {
            GetProvidersError::Timeout { key, .. } => key,
        }
    }
}

/// The result of publishing a provider record.
pub type AddProviderResult = Result<AddProviderOk, AddProviderError>;

/// The successful result of publishing a provider record.
#[derive(Debug, Clone)]
pub struct AddProviderOk {
    pub key: record::Key,
}

/// The possible errors when publishing a provider record.
#[derive(Debug)]
pub enum AddProviderError {
    /// The query timed out.
    Timeout {
        key: record::Key,
    },
}

impl AddProviderError {
    /// Gets the key for which the operation failed.
    pub fn key(&self) -> &record::Key {
        match self {
            AddProviderError::Timeout { key, .. } => key,
        }
    }

    /// Extracts the key for which the operation failed,
    pub fn into_key(self) -> record::Key {
        match self {
            AddProviderError::Timeout { key, .. } => key,
        }
    }
}

impl From<kbucket::EntryRefView<'_, kbucket::Key<PeerId>, Contact>> for KadPeer {
    fn from(e: kbucket::EntryRefView<'_, kbucket::Key<PeerId>, Contact>) -> KadPeer {
        let Contact { addresses, public_key } = e.node.value;
        KadPeer {
            public_key: public_key.clone(),
            node_id: e.node.key.clone().into_preimage(),
            multiaddrs: addresses.clone().into_vec(),
            connection_ty: match e.status {
                NodeStatus::Connected => KadConnectionType::Connected,
                NodeStatus::Disconnected => KadConnectionType::NotConnected
            },
            certificates: vec![]
        }
    }
}

impl From<kbucket::EntryView<kbucket::Key<PeerId>, Contact>> for KadPeer {
    fn from(e: kbucket::EntryView<kbucket::Key<PeerId>, Contact>) -> KadPeer {
        let Contact { addresses, public_key } = e.node.value;
        KadPeer {
            public_key,
            node_id: e.node.key.into_preimage(),
            multiaddrs: addresses.into_vec(),
            connection_ty: match e.status {
                NodeStatus::Connected => KadConnectionType::Connected,
                NodeStatus::Disconnected => KadConnectionType::NotConnected
            },
            certificates: vec![]
        }
    }
}

//////////////////////////////////////////////////////////////////////////////
// Internal query state

struct QueryInner {
    /// The query-specific state.
    info: QueryInfo,
    /// Contacts of peers discovered during a query.
    contacts: FnvHashMap<PeerId, Contact>,
    /// A map of pending requests to peers.
    ///
    /// A request is pending if the targeted peer is not currently connected
    /// and these requests are sent as soon as a connection to the peer is established.
    pending_rpcs: SmallVec<[(PeerId, KademliaHandlerIn<QueryId>); K_VALUE.get()]>
}

impl QueryInner {
    fn new(info: QueryInfo) -> Self {
        QueryInner {
            info,
            contacts: Default::default(),
            pending_rpcs: SmallVec::default()
        }
    }
}

/// The context of a [`QueryInfo::AddProvider`] query.
#[derive(Debug, Copy, Clone, PartialEq, Eq)]
pub enum AddProviderContext {
    Publish,
    Republish,
}

/// The context of a [`QueryInfo::PutRecord`] query.
#[derive(Debug, Copy, Clone, PartialEq, Eq)]
pub enum PutRecordContext {
    Publish,
    Republish,
    Replicate,
    Cache,
}

/// Information about a running query.
#[derive(Debug, Clone)]
pub enum QueryInfo {
    /// A query initiated by [`Kademlia::bootstrap`].
    Bootstrap {
        /// The targeted peer ID.
        peer: PeerId,
        /// The remaining random peer IDs to query, one per
        /// bucket that still needs refreshing.
        ///
        /// This is `None` if the initial self-lookup has not
        /// yet completed and `Some` with an exhausted iterator
        /// if bootstrapping is complete.
        remaining: Option<vec::IntoIter<kbucket::Key<PeerId>>>
    },

    /// A query initiated by [`Kademlia::get_closest_peers`].
    GetClosestPeers { key: Vec<u8> },

    /// A query initiated by [`Kademlia::get_providers`].
    GetProviders {
        /// The key for which to search for providers.
        key: record::Key,
        /// The found providers.
        providers: HashSet<PeerId>,
    },

    /// A (repeated) query initiated by [`Kademlia::start_providing`].
    AddProvider {
        /// The record key.
        key: record::Key,
        /// The current phase of the query.
        phase: AddProviderPhase,
        /// The execution context of the query.
        context: AddProviderContext,
        /// Public key of the provider
        provider_key: PublicKey,
        /// Certificates known for the provider
        certificates: Vec<Certificate>,
    },

    /// A (repeated) query initiated by [`Kademlia::put_record`].
    PutRecord {
        record: Record,
        /// The expected quorum of responses w.r.t. the replication factor.
        quorum: NonZeroUsize,
        /// The current phase of the query.
        phase: PutRecordPhase,
        /// The execution context of the query.
        context: PutRecordContext,
    },

    /// A query initiated by [`Kademlia::get_record`].
    GetRecord {
        /// The key to look for.
        key: record::Key,
        /// The records with the id of the peer that returned them. `None` when
        /// the record was found in the local store.
        records: Vec<PeerRecord>,
        /// The number of records to look for.
        quorum: NonZeroUsize,
        /// The closest peer to `key` that did not return a record.
        ///
        /// When a record is found in a standard Kademlia query (quorum == 1),
        /// it is cached at this peer as soon as a record is found.
        cache_at: Option<kbucket::Key<PeerId>>,
    },
}

impl QueryInfo {
    /// Creates an event for a handler to issue an outgoing request in the
    /// context of a query.
    fn to_request(&self, query_id: QueryId) -> KademliaHandlerIn<QueryId> {
        match &self {
            QueryInfo::Bootstrap { peer, .. } => KademliaHandlerIn::FindNodeReq {
                key: peer.to_bytes(),
                user_data: query_id,
            },
            QueryInfo::GetClosestPeers { key, .. } => KademliaHandlerIn::FindNodeReq {
                key: key.clone(),
                user_data: query_id,
            },
            QueryInfo::GetProviders { key, .. } => KademliaHandlerIn::GetProvidersReq {
                key: key.clone(),
                user_data: query_id,
            },
            QueryInfo::AddProvider { key, phase, provider_key, certificates, .. } => match phase {
                AddProviderPhase::GetClosestPeers => KademliaHandlerIn::FindNodeReq {
                    key: key.to_vec(),
                    user_data: query_id,
                },
                AddProviderPhase::AddProvider {
                    provider_id,
                    external_addresses,
                    ..
                } => {
                    KademliaHandlerIn::AddProvider {
                        key: key.clone(),
                        provider: crate::protocol::KadPeer {
                            public_key: provider_key.clone(),
                            node_id: provider_id.clone(),
                            multiaddrs: external_addresses.clone(),
                            connection_ty: crate::protocol::KadConnectionType::Connected,
                            certificates: certificates.clone(),
                        }
                    }
                }
            },
            QueryInfo::GetRecord { key, .. } => KademliaHandlerIn::GetRecord {
                key: key.clone(),
                user_data: query_id,
            },
            QueryInfo::PutRecord { record, phase, .. } => match phase {
                PutRecordPhase::GetClosestPeers => KademliaHandlerIn::FindNodeReq {
                    key: record.key.to_vec(),
                    user_data: query_id,
                },
                PutRecordPhase::PutRecord { .. } => KademliaHandlerIn::PutRecord {
                    record: record.clone(),
                    user_data: query_id
                }
            }
        }
    }
}

/// The phases of a [`QueryInfo::AddProvider`] query.
#[derive(Debug, Clone)]
pub enum AddProviderPhase {
    /// The query is searching for the closest nodes to the record key.
    GetClosestPeers,

    /// The query advertises the local node as a provider for the key to
    /// the closest nodes to the key.
    AddProvider {
        /// The local peer ID that is advertised as a provider.
        provider_id: PeerId,
        /// The external addresses of the provider being advertised.
        external_addresses: Vec<Multiaddr>,
        /// Query statistics from the finished `GetClosestPeers` phase.
        get_closest_peers_stats: QueryStats,
    },
}

/// The phases of a [`QueryInfo::PutRecord`] query.
#[derive(Debug, Clone, PartialEq, Eq)]
pub enum PutRecordPhase {
    /// The query is searching for the closest nodes to the record key.
    GetClosestPeers,

    /// The query is replicating the record to the closest nodes to the key.
    PutRecord {
        /// A list of peers the given record has been successfully replicated to.
        success: Vec<PeerId>,
        /// Query statistics from the finished `GetClosestPeers` phase.
        get_closest_peers_stats: QueryStats,
    },
}

/// A mutable reference to a running query.
pub struct QueryMut<'a> {
    query: &'a mut Query<QueryInner>,
}

impl<'a> QueryMut<'a> {
    pub fn id(&self) -> QueryId {
        self.query.id()
    }

    /// Gets information about the type and state of the query.
    pub fn info(&self) -> &QueryInfo {
        &self.query.inner.info
    }

    /// Gets execution statistics about the query.
    ///
    /// For a multi-phase query such as `put_record`, these are the
    /// statistics of the current phase.
    pub fn stats(&self) -> &QueryStats {
        self.query.stats()
    }

    /// Finishes the query asap, without waiting for the
    /// regular termination conditions.
    pub fn finish(&mut self) {
        self.query.finish()
    }
}

/// An immutable reference to a running query.
pub struct QueryRef<'a> {
    query: &'a Query<QueryInner>,
}

impl<'a> QueryRef<'a> {
    pub fn id(&self) -> QueryId {
        self.query.id()
    }

    /// Gets information about the type and state of the query.
    pub fn info(&self) -> &QueryInfo {
        &self.query.inner.info
    }

    /// Gets execution statistics about the query.
    ///
    /// For a multi-phase query such as `put_record`, these are the
    /// statistics of the current phase.
    pub fn stats(&self) -> &QueryStats {
        self.query.stats()
    }
}

/// An operation failed to due no known peers in the routing table.
#[derive(Debug, Clone)]
pub struct NoKnownPeers();

impl fmt::Display for NoKnownPeers {
    fn fmt(&self, f: &mut fmt::Formatter<'_>) -> fmt::Result {
        write!(f, "No known peers.")
    }
}

impl std::error::Error for NoKnownPeers {}

/// The possible outcomes of [`Kademlia::add_address`].
pub enum RoutingUpdate {
    /// The given peer and address has been added to the routing
    /// table.
    Success,
    /// The peer and address is pending insertion into
    /// the routing table, if a disconnected peer fails
    /// to respond. If the given peer and address ends up
    /// in the routing table, [`KademliaEvent::RoutingUpdated`]
    /// is eventually emitted.
    Pending,
    /// The routing table update failed, either because the
    /// corresponding bucket for the peer is full and the
    /// pending slot(s) are occupied, or because the given
    /// peer ID is deemed invalid (e.g. refers to the local
    /// peer ID).
    Failed,
}

/// The maximum number of local external addresses. When reached any
/// further externally reported addresses are ignored. The behaviour always
/// tracks all its listen addresses.
const MAX_LOCAL_EXTERNAL_ADDRS: usize = 20;<|MERGE_RESOLUTION|>--- conflicted
+++ resolved
@@ -25,11 +25,7 @@
 mod test;
 
 use crate::K_VALUE;
-<<<<<<< HEAD
 use crate::addresses::{Addresses, Remove};
-use crate::handler::{KademliaHandler, KademliaHandlerConfig, KademliaRequestId, KademliaHandlerEvent, KademliaHandlerIn};
-=======
-use crate::addresses::Addresses;
 use crate::handler::{
     KademliaHandlerProto,
     KademliaHandlerConfig,
@@ -37,7 +33,6 @@
     KademliaHandlerEvent,
     KademliaHandlerIn
 };
->>>>>>> df7e73ec
 use crate::jobs::*;
 use crate::kbucket::{self, KBucketsTable, NodeStatus, KBucketRef, KeyBytes};
 use crate::protocol::{KademliaProtocolConfig, KadConnectionType, KadPeer};
@@ -361,13 +356,8 @@
     }
 
     /// Creates a new `Kademlia` network behaviour with the given configuration.
-<<<<<<< HEAD
     pub fn with_config(kp: Keypair, id: PeerId, store: TStore, config: KademliaConfig, trust: TrustGraph) -> Self {
-        let local_key = kbucket::Key::new(id.clone());
-=======
-    pub fn with_config(id: PeerId, store: TStore, config: KademliaConfig) -> Self {
         let local_key = kbucket::Key::from(id);
->>>>>>> df7e73ec
 
         let put_record_job = config
             .record_replication_interval
@@ -396,12 +386,9 @@
             record_ttl: config.record_ttl,
             provider_record_ttl: config.provider_record_ttl,
             connection_idle_timeout: config.connection_idle_timeout,
-<<<<<<< HEAD
+            local_addrs: HashSet::new()
             trust,
             metrics: Metrics::disabled(),
-=======
-            local_addrs: HashSet::new()
->>>>>>> df7e73ec
         }
     }
 
@@ -467,15 +454,9 @@
     ///
     /// If the routing table has been updated as a result of this operation,
     /// a [`KademliaEvent::RoutingUpdated`] event is emitted.
-<<<<<<< HEAD
     pub fn add_address(&mut self, peer: &PeerId, address: Multiaddr, public_key: PublicKey) -> RoutingUpdate {
-        let key = kbucket::Key::new(peer.clone());
+        let key = kbucket::Key::from(*peer);
         let result = match self.kbuckets.entry(&key) {
-=======
-    pub fn add_address(&mut self, peer: &PeerId, address: Multiaddr) -> RoutingUpdate {
-        let key = kbucket::Key::from(*peer);
-        match self.kbuckets.entry(&key) {
->>>>>>> df7e73ec
             kbucket::Entry::Present(mut entry, _) => {
                 if entry.value().insert(address) {
                     self.queued_events.push_back(NetworkBehaviourAction::GenerateEvent(
@@ -601,15 +582,9 @@
     where
         K: Into<kbucket::Key<K>> + Into<Vec<u8>> + Clone
     {
-<<<<<<< HEAD
-        let info = QueryInfo::GetClosestPeers { key: key.borrow().to_vec() };
-        let target = kbucket::Key::new(key);
-        let peers = Self::closest_keys(&mut self.kbuckets, &target);
-=======
         let info = QueryInfo::GetClosestPeers { key: key.clone().into() };
         let target: kbucket::Key<K> = key.into();
-        let peers = self.kbuckets.closest_keys(&target);
->>>>>>> df7e73ec
+        let peers = Self::closest_keys(&mut self.kbuckets, &target);
         let inner = QueryInner::new(info);
         self.queries.add_iter_closest(target.clone(), peers, inner)
     }
@@ -764,20 +739,17 @@
     /// The results of the (repeated) provider announcements sent by this node are
     /// reported via [`KademliaEvent::QueryResult{QueryResult::StartProviding}`].
     pub fn start_providing(&mut self, key: record::Key) -> Result<QueryId, store::Error> {
-<<<<<<< HEAD
         self.print_bucket_table();
-        // TODO: calculate weight for self?
-        let record = ProviderRecord::new(key.clone(), self.kbuckets.local_key().preimage().clone());
-=======
+
         // Note: We store our own provider records locally without local addresses
         // to avoid redundant storage and outdated addresses. Instead these are
         // acquired on demand when returning a `ProviderRecord` for the local node.
         let local_addrs = Vec::new();
+        // TODO: calculate weight for self?
         let record = ProviderRecord::new(
             key.clone(),
             self.kbuckets.local_key().preimage().clone(),
             local_addrs);
->>>>>>> df7e73ec
         self.store.add_provider(record)?;
         let target = kbucket::Key::new(key.clone());
         debug!(
@@ -904,20 +876,12 @@
     /// Collects all peers who are known to be providers of the value for a given `Multihash`.
     fn provider_peers(&mut self, key: &record::Key, source: &PeerId) -> Vec<KadPeer> {
         let kbuckets = &mut self.kbuckets;
-<<<<<<< HEAD
-        let mut peers = self.store.providers(key)
-            .into_iter()
-            .filter_map(move |p| {
-                let kad_peer = if &p.provider != source {
-                    let key = kbucket::Key::new(p.provider.clone());
-                    kbuckets.entry(&key).view().map(|e| KadPeer::from(e))
-=======
         let connected = &mut self.connected_peers;
         let local_addrs = &self.local_addrs;
         self.store.providers(key)
             .into_iter()
             .filter_map(move |p|
-                if &p.provider != source {
+                let kad_peer = if &p.provider != source {
                     let node_id = p.provider;
                     let multiaddrs = p.addresses;
                     let connection_ty = if connected.contains(&node_id) {
@@ -948,7 +912,6 @@
                             connection_ty,
                         }
                     })
->>>>>>> df7e73ec
                 } else {
                     None
                 };
@@ -1001,13 +964,8 @@
     }
 
     /// Updates the routing table with a new connection status and address of a peer.
-<<<<<<< HEAD
     fn connection_updated(&mut self, peer: PeerId, contact: Option<Contact>, new_status: NodeStatus) {
-        let key = kbucket::Key::new(peer.clone());
-=======
-    fn connection_updated(&mut self, peer: PeerId, address: Option<Multiaddr>, new_status: NodeStatus) {
         let key = kbucket::Key::from(peer);
->>>>>>> df7e73ec
         match self.kbuckets.entry(&key) {
             kbucket::Entry::Present(mut entry, old_status) => {
                 if let Some(contact) = contact {
@@ -1231,13 +1189,9 @@
                 ..
             } => {
                 let provider_id = params.local_peer_id().clone();
-<<<<<<< HEAD
-                let external_addresses = params.external_addresses().collect();
+                let external_addresses = params.external_addresses().map(|r| r.addr).collect();
                 let provider_key = self.kbuckets.local_public_key();
                 let certificates = self.trust.get_all_certs(&provider_key, &[]);
-=======
-                let external_addresses = params.external_addresses().map(|r| r.addr).collect();
->>>>>>> df7e73ec
                 let inner = QueryInner::new(QueryInfo::AddProvider {
                     context,
                     key,
@@ -1797,35 +1751,11 @@
         peer_addrs
     }
 
-<<<<<<< HEAD
-    fn inject_connection_established(&mut self, peer: &PeerId, _: &ConnectionId, endpoint: &ConnectedPoint) {
-        // The remote's address can only be put into the routing table,
-        // and thus shared with other nodes, if the local node is the dialer,
-        // since the remote address on an inbound connection is specific to
-        // that connection (e.g. typically the TCP port numbers).
-        let new_address = match endpoint {
-            ConnectedPoint::Dialer { address } => Some(address.clone()),
-            ConnectedPoint::Listener { .. } => None,
-        };
-
-        let contact = self.queries
-            .iter_mut()
-            .find_map(|q| q.inner.contacts.get(peer))
-            .cloned()
-            .and_then(|mut c|
-                new_address.map(|addr| {
-                    c.insert(addr);
-                    c
-                }));
-
-        self.connection_updated(peer.clone(), contact, NodeStatus::Connected);
-=======
     fn inject_connection_established(&mut self, _: &PeerId, _: &ConnectionId, _: &ConnectedPoint) {
         // When a connection is established, we don't know yet whether the
         // remote supports the configured protocol name. Only once a connection
         // handler reports [`KademliaHandlerEvent::ProtocolConfirmed`] do we
         // update the local routing table.
->>>>>>> df7e73ec
     }
 
     fn inject_connected(&mut self, peer: &PeerId) {
@@ -1968,11 +1898,22 @@
                 // and thus shared with other nodes, if the local node is the dialer,
                 // since the remote address on an inbound connection may be specific
                 // to that connection (e.g. typically the TCP port numbers).
-                let address = match endpoint {
+                let new_address = match endpoint {
                     ConnectedPoint::Dialer { address } => Some(address.clone()),
                     ConnectedPoint::Listener { .. } => None,
                 };
-                self.connection_updated(source, address, NodeStatus::Connected);
+
+                let contact = self.queries
+                    .iter_mut()
+                    .find_map(|q| q.inner.contacts.get(peer))
+                    .cloned()
+                    .and_then(|mut c|
+                        new_address.map(|addr| {
+                            c.insert(addr);
+                            c
+                        }));
+
+                self.connection_updated(peer.clone(), contact, NodeStatus::Connected);
             }
 
             KademliaHandlerEvent::FindNodeReq { key, request_id } => {
