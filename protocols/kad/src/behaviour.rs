--- conflicted
+++ resolved
@@ -694,13 +694,8 @@
     /// Performs a lookup for a record in the DHT.
     ///
     /// The result of this operation is delivered in a
-<<<<<<< HEAD
-    /// [`KademliaEvent::OutboundQueryCompleted{QueryResult::GetRecord}`].
+    /// [`Event::OutboundQueryProgressed{QueryResult::GetRecord}`].
     pub fn get_record(&mut self, key: record::Key) -> QueryId {
-=======
-    /// [`Event::OutboundQueryProgressed{QueryResult::GetRecord}`].
-    pub fn get_record(&mut self, key: record_priv::Key) -> QueryId {
->>>>>>> d26e04a2
         let record = if let Some(record) = self.store.get(&key) {
             if record.is_expired(Instant::now()) {
                 self.store.remove(&key);
@@ -919,13 +914,8 @@
     /// of the libp2p Kademlia provider API.
     ///
     /// The results of the (repeated) provider announcements sent by this node are
-<<<<<<< HEAD
-    /// reported via [`KademliaEvent::OutboundQueryCompleted{QueryResult::StartProviding}`].
+    /// reported via [`Event::OutboundQueryProgressed{QueryResult::StartProviding}`].
     pub fn start_providing(&mut self, key: record::Key) -> Result<QueryId, store::Error> {
-=======
-    /// reported via [`Event::OutboundQueryProgressed{QueryResult::StartProviding}`].
-    pub fn start_providing(&mut self, key: record_priv::Key) -> Result<QueryId, store::Error> {
->>>>>>> d26e04a2
         // Note: We store our own provider records locally without local addresses
         // to avoid redundant storage and outdated addresses. Instead these are
         // acquired on demand when returning a `ProviderRecord` for the local node.
@@ -961,13 +951,8 @@
     /// Performs a lookup for providers of a value to the given key.
     ///
     /// The result of this operation is delivered in a
-<<<<<<< HEAD
-    /// reported via [`KademliaEvent::OutboundQueryCompleted{QueryResult::GetProviders}`].
+    /// reported via [`Event::OutboundQueryProgressed{QueryResult::GetProviders}`].
     pub fn get_providers(&mut self, key: record::Key) -> QueryId {
-=======
-    /// reported via [`Event::OutboundQueryProgressed{QueryResult::GetProviders}`].
-    pub fn get_providers(&mut self, key: record_priv::Key) -> QueryId {
->>>>>>> d26e04a2
         let providers: HashSet<_> = self
             .store
             .providers(&key)
