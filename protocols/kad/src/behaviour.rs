--- conflicted
+++ resolved
@@ -367,18 +367,6 @@
         self
     }
 
-<<<<<<< HEAD
-=======
-    /// Sets the amount of time to keep connections alive when they're idle.
-    #[deprecated(
-        note = "Set a global idle connection timeout via `SwarmBuilder::idle_connection_timeout` instead."
-    )]
-    pub fn set_connection_idle_timeout(&mut self, duration: Duration) -> &mut Self {
-        self.connection_idle_timeout = duration;
-        self
-    }
-
->>>>>>> 7e3c2fe0
     /// Modifies the maximum allowed size of individual Kademlia packets.
     ///
     /// It might be necessary to increase this value if trying to put large
@@ -2069,10 +2057,7 @@
             local_addr: local_addr.clone(),
             send_back_addr: remote_addr.clone(),
         };
-<<<<<<< HEAD
-
-=======
->>>>>>> 7e3c2fe0
+
         let mut handler = Handler::new(
             self.protocol_config.clone(),
             connected_point,
@@ -2096,10 +2081,7 @@
             address: addr.clone(),
             role_override,
         };
-<<<<<<< HEAD
-
-=======
->>>>>>> 7e3c2fe0
+
         let mut handler = Handler::new(
             self.protocol_config.clone(),
             connected_point,
