// Copyright 2018 Parity Technologies (UK) Ltd.
//
// Permission is hereby granted, free of charge, to any person obtaining a
// copy of this software and associated documentation files (the "Software"),
// to deal in the Software without restriction, including without limitation
// the rights to use, copy, modify, merge, publish, distribute, sublicense,
// and/or sell copies of the Software, and to permit persons to whom the
// Software is furnished to do so, subject to the following conditions:
//
// The above copyright notice and this permission notice shall be included in
// all copies or substantial portions of the Software.
//
// THE SOFTWARE IS PROVIDED "AS IS", WITHOUT WARRANTY OF ANY KIND, EXPRESS
// OR IMPLIED, INCLUDING BUT NOT LIMITED TO THE WARRANTIES OF MERCHANTABILITY,
// FITNESS FOR A PARTICULAR PURPOSE AND NONINFRINGEMENT. IN NO EVENT SHALL THE
// AUTHORS OR COPYRIGHT HOLDERS BE LIABLE FOR ANY CLAIM, DAMAGES OR OTHER
// LIABILITY, WHETHER IN AN ACTION OF CONTRACT, TORT OR OTHERWISE, ARISING
// FROM, OUT OF OR IN CONNECTION WITH THE SOFTWARE OR THE USE OR OTHER
// DEALINGS IN THE SOFTWARE.

//! Implementation of the `Kademlia` network behaviour.

mod test;

use crate::addresses::Addresses;
use crate::handler::{
    KademliaHandlerConfig, KademliaHandlerEvent, KademliaHandlerIn, KademliaHandlerProto,
    KademliaRequestId,
};
use crate::jobs::*;
use crate::kbucket::{self, Distance, KBucketsTable, NodeStatus};
use crate::protocol::{KadConnectionType, KadPeer, KademliaProtocolConfig};
use crate::query::{Query, QueryConfig, QueryId, QueryPool, QueryPoolState};
use crate::record::{
    self,
    store::{self, RecordStore},
    ProviderRecord, Record,
};
use crate::K_VALUE;
use fnv::{FnvHashMap, FnvHashSet};
use instant::Instant;
use libp2p_core::{ConnectedPoint, Multiaddr, PeerId};
use libp2p_swarm::behaviour::{
    AddressChange, ConnectionClosed, ConnectionEstablished, DialFailure, FromSwarm,
};
use libp2p_swarm::{
    dial_opts::{self, DialOpts},
    ConnectionId, DialError, ExternalAddresses, ListenAddresses, NetworkBehaviour,
<<<<<<< HEAD
    NetworkBehaviourAction, NotifyHandler, PollParameters, THandlerInEvent,
=======
    NetworkBehaviourAction, NotifyHandler, PollParameters, THandlerOutEvent,
>>>>>>> d1336a7d
};
use log::{debug, info, warn};
use smallvec::SmallVec;
use std::collections::{BTreeMap, HashSet, VecDeque};
use std::fmt;
use std::num::NonZeroUsize;
use std::task::{Context, Poll};
use std::vec;
use std::{borrow::Cow, time::Duration};
use thiserror::Error;

pub use crate::query::QueryStats;

/// `Kademlia` is a `NetworkBehaviour` that implements the libp2p
/// Kademlia protocol.
pub struct Kademlia<TStore> {
    /// The Kademlia routing table.
    kbuckets: KBucketsTable<kbucket::Key<PeerId>, Addresses>,

    /// The k-bucket insertion strategy.
    kbucket_inserts: KademliaBucketInserts,

    /// Configuration of the wire protocol.
    protocol_config: KademliaProtocolConfig,

    /// Configuration of [`RecordStore`] filtering.
    record_filtering: KademliaStoreInserts,

    /// The currently active (i.e. in-progress) queries.
    queries: QueryPool<QueryInner>,

    /// The currently connected peers.
    ///
    /// This is a superset of the connected peers currently in the routing table.
    connected_peers: FnvHashSet<PeerId>,

    /// Periodic job for re-publication of provider records for keys
    /// provided by the local node.
    add_provider_job: Option<AddProviderJob>,

    /// Periodic job for (re-)replication and (re-)publishing of
    /// regular (value-)records.
    put_record_job: Option<PutRecordJob>,

    /// The TTL of regular (value-)records.
    record_ttl: Option<Duration>,

    /// The TTL of provider records.
    provider_record_ttl: Option<Duration>,

    /// How long to keep connections alive when they're idle.
    connection_idle_timeout: Duration,

    /// Queued events to return when the behaviour is being polled.
    queued_events: VecDeque<NetworkBehaviourAction<KademliaEvent, KademliaHandlerIn<QueryId>>>,

    listen_addresses: ListenAddresses,

    external_addresses: ExternalAddresses,

    /// See [`KademliaConfig::caching`].
    caching: KademliaCaching,

    local_peer_id: PeerId,

    /// The record storage.
    store: TStore,
}

/// The configurable strategies for the insertion of peers
/// and their addresses into the k-buckets of the Kademlia
/// routing table.
#[derive(Copy, Clone, Debug, PartialEq, Eq)]
pub enum KademliaBucketInserts {
    /// Whenever a connection to a peer is established as a
    /// result of a dialing attempt and that peer is not yet
    /// in the routing table, it is inserted as long as there
    /// is a free slot in the corresponding k-bucket. If the
    /// k-bucket is full but still has a free pending slot,
    /// it may be inserted into the routing table at a later time if an unresponsive
    /// disconnected peer is evicted from the bucket.
    OnConnected,
    /// New peers and addresses are only added to the routing table via
    /// explicit calls to [`Kademlia::add_address`].
    ///
    /// > **Note**: Even though peers can only get into the
    /// > routing table as a result of [`Kademlia::add_address`],
    /// > routing table entries are still updated as peers
    /// > connect and disconnect (i.e. the order of the entries
    /// > as well as the network addresses).
    Manual,
}

/// The configurable filtering strategies for the acceptance of
/// incoming records.
///
/// This can be used for e.g. signature verification or validating
/// the accompanying [`Key`].
///
/// [`Key`]: crate::record::Key
#[derive(Copy, Clone, Debug, PartialEq, Eq)]
pub enum KademliaStoreInserts {
    /// Whenever a (provider) record is received,
    /// the record is forwarded immediately to the [`RecordStore`].
    Unfiltered,
    /// Whenever a (provider) record is received, an event is emitted.
    /// Provider records generate a [`InboundRequest::AddProvider`] under [`KademliaEvent::InboundRequest`],
    /// normal records generate a [`InboundRequest::PutRecord`] under [`KademliaEvent::InboundRequest`].
    ///
    /// When deemed valid, a (provider) record needs to be explicitly stored in
    /// the [`RecordStore`] via [`RecordStore::put`] or [`RecordStore::add_provider`],
    /// whichever is applicable. A mutable reference to the [`RecordStore`] can
    /// be retrieved via [`Kademlia::store_mut`].
    FilterBoth,
}

/// The configuration for the `Kademlia` behaviour.
///
/// The configuration is consumed by [`Kademlia::new`].
#[derive(Debug, Clone)]
pub struct KademliaConfig {
    kbucket_pending_timeout: Duration,
    query_config: QueryConfig,
    protocol_config: KademliaProtocolConfig,
    record_ttl: Option<Duration>,
    record_replication_interval: Option<Duration>,
    record_publication_interval: Option<Duration>,
    record_filtering: KademliaStoreInserts,
    provider_record_ttl: Option<Duration>,
    provider_publication_interval: Option<Duration>,
    connection_idle_timeout: Duration,
    kbucket_inserts: KademliaBucketInserts,
    caching: KademliaCaching,
}

impl Default for KademliaConfig {
    fn default() -> Self {
        KademliaConfig {
            kbucket_pending_timeout: Duration::from_secs(60),
            query_config: QueryConfig::default(),
            protocol_config: Default::default(),
            record_ttl: Some(Duration::from_secs(36 * 60 * 60)),
            record_replication_interval: Some(Duration::from_secs(60 * 60)),
            record_publication_interval: Some(Duration::from_secs(24 * 60 * 60)),
            record_filtering: KademliaStoreInserts::Unfiltered,
            provider_publication_interval: Some(Duration::from_secs(12 * 60 * 60)),
            provider_record_ttl: Some(Duration::from_secs(24 * 60 * 60)),
            connection_idle_timeout: Duration::from_secs(10),
            kbucket_inserts: KademliaBucketInserts::OnConnected,
            caching: KademliaCaching::Enabled { max_peers: 1 },
        }
    }
}

/// The configuration for Kademlia "write-back" caching after successful
/// lookups via [`Kademlia::get_record`].
#[derive(Debug, Clone)]
pub enum KademliaCaching {
    /// Caching is disabled and the peers closest to records being looked up
    /// that do not return a record are not tracked, i.e.
    /// [`GetRecordOk::FinishedWithNoAdditionalRecord`] is always empty.
    Disabled,
    /// Up to `max_peers` peers not returning a record that are closest to the key
    /// being looked up are tracked and returned in [`GetRecordOk::FinishedWithNoAdditionalRecord`].
    /// The write-back operation must be performed explicitly, if
    /// desired and after choosing a record from the results, via [`Kademlia::put_record_to`].
    Enabled { max_peers: u16 },
}

impl KademliaConfig {
    /// Sets custom protocol names.
    ///
    /// Kademlia nodes only communicate with other nodes using the same protocol
    /// name. Using custom name(s) therefore allows to segregate the DHT from
    /// others, if that is desired.
    ///
    /// More than one protocol name can be supplied. In this case the node will
    /// be able to talk to other nodes supporting any of the provided names.
    /// Multiple names must be used with caution to avoid network partitioning.
    pub fn set_protocol_names(&mut self, names: Vec<Cow<'static, [u8]>>) -> &mut Self {
        self.protocol_config.set_protocol_names(names);
        self
    }

    /// Sets the timeout for a single query.
    ///
    /// > **Note**: A single query usually comprises at least as many requests
    /// > as the replication factor, i.e. this is not a request timeout.
    ///
    /// The default is 60 seconds.
    pub fn set_query_timeout(&mut self, timeout: Duration) -> &mut Self {
        self.query_config.timeout = timeout;
        self
    }

    /// Sets the replication factor to use.
    ///
    /// The replication factor determines to how many closest peers
    /// a record is replicated. The default is [`K_VALUE`].
    pub fn set_replication_factor(&mut self, replication_factor: NonZeroUsize) -> &mut Self {
        self.query_config.replication_factor = replication_factor;
        self
    }

    /// Sets the allowed level of parallelism for iterative queries.
    ///
    /// The `α` parameter in the Kademlia paper. The maximum number of peers
    /// that an iterative query is allowed to wait for in parallel while
    /// iterating towards the closest nodes to a target. Defaults to
    /// `ALPHA_VALUE`.
    ///
    /// This only controls the level of parallelism of an iterative query, not
    /// the level of parallelism of a query to a fixed set of peers.
    ///
    /// When used with [`KademliaConfig::disjoint_query_paths`] it equals
    /// the amount of disjoint paths used.
    pub fn set_parallelism(&mut self, parallelism: NonZeroUsize) -> &mut Self {
        self.query_config.parallelism = parallelism;
        self
    }

    /// Require iterative queries to use disjoint paths for increased resiliency
    /// in the presence of potentially adversarial nodes.
    ///
    /// When enabled the number of disjoint paths used equals the configured
    /// parallelism.
    ///
    /// See the S/Kademlia paper for more information on the high level design
    /// as well as its security improvements.
    pub fn disjoint_query_paths(&mut self, enabled: bool) -> &mut Self {
        self.query_config.disjoint_query_paths = enabled;
        self
    }

    /// Sets the TTL for stored records.
    ///
    /// The TTL should be significantly longer than the (re-)publication
    /// interval, to avoid premature expiration of records. The default is 36
    /// hours.
    ///
    /// `None` means records never expire.
    ///
    /// Does not apply to provider records.
    pub fn set_record_ttl(&mut self, record_ttl: Option<Duration>) -> &mut Self {
        self.record_ttl = record_ttl;
        self
    }

    /// Sets whether or not records should be filtered before being stored.
    ///
    /// See [`KademliaStoreInserts`] for the different values.
    /// Defaults to [`KademliaStoreInserts::Unfiltered`].
    pub fn set_record_filtering(&mut self, filtering: KademliaStoreInserts) -> &mut Self {
        self.record_filtering = filtering;
        self
    }

    /// Sets the (re-)replication interval for stored records.
    ///
    /// Periodic replication of stored records ensures that the records
    /// are always replicated to the available nodes closest to the key in the
    /// context of DHT topology changes (i.e. nodes joining and leaving), thus
    /// ensuring persistence until the record expires. Replication does not
    /// prolong the regular lifetime of a record (for otherwise it would live
    /// forever regardless of the configured TTL). The expiry of a record
    /// is only extended through re-publication.
    ///
    /// This interval should be significantly shorter than the publication
    /// interval, to ensure persistence between re-publications. The default
    /// is 1 hour.
    ///
    /// `None` means that stored records are never re-replicated.
    ///
    /// Does not apply to provider records.
    pub fn set_replication_interval(&mut self, interval: Option<Duration>) -> &mut Self {
        self.record_replication_interval = interval;
        self
    }

    /// Sets the (re-)publication interval of stored records.
    ///
    /// Records persist in the DHT until they expire. By default, published
    /// records are re-published in regular intervals for as long as the record
    /// exists in the local storage of the original publisher, thereby extending
    /// the records lifetime.
    ///
    /// This interval should be significantly shorter than the record TTL, to
    /// ensure records do not expire prematurely. The default is 24 hours.
    ///
    /// `None` means that stored records are never automatically re-published.
    ///
    /// Does not apply to provider records.
    pub fn set_publication_interval(&mut self, interval: Option<Duration>) -> &mut Self {
        self.record_publication_interval = interval;
        self
    }

    /// Sets the TTL for provider records.
    ///
    /// `None` means that stored provider records never expire.
    ///
    /// Must be significantly larger than the provider publication interval.
    pub fn set_provider_record_ttl(&mut self, ttl: Option<Duration>) -> &mut Self {
        self.provider_record_ttl = ttl;
        self
    }

    /// Sets the interval at which provider records for keys provided
    /// by the local node are re-published.
    ///
    /// `None` means that stored provider records are never automatically
    /// re-published.
    ///
    /// Must be significantly less than the provider record TTL.
    pub fn set_provider_publication_interval(&mut self, interval: Option<Duration>) -> &mut Self {
        self.provider_publication_interval = interval;
        self
    }

    /// Sets the amount of time to keep connections alive when they're idle.
    pub fn set_connection_idle_timeout(&mut self, duration: Duration) -> &mut Self {
        self.connection_idle_timeout = duration;
        self
    }

    /// Modifies the maximum allowed size of individual Kademlia packets.
    ///
    /// It might be necessary to increase this value if trying to put large
    /// records.
    pub fn set_max_packet_size(&mut self, size: usize) -> &mut Self {
        self.protocol_config.set_max_packet_size(size);
        self
    }

    /// Sets the k-bucket insertion strategy for the Kademlia routing table.
    pub fn set_kbucket_inserts(&mut self, inserts: KademliaBucketInserts) -> &mut Self {
        self.kbucket_inserts = inserts;
        self
    }

    /// Sets the [`KademliaCaching`] strategy to use for successful lookups.
    ///
    /// The default is [`KademliaCaching::Enabled`] with a `max_peers` of 1.
    /// Hence, with default settings and a lookup quorum of 1, a successful lookup
    /// will result in the record being cached at the closest node to the key that
    /// did not return the record, i.e. the standard Kademlia behaviour.
    pub fn set_caching(&mut self, c: KademliaCaching) -> &mut Self {
        self.caching = c;
        self
    }
}

impl<TStore> Kademlia<TStore>
where
    TStore: RecordStore + Send + 'static,
{
    /// Creates a new `Kademlia` network behaviour with a default configuration.
    pub fn new(id: PeerId, store: TStore) -> Self {
        Self::with_config(id, store, Default::default())
    }

    /// Get the protocol name of this kademlia instance.
    pub fn protocol_names(&self) -> &[Cow<'static, [u8]>] {
        self.protocol_config.protocol_names()
    }

    /// Creates a new `Kademlia` network behaviour with the given configuration.
    pub fn with_config(id: PeerId, store: TStore, config: KademliaConfig) -> Self {
        let local_key = kbucket::Key::from(id);

        let put_record_job = config
            .record_replication_interval
            .or(config.record_publication_interval)
            .map(|interval| {
                PutRecordJob::new(
                    id,
                    interval,
                    config.record_publication_interval,
                    config.record_ttl,
                )
            });

        let add_provider_job = config
            .provider_publication_interval
            .map(AddProviderJob::new);

        Kademlia {
            store,
            caching: config.caching,
            kbuckets: KBucketsTable::new(local_key, config.kbucket_pending_timeout),
            kbucket_inserts: config.kbucket_inserts,
            protocol_config: config.protocol_config,
            record_filtering: config.record_filtering,
            queued_events: VecDeque::with_capacity(config.query_config.replication_factor.get()),
            listen_addresses: Default::default(),
            queries: QueryPool::new(config.query_config),
            connected_peers: Default::default(),
            add_provider_job,
            put_record_job,
            record_ttl: config.record_ttl,
            provider_record_ttl: config.provider_record_ttl,
            connection_idle_timeout: config.connection_idle_timeout,
            external_addresses: Default::default(),
            local_peer_id: id,
        }
    }

    /// Gets an iterator over immutable references to all running queries.
    pub fn iter_queries(&self) -> impl Iterator<Item = QueryRef<'_>> {
        self.queries.iter().filter_map(|query| {
            if !query.is_finished() {
                Some(QueryRef { query })
            } else {
                None
            }
        })
    }

    /// Gets an iterator over mutable references to all running queries.
    pub fn iter_queries_mut(&mut self) -> impl Iterator<Item = QueryMut<'_>> {
        self.queries.iter_mut().filter_map(|query| {
            if !query.is_finished() {
                Some(QueryMut { query })
            } else {
                None
            }
        })
    }

    /// Gets an immutable reference to a running query, if it exists.
    pub fn query(&self, id: &QueryId) -> Option<QueryRef<'_>> {
        self.queries.get(id).and_then(|query| {
            if !query.is_finished() {
                Some(QueryRef { query })
            } else {
                None
            }
        })
    }

    /// Gets a mutable reference to a running query, if it exists.
    pub fn query_mut<'a>(&'a mut self, id: &QueryId) -> Option<QueryMut<'a>> {
        self.queries.get_mut(id).and_then(|query| {
            if !query.is_finished() {
                Some(QueryMut { query })
            } else {
                None
            }
        })
    }

    /// Adds a known listen address of a peer participating in the DHT to the
    /// routing table.
    ///
    /// Explicitly adding addresses of peers serves two purposes:
    ///
    ///   1. In order for a node to join the DHT, it must know about at least
    ///      one other node of the DHT.
    ///
    ///   2. When a remote peer initiates a connection and that peer is not
    ///      yet in the routing table, the `Kademlia` behaviour must be
    ///      informed of an address on which that peer is listening for
    ///      connections before it can be added to the routing table
    ///      from where it can subsequently be discovered by all peers
    ///      in the DHT.
    ///
    /// If the routing table has been updated as a result of this operation,
    /// a [`KademliaEvent::RoutingUpdated`] event is emitted.
    pub fn add_address(&mut self, peer: &PeerId, address: Multiaddr) -> RoutingUpdate {
        let key = kbucket::Key::from(*peer);
        match self.kbuckets.entry(&key) {
            kbucket::Entry::Present(mut entry, _) => {
                if entry.value().insert(address) {
                    self.queued_events
                        .push_back(NetworkBehaviourAction::GenerateEvent(
                            KademliaEvent::RoutingUpdated {
                                peer: *peer,
                                is_new_peer: false,
                                addresses: entry.value().clone(),
                                old_peer: None,
                                bucket_range: self
                                    .kbuckets
                                    .bucket(&key)
                                    .map(|b| b.range())
                                    .expect("Not kbucket::Entry::SelfEntry."),
                            },
                        ))
                }
                RoutingUpdate::Success
            }
            kbucket::Entry::Pending(mut entry, _) => {
                entry.value().insert(address);
                RoutingUpdate::Pending
            }
            kbucket::Entry::Absent(entry) => {
                let addresses = Addresses::new(address);
                let status = if self.connected_peers.contains(peer) {
                    NodeStatus::Connected
                } else {
                    NodeStatus::Disconnected
                };
                match entry.insert(addresses.clone(), status) {
                    kbucket::InsertResult::Inserted => {
                        self.queued_events
                            .push_back(NetworkBehaviourAction::GenerateEvent(
                                KademliaEvent::RoutingUpdated {
                                    peer: *peer,
                                    is_new_peer: true,
                                    addresses,
                                    old_peer: None,
                                    bucket_range: self
                                        .kbuckets
                                        .bucket(&key)
                                        .map(|b| b.range())
                                        .expect("Not kbucket::Entry::SelfEntry."),
                                },
                            ));
                        RoutingUpdate::Success
                    }
                    kbucket::InsertResult::Full => {
                        debug!("Bucket full. Peer not added to routing table: {}", peer);
                        RoutingUpdate::Failed
                    }
                    kbucket::InsertResult::Pending { disconnected } => {
                        self.queued_events.push_back(NetworkBehaviourAction::Dial {
                            opts: DialOpts::peer_id(disconnected.into_preimage()).build(),
                        });
                        RoutingUpdate::Pending
                    }
                }
            }
            kbucket::Entry::SelfEntry => RoutingUpdate::Failed,
        }
    }

    /// Removes an address of a peer from the routing table.
    ///
    /// If the given address is the last address of the peer in the
    /// routing table, the peer is removed from the routing table
    /// and `Some` is returned with a view of the removed entry.
    /// The same applies if the peer is currently pending insertion
    /// into the routing table.
    ///
    /// If the given peer or address is not in the routing table,
    /// this is a no-op.
    pub fn remove_address(
        &mut self,
        peer: &PeerId,
        address: &Multiaddr,
    ) -> Option<kbucket::EntryView<kbucket::Key<PeerId>, Addresses>> {
        let key = kbucket::Key::from(*peer);
        match self.kbuckets.entry(&key) {
            kbucket::Entry::Present(mut entry, _) => {
                if entry.value().remove(address).is_err() {
                    Some(entry.remove()) // it is the last address, thus remove the peer.
                } else {
                    None
                }
            }
            kbucket::Entry::Pending(mut entry, _) => {
                if entry.value().remove(address).is_err() {
                    Some(entry.remove()) // it is the last address, thus remove the peer.
                } else {
                    None
                }
            }
            kbucket::Entry::Absent(..) | kbucket::Entry::SelfEntry => None,
        }
    }

    /// Removes a peer from the routing table.
    ///
    /// Returns `None` if the peer was not in the routing table,
    /// not even pending insertion.
    pub fn remove_peer(
        &mut self,
        peer: &PeerId,
    ) -> Option<kbucket::EntryView<kbucket::Key<PeerId>, Addresses>> {
        let key = kbucket::Key::from(*peer);
        match self.kbuckets.entry(&key) {
            kbucket::Entry::Present(entry, _) => Some(entry.remove()),
            kbucket::Entry::Pending(entry, _) => Some(entry.remove()),
            kbucket::Entry::Absent(..) | kbucket::Entry::SelfEntry => None,
        }
    }

    /// Returns an iterator over all non-empty buckets in the routing table.
    pub fn kbuckets(
        &mut self,
    ) -> impl Iterator<Item = kbucket::KBucketRef<'_, kbucket::Key<PeerId>, Addresses>> {
        self.kbuckets.iter().filter(|b| !b.is_empty())
    }

    /// Returns the k-bucket for the distance to the given key.
    ///
    /// Returns `None` if the given key refers to the local key.
    pub fn kbucket<K>(
        &mut self,
        key: K,
    ) -> Option<kbucket::KBucketRef<'_, kbucket::Key<PeerId>, Addresses>>
    where
        K: Into<kbucket::Key<K>> + Clone,
    {
        self.kbuckets.bucket(&key.into())
    }

    /// Initiates an iterative query for the closest peers to the given key.
    ///
    /// The result of the query is delivered in a
    /// [`KademliaEvent::OutboundQueryCompleted{QueryResult::GetClosestPeers}`].
    pub fn get_closest_peers<K>(&mut self, key: K) -> QueryId
    where
        K: Into<kbucket::Key<K>> + Into<Vec<u8>> + Clone,
    {
        let target: kbucket::Key<K> = key.clone().into();
        let key: Vec<u8> = key.into();
        let info = QueryInfo::GetClosestPeers {
            key,
            step: ProgressStep::first(),
        };
        let peer_keys: Vec<kbucket::Key<PeerId>> = self.kbuckets.closest_keys(&target).collect();
        let inner = QueryInner::new(info);
        self.queries.add_iter_closest(target, peer_keys, inner)
    }

    /// Returns closest peers to the given key; takes peers from local routing table only.
    pub fn get_closest_local_peers<'a, K: Clone>(
        &'a mut self,
        key: &'a kbucket::Key<K>,
    ) -> impl Iterator<Item = kbucket::Key<PeerId>> + 'a {
        self.kbuckets.closest_keys(key)
    }

    /// Performs a lookup for a record in the DHT.
    ///
    /// The result of this operation is delivered in a
    /// [`KademliaEvent::OutboundQueryCompleted{QueryResult::GetRecord}`].
    pub fn get_record(&mut self, key: record::Key) -> QueryId {
        let record = if let Some(record) = self.store.get(&key) {
            if record.is_expired(Instant::now()) {
                self.store.remove(&key);
                None
            } else {
                Some(PeerRecord {
                    peer: None,
                    record: record.into_owned(),
                })
            }
        } else {
            None
        };

        let step = ProgressStep::first();

        let target = kbucket::Key::new(key.clone());
        let info = if record.is_some() {
            QueryInfo::GetRecord {
                key,
                step: step.next(),
                found_a_record: true,
                cache_candidates: BTreeMap::new(),
            }
        } else {
            QueryInfo::GetRecord {
                key,
                step: step.clone(),
                found_a_record: false,
                cache_candidates: BTreeMap::new(),
            }
        };
        let peers = self.kbuckets.closest_keys(&target);
        let inner = QueryInner::new(info);
        let id = self.queries.add_iter_closest(target.clone(), peers, inner);

        // No queries were actually done for the results yet.
        let stats = QueryStats::empty();

        if let Some(record) = record {
            self.queued_events
                .push_back(NetworkBehaviourAction::GenerateEvent(
                    KademliaEvent::OutboundQueryProgressed {
                        id,
                        result: QueryResult::GetRecord(Ok(GetRecordOk::FoundRecord(record))),
                        step,
                        stats,
                    },
                ));
        }

        id
    }

    /// Stores a record in the DHT, locally as well as at the nodes
    /// closest to the key as per the xor distance metric.
    ///
    /// Returns `Ok` if a record has been stored locally, providing the
    /// `QueryId` of the initial query that replicates the record in the DHT.
    /// The result of the query is eventually reported as a
    /// [`KademliaEvent::OutboundQueryCompleted{QueryResult::PutRecord}`].
    ///
    /// The record is always stored locally with the given expiration. If the record's
    /// expiration is `None`, the common case, it does not expire in local storage
    /// but is still replicated with the configured record TTL. To remove the record
    /// locally and stop it from being re-published in the DHT, see [`Kademlia::remove_record`].
    ///
    /// After the initial publication of the record, it is subject to (re-)replication
    /// and (re-)publication as per the configured intervals. Periodic (re-)publication
    /// does not update the record's expiration in local storage, thus a given record
    /// with an explicit expiration will always expire at that instant and until then
    /// is subject to regular (re-)replication and (re-)publication.
    pub fn put_record(
        &mut self,
        mut record: Record,
        quorum: Quorum,
    ) -> Result<QueryId, store::Error> {
        record.publisher = Some(*self.kbuckets.local_key().preimage());
        self.store.put(record.clone())?;
        record.expires = record
            .expires
            .or_else(|| self.record_ttl.map(|ttl| Instant::now() + ttl));
        let quorum = quorum.eval(self.queries.config().replication_factor);
        let target = kbucket::Key::new(record.key.clone());
        let peers = self.kbuckets.closest_keys(&target);
        let context = PutRecordContext::Publish;
        let info = QueryInfo::PutRecord {
            context,
            record,
            quorum,
            phase: PutRecordPhase::GetClosestPeers,
        };
        let inner = QueryInner::new(info);
        Ok(self.queries.add_iter_closest(target.clone(), peers, inner))
    }

    /// Stores a record at specific peers, without storing it locally.
    ///
    /// The given [`Quorum`] is understood in the context of the total
    /// number of distinct peers given.
    ///
    /// If the record's expiration is `None`, the configured record TTL is used.
    ///
    /// > **Note**: This is not a regular Kademlia DHT operation. It needs to be
    /// > used to selectively update or store a record to specific peers
    /// > for the purpose of e.g. making sure these peers have the latest
    /// > "version" of a record or to "cache" a record at further peers
    /// > to increase the lookup success rate on the DHT for other peers.
    /// >
    /// > In particular, there is no automatic storing of records performed, and this
    /// > method must be used to ensure the standard Kademlia
    /// > procedure of "caching" (i.e. storing) a found record at the closest
    /// > node to the key that _did not_ return it.
    pub fn put_record_to<I>(&mut self, mut record: Record, peers: I, quorum: Quorum) -> QueryId
    where
        I: ExactSizeIterator<Item = PeerId>,
    {
        let quorum = if peers.len() > 0 {
            quorum.eval(NonZeroUsize::new(peers.len()).expect("> 0"))
        } else {
            // If no peers are given, we just let the query fail immediately
            // due to the fact that the quorum must be at least one, instead of
            // introducing a new kind of error.
            NonZeroUsize::new(1).expect("1 > 0")
        };
        record.expires = record
            .expires
            .or_else(|| self.record_ttl.map(|ttl| Instant::now() + ttl));
        let context = PutRecordContext::Custom;
        let info = QueryInfo::PutRecord {
            context,
            record,
            quorum,
            phase: PutRecordPhase::PutRecord {
                success: Vec::new(),
                get_closest_peers_stats: QueryStats::empty(),
            },
        };
        let inner = QueryInner::new(info);
        self.queries.add_fixed(peers, inner)
    }

    /// Removes the record with the given key from _local_ storage,
    /// if the local node is the publisher of the record.
    ///
    /// Has no effect if a record for the given key is stored locally but
    /// the local node is not a publisher of the record.
    ///
    /// This is a _local_ operation. However, it also has the effect that
    /// the record will no longer be periodically re-published, allowing the
    /// record to eventually expire throughout the DHT.
    pub fn remove_record(&mut self, key: &record::Key) {
        if let Some(r) = self.store.get(key) {
            if r.publisher.as_ref() == Some(self.kbuckets.local_key().preimage()) {
                self.store.remove(key)
            }
        }
    }

    /// Gets a mutable reference to the record store.
    pub fn store_mut(&mut self) -> &mut TStore {
        &mut self.store
    }

    /// Bootstraps the local node to join the DHT.
    ///
    /// Bootstrapping is a multi-step operation that starts with a lookup of the local node's
    /// own ID in the DHT. This introduces the local node to the other nodes
    /// in the DHT and populates its routing table with the closest neighbours.
    ///
    /// Subsequently, all buckets farther from the bucket of the closest neighbour are
    /// refreshed by initiating an additional bootstrapping query for each such
    /// bucket with random keys.
    ///
    /// Returns `Ok` if bootstrapping has been initiated with a self-lookup, providing the
    /// `QueryId` for the entire bootstrapping process. The progress of bootstrapping is
    /// reported via [`KademliaEvent::OutboundQueryCompleted{QueryResult::Bootstrap}`] events,
    /// with one such event per bootstrapping query.
    ///
    /// Returns `Err` if bootstrapping is impossible due an empty routing table.
    ///
    /// > **Note**: Bootstrapping requires at least one node of the DHT to be known.
    /// > See [`Kademlia::add_address`].
    pub fn bootstrap(&mut self) -> Result<QueryId, NoKnownPeers> {
        let local_key = self.kbuckets.local_key().clone();
        let info = QueryInfo::Bootstrap {
            peer: *local_key.preimage(),
            remaining: None,
            step: ProgressStep::first(),
        };
        let peers = self.kbuckets.closest_keys(&local_key).collect::<Vec<_>>();
        if peers.is_empty() {
            Err(NoKnownPeers())
        } else {
            let inner = QueryInner::new(info);
            Ok(self.queries.add_iter_closest(local_key, peers, inner))
        }
    }

    /// Establishes the local node as a provider of a value for the given key.
    ///
    /// This operation publishes a provider record with the given key and
    /// identity of the local node to the peers closest to the key, thus establishing
    /// the local node as a provider.
    ///
    /// Returns `Ok` if a provider record has been stored locally, providing the
    /// `QueryId` of the initial query that announces the local node as a provider.
    ///
    /// The publication of the provider records is periodically repeated as per the
    /// configured interval, to renew the expiry and account for changes to the DHT
    /// topology. A provider record may be removed from local storage and
    /// thus no longer re-published by calling [`Kademlia::stop_providing`].
    ///
    /// In contrast to the standard Kademlia push-based model for content distribution
    /// implemented by [`Kademlia::put_record`], the provider API implements a
    /// pull-based model that may be used in addition or as an alternative.
    /// The means by which the actual value is obtained from a provider is out of scope
    /// of the libp2p Kademlia provider API.
    ///
    /// The results of the (repeated) provider announcements sent by this node are
    /// reported via [`KademliaEvent::OutboundQueryCompleted{QueryResult::StartProviding}`].
    pub fn start_providing(&mut self, key: record::Key) -> Result<QueryId, store::Error> {
        // Note: We store our own provider records locally without local addresses
        // to avoid redundant storage and outdated addresses. Instead these are
        // acquired on demand when returning a `ProviderRecord` for the local node.
        let local_addrs = Vec::new();
        let record = ProviderRecord::new(
            key.clone(),
            *self.kbuckets.local_key().preimage(),
            local_addrs,
        );
        self.store.add_provider(record)?;
        let target = kbucket::Key::new(key.clone());
        let peers = self.kbuckets.closest_keys(&target);
        let context = AddProviderContext::Publish;
        let info = QueryInfo::AddProvider {
            context,
            key,
            phase: AddProviderPhase::GetClosestPeers,
        };
        let inner = QueryInner::new(info);
        let id = self.queries.add_iter_closest(target.clone(), peers, inner);
        Ok(id)
    }

    /// Stops the local node from announcing that it is a provider for the given key.
    ///
    /// This is a local operation. The local node will still be considered as a
    /// provider for the key by other nodes until these provider records expire.
    pub fn stop_providing(&mut self, key: &record::Key) {
        self.store
            .remove_provider(key, self.kbuckets.local_key().preimage());
    }

    /// Performs a lookup for providers of a value to the given key.
    ///
    /// The result of this operation is delivered in a
    /// reported via [`KademliaEvent::OutboundQueryCompleted{QueryResult::GetProviders}`].
    pub fn get_providers(&mut self, key: record::Key) -> QueryId {
        let providers: HashSet<_> = self
            .store
            .providers(&key)
            .into_iter()
            .filter(|p| !p.is_expired(Instant::now()))
            .map(|p| p.provider)
            .collect();

        let step = ProgressStep::first();

        let info = QueryInfo::GetProviders {
            key: key.clone(),
            providers_found: providers.len(),
            step: if providers.is_empty() {
                step.clone()
            } else {
                step.next()
            },
        };

        let target = kbucket::Key::new(key.clone());
        let peers = self.kbuckets.closest_keys(&target);
        let inner = QueryInner::new(info);
        let id = self.queries.add_iter_closest(target.clone(), peers, inner);

        // No queries were actually done for the results yet.
        let stats = QueryStats::empty();

        if !providers.is_empty() {
            self.queued_events
                .push_back(NetworkBehaviourAction::GenerateEvent(
                    KademliaEvent::OutboundQueryProgressed {
                        id,
                        result: QueryResult::GetProviders(Ok(GetProvidersOk::FoundProviders {
                            key,
                            providers,
                        })),
                        step,
                        stats,
                    },
                ));
        }
        id
    }

    /// Processes discovered peers from a successful request in an iterative `Query`.
    fn discovered<'a, I>(&'a mut self, query_id: &QueryId, source: &PeerId, peers: I)
    where
        I: Iterator<Item = &'a KadPeer> + Clone,
    {
        let local_id = self.kbuckets.local_key().preimage();
        let others_iter = peers.filter(|p| &p.node_id != local_id);
        if let Some(query) = self.queries.get_mut(query_id) {
            log::trace!("Request to {:?} in query {:?} succeeded.", source, query_id);
            for peer in others_iter.clone() {
                log::trace!(
                    "Peer {:?} reported by {:?} in query {:?}.",
                    peer,
                    source,
                    query_id
                );
                let addrs = peer.multiaddrs.iter().cloned().collect();
                query.inner.addresses.insert(peer.node_id, addrs);
            }
            query.on_success(source, others_iter.cloned().map(|kp| kp.node_id))
        }
    }

    /// Finds the closest peers to a `target` in the context of a request by
    /// the `source` peer, such that the `source` peer is never included in the
    /// result.
    fn find_closest<T: Clone>(
        &mut self,
        target: &kbucket::Key<T>,
        source: &PeerId,
    ) -> Vec<KadPeer> {
        if target == self.kbuckets.local_key() {
            Vec::new()
        } else {
            self.kbuckets
                .closest(target)
                .filter(|e| e.node.key.preimage() != source)
                .take(self.queries.config().replication_factor.get())
                .map(KadPeer::from)
                .collect()
        }
    }

    /// Collects all peers who are known to be providers of the value for a given `Multihash`.
    fn provider_peers(&mut self, key: &record::Key, source: &PeerId) -> Vec<KadPeer> {
        let kbuckets = &mut self.kbuckets;
        let connected = &mut self.connected_peers;
        let listen_addresses = &self.listen_addresses;
        let external_addresses = &self.external_addresses;

        self.store
            .providers(key)
            .into_iter()
            .filter_map(move |p| {
                if &p.provider != source {
                    let node_id = p.provider;
                    let multiaddrs = p.addresses;
                    let connection_ty = if connected.contains(&node_id) {
                        KadConnectionType::Connected
                    } else {
                        KadConnectionType::NotConnected
                    };
                    if multiaddrs.is_empty() {
                        // The provider is either the local node and we fill in
                        // the local addresses on demand, or it is a legacy
                        // provider record without addresses, in which case we
                        // try to find addresses in the routing table, as was
                        // done before provider records were stored along with
                        // their addresses.
                        if &node_id == kbuckets.local_key().preimage() {
                            Some(
                                listen_addresses
                                    .iter()
                                    .chain(external_addresses.iter())
                                    .cloned()
                                    .collect::<Vec<_>>(),
                            )
                        } else {
                            let key = kbucket::Key::from(node_id);
                            kbuckets
                                .entry(&key)
                                .view()
                                .map(|e| e.node.value.clone().into_vec())
                        }
                    } else {
                        Some(multiaddrs)
                    }
                    .map(|multiaddrs| KadPeer {
                        node_id,
                        multiaddrs,
                        connection_ty,
                    })
                } else {
                    None
                }
            })
            .take(self.queries.config().replication_factor.get())
            .collect()
    }

    /// Starts an iterative `ADD_PROVIDER` query for the given key.
    fn start_add_provider(&mut self, key: record::Key, context: AddProviderContext) {
        let info = QueryInfo::AddProvider {
            context,
            key: key.clone(),
            phase: AddProviderPhase::GetClosestPeers,
        };
        let target = kbucket::Key::new(key);
        let peers = self.kbuckets.closest_keys(&target);
        let inner = QueryInner::new(info);
        self.queries.add_iter_closest(target.clone(), peers, inner);
    }

    /// Starts an iterative `PUT_VALUE` query for the given record.
    fn start_put_record(&mut self, record: Record, quorum: Quorum, context: PutRecordContext) {
        let quorum = quorum.eval(self.queries.config().replication_factor);
        let target = kbucket::Key::new(record.key.clone());
        let peers = self.kbuckets.closest_keys(&target);
        let info = QueryInfo::PutRecord {
            record,
            quorum,
            context,
            phase: PutRecordPhase::GetClosestPeers,
        };
        let inner = QueryInner::new(info);
        self.queries.add_iter_closest(target.clone(), peers, inner);
    }

    /// Updates the routing table with a new connection status and address of a peer.
    fn connection_updated(
        &mut self,
        peer: PeerId,
        address: Option<Multiaddr>,
        new_status: NodeStatus,
    ) {
        let key = kbucket::Key::from(peer);
        match self.kbuckets.entry(&key) {
            kbucket::Entry::Present(mut entry, old_status) => {
                if old_status != new_status {
                    entry.update(new_status)
                }
                if let Some(address) = address {
                    if entry.value().insert(address) {
                        self.queued_events
                            .push_back(NetworkBehaviourAction::GenerateEvent(
                                KademliaEvent::RoutingUpdated {
                                    peer,
                                    is_new_peer: false,
                                    addresses: entry.value().clone(),
                                    old_peer: None,
                                    bucket_range: self
                                        .kbuckets
                                        .bucket(&key)
                                        .map(|b| b.range())
                                        .expect("Not kbucket::Entry::SelfEntry."),
                                },
                            ))
                    }
                }
            }

            kbucket::Entry::Pending(mut entry, old_status) => {
                if let Some(address) = address {
                    entry.value().insert(address);
                }
                if old_status != new_status {
                    entry.update(new_status);
                }
            }

            kbucket::Entry::Absent(entry) => {
                // Only connected nodes with a known address are newly inserted.
                if new_status != NodeStatus::Connected {
                    return;
                }
                match (address, self.kbucket_inserts) {
                    (None, _) => {
                        self.queued_events
                            .push_back(NetworkBehaviourAction::GenerateEvent(
                                KademliaEvent::UnroutablePeer { peer },
                            ));
                    }
                    (Some(a), KademliaBucketInserts::Manual) => {
                        self.queued_events
                            .push_back(NetworkBehaviourAction::GenerateEvent(
                                KademliaEvent::RoutablePeer { peer, address: a },
                            ));
                    }
                    (Some(a), KademliaBucketInserts::OnConnected) => {
                        let addresses = Addresses::new(a);
                        match entry.insert(addresses.clone(), new_status) {
                            kbucket::InsertResult::Inserted => {
                                let event = KademliaEvent::RoutingUpdated {
                                    peer,
                                    is_new_peer: true,
                                    addresses,
                                    old_peer: None,
                                    bucket_range: self
                                        .kbuckets
                                        .bucket(&key)
                                        .map(|b| b.range())
                                        .expect("Not kbucket::Entry::SelfEntry."),
                                };
                                self.queued_events
                                    .push_back(NetworkBehaviourAction::GenerateEvent(event));
                            }
                            kbucket::InsertResult::Full => {
                                debug!("Bucket full. Peer not added to routing table: {}", peer);
                                let address = addresses.first().clone();
                                self.queued_events.push_back(
                                    NetworkBehaviourAction::GenerateEvent(
                                        KademliaEvent::RoutablePeer { peer, address },
                                    ),
                                );
                            }
                            kbucket::InsertResult::Pending { disconnected } => {
                                let address = addresses.first().clone();
                                self.queued_events.push_back(
                                    NetworkBehaviourAction::GenerateEvent(
                                        KademliaEvent::PendingRoutablePeer { peer, address },
                                    ),
                                );

                                // `disconnected` might already be in the process of re-connecting.
                                // In other words `disconnected` might have already re-connected but
                                // is not yet confirmed to support the Kademlia protocol via
                                // [`KademliaHandlerEvent::ProtocolConfirmed`].
                                //
                                // Only try dialing peer if not currently connected.
                                if !self.connected_peers.contains(disconnected.preimage()) {
                                    self.queued_events.push_back(NetworkBehaviourAction::Dial {
                                        opts: DialOpts::peer_id(disconnected.into_preimage())
                                            .build(),
                                    })
                                }
                            }
                        }
                    }
                }
            }
            _ => {}
        }
    }

    /// Handles a finished (i.e. successful) query.
    fn query_finished(&mut self, q: Query<QueryInner>) -> Option<KademliaEvent> {
        let query_id = q.id();
        log::trace!("Query {:?} finished.", query_id);
        let result = q.into_result();
        match result.inner.info {
            QueryInfo::Bootstrap {
                peer,
                remaining,
                mut step,
            } => {
                let local_key = self.kbuckets.local_key().clone();
                let mut remaining = remaining.unwrap_or_else(|| {
                    debug_assert_eq!(&peer, local_key.preimage());
                    // The lookup for the local key finished. To complete the bootstrap process,
                    // a bucket refresh should be performed for every bucket farther away than
                    // the first non-empty bucket (which are most likely no more than the last
                    // few, i.e. farthest, buckets).
                    self.kbuckets
                        .iter()
                        .skip_while(|b| b.is_empty())
                        .skip(1) // Skip the bucket with the closest neighbour.
                        .map(|b| {
                            // Try to find a key that falls into the bucket. While such keys can
                            // be generated fully deterministically, the current libp2p kademlia
                            // wire protocol requires transmission of the preimages of the actual
                            // keys in the DHT keyspace, hence for now this is just a "best effort"
                            // to find a key that hashes into a specific bucket. The probabilities
                            // of finding a key in the bucket `b` with as most 16 trials are as
                            // follows:
                            //
                            // Pr(bucket-255) = 1 - (1/2)^16   ~= 1
                            // Pr(bucket-254) = 1 - (3/4)^16   ~= 1
                            // Pr(bucket-253) = 1 - (7/8)^16   ~= 0.88
                            // Pr(bucket-252) = 1 - (15/16)^16 ~= 0.64
                            // ...
                            let mut target = kbucket::Key::from(PeerId::random());
                            for _ in 0..16 {
                                let d = local_key.distance(&target);
                                if b.contains(&d) {
                                    break;
                                }
                                target = kbucket::Key::from(PeerId::random());
                            }
                            target
                        })
                        .collect::<Vec<_>>()
                        .into_iter()
                });

                let num_remaining = remaining.len() as u32;

                if let Some(target) = remaining.next() {
                    let info = QueryInfo::Bootstrap {
                        peer: *target.preimage(),
                        remaining: Some(remaining),
                        step: step.next(),
                    };
                    let peers = self.kbuckets.closest_keys(&target);
                    let inner = QueryInner::new(info);
                    self.queries
                        .continue_iter_closest(query_id, target.clone(), peers, inner);
                } else {
                    step.last = true;
                };

                Some(KademliaEvent::OutboundQueryProgressed {
                    id: query_id,
                    stats: result.stats,
                    result: QueryResult::Bootstrap(Ok(BootstrapOk {
                        peer,
                        num_remaining,
                    })),
                    step,
                })
            }

            QueryInfo::GetClosestPeers { key, mut step } => {
                step.last = true;

                Some(KademliaEvent::OutboundQueryProgressed {
                    id: query_id,
                    stats: result.stats,
                    result: QueryResult::GetClosestPeers(Ok(GetClosestPeersOk {
                        key,
                        peers: result.peers.collect(),
                    })),
                    step,
                })
            }

            QueryInfo::GetProviders { mut step, .. } => {
                step.last = true;

                Some(KademliaEvent::OutboundQueryProgressed {
                    id: query_id,
                    stats: result.stats,
                    result: QueryResult::GetProviders(Ok(
                        GetProvidersOk::FinishedWithNoAdditionalRecord {
                            closest_peers: result.peers.collect(),
                        },
                    )),
                    step,
                })
            }

            QueryInfo::AddProvider {
                context,
                key,
                phase: AddProviderPhase::GetClosestPeers,
            } => {
                let provider_id = self.local_peer_id;
                let external_addresses = self.external_addresses.iter().cloned().collect();
                let inner = QueryInner::new(QueryInfo::AddProvider {
                    context,
                    key,
                    phase: AddProviderPhase::AddProvider {
                        provider_id,
                        external_addresses,
                        get_closest_peers_stats: result.stats,
                    },
                });
                self.queries.continue_fixed(query_id, result.peers, inner);
                None
            }

            QueryInfo::AddProvider {
                context,
                key,
                phase:
                    AddProviderPhase::AddProvider {
                        get_closest_peers_stats,
                        ..
                    },
            } => match context {
                AddProviderContext::Publish => Some(KademliaEvent::OutboundQueryProgressed {
                    id: query_id,
                    stats: get_closest_peers_stats.merge(result.stats),
                    result: QueryResult::StartProviding(Ok(AddProviderOk { key })),
                    step: ProgressStep::first_and_last(),
                }),
                AddProviderContext::Republish => Some(KademliaEvent::OutboundQueryProgressed {
                    id: query_id,
                    stats: get_closest_peers_stats.merge(result.stats),
                    result: QueryResult::RepublishProvider(Ok(AddProviderOk { key })),
                    step: ProgressStep::first_and_last(),
                }),
            },

            QueryInfo::GetRecord {
                key,
                mut step,
                found_a_record,
                cache_candidates,
            } => {
                step.last = true;

                let results = if found_a_record {
                    Ok(GetRecordOk::FinishedWithNoAdditionalRecord { cache_candidates })
                } else {
                    Err(GetRecordError::NotFound {
                        key,
                        closest_peers: result.peers.collect(),
                    })
                };
                Some(KademliaEvent::OutboundQueryProgressed {
                    id: query_id,
                    stats: result.stats,
                    result: QueryResult::GetRecord(results),
                    step,
                })
            }

            QueryInfo::PutRecord {
                context,
                record,
                quorum,
                phase: PutRecordPhase::GetClosestPeers,
            } => {
                let info = QueryInfo::PutRecord {
                    context,
                    record,
                    quorum,
                    phase: PutRecordPhase::PutRecord {
                        success: vec![],
                        get_closest_peers_stats: result.stats,
                    },
                };
                let inner = QueryInner::new(info);
                self.queries.continue_fixed(query_id, result.peers, inner);
                None
            }

            QueryInfo::PutRecord {
                context,
                record,
                quorum,
                phase:
                    PutRecordPhase::PutRecord {
                        success,
                        get_closest_peers_stats,
                    },
            } => {
                let mk_result = |key: record::Key| {
                    if success.len() >= quorum.get() {
                        Ok(PutRecordOk { key })
                    } else {
                        Err(PutRecordError::QuorumFailed {
                            key,
                            quorum,
                            success,
                        })
                    }
                };
                match context {
                    PutRecordContext::Publish | PutRecordContext::Custom => {
                        Some(KademliaEvent::OutboundQueryProgressed {
                            id: query_id,
                            stats: get_closest_peers_stats.merge(result.stats),
                            result: QueryResult::PutRecord(mk_result(record.key)),
                            step: ProgressStep::first_and_last(),
                        })
                    }
                    PutRecordContext::Republish => Some(KademliaEvent::OutboundQueryProgressed {
                        id: query_id,
                        stats: get_closest_peers_stats.merge(result.stats),
                        result: QueryResult::RepublishRecord(mk_result(record.key)),
                        step: ProgressStep::first_and_last(),
                    }),
                    PutRecordContext::Replicate => {
                        debug!("Record replicated: {:?}", record.key);
                        None
                    }
                }
            }
        }
    }

    /// Handles a query that timed out.
    fn query_timeout(&mut self, query: Query<QueryInner>) -> Option<KademliaEvent> {
        let query_id = query.id();
        log::trace!("Query {:?} timed out.", query_id);
        let result = query.into_result();
        match result.inner.info {
            QueryInfo::Bootstrap {
                peer,
                mut remaining,
                mut step,
            } => {
                let num_remaining = remaining.as_ref().map(|r| r.len().saturating_sub(1) as u32);

                // Continue with the next bootstrap query if `remaining` is not empty.
                if let Some((target, remaining)) =
                    remaining.take().and_then(|mut r| Some((r.next()?, r)))
                {
                    let info = QueryInfo::Bootstrap {
                        peer: target.clone().into_preimage(),
                        remaining: Some(remaining),
                        step: step.next(),
                    };
                    let peers = self.kbuckets.closest_keys(&target);
                    let inner = QueryInner::new(info);
                    self.queries
                        .continue_iter_closest(query_id, target.clone(), peers, inner);
                } else {
                    step.last = true;
                }

                Some(KademliaEvent::OutboundQueryProgressed {
                    id: query_id,
                    stats: result.stats,
                    result: QueryResult::Bootstrap(Err(BootstrapError::Timeout {
                        peer,
                        num_remaining,
                    })),
                    step,
                })
            }

            QueryInfo::AddProvider { context, key, .. } => Some(match context {
                AddProviderContext::Publish => KademliaEvent::OutboundQueryProgressed {
                    id: query_id,
                    stats: result.stats,
                    result: QueryResult::StartProviding(Err(AddProviderError::Timeout { key })),
                    step: ProgressStep::first_and_last(),
                },
                AddProviderContext::Republish => KademliaEvent::OutboundQueryProgressed {
                    id: query_id,
                    stats: result.stats,
                    result: QueryResult::RepublishProvider(Err(AddProviderError::Timeout { key })),
                    step: ProgressStep::first_and_last(),
                },
            }),

            QueryInfo::GetClosestPeers { key, mut step } => {
                step.last = true;

                Some(KademliaEvent::OutboundQueryProgressed {
                    id: query_id,
                    stats: result.stats,
                    result: QueryResult::GetClosestPeers(Err(GetClosestPeersError::Timeout {
                        key,
                        peers: result.peers.collect(),
                    })),
                    step,
                })
            }

            QueryInfo::PutRecord {
                record,
                quorum,
                context,
                phase,
            } => {
                let err = Err(PutRecordError::Timeout {
                    key: record.key,
                    quorum,
                    success: match phase {
                        PutRecordPhase::GetClosestPeers => vec![],
                        PutRecordPhase::PutRecord { ref success, .. } => success.clone(),
                    },
                });
                match context {
                    PutRecordContext::Publish | PutRecordContext::Custom => {
                        Some(KademliaEvent::OutboundQueryProgressed {
                            id: query_id,
                            stats: result.stats,
                            result: QueryResult::PutRecord(err),
                            step: ProgressStep::first_and_last(),
                        })
                    }
                    PutRecordContext::Republish => Some(KademliaEvent::OutboundQueryProgressed {
                        id: query_id,
                        stats: result.stats,
                        result: QueryResult::RepublishRecord(err),
                        step: ProgressStep::first_and_last(),
                    }),
                    PutRecordContext::Replicate => match phase {
                        PutRecordPhase::GetClosestPeers => {
                            warn!("Locating closest peers for replication failed: {:?}", err);
                            None
                        }
                        PutRecordPhase::PutRecord { .. } => {
                            debug!("Replicating record failed: {:?}", err);
                            None
                        }
                    },
                }
            }

            QueryInfo::GetRecord { key, mut step, .. } => {
                step.last = true;

                Some(KademliaEvent::OutboundQueryProgressed {
                    id: query_id,
                    stats: result.stats,
                    result: QueryResult::GetRecord(Err(GetRecordError::Timeout { key })),
                    step,
                })
            }

            QueryInfo::GetProviders { key, mut step, .. } => {
                step.last = true;

                Some(KademliaEvent::OutboundQueryProgressed {
                    id: query_id,
                    stats: result.stats,
                    result: QueryResult::GetProviders(Err(GetProvidersError::Timeout {
                        key,
                        closest_peers: result.peers.collect(),
                    })),
                    step,
                })
            }
        }
    }

    /// Processes a record received from a peer.
    fn record_received(
        &mut self,
        source: PeerId,
        connection: ConnectionId,
        request_id: KademliaRequestId,
        mut record: Record,
    ) {
        if record.publisher.as_ref() == Some(self.kbuckets.local_key().preimage()) {
            // If the (alleged) publisher is the local node, do nothing. The record of
            // the original publisher should never change as a result of replication
            // and the publisher is always assumed to have the "right" value.
            self.queued_events
                .push_back(NetworkBehaviourAction::NotifyHandler {
                    peer_id: source,
                    handler: NotifyHandler::One(connection),
                    event: KademliaHandlerIn::PutRecordRes {
                        key: record.key,
                        value: record.value,
                        request_id,
                    },
                });
            return;
        }

        let now = Instant::now();

        // Calculate the expiration exponentially inversely proportional to the
        // number of nodes between the local node and the closest node to the key
        // (beyond the replication factor). This ensures avoiding over-caching
        // outside of the k closest nodes to a key.
        let target = kbucket::Key::new(record.key.clone());
        let num_between = self.kbuckets.count_nodes_between(&target);
        let k = self.queries.config().replication_factor.get();
        let num_beyond_k = (usize::max(k, num_between) - k) as u32;
        let expiration = self
            .record_ttl
            .map(|ttl| now + exp_decrease(ttl, num_beyond_k));
        // The smaller TTL prevails. Only if neither TTL is set is the record
        // stored "forever".
        record.expires = record.expires.or(expiration).min(expiration);

        if let Some(job) = self.put_record_job.as_mut() {
            // Ignore the record in the next run of the replication
            // job, since we can assume the sender replicated the
            // record to the k closest peers. Effectively, only
            // one of the k closest peers performs a replication
            // in the configured interval, assuming a shared interval.
            job.skip(record.key.clone())
        }

        // While records received from a publisher, as well as records that do
        // not exist locally should always (attempted to) be stored, there is a
        // choice here w.r.t. the handling of replicated records whose keys refer
        // to records that exist locally: The value and / or the publisher may
        // either be overridden or left unchanged. At the moment and in the
        // absence of a decisive argument for another option, both are always
        // overridden as it avoids having to load the existing record in the
        // first place.

        if !record.is_expired(now) {
            // The record is cloned because of the weird libp2p protocol
            // requirement to send back the value in the response, although this
            // is a waste of resources.
            match self.record_filtering {
                KademliaStoreInserts::Unfiltered => match self.store.put(record.clone()) {
                    Ok(()) => {
                        debug!(
                            "Record stored: {:?}; {} bytes",
                            record.key,
                            record.value.len()
                        );
                        self.queued_events
                            .push_back(NetworkBehaviourAction::GenerateEvent(
                                KademliaEvent::InboundRequest {
                                    request: InboundRequest::PutRecord {
                                        source,
                                        connection,
                                        record: None,
                                    },
                                },
                            ));
                    }
                    Err(e) => {
                        info!("Record not stored: {:?}", e);
                        self.queued_events
                            .push_back(NetworkBehaviourAction::NotifyHandler {
                                peer_id: source,
                                handler: NotifyHandler::One(connection),
                                event: KademliaHandlerIn::Reset(request_id),
                            });

                        return;
                    }
                },
                KademliaStoreInserts::FilterBoth => {
                    self.queued_events
                        .push_back(NetworkBehaviourAction::GenerateEvent(
                            KademliaEvent::InboundRequest {
                                request: InboundRequest::PutRecord {
                                    source,
                                    connection,
                                    record: Some(record.clone()),
                                },
                            },
                        ));
                }
            }
        }

        // The remote receives a [`KademliaHandlerIn::PutRecordRes`] even in the
        // case where the record is discarded due to being expired. Given that
        // the remote sent the local node a [`KademliaHandlerEvent::PutRecord`]
        // request, the remote perceives the local node as one node among the k
        // closest nodes to the target. In addition returning
        // [`KademliaHandlerIn::PutRecordRes`] does not reveal any internal
        // information to a possibly malicious remote node.
        self.queued_events
            .push_back(NetworkBehaviourAction::NotifyHandler {
                peer_id: source,
                handler: NotifyHandler::One(connection),
                event: KademliaHandlerIn::PutRecordRes {
                    key: record.key,
                    value: record.value,
                    request_id,
                },
            })
    }

    /// Processes a provider record received from a peer.
    fn provider_received(&mut self, key: record::Key, provider: KadPeer) {
        if &provider.node_id != self.kbuckets.local_key().preimage() {
            let record = ProviderRecord {
                key,
                provider: provider.node_id,
                expires: self.provider_record_ttl.map(|ttl| Instant::now() + ttl),
                addresses: provider.multiaddrs,
            };
            match self.record_filtering {
                KademliaStoreInserts::Unfiltered => {
                    if let Err(e) = self.store.add_provider(record) {
                        info!("Provider record not stored: {:?}", e);
                        return;
                    }

                    self.queued_events
                        .push_back(NetworkBehaviourAction::GenerateEvent(
                            KademliaEvent::InboundRequest {
                                request: InboundRequest::AddProvider { record: None },
                            },
                        ));
                }
                KademliaStoreInserts::FilterBoth => {
                    self.queued_events
                        .push_back(NetworkBehaviourAction::GenerateEvent(
                            KademliaEvent::InboundRequest {
                                request: InboundRequest::AddProvider {
                                    record: Some(record),
                                },
                            },
                        ));
                }
            }
        }
    }

    fn address_failed(&mut self, peer_id: PeerId, address: &Multiaddr) {
        let key = kbucket::Key::from(peer_id);

        if let Some(addrs) = self.kbuckets.entry(&key).value() {
            // TODO: Ideally, the address should only be removed if the error can
            // be classified as "permanent" but since `err` is currently a borrowed
            // trait object without a `'static` bound, even downcasting for inspection
            // of the error is not possible (and also not truly desirable or ergonomic).
            // The error passed in should rather be a dedicated enum.
            if addrs.remove(address).is_ok() {
                debug!(
                    "Address '{}' removed from peer '{}' due to error.",
                    address, peer_id
                );
            } else {
                // Despite apparently having no reachable address (any longer),
                // the peer is kept in the routing table with the last address to avoid
                // (temporary) loss of network connectivity to "flush" the routing
                // table. Once in, a peer is only removed from the routing table
                // if it is the least recently connected peer, currently disconnected
                // and is unreachable in the context of another peer pending insertion
                // into the same bucket. This is handled transparently by the
                // `KBucketsTable` and takes effect through `KBucketsTable::take_applied_pending`
                // within `Kademlia::poll`.
                debug!(
                    "Last remaining address '{}' of peer '{}' is unreachable.",
                    address, peer_id,
                )
            }
        }

        for query in self.queries.iter_mut() {
            if let Some(addrs) = query.inner.addresses.get_mut(&peer_id) {
                addrs.retain(|a| a != address);
            }
        }
    }

    fn on_connection_established(
        &mut self,
        ConnectionEstablished {
            peer_id,
            failed_addresses,
            other_established,
            ..
        }: ConnectionEstablished,
    ) {
        for addr in failed_addresses {
            self.address_failed(peer_id, addr);
        }

        // When a connection is established, we don't know yet whether the
        // remote supports the configured protocol name. Only once a connection
        // handler reports [`KademliaHandlerEvent::ProtocolConfirmed`] do we
        // update the local routing table.

        // Peer's first connection.
        if other_established == 0 {
            // Queue events for sending pending RPCs to the connected peer.
            // There can be only one pending RPC for a particular peer and query per definition.
            for (peer_id, event) in self.queries.iter_mut().filter_map(|q| {
                q.inner
                    .pending_rpcs
                    .iter()
                    .position(|(p, _)| p == &peer_id)
                    .map(|p| q.inner.pending_rpcs.remove(p))
            }) {
                self.queued_events
                    .push_back(NetworkBehaviourAction::NotifyHandler {
                        peer_id,
                        event,
                        handler: NotifyHandler::Any,
                    });
            }

            self.connected_peers.insert(peer_id);
        }
    }

    fn on_address_change(
        &mut self,
        AddressChange {
            peer_id: peer,
            old,
            new,
            ..
        }: AddressChange,
    ) {
        let (old, new) = (old.get_remote_address(), new.get_remote_address());

        // Update routing table.
        if let Some(addrs) = self.kbuckets.entry(&kbucket::Key::from(peer)).value() {
            if addrs.replace(old, new) {
                debug!(
                    "Address '{}' replaced with '{}' for peer '{}'.",
                    old, new, peer
                );
            } else {
                debug!(
                    "Address '{}' not replaced with '{}' for peer '{}' as old address wasn't \
                     present.",
                    old, new, peer
                );
            }
        } else {
            debug!(
                "Address '{}' not replaced with '{}' for peer '{}' as peer is not present in the \
                 routing table.",
                old, new, peer
            );
        }

        // Update query address cache.
        //
        // Given two connected nodes: local node A and remote node B. Say node B
        // is not in node A's routing table. Additionally node B is part of the
        // `QueryInner::addresses` list of an ongoing query on node A. Say Node
        // B triggers an address change and then disconnects. Later on the
        // earlier mentioned query on node A would like to connect to node B.
        // Without replacing the address in the `QueryInner::addresses` set node
        // A would attempt to dial the old and not the new address.
        //
        // While upholding correctness, iterating through all discovered
        // addresses of a peer in all currently ongoing queries might have a
        // large performance impact. If so, the code below might be worth
        // revisiting.
        for query in self.queries.iter_mut() {
            if let Some(addrs) = query.inner.addresses.get_mut(&peer) {
                for addr in addrs.iter_mut() {
                    if addr == old {
                        *addr = new.clone();
                    }
                }
            }
        }
    }

    fn on_dial_failure(&mut self, DialFailure { peer_id, error, .. }: DialFailure) {
        let peer_id = match peer_id {
            Some(id) => id,
            // Not interested in dial failures to unknown peers.
            None => return,
        };

        match error {
            DialError::Banned
            | DialError::ConnectionLimit(_)
            | DialError::LocalPeerId { .. }
            | DialError::InvalidPeerId { .. }
            | DialError::WrongPeerId { .. }
            | DialError::Aborted
            | DialError::Transport(_)
            | DialError::NoAddresses => {
                if let DialError::Transport(addresses) = error {
                    for (addr, _) in addresses {
                        self.address_failed(peer_id, addr)
                    }
                }

                for query in self.queries.iter_mut() {
                    query.on_failure(&peer_id);
                }
            }
            DialError::DialPeerConditionFalse(
                dial_opts::PeerCondition::Disconnected | dial_opts::PeerCondition::NotDialing,
            ) => {
                // We might (still) be connected, or about to be connected, thus do not report the
                // failure to the queries.
            }
            DialError::DialPeerConditionFalse(dial_opts::PeerCondition::Always) => {
                unreachable!("DialPeerCondition::Always can not trigger DialPeerConditionFalse.");
            }
        }
    }

    fn on_connection_closed(
        &mut self,
        ConnectionClosed {
            peer_id,
            remaining_established,
            ..
        }: ConnectionClosed<<Self as NetworkBehaviour>::ConnectionHandler>,
    ) {
        if remaining_established == 0 {
            for query in self.queries.iter_mut() {
                query.on_failure(&peer_id);
            }
            self.connection_updated(peer_id, None, NodeStatus::Disconnected);
            self.connected_peers.remove(&peer_id);
        }
    }
}

/// Exponentially decrease the given duration (base 2).
fn exp_decrease(ttl: Duration, exp: u32) -> Duration {
    Duration::from_secs(ttl.as_secs().checked_shr(exp).unwrap_or(0))
}

impl<TStore> NetworkBehaviour for Kademlia<TStore>
where
    TStore: RecordStore + Send + 'static,
{
    type ConnectionHandler = KademliaHandlerProto<QueryId>;
    type OutEvent = KademliaEvent;

    fn new_handler(&mut self) -> Self::ConnectionHandler {
        KademliaHandlerProto::new(KademliaHandlerConfig {
            protocol_config: self.protocol_config.clone(),
            allow_listening: true,
            idle_timeout: self.connection_idle_timeout,
        })
    }

    fn addresses_of_peer(&mut self, peer_id: &PeerId) -> Vec<Multiaddr> {
        // We should order addresses from decreasing likelyhood of connectivity, so start with
        // the addresses of that peer in the k-buckets.
        let key = kbucket::Key::from(*peer_id);
        let mut peer_addrs =
            if let kbucket::Entry::Present(mut entry, _) = self.kbuckets.entry(&key) {
                let addrs = entry.value().iter().cloned().collect::<Vec<_>>();
                debug_assert!(!addrs.is_empty(), "Empty peer addresses in routing table.");
                addrs
            } else {
                Vec::new()
            };

        // We add to that a temporary list of addresses from the ongoing queries.
        for query in self.queries.iter() {
            if let Some(addrs) = query.inner.addresses.get(peer_id) {
                peer_addrs.extend(addrs.iter().cloned())
            }
        }

        peer_addrs
    }

    fn on_connection_handler_event(
        &mut self,
        source: PeerId,
        connection: ConnectionId,
        event: THandlerOutEvent<Self>,
    ) {
        match event {
            KademliaHandlerEvent::ProtocolConfirmed { endpoint } => {
                debug_assert!(self.connected_peers.contains(&source));
                // The remote's address can only be put into the routing table,
                // and thus shared with other nodes, if the local node is the dialer,
                // since the remote address on an inbound connection may be specific
                // to that connection (e.g. typically the TCP port numbers).
                let address = match endpoint {
                    ConnectedPoint::Dialer { address, .. } => Some(address),
                    ConnectedPoint::Listener { .. } => None,
                };
                self.connection_updated(source, address, NodeStatus::Connected);
            }

            KademliaHandlerEvent::FindNodeReq { key, request_id } => {
                let closer_peers = self.find_closest(&kbucket::Key::new(key), &source);

                self.queued_events
                    .push_back(NetworkBehaviourAction::GenerateEvent(
                        KademliaEvent::InboundRequest {
                            request: InboundRequest::FindNode {
                                num_closer_peers: closer_peers.len(),
                            },
                        },
                    ));

                self.queued_events
                    .push_back(NetworkBehaviourAction::NotifyHandler {
                        peer_id: source,
                        handler: NotifyHandler::One(connection),
                        event: KademliaHandlerIn::FindNodeRes {
                            closer_peers,
                            request_id,
                        },
                    });
            }

            KademliaHandlerEvent::FindNodeRes {
                closer_peers,
                user_data,
            } => {
                self.discovered(&user_data, &source, closer_peers.iter());
            }

            KademliaHandlerEvent::GetProvidersReq { key, request_id } => {
                let provider_peers = self.provider_peers(&key, &source);
                let closer_peers = self.find_closest(&kbucket::Key::new(key), &source);

                self.queued_events
                    .push_back(NetworkBehaviourAction::GenerateEvent(
                        KademliaEvent::InboundRequest {
                            request: InboundRequest::GetProvider {
                                num_closer_peers: closer_peers.len(),
                                num_provider_peers: provider_peers.len(),
                            },
                        },
                    ));

                self.queued_events
                    .push_back(NetworkBehaviourAction::NotifyHandler {
                        peer_id: source,
                        handler: NotifyHandler::One(connection),
                        event: KademliaHandlerIn::GetProvidersRes {
                            closer_peers,
                            provider_peers,
                            request_id,
                        },
                    });
            }

            KademliaHandlerEvent::GetProvidersRes {
                closer_peers,
                provider_peers,
                user_data,
            } => {
                let peers = closer_peers.iter().chain(provider_peers.iter());
                self.discovered(&user_data, &source, peers);
                if let Some(query) = self.queries.get_mut(&user_data) {
                    let stats = query.stats().clone();
                    if let QueryInfo::GetProviders {
                        ref key,
                        ref mut providers_found,
                        ref mut step,
                        ..
                    } = query.inner.info
                    {
                        *providers_found += provider_peers.len();
                        let providers = provider_peers.iter().map(|p| p.node_id).collect();

                        self.queued_events
                            .push_back(NetworkBehaviourAction::GenerateEvent(
                                KademliaEvent::OutboundQueryProgressed {
                                    id: user_data,
                                    result: QueryResult::GetProviders(Ok(
                                        GetProvidersOk::FoundProviders {
                                            key: key.clone(),
                                            providers,
                                        },
                                    )),
                                    step: step.clone(),
                                    stats,
                                },
                            ));
                        *step = step.next();
                    }
                }
            }

            KademliaHandlerEvent::QueryError { user_data, error } => {
                log::debug!(
                    "Request to {:?} in query {:?} failed with {:?}",
                    source,
                    user_data,
                    error
                );
                // If the query to which the error relates is still active,
                // signal the failure w.r.t. `source`.
                if let Some(query) = self.queries.get_mut(&user_data) {
                    query.on_failure(&source)
                }
            }

            KademliaHandlerEvent::AddProvider { key, provider } => {
                // Only accept a provider record from a legitimate peer.
                if provider.node_id != source {
                    return;
                }

                self.provider_received(key, provider);
            }

            KademliaHandlerEvent::GetRecord { key, request_id } => {
                // Lookup the record locally.
                let record = match self.store.get(&key) {
                    Some(record) => {
                        if record.is_expired(Instant::now()) {
                            self.store.remove(&key);
                            None
                        } else {
                            Some(record.into_owned())
                        }
                    }
                    None => None,
                };

                let closer_peers = self.find_closest(&kbucket::Key::new(key), &source);

                self.queued_events
                    .push_back(NetworkBehaviourAction::GenerateEvent(
                        KademliaEvent::InboundRequest {
                            request: InboundRequest::GetRecord {
                                num_closer_peers: closer_peers.len(),
                                present_locally: record.is_some(),
                            },
                        },
                    ));

                self.queued_events
                    .push_back(NetworkBehaviourAction::NotifyHandler {
                        peer_id: source,
                        handler: NotifyHandler::One(connection),
                        event: KademliaHandlerIn::GetRecordRes {
                            record,
                            closer_peers,
                            request_id,
                        },
                    });
            }

            KademliaHandlerEvent::GetRecordRes {
                record,
                closer_peers,
                user_data,
            } => {
                if let Some(query) = self.queries.get_mut(&user_data) {
                    let stats = query.stats().clone();
                    if let QueryInfo::GetRecord {
                        key,
                        ref mut step,
                        ref mut found_a_record,
                        cache_candidates,
                    } = &mut query.inner.info
                    {
                        if let Some(record) = record {
                            *found_a_record = true;
                            let record = PeerRecord {
                                peer: Some(source),
                                record,
                            };

                            self.queued_events
                                .push_back(NetworkBehaviourAction::GenerateEvent(
                                    KademliaEvent::OutboundQueryProgressed {
                                        id: user_data,
                                        result: QueryResult::GetRecord(Ok(
                                            GetRecordOk::FoundRecord(record),
                                        )),
                                        step: step.clone(),
                                        stats,
                                    },
                                ));

                            *step = step.next();
                        } else {
                            log::trace!("Record with key {:?} not found at {}", key, source);
                            if let KademliaCaching::Enabled { max_peers } = self.caching {
                                let source_key = kbucket::Key::from(source);
                                let target_key = kbucket::Key::from(key.clone());
                                let distance = source_key.distance(&target_key);
                                cache_candidates.insert(distance, source);
                                if cache_candidates.len() > max_peers as usize {
                                    // TODO: `pop_last()` would be nice once stabilised.
                                    // See https://github.com/rust-lang/rust/issues/62924.
                                    let last =
                                        *cache_candidates.keys().next_back().expect("len > 0");
                                    cache_candidates.remove(&last);
                                }
                            }
                        }
                    }
                }

                self.discovered(&user_data, &source, closer_peers.iter());
            }

            KademliaHandlerEvent::PutRecord { record, request_id } => {
                self.record_received(source, connection, request_id, record);
            }

            KademliaHandlerEvent::PutRecordRes { user_data, .. } => {
                if let Some(query) = self.queries.get_mut(&user_data) {
                    query.on_success(&source, vec![]);
                    if let QueryInfo::PutRecord {
                        phase: PutRecordPhase::PutRecord { success, .. },
                        quorum,
                        ..
                    } = &mut query.inner.info
                    {
                        success.push(source);

                        let quorum = quorum.get();
                        if success.len() >= quorum {
                            let peers = success.clone();
                            let finished = query.try_finish(peers.iter());
                            if !finished {
                                debug!(
                                    "PutRecord query ({:?}) reached quorum ({}/{}) with response \
                                     from peer {} but could not yet finish.",
                                    user_data,
                                    peers.len(),
                                    quorum,
                                    source,
                                );
                            }
                        }
                    }
                }
            }
        };
    }

    fn poll(
        &mut self,
        cx: &mut Context<'_>,
        _: &mut impl PollParameters,
    ) -> Poll<NetworkBehaviourAction<Self::OutEvent, THandlerInEvent<Self>>> {
        let now = Instant::now();

        // Calculate the available capacity for queries triggered by background jobs.
        let mut jobs_query_capacity = JOBS_MAX_QUERIES.saturating_sub(self.queries.size());

        // Run the periodic provider announcement job.
        if let Some(mut job) = self.add_provider_job.take() {
            let num = usize::min(JOBS_MAX_NEW_QUERIES, jobs_query_capacity);
            for _ in 0..num {
                if let Poll::Ready(r) = job.poll(cx, &mut self.store, now) {
                    self.start_add_provider(r.key, AddProviderContext::Republish)
                } else {
                    break;
                }
            }
            jobs_query_capacity -= num;
            self.add_provider_job = Some(job);
        }

        // Run the periodic record replication / publication job.
        if let Some(mut job) = self.put_record_job.take() {
            let num = usize::min(JOBS_MAX_NEW_QUERIES, jobs_query_capacity);
            for _ in 0..num {
                if let Poll::Ready(r) = job.poll(cx, &mut self.store, now) {
                    let context =
                        if r.publisher.as_ref() == Some(self.kbuckets.local_key().preimage()) {
                            PutRecordContext::Republish
                        } else {
                            PutRecordContext::Replicate
                        };
                    self.start_put_record(r, Quorum::All, context)
                } else {
                    break;
                }
            }
            self.put_record_job = Some(job);
        }

        loop {
            // Drain queued events first.
            if let Some(event) = self.queued_events.pop_front() {
                return Poll::Ready(event);
            }

            // Drain applied pending entries from the routing table.
            if let Some(entry) = self.kbuckets.take_applied_pending() {
                let kbucket::Node { key, value } = entry.inserted;
                let event = KademliaEvent::RoutingUpdated {
                    bucket_range: self
                        .kbuckets
                        .bucket(&key)
                        .map(|b| b.range())
                        .expect("Self to never be applied from pending."),
                    peer: key.into_preimage(),
                    is_new_peer: true,
                    addresses: value,
                    old_peer: entry.evicted.map(|n| n.key.into_preimage()),
                };
                return Poll::Ready(NetworkBehaviourAction::GenerateEvent(event));
            }

            // Look for a finished query.
            loop {
                match self.queries.poll(now) {
                    QueryPoolState::Finished(q) => {
                        if let Some(event) = self.query_finished(q) {
                            return Poll::Ready(NetworkBehaviourAction::GenerateEvent(event));
                        }
                    }
                    QueryPoolState::Timeout(q) => {
                        if let Some(event) = self.query_timeout(q) {
                            return Poll::Ready(NetworkBehaviourAction::GenerateEvent(event));
                        }
                    }
                    QueryPoolState::Waiting(Some((query, peer_id))) => {
                        let event = query.inner.info.to_request(query.id());
                        // TODO: AddProvider requests yield no response, so the query completes
                        // as soon as all requests have been sent. However, the handler should
                        // better emit an event when the request has been sent (and report
                        // an error if sending fails), instead of immediately reporting
                        // "success" somewhat prematurely here.
                        if let QueryInfo::AddProvider {
                            phase: AddProviderPhase::AddProvider { .. },
                            ..
                        } = &query.inner.info
                        {
                            query.on_success(&peer_id, vec![])
                        }

                        if self.connected_peers.contains(&peer_id) {
                            self.queued_events
                                .push_back(NetworkBehaviourAction::NotifyHandler {
                                    peer_id,
                                    event,
                                    handler: NotifyHandler::Any,
                                });
                        } else if &peer_id != self.kbuckets.local_key().preimage() {
                            query.inner.pending_rpcs.push((peer_id, event));
                            self.queued_events.push_back(NetworkBehaviourAction::Dial {
                                opts: DialOpts::peer_id(peer_id).build(),
                            });
                        }
                    }
                    QueryPoolState::Waiting(None) | QueryPoolState::Idle => break,
                }
            }

            // No immediate event was produced as a result of a finished query.
            // If no new events have been queued either, signal `NotReady` to
            // be polled again later.
            if self.queued_events.is_empty() {
                return Poll::Pending;
            }
        }
    }

    fn on_swarm_event(&mut self, event: FromSwarm<Self::ConnectionHandler>) {
        self.listen_addresses.on_swarm_event(&event);
        self.external_addresses.on_swarm_event(&event);

        match event {
            FromSwarm::ConnectionEstablished(connection_established) => {
                self.on_connection_established(connection_established)
            }
            FromSwarm::ConnectionClosed(connection_closed) => {
                self.on_connection_closed(connection_closed)
            }
            FromSwarm::DialFailure(dial_failure) => self.on_dial_failure(dial_failure),
            FromSwarm::AddressChange(address_change) => self.on_address_change(address_change),
            FromSwarm::ExpiredListenAddr(_)
            | FromSwarm::NewExternalAddr(_)
            | FromSwarm::NewListenAddr(_)
            | FromSwarm::ListenFailure(_)
            | FromSwarm::NewListener(_)
            | FromSwarm::ListenerClosed(_)
            | FromSwarm::ListenerError(_)
            | FromSwarm::ExpiredExternalAddr(_) => {}
        }
    }
}

/// A quorum w.r.t. the configured replication factor specifies the minimum
/// number of distinct nodes that must be successfully contacted in order
/// for a query to succeed.
#[derive(Debug, Copy, Clone, PartialEq, Eq)]
pub enum Quorum {
    One,
    Majority,
    All,
    N(NonZeroUsize),
}

impl Quorum {
    /// Evaluate the quorum w.r.t a given total (number of peers).
    fn eval(&self, total: NonZeroUsize) -> NonZeroUsize {
        match self {
            Quorum::One => NonZeroUsize::new(1).expect("1 != 0"),
            Quorum::Majority => NonZeroUsize::new(total.get() / 2 + 1).expect("n + 1 != 0"),
            Quorum::All => total,
            Quorum::N(n) => NonZeroUsize::min(total, *n),
        }
    }
}

/// A record either received by the given peer or retrieved from the local
/// record store.
#[derive(Debug, Clone, PartialEq, Eq)]
pub struct PeerRecord {
    /// The peer from whom the record was received. `None` if the record was
    /// retrieved from local storage.
    pub peer: Option<PeerId>,
    pub record: Record,
}

//////////////////////////////////////////////////////////////////////////////
// Events

/// The events produced by the `Kademlia` behaviour.
///
/// See [`NetworkBehaviour::poll`].
#[derive(Debug, Clone)]
#[allow(clippy::large_enum_variant)]
pub enum KademliaEvent {
    /// An inbound request has been received and handled.
    //
    // Note on the difference between 'request' and 'query': A request is a
    // single request-response style exchange with a single remote peer. A query
    // is made of multiple requests across multiple remote peers.
    InboundRequest { request: InboundRequest },

    /// An outbound query has made progress.
    OutboundQueryProgressed {
        /// The ID of the query that finished.
        id: QueryId,
        /// The intermediate result of the query.
        result: QueryResult,
        /// Execution statistics from the query.
        stats: QueryStats,
        /// Indicates which event this is, if therer are multiple responses for a single query.
        step: ProgressStep,
    },

    /// The routing table has been updated with a new peer and / or
    /// address, thereby possibly evicting another peer.
    RoutingUpdated {
        /// The ID of the peer that was added or updated.
        peer: PeerId,
        /// Whether this is a new peer and was thus just added to the routing
        /// table, or whether it is an existing peer who's addresses changed.
        is_new_peer: bool,
        /// The full list of known addresses of `peer`.
        addresses: Addresses,
        /// Returns the minimum inclusive and maximum inclusive [`Distance`] for
        /// the bucket of the peer.
        bucket_range: (Distance, Distance),
        /// The ID of the peer that was evicted from the routing table to make
        /// room for the new peer, if any.
        old_peer: Option<PeerId>,
    },

    /// A peer has connected for whom no listen address is known.
    ///
    /// If the peer is to be added to the routing table, a known
    /// listen address for the peer must be provided via [`Kademlia::add_address`].
    UnroutablePeer { peer: PeerId },

    /// A connection to a peer has been established for whom a listen address
    /// is known but the peer has not been added to the routing table either
    /// because [`KademliaBucketInserts::Manual`] is configured or because
    /// the corresponding bucket is full.
    ///
    /// If the peer is to be included in the routing table, it must
    /// must be explicitly added via [`Kademlia::add_address`], possibly after
    /// removing another peer.
    ///
    /// See [`Kademlia::kbucket`] for insight into the contents of
    /// the k-bucket of `peer`.
    RoutablePeer { peer: PeerId, address: Multiaddr },

    /// A connection to a peer has been established for whom a listen address
    /// is known but the peer is only pending insertion into the routing table
    /// if the least-recently disconnected peer is unresponsive, i.e. the peer
    /// may not make it into the routing table.
    ///
    /// If the peer is to be unconditionally included in the routing table,
    /// it should be explicitly added via [`Kademlia::add_address`] after
    /// removing another peer.
    ///
    /// See [`Kademlia::kbucket`] for insight into the contents of
    /// the k-bucket of `peer`.
    PendingRoutablePeer { peer: PeerId, address: Multiaddr },
}

/// Information about progress events.
#[derive(Debug, Clone)]
pub struct ProgressStep {
    /// The index into the event
    pub count: NonZeroUsize,
    /// Is this the final event?
    pub last: bool,
}

impl ProgressStep {
    fn first() -> Self {
        Self {
            count: NonZeroUsize::new(1).expect("1 to be greater than 0."),
            last: false,
        }
    }

    fn first_and_last() -> Self {
        let mut first = ProgressStep::first();
        first.last = true;
        first
    }

    fn next(&self) -> Self {
        assert!(!self.last);
        let count = NonZeroUsize::new(self.count.get() + 1).expect("Adding 1 not to result in 0.");

        Self { count, last: false }
    }
}

/// Information about a received and handled inbound request.
#[derive(Debug, Clone)]
pub enum InboundRequest {
    /// Request for the list of nodes whose IDs are the closest to `key`.
    FindNode { num_closer_peers: usize },
    /// Same as `FindNode`, but should also return the entries of the local
    /// providers list for this key.
    GetProvider {
        num_closer_peers: usize,
        num_provider_peers: usize,
    },
    /// A peer sent a [`KademliaHandlerIn::AddProvider`] request.
    /// If filtering [`KademliaStoreInserts::FilterBoth`] is enabled, the [`ProviderRecord`] is
    /// included.
    ///
    /// See [`KademliaStoreInserts`] and [`KademliaConfig::set_record_filtering`] for details..
    AddProvider { record: Option<ProviderRecord> },
    /// Request to retrieve a record.
    GetRecord {
        num_closer_peers: usize,
        present_locally: bool,
    },
    /// A peer sent a [`KademliaHandlerIn::PutRecord`] request.
    /// If filtering [`KademliaStoreInserts::FilterBoth`] is enabled, the [`Record`] is included.
    ///
    /// See [`KademliaStoreInserts`] and [`KademliaConfig::set_record_filtering`].
    PutRecord {
        source: PeerId,
        connection: ConnectionId,
        record: Option<Record>,
    },
}

/// The results of Kademlia queries.
#[derive(Debug, Clone)]
pub enum QueryResult {
    /// The result of [`Kademlia::bootstrap`].
    Bootstrap(BootstrapResult),

    /// The result of [`Kademlia::get_closest_peers`].
    GetClosestPeers(GetClosestPeersResult),

    /// The result of [`Kademlia::get_providers`].
    GetProviders(GetProvidersResult),

    /// The result of [`Kademlia::start_providing`].
    StartProviding(AddProviderResult),

    /// The result of a (automatic) republishing of a provider record.
    RepublishProvider(AddProviderResult),

    /// The result of [`Kademlia::get_record`].
    GetRecord(GetRecordResult),

    /// The result of [`Kademlia::put_record`].
    PutRecord(PutRecordResult),

    /// The result of a (automatic) republishing of a (value-)record.
    RepublishRecord(PutRecordResult),
}

/// The result of [`Kademlia::get_record`].
pub type GetRecordResult = Result<GetRecordOk, GetRecordError>;

/// The successful result of [`Kademlia::get_record`].
#[derive(Debug, Clone)]
pub enum GetRecordOk {
    FoundRecord(PeerRecord),
    FinishedWithNoAdditionalRecord {
        /// If caching is enabled, these are the peers closest
        /// _to the record key_ (not the local node) that were queried but
        /// did not return the record, sorted by distance to the record key
        /// from closest to farthest. How many of these are tracked is configured
        /// by [`KademliaConfig::set_caching`]. If the lookup used a quorum of
        /// 1, these peers will be sent the record as a means of caching.
        /// If the lookup used a quorum > 1, you may wish to use these
        /// candidates with [`Kademlia::put_record_to`] after selecting
        /// one of the returned records.
        cache_candidates: BTreeMap<kbucket::Distance, PeerId>,
    },
}

/// The error result of [`Kademlia::get_record`].
#[derive(Debug, Clone, Error)]
pub enum GetRecordError {
    #[error("the record was not found")]
    NotFound {
        key: record::Key,
        closest_peers: Vec<PeerId>,
    },
    #[error("the quorum failed; needed {quorum} peers")]
    QuorumFailed {
        key: record::Key,
        records: Vec<PeerRecord>,
        quorum: NonZeroUsize,
    },
    #[error("the request timed out")]
    Timeout { key: record::Key },
}

impl GetRecordError {
    /// Gets the key of the record for which the operation failed.
    pub fn key(&self) -> &record::Key {
        match self {
            GetRecordError::QuorumFailed { key, .. } => key,
            GetRecordError::Timeout { key, .. } => key,
            GetRecordError::NotFound { key, .. } => key,
        }
    }

    /// Extracts the key of the record for which the operation failed,
    /// consuming the error.
    pub fn into_key(self) -> record::Key {
        match self {
            GetRecordError::QuorumFailed { key, .. } => key,
            GetRecordError::Timeout { key, .. } => key,
            GetRecordError::NotFound { key, .. } => key,
        }
    }
}

/// The result of [`Kademlia::put_record`].
pub type PutRecordResult = Result<PutRecordOk, PutRecordError>;

/// The successful result of [`Kademlia::put_record`].
#[derive(Debug, Clone)]
pub struct PutRecordOk {
    pub key: record::Key,
}

/// The error result of [`Kademlia::put_record`].
#[derive(Debug, Clone, Error)]
pub enum PutRecordError {
    #[error("the quorum failed; needed {quorum} peers")]
    QuorumFailed {
        key: record::Key,
        /// [`PeerId`]s of the peers the record was successfully stored on.
        success: Vec<PeerId>,
        quorum: NonZeroUsize,
    },
    #[error("the request timed out")]
    Timeout {
        key: record::Key,
        /// [`PeerId`]s of the peers the record was successfully stored on.
        success: Vec<PeerId>,
        quorum: NonZeroUsize,
    },
}

impl PutRecordError {
    /// Gets the key of the record for which the operation failed.
    pub fn key(&self) -> &record::Key {
        match self {
            PutRecordError::QuorumFailed { key, .. } => key,
            PutRecordError::Timeout { key, .. } => key,
        }
    }

    /// Extracts the key of the record for which the operation failed,
    /// consuming the error.
    pub fn into_key(self) -> record::Key {
        match self {
            PutRecordError::QuorumFailed { key, .. } => key,
            PutRecordError::Timeout { key, .. } => key,
        }
    }
}

/// The result of [`Kademlia::bootstrap`].
pub type BootstrapResult = Result<BootstrapOk, BootstrapError>;

/// The successful result of [`Kademlia::bootstrap`].
#[derive(Debug, Clone)]
pub struct BootstrapOk {
    pub peer: PeerId,
    pub num_remaining: u32,
}

/// The error result of [`Kademlia::bootstrap`].
#[derive(Debug, Clone, Error)]
pub enum BootstrapError {
    #[error("the request timed out")]
    Timeout {
        peer: PeerId,
        num_remaining: Option<u32>,
    },
}

/// The result of [`Kademlia::get_closest_peers`].
pub type GetClosestPeersResult = Result<GetClosestPeersOk, GetClosestPeersError>;

/// The successful result of [`Kademlia::get_closest_peers`].
#[derive(Debug, Clone)]
pub struct GetClosestPeersOk {
    pub key: Vec<u8>,
    pub peers: Vec<PeerId>,
}

/// The error result of [`Kademlia::get_closest_peers`].
#[derive(Debug, Clone, Error)]
pub enum GetClosestPeersError {
    #[error("the request timed out")]
    Timeout { key: Vec<u8>, peers: Vec<PeerId> },
}

impl GetClosestPeersError {
    /// Gets the key for which the operation failed.
    pub fn key(&self) -> &Vec<u8> {
        match self {
            GetClosestPeersError::Timeout { key, .. } => key,
        }
    }

    /// Extracts the key for which the operation failed,
    /// consuming the error.
    pub fn into_key(self) -> Vec<u8> {
        match self {
            GetClosestPeersError::Timeout { key, .. } => key,
        }
    }
}

/// The result of [`Kademlia::get_providers`].
pub type GetProvidersResult = Result<GetProvidersOk, GetProvidersError>;

/// The successful result of [`Kademlia::get_providers`].
#[derive(Debug, Clone)]
pub enum GetProvidersOk {
    FoundProviders {
        key: record::Key,
        /// The new set of providers discovered.
        providers: HashSet<PeerId>,
    },
    FinishedWithNoAdditionalRecord {
        closest_peers: Vec<PeerId>,
    },
}

/// The error result of [`Kademlia::get_providers`].
#[derive(Debug, Clone, Error)]
pub enum GetProvidersError {
    #[error("the request timed out")]
    Timeout {
        key: record::Key,
        closest_peers: Vec<PeerId>,
    },
}

impl GetProvidersError {
    /// Gets the key for which the operation failed.
    pub fn key(&self) -> &record::Key {
        match self {
            GetProvidersError::Timeout { key, .. } => key,
        }
    }

    /// Extracts the key for which the operation failed,
    /// consuming the error.
    pub fn into_key(self) -> record::Key {
        match self {
            GetProvidersError::Timeout { key, .. } => key,
        }
    }
}

/// The result of publishing a provider record.
pub type AddProviderResult = Result<AddProviderOk, AddProviderError>;

/// The successful result of publishing a provider record.
#[derive(Debug, Clone)]
pub struct AddProviderOk {
    pub key: record::Key,
}

/// The possible errors when publishing a provider record.
#[derive(Debug, Clone, Error)]
pub enum AddProviderError {
    #[error("the request timed out")]
    Timeout { key: record::Key },
}

impl AddProviderError {
    /// Gets the key for which the operation failed.
    pub fn key(&self) -> &record::Key {
        match self {
            AddProviderError::Timeout { key, .. } => key,
        }
    }

    /// Extracts the key for which the operation failed,
    pub fn into_key(self) -> record::Key {
        match self {
            AddProviderError::Timeout { key, .. } => key,
        }
    }
}

impl From<kbucket::EntryView<kbucket::Key<PeerId>, Addresses>> for KadPeer {
    fn from(e: kbucket::EntryView<kbucket::Key<PeerId>, Addresses>) -> KadPeer {
        KadPeer {
            node_id: e.node.key.into_preimage(),
            multiaddrs: e.node.value.into_vec(),
            connection_ty: match e.status {
                NodeStatus::Connected => KadConnectionType::Connected,
                NodeStatus::Disconnected => KadConnectionType::NotConnected,
            },
        }
    }
}

//////////////////////////////////////////////////////////////////////////////
// Internal query state

struct QueryInner {
    /// The query-specific state.
    info: QueryInfo,
    /// Addresses of peers discovered during a query.
    addresses: FnvHashMap<PeerId, SmallVec<[Multiaddr; 8]>>,
    /// A map of pending requests to peers.
    ///
    /// A request is pending if the targeted peer is not currently connected
    /// and these requests are sent as soon as a connection to the peer is established.
    pending_rpcs: SmallVec<[(PeerId, KademliaHandlerIn<QueryId>); K_VALUE.get()]>,
}

impl QueryInner {
    fn new(info: QueryInfo) -> Self {
        QueryInner {
            info,
            addresses: Default::default(),
            pending_rpcs: SmallVec::default(),
        }
    }
}

/// The context of a [`QueryInfo::AddProvider`] query.
#[derive(Debug, Copy, Clone, PartialEq, Eq)]
pub enum AddProviderContext {
    /// The context is a [`Kademlia::start_providing`] operation.
    Publish,
    /// The context is periodic republishing of provider announcements
    /// initiated earlier via [`Kademlia::start_providing`].
    Republish,
}

/// The context of a [`QueryInfo::PutRecord`] query.
#[derive(Debug, Copy, Clone, PartialEq, Eq)]
pub enum PutRecordContext {
    /// The context is a [`Kademlia::put_record`] operation.
    Publish,
    /// The context is periodic republishing of records stored
    /// earlier via [`Kademlia::put_record`].
    Republish,
    /// The context is periodic replication (i.e. without extending
    /// the record TTL) of stored records received earlier from another peer.
    Replicate,
    /// The context is a custom store operation targeting specific
    /// peers initiated by [`Kademlia::put_record_to`].
    Custom,
}

/// Information about a running query.
#[derive(Debug, Clone)]
pub enum QueryInfo {
    /// A query initiated by [`Kademlia::bootstrap`].
    Bootstrap {
        /// The targeted peer ID.
        peer: PeerId,
        /// The remaining random peer IDs to query, one per
        /// bucket that still needs refreshing.
        ///
        /// This is `None` if the initial self-lookup has not
        /// yet completed and `Some` with an exhausted iterator
        /// if bootstrapping is complete.
        remaining: Option<vec::IntoIter<kbucket::Key<PeerId>>>,
        step: ProgressStep,
    },

    /// A (repeated) query initiated by [`Kademlia::get_closest_peers`].
    GetClosestPeers {
        /// The key being queried (the preimage).
        key: Vec<u8>,
        /// Current index of events.
        step: ProgressStep,
    },

    /// A (repeated) query initiated by [`Kademlia::get_providers`].
    GetProviders {
        /// The key for which to search for providers.
        key: record::Key,
        /// The number of providers found so far.
        providers_found: usize,
        /// Current index of events.
        step: ProgressStep,
    },

    /// A (repeated) query initiated by [`Kademlia::start_providing`].
    AddProvider {
        /// The record key.
        key: record::Key,
        /// The current phase of the query.
        phase: AddProviderPhase,
        /// The execution context of the query.
        context: AddProviderContext,
    },

    /// A (repeated) query initiated by [`Kademlia::put_record`].
    PutRecord {
        record: Record,
        /// The expected quorum of responses w.r.t. the replication factor.
        quorum: NonZeroUsize,
        /// The current phase of the query.
        phase: PutRecordPhase,
        /// The execution context of the query.
        context: PutRecordContext,
    },

    /// A (repeated) query initiated by [`Kademlia::get_record`].
    GetRecord {
        /// The key to look for.
        key: record::Key,
        /// Current index of events.
        step: ProgressStep,
        /// Did we find at least one record?
        found_a_record: bool,
        /// The peers closest to the `key` that were queried but did not return a record,
        /// i.e. the peers that are candidates for caching the record.
        cache_candidates: BTreeMap<kbucket::Distance, PeerId>,
    },
}

impl QueryInfo {
    /// Creates an event for a handler to issue an outgoing request in the
    /// context of a query.
    fn to_request(&self, query_id: QueryId) -> KademliaHandlerIn<QueryId> {
        match &self {
            QueryInfo::Bootstrap { peer, .. } => KademliaHandlerIn::FindNodeReq {
                key: peer.to_bytes(),
                user_data: query_id,
            },
            QueryInfo::GetClosestPeers { key, .. } => KademliaHandlerIn::FindNodeReq {
                key: key.clone(),
                user_data: query_id,
            },
            QueryInfo::GetProviders { key, .. } => KademliaHandlerIn::GetProvidersReq {
                key: key.clone(),
                user_data: query_id,
            },
            QueryInfo::AddProvider { key, phase, .. } => match phase {
                AddProviderPhase::GetClosestPeers => KademliaHandlerIn::FindNodeReq {
                    key: key.to_vec(),
                    user_data: query_id,
                },
                AddProviderPhase::AddProvider {
                    provider_id,
                    external_addresses,
                    ..
                } => KademliaHandlerIn::AddProvider {
                    key: key.clone(),
                    provider: crate::protocol::KadPeer {
                        node_id: *provider_id,
                        multiaddrs: external_addresses.clone(),
                        connection_ty: crate::protocol::KadConnectionType::Connected,
                    },
                },
            },
            QueryInfo::GetRecord { key, .. } => KademliaHandlerIn::GetRecord {
                key: key.clone(),
                user_data: query_id,
            },
            QueryInfo::PutRecord { record, phase, .. } => match phase {
                PutRecordPhase::GetClosestPeers => KademliaHandlerIn::FindNodeReq {
                    key: record.key.to_vec(),
                    user_data: query_id,
                },
                PutRecordPhase::PutRecord { .. } => KademliaHandlerIn::PutRecord {
                    record: record.clone(),
                    user_data: query_id,
                },
            },
        }
    }
}

/// The phases of a [`QueryInfo::AddProvider`] query.
#[derive(Debug, Clone)]
pub enum AddProviderPhase {
    /// The query is searching for the closest nodes to the record key.
    GetClosestPeers,

    /// The query advertises the local node as a provider for the key to
    /// the closest nodes to the key.
    AddProvider {
        /// The local peer ID that is advertised as a provider.
        provider_id: PeerId,
        /// The external addresses of the provider being advertised.
        external_addresses: Vec<Multiaddr>,
        /// Query statistics from the finished `GetClosestPeers` phase.
        get_closest_peers_stats: QueryStats,
    },
}

/// The phases of a [`QueryInfo::PutRecord`] query.
#[derive(Debug, Clone, PartialEq, Eq)]
pub enum PutRecordPhase {
    /// The query is searching for the closest nodes to the record key.
    GetClosestPeers,

    /// The query is replicating the record to the closest nodes to the key.
    PutRecord {
        /// A list of peers the given record has been successfully replicated to.
        success: Vec<PeerId>,
        /// Query statistics from the finished `GetClosestPeers` phase.
        get_closest_peers_stats: QueryStats,
    },
}

/// A mutable reference to a running query.
pub struct QueryMut<'a> {
    query: &'a mut Query<QueryInner>,
}

impl<'a> QueryMut<'a> {
    pub fn id(&self) -> QueryId {
        self.query.id()
    }

    /// Gets information about the type and state of the query.
    pub fn info(&self) -> &QueryInfo {
        &self.query.inner.info
    }

    /// Gets execution statistics about the query.
    ///
    /// For a multi-phase query such as `put_record`, these are the
    /// statistics of the current phase.
    pub fn stats(&self) -> &QueryStats {
        self.query.stats()
    }

    /// Finishes the query asap, without waiting for the
    /// regular termination conditions.
    pub fn finish(&mut self) {
        self.query.finish()
    }
}

/// An immutable reference to a running query.
pub struct QueryRef<'a> {
    query: &'a Query<QueryInner>,
}

impl<'a> QueryRef<'a> {
    pub fn id(&self) -> QueryId {
        self.query.id()
    }

    /// Gets information about the type and state of the query.
    pub fn info(&self) -> &QueryInfo {
        &self.query.inner.info
    }

    /// Gets execution statistics about the query.
    ///
    /// For a multi-phase query such as `put_record`, these are the
    /// statistics of the current phase.
    pub fn stats(&self) -> &QueryStats {
        self.query.stats()
    }
}

/// An operation failed to due no known peers in the routing table.
#[derive(Debug, Clone)]
pub struct NoKnownPeers();

impl fmt::Display for NoKnownPeers {
    fn fmt(&self, f: &mut fmt::Formatter<'_>) -> fmt::Result {
        write!(f, "No known peers.")
    }
}

impl std::error::Error for NoKnownPeers {}

/// The possible outcomes of [`Kademlia::add_address`].
pub enum RoutingUpdate {
    /// The given peer and address has been added to the routing
    /// table.
    Success,
    /// The peer and address is pending insertion into
    /// the routing table, if a disconnected peer fails
    /// to respond. If the given peer and address ends up
    /// in the routing table, [`KademliaEvent::RoutingUpdated`]
    /// is eventually emitted.
    Pending,
    /// The routing table update failed, either because the
    /// corresponding bucket for the peer is full and the
    /// pending slot(s) are occupied, or because the given
    /// peer ID is deemed invalid (e.g. refers to the local
    /// peer ID).
    Failed,
}<|MERGE_RESOLUTION|>--- conflicted
+++ resolved
@@ -46,11 +46,7 @@
 use libp2p_swarm::{
     dial_opts::{self, DialOpts},
     ConnectionId, DialError, ExternalAddresses, ListenAddresses, NetworkBehaviour,
-<<<<<<< HEAD
-    NetworkBehaviourAction, NotifyHandler, PollParameters, THandlerInEvent,
-=======
-    NetworkBehaviourAction, NotifyHandler, PollParameters, THandlerOutEvent,
->>>>>>> d1336a7d
+    NetworkBehaviourAction, NotifyHandler, PollParameters, THandlerInEvent, THandlerOutEvent,
 };
 use log::{debug, info, warn};
 use smallvec::SmallVec;
