// Copyright 2018 Parity Technologies (UK) Ltd.
//
// Permission is hereby granted, free of charge, to any person obtaining a
// copy of this software and associated documentation files (the "Software"),
// to deal in the Software without restriction, including without limitation
// the rights to use, copy, modify, merge, publish, distribute, sublicense,
// and/or sell copies of the Software, and to permit persons to whom the
// Software is furnished to do so, subject to the following conditions:
//
// The above copyright notice and this permission notice shall be included in
// all copies or substantial portions of the Software.
//
// THE SOFTWARE IS PROVIDED "AS IS", WITHOUT WARRANTY OF ANY KIND, EXPRESS
// OR IMPLIED, INCLUDING BUT NOT LIMITED TO THE WARRANTIES OF MERCHANTABILITY,
// FITNESS FOR A PARTICULAR PURPOSE AND NONINFRINGEMENT. IN NO EVENT SHALL THE
// AUTHORS OR COPYRIGHT HOLDERS BE LIABLE FOR ANY CLAIM, DAMAGES OR OTHER
// LIABILITY, WHETHER IN AN ACTION OF CONTRACT, TORT OR OTHERWISE, ARISING
// FROM, OUT OF OR IN CONNECTION WITH THE SOFTWARE OR THE USE OR OTHER
// DEALINGS IN THE SOFTWARE.

//! Implementation of the `Kademlia` network behaviour.

mod test;

use crate::addresses::Addresses;
use crate::handler::{
    KademliaHandlerConfig, KademliaHandlerEvent, KademliaHandlerIn, KademliaHandlerProto,
    KademliaRequestId,
};
use crate::jobs::*;
use crate::kbucket::{self, Distance, KBucketsTable, NodeStatus};
use crate::protocol::{KadConnectionType, KadPeer, KademliaProtocolConfig};
use crate::query::{Query, QueryConfig, QueryId, QueryPool, QueryPoolState};
use crate::record::{
    self,
    store::{self, RecordStore},
    ProviderRecord, Record,
};
use crate::K_VALUE;
use fnv::{FnvHashMap, FnvHashSet};
use instant::Instant;
use libp2p_core::{
    connection::{ConnectionId, ListenerId},
    ConnectedPoint, Multiaddr, PeerId,
};
use libp2p_swarm::{
    dial_opts::{self, DialOpts},
    DialError, NetworkBehaviour, NetworkBehaviourAction, NotifyHandler, PollParameters,
};
use log::{debug, info, warn};
use smallvec::SmallVec;
use std::collections::{BTreeMap, HashSet, VecDeque};
use std::fmt;
use std::num::NonZeroUsize;
use std::task::{Context, Poll};
use std::vec;
use std::{borrow::Cow, time::Duration};
use thiserror::Error;

pub use crate::query::QueryStats;

/// `Kademlia` is a `NetworkBehaviour` that implements the libp2p
/// Kademlia protocol.
pub struct Kademlia<TStore> {
    /// The Kademlia routing table.
    kbuckets: KBucketsTable<kbucket::Key<PeerId>, Addresses>,

    /// The k-bucket insertion strategy.
    kbucket_inserts: KademliaBucketInserts,

    /// Configuration of the wire protocol.
    protocol_config: KademliaProtocolConfig,

    /// Configuration of [`RecordStore`] filtering.
    record_filtering: KademliaStoreInserts,

    /// The currently active (i.e. in-progress) queries.
    queries: QueryPool<QueryInner>,

    /// The currently connected peers.
    ///
    /// This is a superset of the connected peers currently in the routing table.
    connected_peers: FnvHashSet<PeerId>,

    /// Periodic job for re-publication of provider records for keys
    /// provided by the local node.
    add_provider_job: Option<AddProviderJob>,

    /// Periodic job for (re-)replication and (re-)publishing of
    /// regular (value-)records.
    put_record_job: Option<PutRecordJob>,

    /// The TTL of regular (value-)records.
    record_ttl: Option<Duration>,

    /// The TTL of provider records.
    provider_record_ttl: Option<Duration>,

    /// How long to keep connections alive when they're idle.
    connection_idle_timeout: Duration,

    /// Queued events to return when the behaviour is being polled.
    queued_events: VecDeque<NetworkBehaviourAction<KademliaEvent, KademliaHandlerProto<QueryId>>>,

    /// The currently known addresses of the local node.
    local_addrs: HashSet<Multiaddr>,

    /// See [`KademliaConfig::caching`].
    caching: KademliaCaching,

    /// The record storage.
    store: TStore,
}

/// The configurable strategies for the insertion of peers
/// and their addresses into the k-buckets of the Kademlia
/// routing table.
#[derive(Copy, Clone, Debug, PartialEq, Eq)]
pub enum KademliaBucketInserts {
    /// Whenever a connection to a peer is established as a
    /// result of a dialing attempt and that peer is not yet
    /// in the routing table, it is inserted as long as there
    /// is a free slot in the corresponding k-bucket. If the
    /// k-bucket is full but still has a free pending slot,
    /// it may be inserted into the routing table at a later time if an unresponsive
    /// disconnected peer is evicted from the bucket.
    OnConnected,
    /// New peers and addresses are only added to the routing table via
    /// explicit calls to [`Kademlia::add_address`].
    ///
    /// > **Note**: Even though peers can only get into the
    /// > routing table as a result of [`Kademlia::add_address`],
    /// > routing table entries are still updated as peers
    /// > connect and disconnect (i.e. the order of the entries
    /// > as well as the network addresses).
    Manual,
}

/// The configurable filtering strategies for the acceptance of
/// incoming records.
///
/// This can be used for e.g. signature verification or validating
/// the accompanying [`Key`].
///
/// [`Key`]: crate::record::Key
#[derive(Copy, Clone, Debug, PartialEq, Eq)]
pub enum KademliaStoreInserts {
    /// Whenever a (provider) record is received,
    /// the record is forwarded immediately to the [`RecordStore`].
    Unfiltered,
    /// Whenever a (provider) record is received, an event is emitted.
    /// Provider records generate a [`InboundRequest::AddProvider`] under [`KademliaEvent::InboundRequest`],
    /// normal records generate a [`InboundRequest::PutRecord`] under [`KademliaEvent::InboundRequest`].
    ///
    /// When deemed valid, a (provider) record needs to be explicitly stored in
    /// the [`RecordStore`] via [`RecordStore::put`] or [`RecordStore::add_provider`],
    /// whichever is applicable. A mutable reference to the [`RecordStore`] can
    /// be retrieved via [`Kademlia::store_mut`].
    FilterBoth,
}

/// The configuration for the `Kademlia` behaviour.
///
/// The configuration is consumed by [`Kademlia::new`].
#[derive(Debug, Clone)]
pub struct KademliaConfig {
    kbucket_pending_timeout: Duration,
    query_config: QueryConfig,
    protocol_config: KademliaProtocolConfig,
    record_ttl: Option<Duration>,
    record_replication_interval: Option<Duration>,
    record_publication_interval: Option<Duration>,
    record_filtering: KademliaStoreInserts,
    provider_record_ttl: Option<Duration>,
    provider_publication_interval: Option<Duration>,
    connection_idle_timeout: Duration,
    kbucket_inserts: KademliaBucketInserts,
    caching: KademliaCaching,
}

/// The configuration for Kademlia "write-back" caching after successful
/// lookups via [`Kademlia::get_record`].
#[derive(Debug, Clone)]
pub enum KademliaCaching {
    /// Caching is disabled and the peers closest to records being looked up
    /// that do not return a record are not tracked, i.e.
    /// [`GetRecordOk::cache_candidates`] is always empty.
    Disabled,
    /// Up to `max_peers` peers not returning a record that are closest to the key
    /// being looked up are tracked and returned in [`GetRecordOk::cache_candidates`].
    /// Furthermore, if [`Kademlia::get_record`] is used with a quorum of 1, the
    /// found record is automatically sent to (i.e. cached at) these peers. For lookups with a
    /// quorum > 1, the write-back operation must be performed explicitly, if
    /// desired and after choosing a record from the results, via [`Kademlia::put_record_to`].
    Enabled { max_peers: u16 },
}

impl Default for KademliaConfig {
    fn default() -> Self {
        KademliaConfig {
            kbucket_pending_timeout: Duration::from_secs(60),
            query_config: QueryConfig::default(),
            protocol_config: Default::default(),
            record_ttl: Some(Duration::from_secs(36 * 60 * 60)),
            record_replication_interval: Some(Duration::from_secs(60 * 60)),
            record_publication_interval: Some(Duration::from_secs(24 * 60 * 60)),
            record_filtering: KademliaStoreInserts::Unfiltered,
            provider_publication_interval: Some(Duration::from_secs(12 * 60 * 60)),
            provider_record_ttl: Some(Duration::from_secs(24 * 60 * 60)),
            connection_idle_timeout: Duration::from_secs(10),
            kbucket_inserts: KademliaBucketInserts::OnConnected,
            caching: KademliaCaching::Enabled { max_peers: 1 },
        }
    }
}

impl KademliaConfig {
    /// Sets a custom protocol name.
    ///
    /// Kademlia nodes only communicate with other nodes using the same protocol
    /// name. Using a custom name therefore allows to segregate the DHT from
    /// others, if that is desired.
    pub fn set_protocol_name(&mut self, name: impl Into<Cow<'static, [u8]>>) -> &mut Self {
        self.protocol_config.set_protocol_name(name);
        self
    }

    /// Sets the timeout for a single query.
    ///
    /// > **Note**: A single query usually comprises at least as many requests
    /// > as the replication factor, i.e. this is not a request timeout.
    ///
    /// The default is 60 seconds.
    pub fn set_query_timeout(&mut self, timeout: Duration) -> &mut Self {
        self.query_config.timeout = timeout;
        self
    }

    /// Sets the replication factor to use.
    ///
    /// The replication factor determines to how many closest peers
    /// a record is replicated. The default is [`K_VALUE`].
    pub fn set_replication_factor(&mut self, replication_factor: NonZeroUsize) -> &mut Self {
        self.query_config.replication_factor = replication_factor;
        self
    }

    /// Sets the allowed level of parallelism for iterative queries.
    ///
    /// The `α` parameter in the Kademlia paper. The maximum number of peers
    /// that an iterative query is allowed to wait for in parallel while
    /// iterating towards the closest nodes to a target. Defaults to
    /// `ALPHA_VALUE`.
    ///
    /// This only controls the level of parallelism of an iterative query, not
    /// the level of parallelism of a query to a fixed set of peers.
    ///
    /// When used with [`KademliaConfig::disjoint_query_paths`] it equals
    /// the amount of disjoint paths used.
    pub fn set_parallelism(&mut self, parallelism: NonZeroUsize) -> &mut Self {
        self.query_config.parallelism = parallelism;
        self
    }

    /// Require iterative queries to use disjoint paths for increased resiliency
    /// in the presence of potentially adversarial nodes.
    ///
    /// When enabled the number of disjoint paths used equals the configured
    /// parallelism.
    ///
    /// See the S/Kademlia paper for more information on the high level design
    /// as well as its security improvements.
    pub fn disjoint_query_paths(&mut self, enabled: bool) -> &mut Self {
        self.query_config.disjoint_query_paths = enabled;
        self
    }

    /// Sets the TTL for stored records.
    ///
    /// The TTL should be significantly longer than the (re-)publication
    /// interval, to avoid premature expiration of records. The default is 36
    /// hours.
    ///
    /// `None` means records never expire.
    ///
    /// Does not apply to provider records.
    pub fn set_record_ttl(&mut self, record_ttl: Option<Duration>) -> &mut Self {
        self.record_ttl = record_ttl;
        self
    }

    /// Sets whether or not records should be filtered before being stored.
    ///
    /// See [`KademliaStoreInserts`] for the different values.
    /// Defaults to [`KademliaStoreInserts::Unfiltered`].
    pub fn set_record_filtering(&mut self, filtering: KademliaStoreInserts) -> &mut Self {
        self.record_filtering = filtering;
        self
    }

    /// Sets the (re-)replication interval for stored records.
    ///
    /// Periodic replication of stored records ensures that the records
    /// are always replicated to the available nodes closest to the key in the
    /// context of DHT topology changes (i.e. nodes joining and leaving), thus
    /// ensuring persistence until the record expires. Replication does not
    /// prolong the regular lifetime of a record (for otherwise it would live
    /// forever regardless of the configured TTL). The expiry of a record
    /// is only extended through re-publication.
    ///
    /// This interval should be significantly shorter than the publication
    /// interval, to ensure persistence between re-publications. The default
    /// is 1 hour.
    ///
    /// `None` means that stored records are never re-replicated.
    ///
    /// Does not apply to provider records.
    pub fn set_replication_interval(&mut self, interval: Option<Duration>) -> &mut Self {
        self.record_replication_interval = interval;
        self
    }

    /// Sets the (re-)publication interval of stored records.
    ///
    /// Records persist in the DHT until they expire. By default, published
    /// records are re-published in regular intervals for as long as the record
    /// exists in the local storage of the original publisher, thereby extending
    /// the records lifetime.
    ///
    /// This interval should be significantly shorter than the record TTL, to
    /// ensure records do not expire prematurely. The default is 24 hours.
    ///
    /// `None` means that stored records are never automatically re-published.
    ///
    /// Does not apply to provider records.
    pub fn set_publication_interval(&mut self, interval: Option<Duration>) -> &mut Self {
        self.record_publication_interval = interval;
        self
    }

    /// Sets the TTL for provider records.
    ///
    /// `None` means that stored provider records never expire.
    ///
    /// Must be significantly larger than the provider publication interval.
    pub fn set_provider_record_ttl(&mut self, ttl: Option<Duration>) -> &mut Self {
        self.provider_record_ttl = ttl;
        self
    }

    /// Sets the interval at which provider records for keys provided
    /// by the local node are re-published.
    ///
    /// `None` means that stored provider records are never automatically
    /// re-published.
    ///
    /// Must be significantly less than the provider record TTL.
    pub fn set_provider_publication_interval(&mut self, interval: Option<Duration>) -> &mut Self {
        self.provider_publication_interval = interval;
        self
    }

    /// Sets the amount of time to keep connections alive when they're idle.
    pub fn set_connection_idle_timeout(&mut self, duration: Duration) -> &mut Self {
        self.connection_idle_timeout = duration;
        self
    }

    /// Modifies the maximum allowed size of individual Kademlia packets.
    ///
    /// It might be necessary to increase this value if trying to put large
    /// records.
    pub fn set_max_packet_size(&mut self, size: usize) -> &mut Self {
        self.protocol_config.set_max_packet_size(size);
        self
    }

    /// Sets the k-bucket insertion strategy for the Kademlia routing table.
    pub fn set_kbucket_inserts(&mut self, inserts: KademliaBucketInserts) -> &mut Self {
        self.kbucket_inserts = inserts;
        self
    }

    /// Sets the [`KademliaCaching`] strategy to use for successful lookups.
    ///
    /// The default is [`KademliaCaching::Enabled`] with a `max_peers` of 1.
    /// Hence, with default settings and a lookup quorum of 1, a successful lookup
    /// will result in the record being cached at the closest node to the key that
    /// did not return the record, i.e. the standard Kademlia behaviour.
    pub fn set_caching(&mut self, c: KademliaCaching) -> &mut Self {
        self.caching = c;
        self
    }
}

impl<TStore> Kademlia<TStore>
where
    for<'a> TStore: RecordStore<'a>,
    TStore: Send + 'static,
{
    /// Creates a new `Kademlia` network behaviour with a default configuration.
    pub fn new(id: PeerId, store: TStore) -> Self {
        Self::with_config(id, store, Default::default())
    }

    /// Get the protocol name of this kademlia instance.
    pub fn protocol_name(&self) -> &[u8] {
        self.protocol_config.protocol_name()
    }

    /// Creates a new `Kademlia` network behaviour with the given configuration.
    pub fn with_config(id: PeerId, store: TStore, config: KademliaConfig) -> Self {
        let local_key = kbucket::Key::from(id);

        let put_record_job = config
            .record_replication_interval
            .or(config.record_publication_interval)
            .map(|interval| {
                PutRecordJob::new(
                    id,
                    interval,
                    config.record_publication_interval,
                    config.record_ttl,
                )
            });

        let add_provider_job = config
            .provider_publication_interval
            .map(AddProviderJob::new);

        Kademlia {
            store,
            kbuckets: KBucketsTable::new(local_key, config.kbucket_pending_timeout),
            kbucket_inserts: config.kbucket_inserts,
            protocol_config: config.protocol_config,
            record_filtering: config.record_filtering,
            queued_events: VecDeque::with_capacity(config.query_config.replication_factor.get()),
            queries: QueryPool::new(config.query_config),
            connected_peers: Default::default(),
            add_provider_job,
            put_record_job,
            record_ttl: config.record_ttl,
            provider_record_ttl: config.provider_record_ttl,
            connection_idle_timeout: config.connection_idle_timeout,
            local_addrs: HashSet::new(),
            caching: config.caching,
        }
    }

    /// Gets an iterator over immutable references to all running queries.
    pub fn iter_queries(&self) -> impl Iterator<Item = QueryRef<'_>> {
        self.queries.iter().filter_map(|query| {
            if !query.is_finished() {
                Some(QueryRef { query })
            } else {
                None
            }
        })
    }

    /// Gets an iterator over mutable references to all running queries.
    pub fn iter_queries_mut(&mut self) -> impl Iterator<Item = QueryMut<'_>> {
        self.queries.iter_mut().filter_map(|query| {
            if !query.is_finished() {
                Some(QueryMut { query })
            } else {
                None
            }
        })
    }

    /// Gets an immutable reference to a running query, if it exists.
    pub fn query(&self, id: &QueryId) -> Option<QueryRef<'_>> {
        self.queries.get(id).and_then(|query| {
            if !query.is_finished() {
                Some(QueryRef { query })
            } else {
                None
            }
        })
    }

    /// Gets a mutable reference to a running query, if it exists.
    pub fn query_mut<'a>(&'a mut self, id: &QueryId) -> Option<QueryMut<'a>> {
        self.queries.get_mut(id).and_then(|query| {
            if !query.is_finished() {
                Some(QueryMut { query })
            } else {
                None
            }
        })
    }

    /// Adds a known listen address of a peer participating in the DHT to the
    /// routing table.
    ///
    /// Explicitly adding addresses of peers serves two purposes:
    ///
    ///   1. In order for a node to join the DHT, it must know about at least
    ///      one other node of the DHT.
    ///
    ///   2. When a remote peer initiates a connection and that peer is not
    ///      yet in the routing table, the `Kademlia` behaviour must be
    ///      informed of an address on which that peer is listening for
    ///      connections before it can be added to the routing table
    ///      from where it can subsequently be discovered by all peers
    ///      in the DHT.
    ///
    /// If the routing table has been updated as a result of this operation,
    /// a [`KademliaEvent::RoutingUpdated`] event is emitted.
    pub fn add_address(&mut self, peer: &PeerId, address: Multiaddr) -> RoutingUpdate {
        let key = kbucket::Key::from(*peer);
        match self.kbuckets.entry(&key) {
            kbucket::Entry::Present(mut entry, _) => {
                if entry.value().insert(address) {
                    self.queued_events
                        .push_back(NetworkBehaviourAction::GenerateEvent(
                            KademliaEvent::RoutingUpdated {
                                peer: *peer,
                                is_new_peer: false,
                                addresses: entry.value().clone(),
                                old_peer: None,
                                bucket_range: self
                                    .kbuckets
                                    .bucket(&key)
                                    .map(|b| b.range())
                                    .expect("Not kbucket::Entry::SelfEntry."),
                            },
                        ))
                }
                RoutingUpdate::Success
            }
            kbucket::Entry::Pending(mut entry, _) => {
                entry.value().insert(address);
                RoutingUpdate::Pending
            }
            kbucket::Entry::Absent(entry) => {
                let addresses = Addresses::new(address);
                let status = if self.connected_peers.contains(peer) {
                    NodeStatus::Connected
                } else {
                    NodeStatus::Disconnected
                };
                match entry.insert(addresses.clone(), status) {
                    kbucket::InsertResult::Inserted => {
                        self.queued_events
                            .push_back(NetworkBehaviourAction::GenerateEvent(
                                KademliaEvent::RoutingUpdated {
                                    peer: *peer,
                                    is_new_peer: true,
                                    addresses,
                                    old_peer: None,
                                    bucket_range: self
                                        .kbuckets
                                        .bucket(&key)
                                        .map(|b| b.range())
                                        .expect("Not kbucket::Entry::SelfEntry."),
                                },
                            ));
                        RoutingUpdate::Success
                    }
                    kbucket::InsertResult::Full => {
                        debug!("Bucket full. Peer not added to routing table: {}", peer);
                        RoutingUpdate::Failed
                    }
                    kbucket::InsertResult::Pending { disconnected } => {
                        let handler = self.new_handler();
                        self.queued_events.push_back(NetworkBehaviourAction::Dial {
                            opts: DialOpts::peer_id(disconnected.into_preimage())
                                .condition(dial_opts::PeerCondition::Disconnected)
                                .build(),
                            handler,
                        });
                        RoutingUpdate::Pending
                    }
                }
            }
            kbucket::Entry::SelfEntry => RoutingUpdate::Failed,
        }
    }

    /// Removes an address of a peer from the routing table.
    ///
    /// If the given address is the last address of the peer in the
    /// routing table, the peer is removed from the routing table
    /// and `Some` is returned with a view of the removed entry.
    /// The same applies if the peer is currently pending insertion
    /// into the routing table.
    ///
    /// If the given peer or address is not in the routing table,
    /// this is a no-op.
    pub fn remove_address(
        &mut self,
        peer: &PeerId,
        address: &Multiaddr,
    ) -> Option<kbucket::EntryView<kbucket::Key<PeerId>, Addresses>> {
        let key = kbucket::Key::from(*peer);
        match self.kbuckets.entry(&key) {
            kbucket::Entry::Present(mut entry, _) => {
                if entry.value().remove(address).is_err() {
                    Some(entry.remove()) // it is the last address, thus remove the peer.
                } else {
                    None
                }
            }
            kbucket::Entry::Pending(mut entry, _) => {
                if entry.value().remove(address).is_err() {
                    Some(entry.remove()) // it is the last address, thus remove the peer.
                } else {
                    None
                }
            }
            kbucket::Entry::Absent(..) | kbucket::Entry::SelfEntry => None,
        }
    }

    /// Removes a peer from the routing table.
    ///
    /// Returns `None` if the peer was not in the routing table,
    /// not even pending insertion.
    pub fn remove_peer(
        &mut self,
        peer: &PeerId,
    ) -> Option<kbucket::EntryView<kbucket::Key<PeerId>, Addresses>> {
        let key = kbucket::Key::from(*peer);
        match self.kbuckets.entry(&key) {
            kbucket::Entry::Present(entry, _) => Some(entry.remove()),
            kbucket::Entry::Pending(entry, _) => Some(entry.remove()),
            kbucket::Entry::Absent(..) | kbucket::Entry::SelfEntry => None,
        }
    }

    /// Returns an iterator over all non-empty buckets in the routing table.
    pub fn kbuckets(
        &mut self,
    ) -> impl Iterator<Item = kbucket::KBucketRef<'_, kbucket::Key<PeerId>, Addresses>> {
        self.kbuckets.iter().filter(|b| !b.is_empty())
    }

    /// Returns the k-bucket for the distance to the given key.
    ///
    /// Returns `None` if the given key refers to the local key.
    pub fn kbucket<K>(
        &mut self,
        key: K,
    ) -> Option<kbucket::KBucketRef<'_, kbucket::Key<PeerId>, Addresses>>
    where
        K: Into<kbucket::Key<K>> + Clone,
    {
        self.kbuckets.bucket(&key.into())
    }

    /// Initiates an iterative query for the closest peers to the given key.
    ///
    /// The result of the query is delivered in a
    /// [`KademliaEvent::OutboundQueryCompleted{QueryResult::GetClosestPeers}`].
    pub fn get_closest_peers<K>(&mut self, key: K) -> QueryId
    where
        K: Into<kbucket::Key<K>> + Into<Vec<u8>> + Clone,
    {
        let info = QueryInfo::GetClosestPeers {
            key: key.clone().into(),
        };
        let target: kbucket::Key<K> = key.into();
        let peers = self.kbuckets.closest_keys(&target);
        let inner = QueryInner::new(info);
        self.queries.add_iter_closest(target.clone(), peers, inner)
    }

    /// Performs a lookup for a record in the DHT.
    ///
    /// The result of this operation is delivered in a
    /// [`KademliaEvent::OutboundQueryCompleted{QueryResult::GetRecord}`].
    pub fn get_record(&mut self, key: &record::Key, quorum: Quorum) -> QueryId {
        let quorum = quorum.eval(self.queries.config().replication_factor);
        let mut records = Vec::with_capacity(quorum.get());

        if let Some(record) = self.store.get(key) {
            if record.is_expired(Instant::now()) {
                self.store.remove(key)
            } else {
                records.push(PeerRecord {
                    peer: None,
                    record: record.into_owned(),
                });
            }
        }

        let done = records.len() >= quorum.get();
        let target = kbucket::Key::new(key.clone());
        let info = QueryInfo::GetRecord {
            key: key.clone(),
            records,
            quorum,
            cache_candidates: BTreeMap::new(),
        };
        let peers = self.kbuckets.closest_keys(&target);
        let inner = QueryInner::new(info);
        let id = self.queries.add_iter_closest(target.clone(), peers, inner); // (*)

        // Instantly finish the query if we already have enough records.
        if done {
            self.queries.get_mut(&id).expect("by (*)").finish();
        }

        id
    }

    /// Stores a record in the DHT, locally as well as at the nodes
    /// closest to the key as per the xor distance metric.
    ///
    /// Returns `Ok` if a record has been stored locally, providing the
    /// `QueryId` of the initial query that replicates the record in the DHT.
    /// The result of the query is eventually reported as a
    /// [`KademliaEvent::OutboundQueryCompleted{QueryResult::PutRecord}`].
    ///
    /// The record is always stored locally with the given expiration. If the record's
    /// expiration is `None`, the common case, it does not expire in local storage
    /// but is still replicated with the configured record TTL. To remove the record
    /// locally and stop it from being re-published in the DHT, see [`Kademlia::remove_record`].
    ///
    /// After the initial publication of the record, it is subject to (re-)replication
    /// and (re-)publication as per the configured intervals. Periodic (re-)publication
    /// does not update the record's expiration in local storage, thus a given record
    /// with an explicit expiration will always expire at that instant and until then
    /// is subject to regular (re-)replication and (re-)publication.
    pub fn put_record(
        &mut self,
        mut record: Record,
        quorum: Quorum,
    ) -> Result<QueryId, store::Error> {
        record.publisher = Some(*self.kbuckets.local_key().preimage());
        self.store.put(record.clone())?;
        record.expires = record
            .expires
            .or_else(|| self.record_ttl.map(|ttl| Instant::now() + ttl));
        let quorum = quorum.eval(self.queries.config().replication_factor);
        let target = kbucket::Key::new(record.key.clone());
        let peers = self.kbuckets.closest_keys(&target);
        let context = PutRecordContext::Publish;
        let info = QueryInfo::PutRecord {
            context,
            record,
            quorum,
            phase: PutRecordPhase::GetClosestPeers,
        };
        let inner = QueryInner::new(info);
        Ok(self.queries.add_iter_closest(target.clone(), peers, inner))
    }

    /// Stores a record at specific peers, without storing it locally.
    ///
    /// The given [`Quorum`] is understood in the context of the total
    /// number of distinct peers given.
    ///
    /// If the record's expiration is `None`, the configured record TTL is used.
    ///
    /// > **Note**: This is not a regular Kademlia DHT operation. It may be
    /// > used to selectively update or store a record to specific peers
    /// > for the purpose of e.g. making sure these peers have the latest
    /// > "version" of a record or to "cache" a record at further peers
    /// > to increase the lookup success rate on the DHT for other peers.
    /// >
    /// > In particular, if lookups are performed with a quorum > 1 multiple
    /// > possibly different records may be returned and the standard Kademlia
    /// > procedure of "caching" (i.e. storing) a found record at the closest
    /// > node to the key that _did not_ return it cannot be employed
    /// > transparently. In that case, client code can explicitly choose
    /// > which record to store at which peers for analogous write-back
    /// > caching or for other reasons.
    pub fn put_record_to<I>(&mut self, mut record: Record, peers: I, quorum: Quorum) -> QueryId
    where
        I: ExactSizeIterator<Item = PeerId>,
    {
        let quorum = if peers.len() > 0 {
            quorum.eval(NonZeroUsize::new(peers.len()).expect("> 0"))
        } else {
            // If no peers are given, we just let the query fail immediately
            // due to the fact that the quorum must be at least one, instead of
            // introducing a new kind of error.
            NonZeroUsize::new(1).expect("1 > 0")
        };
        record.expires = record
            .expires
            .or_else(|| self.record_ttl.map(|ttl| Instant::now() + ttl));
        let context = PutRecordContext::Custom;
        let info = QueryInfo::PutRecord {
            context,
            record,
            quorum,
            phase: PutRecordPhase::PutRecord {
                success: Vec::new(),
                get_closest_peers_stats: QueryStats::empty(),
            },
        };
        let inner = QueryInner::new(info);
        self.queries.add_fixed(peers, inner)
    }

    /// Removes the record with the given key from _local_ storage,
    /// if the local node is the publisher of the record.
    ///
    /// Has no effect if a record for the given key is stored locally but
    /// the local node is not a publisher of the record.
    ///
    /// This is a _local_ operation. However, it also has the effect that
    /// the record will no longer be periodically re-published, allowing the
    /// record to eventually expire throughout the DHT.
    pub fn remove_record(&mut self, key: &record::Key) {
        if let Some(r) = self.store.get(key) {
            if r.publisher.as_ref() == Some(self.kbuckets.local_key().preimage()) {
                self.store.remove(key)
            }
        }
    }

    /// Gets a mutable reference to the record store.
    pub fn store_mut(&mut self) -> &mut TStore {
        &mut self.store
    }

    /// Bootstraps the local node to join the DHT.
    ///
    /// Bootstrapping is a multi-step operation that starts with a lookup of the local node's
    /// own ID in the DHT. This introduces the local node to the other nodes
    /// in the DHT and populates its routing table with the closest neighbours.
    ///
    /// Subsequently, all buckets farther from the bucket of the closest neighbour are
    /// refreshed by initiating an additional bootstrapping query for each such
    /// bucket with random keys.
    ///
    /// Returns `Ok` if bootstrapping has been initiated with a self-lookup, providing the
    /// `QueryId` for the entire bootstrapping process. The progress of bootstrapping is
    /// reported via [`KademliaEvent::OutboundQueryCompleted{QueryResult::Bootstrap}`] events,
    /// with one such event per bootstrapping query.
    ///
    /// Returns `Err` if bootstrapping is impossible due an empty routing table.
    ///
    /// > **Note**: Bootstrapping requires at least one node of the DHT to be known.
    /// > See [`Kademlia::add_address`].
    pub fn bootstrap(&mut self) -> Result<QueryId, NoKnownPeers> {
        let local_key = self.kbuckets.local_key().clone();
        let info = QueryInfo::Bootstrap {
            peer: *local_key.preimage(),
            remaining: None,
        };
        let peers = self.kbuckets.closest_keys(&local_key).collect::<Vec<_>>();
        if peers.is_empty() {
            Err(NoKnownPeers())
        } else {
            let inner = QueryInner::new(info);
            Ok(self.queries.add_iter_closest(local_key, peers, inner))
        }
    }

    /// Establishes the local node as a provider of a value for the given key.
    ///
    /// This operation publishes a provider record with the given key and
    /// identity of the local node to the peers closest to the key, thus establishing
    /// the local node as a provider.
    ///
    /// Returns `Ok` if a provider record has been stored locally, providing the
    /// `QueryId` of the initial query that announces the local node as a provider.
    ///
    /// The publication of the provider records is periodically repeated as per the
    /// configured interval, to renew the expiry and account for changes to the DHT
    /// topology. A provider record may be removed from local storage and
    /// thus no longer re-published by calling [`Kademlia::stop_providing`].
    ///
    /// In contrast to the standard Kademlia push-based model for content distribution
    /// implemented by [`Kademlia::put_record`], the provider API implements a
    /// pull-based model that may be used in addition or as an alternative.
    /// The means by which the actual value is obtained from a provider is out of scope
    /// of the libp2p Kademlia provider API.
    ///
    /// The results of the (repeated) provider announcements sent by this node are
    /// reported via [`KademliaEvent::OutboundQueryCompleted{QueryResult::StartProviding}`].
    pub fn start_providing(&mut self, key: record::Key) -> Result<QueryId, store::Error> {
        // Note: We store our own provider records locally without local addresses
        // to avoid redundant storage and outdated addresses. Instead these are
        // acquired on demand when returning a `ProviderRecord` for the local node.
        let local_addrs = Vec::new();
        let record = ProviderRecord::new(
            key.clone(),
            *self.kbuckets.local_key().preimage(),
            local_addrs,
        );
        self.store.add_provider(record)?;
        let target = kbucket::Key::new(key.clone());
        let peers = self.kbuckets.closest_keys(&target);
        let context = AddProviderContext::Publish;
        let info = QueryInfo::AddProvider {
            context,
            key,
            phase: AddProviderPhase::GetClosestPeers,
        };
        let inner = QueryInner::new(info);
        let id = self.queries.add_iter_closest(target.clone(), peers, inner);
        Ok(id)
    }

    /// Stops the local node from announcing that it is a provider for the given key.
    ///
    /// This is a local operation. The local node will still be considered as a
    /// provider for the key by other nodes until these provider records expire.
    pub fn stop_providing(&mut self, key: &record::Key) {
        self.store
            .remove_provider(key, self.kbuckets.local_key().preimage());
    }

    /// Performs a lookup for providers of a value to the given key.
    ///
    /// The result of this operation is delivered in a
    /// reported via [`KademliaEvent::OutboundQueryCompleted{QueryResult::GetProviders}`].
    pub fn get_providers(&mut self, key: record::Key) -> QueryId {
        let providers = self
            .store
            .providers(&key)
            .into_iter()
            .filter(|p| !p.is_expired(Instant::now()))
            .map(|p| p.provider)
            .collect();
        let info = QueryInfo::GetProviders {
            key: key.clone(),
            providers,
        };
        let target = kbucket::Key::new(key);
        let peers = self.kbuckets.closest_keys(&target);
        let inner = QueryInner::new(info);
        self.queries.add_iter_closest(target.clone(), peers, inner)
    }

    /// Processes discovered peers from a successful request in an iterative `Query`.
    fn discovered<'a, I>(&'a mut self, query_id: &QueryId, source: &PeerId, peers: I)
    where
        I: Iterator<Item = &'a KadPeer> + Clone,
    {
        let local_id = self.kbuckets.local_key().preimage();
        let others_iter = peers.filter(|p| &p.node_id != local_id);
        if let Some(query) = self.queries.get_mut(query_id) {
            log::trace!("Request to {:?} in query {:?} succeeded.", source, query_id);
            for peer in others_iter.clone() {
                log::trace!(
                    "Peer {:?} reported by {:?} in query {:?}.",
                    peer,
                    source,
                    query_id
                );
                let addrs = peer.multiaddrs.iter().cloned().collect();
                query.inner.addresses.insert(peer.node_id, addrs);
            }
            query.on_success(source, others_iter.cloned().map(|kp| kp.node_id))
        }
    }

    /// Finds the closest peers to a `target` in the context of a request by
    /// the `source` peer, such that the `source` peer is never included in the
    /// result.
    fn find_closest<T: Clone>(
        &mut self,
        target: &kbucket::Key<T>,
        source: &PeerId,
    ) -> Vec<KadPeer> {
        if target == self.kbuckets.local_key() {
            Vec::new()
        } else {
            self.kbuckets
                .closest(target)
                .filter(|e| e.node.key.preimage() != source)
                .take(self.queries.config().replication_factor.get())
                .map(KadPeer::from)
                .collect()
        }
    }

    /// Collects all peers who are known to be providers of the value for a given `Multihash`.
    fn provider_peers(&mut self, key: &record::Key, source: &PeerId) -> Vec<KadPeer> {
        let kbuckets = &mut self.kbuckets;
        let connected = &mut self.connected_peers;
        let local_addrs = &self.local_addrs;
        self.store
            .providers(key)
            .into_iter()
            .filter_map(move |p| {
                if &p.provider != source {
                    let node_id = p.provider;
                    let multiaddrs = p.addresses;
                    let connection_ty = if connected.contains(&node_id) {
                        KadConnectionType::Connected
                    } else {
                        KadConnectionType::NotConnected
                    };
                    if multiaddrs.is_empty() {
                        // The provider is either the local node and we fill in
                        // the local addresses on demand, or it is a legacy
                        // provider record without addresses, in which case we
                        // try to find addresses in the routing table, as was
                        // done before provider records were stored along with
                        // their addresses.
                        if &node_id == kbuckets.local_key().preimage() {
                            Some(local_addrs.iter().cloned().collect::<Vec<_>>())
                        } else {
                            let key = kbucket::Key::from(node_id);
                            kbuckets
                                .entry(&key)
                                .view()
                                .map(|e| e.node.value.clone().into_vec())
                        }
                    } else {
                        Some(multiaddrs)
                    }
                    .map(|multiaddrs| KadPeer {
                        node_id,
                        multiaddrs,
                        connection_ty,
                    })
                } else {
                    None
                }
            })
            .take(self.queries.config().replication_factor.get())
            .collect()
    }

    /// Starts an iterative `ADD_PROVIDER` query for the given key.
    fn start_add_provider(&mut self, key: record::Key, context: AddProviderContext) {
        let info = QueryInfo::AddProvider {
            context,
            key: key.clone(),
            phase: AddProviderPhase::GetClosestPeers,
        };
        let target = kbucket::Key::new(key);
        let peers = self.kbuckets.closest_keys(&target);
        let inner = QueryInner::new(info);
        self.queries.add_iter_closest(target.clone(), peers, inner);
    }

    /// Starts an iterative `PUT_VALUE` query for the given record.
    fn start_put_record(&mut self, record: Record, quorum: Quorum, context: PutRecordContext) {
        let quorum = quorum.eval(self.queries.config().replication_factor);
        let target = kbucket::Key::new(record.key.clone());
        let peers = self.kbuckets.closest_keys(&target);
        let info = QueryInfo::PutRecord {
            record,
            quorum,
            context,
            phase: PutRecordPhase::GetClosestPeers,
        };
        let inner = QueryInner::new(info);
        self.queries.add_iter_closest(target.clone(), peers, inner);
    }

    /// Updates the routing table with a new connection status and address of a peer.
    fn connection_updated(
        &mut self,
        peer: PeerId,
        address: Option<Multiaddr>,
        new_status: NodeStatus,
    ) {
        let key = kbucket::Key::from(peer);
        match self.kbuckets.entry(&key) {
            kbucket::Entry::Present(mut entry, old_status) => {
                if old_status != new_status {
                    entry.update(new_status)
                }
                if let Some(address) = address {
                    if entry.value().insert(address) {
                        self.queued_events
                            .push_back(NetworkBehaviourAction::GenerateEvent(
                                KademliaEvent::RoutingUpdated {
                                    peer,
                                    is_new_peer: false,
                                    addresses: entry.value().clone(),
                                    old_peer: None,
                                    bucket_range: self
                                        .kbuckets
                                        .bucket(&key)
                                        .map(|b| b.range())
                                        .expect("Not kbucket::Entry::SelfEntry."),
                                },
                            ))
                    }
                }
            }

            kbucket::Entry::Pending(mut entry, old_status) => {
                if let Some(address) = address {
                    entry.value().insert(address);
                }
                if old_status != new_status {
                    entry.update(new_status);
                }
            }

            kbucket::Entry::Absent(entry) => {
                // Only connected nodes with a known address are newly inserted.
                if new_status != NodeStatus::Connected {
                    return;
                }
                match (address, self.kbucket_inserts) {
                    (None, _) => {
                        self.queued_events
                            .push_back(NetworkBehaviourAction::GenerateEvent(
                                KademliaEvent::UnroutablePeer { peer },
                            ));
                    }
                    (Some(a), KademliaBucketInserts::Manual) => {
                        self.queued_events
                            .push_back(NetworkBehaviourAction::GenerateEvent(
                                KademliaEvent::RoutablePeer { peer, address: a },
                            ));
                    }
                    (Some(a), KademliaBucketInserts::OnConnected) => {
                        let addresses = Addresses::new(a);
                        match entry.insert(addresses.clone(), new_status) {
                            kbucket::InsertResult::Inserted => {
                                let event = KademliaEvent::RoutingUpdated {
                                    peer,
                                    is_new_peer: true,
                                    addresses,
                                    old_peer: None,
                                    bucket_range: self
                                        .kbuckets
                                        .bucket(&key)
                                        .map(|b| b.range())
                                        .expect("Not kbucket::Entry::SelfEntry."),
                                };
                                self.queued_events
                                    .push_back(NetworkBehaviourAction::GenerateEvent(event));
                            }
                            kbucket::InsertResult::Full => {
                                debug!("Bucket full. Peer not added to routing table: {}", peer);
                                let address = addresses.first().clone();
                                self.queued_events.push_back(
                                    NetworkBehaviourAction::GenerateEvent(
                                        KademliaEvent::RoutablePeer { peer, address },
                                    ),
                                );
                            }
                            kbucket::InsertResult::Pending { disconnected } => {
                                let address = addresses.first().clone();
                                self.queued_events.push_back(
                                    NetworkBehaviourAction::GenerateEvent(
                                        KademliaEvent::PendingRoutablePeer { peer, address },
                                    ),
                                );

                                // `disconnected` might already be in the process of re-connecting.
                                // In other words `disconnected` might have already re-connected but
                                // is not yet confirmed to support the Kademlia protocol via
                                // [`KademliaHandlerEvent::ProtocolConfirmed`].
                                //
                                // Only try dialing peer if not currently connected.
                                if !self.connected_peers.contains(disconnected.preimage()) {
                                    let handler = self.new_handler();
                                    self.queued_events.push_back(NetworkBehaviourAction::Dial {
                                        opts: DialOpts::peer_id(disconnected.into_preimage())
                                            .condition(dial_opts::PeerCondition::Disconnected)
                                            .build(),
                                        handler,
                                    })
                                }
                            }
                        }
                    }
                }
            }
            _ => {}
        }
    }

    /// Handles a finished (i.e. successful) query.
    fn query_finished(
        &mut self,
        q: Query<QueryInner>,
        params: &mut impl PollParameters,
    ) -> Option<KademliaEvent> {
        let query_id = q.id();
        log::trace!("Query {:?} finished.", query_id);
        let result = q.into_result();
        match result.inner.info {
            QueryInfo::Bootstrap { peer, remaining } => {
                let local_key = self.kbuckets.local_key().clone();
                let mut remaining = remaining.unwrap_or_else(|| {
                    debug_assert_eq!(&peer, local_key.preimage());
                    // The lookup for the local key finished. To complete the bootstrap process,
                    // a bucket refresh should be performed for every bucket farther away than
                    // the first non-empty bucket (which are most likely no more than the last
                    // few, i.e. farthest, buckets).
                    self.kbuckets
                        .iter()
                        .skip_while(|b| b.is_empty())
                        .skip(1) // Skip the bucket with the closest neighbour.
                        .map(|b| {
                            // Try to find a key that falls into the bucket. While such keys can
                            // be generated fully deterministically, the current libp2p kademlia
                            // wire protocol requires transmission of the preimages of the actual
                            // keys in the DHT keyspace, hence for now this is just a "best effort"
                            // to find a key that hashes into a specific bucket. The probabilities
                            // of finding a key in the bucket `b` with as most 16 trials are as
                            // follows:
                            //
                            // Pr(bucket-255) = 1 - (1/2)^16   ~= 1
                            // Pr(bucket-254) = 1 - (3/4)^16   ~= 1
                            // Pr(bucket-253) = 1 - (7/8)^16   ~= 0.88
                            // Pr(bucket-252) = 1 - (15/16)^16 ~= 0.64
                            // ...
                            let mut target = kbucket::Key::from(PeerId::random());
                            for _ in 0..16 {
                                let d = local_key.distance(&target);
                                if b.contains(&d) {
                                    break;
                                }
                                target = kbucket::Key::from(PeerId::random());
                            }
                            target
                        })
                        .collect::<Vec<_>>()
                        .into_iter()
                });

                let num_remaining = remaining.len() as u32;

                if let Some(target) = remaining.next() {
                    let info = QueryInfo::Bootstrap {
                        peer: target.clone().into_preimage(),
                        remaining: Some(remaining),
                    };
                    let peers = self.kbuckets.closest_keys(&target);
                    let inner = QueryInner::new(info);
                    self.queries
                        .continue_iter_closest(query_id, target.clone(), peers, inner);
                }

                Some(KademliaEvent::OutboundQueryCompleted {
                    id: query_id,
                    stats: result.stats,
                    result: QueryResult::Bootstrap(Ok(BootstrapOk {
                        peer,
                        num_remaining,
                    })),
                })
            }

            QueryInfo::GetClosestPeers { key, .. } => Some(KademliaEvent::OutboundQueryCompleted {
                id: query_id,
                stats: result.stats,
                result: QueryResult::GetClosestPeers(Ok(GetClosestPeersOk {
                    key,
                    peers: result.peers.collect(),
                })),
            }),

            QueryInfo::GetProviders { key, providers } => {
                Some(KademliaEvent::OutboundQueryCompleted {
                    id: query_id,
                    stats: result.stats,
                    result: QueryResult::GetProviders(Ok(GetProvidersOk {
                        key,
                        providers,
                        closest_peers: result.peers.collect(),
                    })),
                })
            }

            QueryInfo::AddProvider {
                context,
                key,
                phase: AddProviderPhase::GetClosestPeers,
            } => {
                let provider_id = *params.local_peer_id();
                let external_addresses = params.external_addresses().map(|r| r.addr).collect();
                let inner = QueryInner::new(QueryInfo::AddProvider {
                    context,
                    key,
                    phase: AddProviderPhase::AddProvider {
                        provider_id,
                        external_addresses,
                        get_closest_peers_stats: result.stats,
                    },
                });
                self.queries.continue_fixed(query_id, result.peers, inner);
                None
            }

            QueryInfo::AddProvider {
                context,
                key,
                phase:
                    AddProviderPhase::AddProvider {
                        get_closest_peers_stats,
                        ..
                    },
            } => match context {
                AddProviderContext::Publish => Some(KademliaEvent::OutboundQueryCompleted {
                    id: query_id,
                    stats: get_closest_peers_stats.merge(result.stats),
                    result: QueryResult::StartProviding(Ok(AddProviderOk { key })),
                }),
                AddProviderContext::Republish => Some(KademliaEvent::OutboundQueryCompleted {
                    id: query_id,
                    stats: get_closest_peers_stats.merge(result.stats),
                    result: QueryResult::RepublishProvider(Ok(AddProviderOk { key })),
                }),
            },

            QueryInfo::GetRecord {
                key,
                records,
                quorum,
                cache_candidates,
            } => {
                let results = if records.len() >= quorum.get() {
                    // [not empty]
                    if quorum.get() == 1 && !cache_candidates.is_empty() {
                        // Cache the record at the closest node(s) to the key that
                        // did not return the record.
                        let record = records.first().expect("[not empty]").record.clone();
                        let quorum = NonZeroUsize::new(1).expect("1 > 0");
                        let context = PutRecordContext::Cache;
                        let info = QueryInfo::PutRecord {
                            context,
                            record,
                            quorum,
                            phase: PutRecordPhase::PutRecord {
                                success: vec![],
                                get_closest_peers_stats: QueryStats::empty(),
                            },
                        };
                        let inner = QueryInner::new(info);
                        self.queries
                            .add_fixed(cache_candidates.values().copied(), inner);
                    }
                    Ok(GetRecordOk {
                        records,
                        cache_candidates,
                    })
                } else if records.is_empty() {
                    Err(GetRecordError::NotFound {
                        key,
                        closest_peers: result.peers.collect(),
                    })
                } else {
                    Err(GetRecordError::QuorumFailed {
                        key,
                        records,
                        quorum,
                    })
                };
                Some(KademliaEvent::OutboundQueryCompleted {
                    id: query_id,
                    stats: result.stats,
                    result: QueryResult::GetRecord(results),
                })
            }

            QueryInfo::PutRecord {
                context,
                record,
                quorum,
                phase: PutRecordPhase::GetClosestPeers,
            } => {
                let info = QueryInfo::PutRecord {
                    context,
                    record,
                    quorum,
                    phase: PutRecordPhase::PutRecord {
                        success: vec![],
                        get_closest_peers_stats: result.stats,
                    },
                };
                let inner = QueryInner::new(info);
                self.queries.continue_fixed(query_id, result.peers, inner);
                None
            }

            QueryInfo::PutRecord {
                context,
                record,
                quorum,
                phase:
                    PutRecordPhase::PutRecord {
                        success,
                        get_closest_peers_stats,
                    },
            } => {
                let mk_result = |key: record::Key| {
                    if success.len() >= quorum.get() {
                        Ok(PutRecordOk { key })
                    } else {
                        Err(PutRecordError::QuorumFailed {
                            key,
                            quorum,
                            success,
                        })
                    }
                };
                match context {
                    PutRecordContext::Publish | PutRecordContext::Custom => {
                        Some(KademliaEvent::OutboundQueryCompleted {
                            id: query_id,
                            stats: get_closest_peers_stats.merge(result.stats),
                            result: QueryResult::PutRecord(mk_result(record.key)),
                        })
                    }
                    PutRecordContext::Republish => Some(KademliaEvent::OutboundQueryCompleted {
                        id: query_id,
                        stats: get_closest_peers_stats.merge(result.stats),
                        result: QueryResult::RepublishRecord(mk_result(record.key)),
                    }),
                    PutRecordContext::Replicate => {
                        debug!("Record replicated: {:?}", record.key);
                        None
                    }
                    PutRecordContext::Cache => {
                        debug!("Record cached: {:?}", record.key);
                        None
                    }
                }
            }
        }
    }

    /// Handles a query that timed out.
    fn query_timeout(&mut self, query: Query<QueryInner>) -> Option<KademliaEvent> {
        let query_id = query.id();
        log::trace!("Query {:?} timed out.", query_id);
        let result = query.into_result();
        match result.inner.info {
            QueryInfo::Bootstrap {
                peer,
                mut remaining,
            } => {
                let num_remaining = remaining.as_ref().map(|r| r.len().saturating_sub(1) as u32);

                if let Some(mut remaining) = remaining.take() {
                    // Continue with the next bootstrap query if `remaining` is not empty.
                    if let Some(target) = remaining.next() {
                        let info = QueryInfo::Bootstrap {
                            peer: target.clone().into_preimage(),
                            remaining: Some(remaining),
                        };
                        let peers = self.kbuckets.closest_keys(&target);
                        let inner = QueryInner::new(info);
                        self.queries
                            .continue_iter_closest(query_id, target.clone(), peers, inner);
                    }
                }

                Some(KademliaEvent::OutboundQueryCompleted {
                    id: query_id,
                    stats: result.stats,
                    result: QueryResult::Bootstrap(Err(BootstrapError::Timeout {
                        peer,
                        num_remaining,
                    })),
                })
            }

            QueryInfo::AddProvider { context, key, .. } => Some(match context {
                AddProviderContext::Publish => KademliaEvent::OutboundQueryCompleted {
                    id: query_id,
                    stats: result.stats,
                    result: QueryResult::StartProviding(Err(AddProviderError::Timeout { key })),
                },
                AddProviderContext::Republish => KademliaEvent::OutboundQueryCompleted {
                    id: query_id,
                    stats: result.stats,
                    result: QueryResult::RepublishProvider(Err(AddProviderError::Timeout { key })),
                },
            }),

            QueryInfo::GetClosestPeers { key } => Some(KademliaEvent::OutboundQueryCompleted {
                id: query_id,
                stats: result.stats,
                result: QueryResult::GetClosestPeers(Err(GetClosestPeersError::Timeout {
                    key,
                    peers: result.peers.collect(),
                })),
            }),

            QueryInfo::PutRecord {
                record,
                quorum,
                context,
                phase,
            } => {
                let err = Err(PutRecordError::Timeout {
                    key: record.key,
                    quorum,
                    success: match phase {
                        PutRecordPhase::GetClosestPeers => vec![],
                        PutRecordPhase::PutRecord { ref success, .. } => success.clone(),
                    },
                });
                match context {
                    PutRecordContext::Publish | PutRecordContext::Custom => {
                        Some(KademliaEvent::OutboundQueryCompleted {
                            id: query_id,
                            stats: result.stats,
                            result: QueryResult::PutRecord(err),
                        })
                    }
                    PutRecordContext::Republish => Some(KademliaEvent::OutboundQueryCompleted {
                        id: query_id,
                        stats: result.stats,
                        result: QueryResult::RepublishRecord(err),
                    }),
                    PutRecordContext::Replicate => match phase {
                        PutRecordPhase::GetClosestPeers => {
                            warn!("Locating closest peers for replication failed: {:?}", err);
                            None
                        }
                        PutRecordPhase::PutRecord { .. } => {
                            debug!("Replicating record failed: {:?}", err);
                            None
                        }
                    },
                    PutRecordContext::Cache => match phase {
                        PutRecordPhase::GetClosestPeers => {
                            // Caching a record at the closest peer to a key that did not return
                            // a record is never preceded by a lookup for the closest peers, i.e.
                            // it is a direct query to a single peer.
                            unreachable!()
                        }
                        PutRecordPhase::PutRecord { .. } => {
                            debug!("Caching record failed: {:?}", err);
                            None
                        }
                    },
                }
            }

            QueryInfo::GetRecord {
                key,
                records,
                quorum,
                ..
            } => Some(KademliaEvent::OutboundQueryCompleted {
                id: query_id,
                stats: result.stats,
                result: QueryResult::GetRecord(Err(GetRecordError::Timeout {
                    key,
                    records,
                    quorum,
                })),
            }),

            QueryInfo::GetProviders { key, providers } => {
                Some(KademliaEvent::OutboundQueryCompleted {
                    id: query_id,
                    stats: result.stats,
                    result: QueryResult::GetProviders(Err(GetProvidersError::Timeout {
                        key,
                        providers,
                        closest_peers: result.peers.collect(),
                    })),
                })
            }
        }
    }

    /// Processes a record received from a peer.
    fn record_received(
        &mut self,
        source: PeerId,
        connection: ConnectionId,
        request_id: KademliaRequestId,
        mut record: Record,
    ) {
        if record.publisher.as_ref() == Some(self.kbuckets.local_key().preimage()) {
            // If the (alleged) publisher is the local node, do nothing. The record of
            // the original publisher should never change as a result of replication
            // and the publisher is always assumed to have the "right" value.
            self.queued_events
                .push_back(NetworkBehaviourAction::NotifyHandler {
                    peer_id: source,
                    handler: NotifyHandler::One(connection),
                    event: KademliaHandlerIn::PutRecordRes {
                        key: record.key,
                        value: record.value,
                        request_id,
                    },
                });
            return;
        }

        let now = Instant::now();

        // Calculate the expiration exponentially inversely proportional to the
        // number of nodes between the local node and the closest node to the key
        // (beyond the replication factor). This ensures avoiding over-caching
        // outside of the k closest nodes to a key.
        let target = kbucket::Key::new(record.key.clone());
        let num_between = self.kbuckets.count_nodes_between(&target);
        let k = self.queries.config().replication_factor.get();
        let num_beyond_k = (usize::max(k, num_between) - k) as u32;
        let expiration = self
            .record_ttl
            .map(|ttl| now + exp_decrease(ttl, num_beyond_k));
        // The smaller TTL prevails. Only if neither TTL is set is the record
        // stored "forever".
        record.expires = record.expires.or(expiration).min(expiration);

        if let Some(job) = self.put_record_job.as_mut() {
            // Ignore the record in the next run of the replication
            // job, since we can assume the sender replicated the
            // record to the k closest peers. Effectively, only
            // one of the k closest peers performs a replication
            // in the configured interval, assuming a shared interval.
            job.skip(record.key.clone())
        }

        // While records received from a publisher, as well as records that do
        // not exist locally should always (attempted to) be stored, there is a
        // choice here w.r.t. the handling of replicated records whose keys refer
        // to records that exist locally: The value and / or the publisher may
        // either be overridden or left unchanged. At the moment and in the
        // absence of a decisive argument for another option, both are always
        // overridden as it avoids having to load the existing record in the
        // first place.

        if !record.is_expired(now) {
            // The record is cloned because of the weird libp2p protocol
            // requirement to send back the value in the response, although this
            // is a waste of resources.
            match self.record_filtering {
                KademliaStoreInserts::Unfiltered => match self.store.put(record.clone()) {
                    Ok(()) => {
                        debug!(
                            "Record stored: {:?}; {} bytes",
                            record.key,
                            record.value.len()
                        );
                        self.queued_events
                            .push_back(NetworkBehaviourAction::GenerateEvent(
                                KademliaEvent::InboundRequest {
                                    request: InboundRequest::PutRecord {
                                        source,
                                        connection,
                                        record: None,
                                    },
                                },
                            ));
                    }
                    Err(e) => {
                        info!("Record not stored: {:?}", e);
                        self.queued_events
                            .push_back(NetworkBehaviourAction::NotifyHandler {
                                peer_id: source,
                                handler: NotifyHandler::One(connection),
                                event: KademliaHandlerIn::Reset(request_id),
                            });

                        return;
                    }
                },
                KademliaStoreInserts::FilterBoth => {
                    self.queued_events
                        .push_back(NetworkBehaviourAction::GenerateEvent(
                            KademliaEvent::InboundRequest {
                                request: InboundRequest::PutRecord {
                                    source,
                                    connection,
                                    record: Some(record.clone()),
                                },
                            },
                        ));
                }
            }
        }

        // The remote receives a [`KademliaHandlerIn::PutRecordRes`] even in the
        // case where the record is discarded due to being expired. Given that
        // the remote sent the local node a [`KademliaHandlerEvent::PutRecord`]
        // request, the remote perceives the local node as one node among the k
        // closest nodes to the target. In addition returning
        // [`KademliaHandlerIn::PutRecordRes`] does not reveal any internal
        // information to a possibly malicious remote node.
        self.queued_events
            .push_back(NetworkBehaviourAction::NotifyHandler {
                peer_id: source,
                handler: NotifyHandler::One(connection),
                event: KademliaHandlerIn::PutRecordRes {
                    key: record.key,
                    value: record.value,
                    request_id,
                },
            })
    }

    /// Processes a provider record received from a peer.
    fn provider_received(&mut self, key: record::Key, provider: KadPeer) {
        if &provider.node_id != self.kbuckets.local_key().preimage() {
            let record = ProviderRecord {
                key,
                provider: provider.node_id,
                expires: self.provider_record_ttl.map(|ttl| Instant::now() + ttl),
                addresses: provider.multiaddrs,
            };
            match self.record_filtering {
                KademliaStoreInserts::Unfiltered => {
                    if let Err(e) = self.store.add_provider(record) {
                        info!("Provider record not stored: {:?}", e);
                        return;
                    }

                    self.queued_events
                        .push_back(NetworkBehaviourAction::GenerateEvent(
                            KademliaEvent::InboundRequest {
                                request: InboundRequest::AddProvider { record: None },
                            },
                        ));
                }
                KademliaStoreInserts::FilterBoth => {
                    self.queued_events
                        .push_back(NetworkBehaviourAction::GenerateEvent(
                            KademliaEvent::InboundRequest {
                                request: InboundRequest::AddProvider {
                                    record: Some(record),
                                },
                            },
                        ));
                }
            }
        }
    }

    fn address_failed(&mut self, peer_id: PeerId, address: &Multiaddr) {
        let key = kbucket::Key::from(peer_id);

        if let Some(addrs) = self.kbuckets.entry(&key).value() {
            // TODO: Ideally, the address should only be removed if the error can
            // be classified as "permanent" but since `err` is currently a borrowed
            // trait object without a `'static` bound, even downcasting for inspection
            // of the error is not possible (and also not truly desirable or ergonomic).
            // The error passed in should rather be a dedicated enum.
            if addrs.remove(address).is_ok() {
                debug!(
                    "Address '{}' removed from peer '{}' due to error.",
                    address, peer_id
                );
            } else {
                // Despite apparently having no reachable address (any longer),
                // the peer is kept in the routing table with the last address to avoid
                // (temporary) loss of network connectivity to "flush" the routing
                // table. Once in, a peer is only removed from the routing table
                // if it is the least recently connected peer, currently disconnected
                // and is unreachable in the context of another peer pending insertion
                // into the same bucket. This is handled transparently by the
                // `KBucketsTable` and takes effect through `KBucketsTable::take_applied_pending`
                // within `Kademlia::poll`.
                debug!(
                    "Last remaining address '{}' of peer '{}' is unreachable.",
                    address, peer_id,
                )
            }
        }

        for query in self.queries.iter_mut() {
            if let Some(addrs) = query.inner.addresses.get_mut(&peer_id) {
                addrs.retain(|a| a != address);
            }
        }
    }
}

/// Exponentially decrease the given duration (base 2).
fn exp_decrease(ttl: Duration, exp: u32) -> Duration {
    Duration::from_secs(ttl.as_secs().checked_shr(exp).unwrap_or(0))
}

impl<TStore> NetworkBehaviour for Kademlia<TStore>
where
    for<'a> TStore: RecordStore<'a>,
    TStore: Send + 'static,
{
    type ProtocolsHandler = KademliaHandlerProto<QueryId>;
    type OutEvent = KademliaEvent;

    fn new_handler(&mut self) -> Self::ProtocolsHandler {
        KademliaHandlerProto::new(KademliaHandlerConfig {
            protocol_config: self.protocol_config.clone(),
            allow_listening: true,
            idle_timeout: self.connection_idle_timeout,
        })
    }

    fn addresses_of_peer(&mut self, peer_id: &PeerId) -> Vec<Multiaddr> {
        // We should order addresses from decreasing likelyhood of connectivity, so start with
        // the addresses of that peer in the k-buckets.
        let key = kbucket::Key::from(*peer_id);
        let mut peer_addrs =
            if let kbucket::Entry::Present(mut entry, _) = self.kbuckets.entry(&key) {
                let addrs = entry.value().iter().cloned().collect::<Vec<_>>();
                debug_assert!(!addrs.is_empty(), "Empty peer addresses in routing table.");
                addrs
            } else {
                Vec::new()
            };

        // We add to that a temporary list of addresses from the ongoing queries.
        for query in self.queries.iter() {
            if let Some(addrs) = query.inner.addresses.get(peer_id) {
                peer_addrs.extend(addrs.iter().cloned())
            }
        }

        peer_addrs
    }

    fn inject_connection_established(
        &mut self,
        peer_id: &PeerId,
        _: &ConnectionId,
        _: &ConnectedPoint,
        errors: Option<&Vec<Multiaddr>>,
    ) {
        for addr in errors.map(|a| a.into_iter()).into_iter().flatten() {
            self.address_failed(*peer_id, addr);
        }

        // When a connection is established, we don't know yet whether the
        // remote supports the configured protocol name. Only once a connection
        // handler reports [`KademliaHandlerEvent::ProtocolConfirmed`] do we
        // update the local routing table.
    }

    fn inject_connected(&mut self, peer: &PeerId) {
        // Queue events for sending pending RPCs to the connected peer.
        // There can be only one pending RPC for a particular peer and query per definition.
        for (peer_id, event) in self.queries.iter_mut().filter_map(|q| {
            q.inner
                .pending_rpcs
                .iter()
                .position(|(p, _)| p == peer)
                .map(|p| q.inner.pending_rpcs.remove(p))
        }) {
            self.queued_events
                .push_back(NetworkBehaviourAction::NotifyHandler {
                    peer_id,
                    event,
                    handler: NotifyHandler::Any,
                });
        }

        self.connected_peers.insert(*peer);
    }

    fn inject_address_change(
        &mut self,
        peer: &PeerId,
        _: &ConnectionId,
        old: &ConnectedPoint,
        new: &ConnectedPoint,
    ) {
        let (old, new) = (old.get_remote_address(), new.get_remote_address());

        // Update routing table.
        if let Some(addrs) = self.kbuckets.entry(&kbucket::Key::from(*peer)).value() {
            if addrs.replace(old, new) {
                debug!(
                    "Address '{}' replaced with '{}' for peer '{}'.",
                    old, new, peer
                );
            } else {
                debug!(
                    "Address '{}' not replaced with '{}' for peer '{}' as old address wasn't \
                     present.",
                    old, new, peer,
                );
            }
        } else {
            debug!(
                "Address '{}' not replaced with '{}' for peer '{}' as peer is not present in the \
                 routing table.",
                old, new, peer,
            );
        }

        // Update query address cache.
        //
        // Given two connected nodes: local node A and remote node B. Say node B
        // is not in node A's routing table. Additionally node B is part of the
        // `QueryInner::addresses` list of an ongoing query on node A. Say Node
        // B triggers an address change and then disconnects. Later on the
        // earlier mentioned query on node A would like to connect to node B.
        // Without replacing the address in the `QueryInner::addresses` set node
        // A would attempt to dial the old and not the new address.
        //
        // While upholding correctness, iterating through all discovered
        // addresses of a peer in all currently ongoing queries might have a
        // large performance impact. If so, the code below might be worth
        // revisiting.
        for query in self.queries.iter_mut() {
            if let Some(addrs) = query.inner.addresses.get_mut(peer) {
                for addr in addrs.iter_mut() {
                    if addr == old {
                        *addr = new.clone();
                    }
                }
            }
        }
    }

    fn inject_dial_failure(
        &mut self,
        peer_id: Option<PeerId>,
        _: Self::ProtocolsHandler,
        error: &DialError,
    ) {
        let peer_id = match peer_id {
            Some(id) => id,
            // Not interested in dial failures to unknown peers.
            None => return,
        };

        match error {
            DialError::Banned
            | DialError::ConnectionLimit(_)
            | DialError::LocalPeerId
            | DialError::InvalidPeerId
            | DialError::Aborted
            | DialError::ConnectionIo(_)
            | DialError::Transport(_)
            | DialError::NoAddresses => {
                if let DialError::Transport(addresses) = error {
                    for (addr, _) in addresses {
                        self.address_failed(peer_id, addr)
                    }
                }

                for query in self.queries.iter_mut() {
                    query.on_failure(&peer_id);
                }
            }
            DialError::DialPeerConditionFalse(
                dial_opts::PeerCondition::Disconnected | dial_opts::PeerCondition::NotDialing,
            ) => {
                // We might (still) be connected, or about to be connected, thus do not report the
                // failure to the queries.
            }
            DialError::DialPeerConditionFalse(dial_opts::PeerCondition::Always) => {
                unreachable!("DialPeerCondition::Always can not trigger DialPeerConditionFalse.");
            }
        }
    }

    fn inject_disconnected(&mut self, id: &PeerId) {
        for query in self.queries.iter_mut() {
            query.on_failure(id);
        }
        self.connection_updated(*id, None, NodeStatus::Disconnected);
        self.connected_peers.remove(id);
    }

    fn inject_event(
        &mut self,
        source: PeerId,
        connection: ConnectionId,
        event: KademliaHandlerEvent<QueryId>,
    ) {
        match event {
            KademliaHandlerEvent::ProtocolConfirmed { endpoint } => {
                debug_assert!(self.connected_peers.contains(&source));
                // The remote's address can only be put into the routing table,
                // and thus shared with other nodes, if the local node is the dialer,
                // since the remote address on an inbound connection may be specific
                // to that connection (e.g. typically the TCP port numbers).
                let address = match endpoint {
                    ConnectedPoint::Dialer { address } => Some(address),
                    ConnectedPoint::Listener { .. } => None,
                };
                self.connection_updated(source, address, NodeStatus::Connected);
            }

            KademliaHandlerEvent::FindNodeReq { key, request_id } => {
                let closer_peers = self.find_closest(&kbucket::Key::new(key), &source);

                self.queued_events
                    .push_back(NetworkBehaviourAction::GenerateEvent(
                        KademliaEvent::InboundRequest {
                            request: InboundRequest::FindNode {
                                num_closer_peers: closer_peers.len(),
                            },
                        },
                    ));

                self.queued_events
                    .push_back(NetworkBehaviourAction::NotifyHandler {
                        peer_id: source,
                        handler: NotifyHandler::One(connection),
                        event: KademliaHandlerIn::FindNodeRes {
                            closer_peers,
                            request_id,
                        },
                    });
            }

            KademliaHandlerEvent::FindNodeRes {
                closer_peers,
                user_data,
            } => {
                self.discovered(&user_data, &source, closer_peers.iter());
            }

            KademliaHandlerEvent::GetProvidersReq { key, request_id } => {
                let provider_peers = self.provider_peers(&key, &source);
                let closer_peers = self.find_closest(&kbucket::Key::new(key), &source);

                self.queued_events
                    .push_back(NetworkBehaviourAction::GenerateEvent(
                        KademliaEvent::InboundRequest {
                            request: InboundRequest::GetProvider {
                                num_closer_peers: closer_peers.len(),
                                num_provider_peers: provider_peers.len(),
                            },
                        },
                    ));

                self.queued_events
                    .push_back(NetworkBehaviourAction::NotifyHandler {
                        peer_id: source,
                        handler: NotifyHandler::One(connection),
                        event: KademliaHandlerIn::GetProvidersRes {
                            closer_peers,
                            provider_peers,
                            request_id,
                        },
                    });
            }

            KademliaHandlerEvent::GetProvidersRes {
                closer_peers,
                provider_peers,
                user_data,
            } => {
                let peers = closer_peers.iter().chain(provider_peers.iter());
                self.discovered(&user_data, &source, peers);
                if let Some(query) = self.queries.get_mut(&user_data) {
                    if let QueryInfo::GetProviders { providers, .. } = &mut query.inner.info {
                        for peer in provider_peers {
                            providers.insert(peer.node_id);
                        }
                    }
                }
            }

            KademliaHandlerEvent::QueryError { user_data, error } => {
                log::debug!(
                    "Request to {:?} in query {:?} failed with {:?}",
                    source,
                    user_data,
                    error
                );
                // If the query to which the error relates is still active,
                // signal the failure w.r.t. `source`.
                if let Some(query) = self.queries.get_mut(&user_data) {
                    query.on_failure(&source)
                }
            }

            KademliaHandlerEvent::AddProvider { key, provider } => {
                // Only accept a provider record from a legitimate peer.
                if provider.node_id != source {
                    return;
                }

                self.provider_received(key, provider);
            }

            KademliaHandlerEvent::GetRecord { key, request_id } => {
                // Lookup the record locally.
                let record = match self.store.get(&key) {
                    Some(record) => {
                        if record.is_expired(Instant::now()) {
                            self.store.remove(&key);
                            None
                        } else {
                            Some(record.into_owned())
                        }
                    }
                    None => None,
                };

                let closer_peers = self.find_closest(&kbucket::Key::new(key), &source);

                self.queued_events
                    .push_back(NetworkBehaviourAction::GenerateEvent(
                        KademliaEvent::InboundRequest {
                            request: InboundRequest::GetRecord {
                                num_closer_peers: closer_peers.len(),
                                present_locally: record.is_some(),
                            },
                        },
                    ));

                self.queued_events
                    .push_back(NetworkBehaviourAction::NotifyHandler {
                        peer_id: source,
                        handler: NotifyHandler::One(connection),
                        event: KademliaHandlerIn::GetRecordRes {
                            record,
                            closer_peers,
                            request_id,
                        },
                    });
            }

            KademliaHandlerEvent::GetRecordRes {
                record,
                closer_peers,
                user_data,
            } => {
                if let Some(query) = self.queries.get_mut(&user_data) {
                    if let QueryInfo::GetRecord {
                        key,
                        records,
                        quorum,
                        cache_candidates,
                    } = &mut query.inner.info
                    {
                        if let Some(record) = record {
                            records.push(PeerRecord {
                                peer: Some(source),
                                record,
                            });

                            let quorum = quorum.get();
                            if records.len() >= quorum {
                                // Desired quorum reached. The query may finish. See
                                // [`Query::try_finish`] for details.
                                let peers = records
                                    .iter()
                                    .filter_map(|PeerRecord { peer, .. }| peer.as_ref())
                                    .cloned()
                                    .collect::<Vec<_>>();
                                let finished = query.try_finish(peers.iter());
                                if !finished {
                                    debug!(
                                        "GetRecord query ({:?}) reached quorum ({}/{}) with \
                                         response from peer {} but could not yet finish.",
                                        user_data,
                                        peers.len(),
                                        quorum,
                                        source,
                                    );
                                }
                            }
                        } else {
                            log::trace!("Record with key {:?} not found at {}", key, source);
                            if let KademliaCaching::Enabled { max_peers } = self.caching {
                                let source_key = kbucket::Key::from(source);
                                let target_key = kbucket::Key::from(key.clone());
                                let distance = source_key.distance(&target_key);
                                cache_candidates.insert(distance, source);
                                if cache_candidates.len() > max_peers as usize {
                                    // TODO: `pop_last()` would be nice once stabilised.
                                    // See https://github.com/rust-lang/rust/issues/62924.
                                    let last =
                                        *cache_candidates.keys().next_back().expect("len > 0");
                                    cache_candidates.remove(&last);
                                }
                            }
                        }
                    }
                }

                self.discovered(&user_data, &source, closer_peers.iter());
            }

            KademliaHandlerEvent::PutRecord { record, request_id } => {
                self.record_received(source, connection, request_id, record);
            }

            KademliaHandlerEvent::PutRecordRes { user_data, .. } => {
                if let Some(query) = self.queries.get_mut(&user_data) {
                    query.on_success(&source, vec![]);
                    if let QueryInfo::PutRecord {
                        phase: PutRecordPhase::PutRecord { success, .. },
                        quorum,
                        ..
                    } = &mut query.inner.info
                    {
                        success.push(source);

                        let quorum = quorum.get();
                        if success.len() >= quorum {
                            let peers = success.clone();
                            let finished = query.try_finish(peers.iter());
                            if !finished {
                                debug!(
                                    "PutRecord query ({:?}) reached quorum ({}/{}) with response \
                                     from peer {} but could not yet finish.",
                                    user_data,
                                    peers.len(),
                                    quorum,
                                    source,
                                );
                            }
                        }
                    }
                }
            }
        };
    }

    fn inject_new_listen_addr(&mut self, _id: ListenerId, addr: &Multiaddr) {
        self.local_addrs.insert(addr.clone());
    }

    fn inject_expired_listen_addr(&mut self, _id: ListenerId, addr: &Multiaddr) {
        self.local_addrs.remove(addr);
    }

    fn inject_new_external_addr(&mut self, addr: &Multiaddr) {
        if self.local_addrs.len() < MAX_LOCAL_EXTERNAL_ADDRS {
            self.local_addrs.insert(addr.clone());
        }
    }

    fn poll(
        &mut self,
        cx: &mut Context<'_>,
        parameters: &mut impl PollParameters,
    ) -> Poll<NetworkBehaviourAction<Self::OutEvent, Self::ProtocolsHandler>> {
        let now = Instant::now();

        // Calculate the available capacity for queries triggered by background jobs.
        let mut jobs_query_capacity = JOBS_MAX_QUERIES.saturating_sub(self.queries.size());

        // Run the periodic provider announcement job.
        if let Some(mut job) = self.add_provider_job.take() {
            let num = usize::min(JOBS_MAX_NEW_QUERIES, jobs_query_capacity);
            for _ in 0..num {
                if let Poll::Ready(r) = job.poll(cx, &mut self.store, now) {
                    self.start_add_provider(r.key, AddProviderContext::Republish)
                } else {
                    break;
                }
            }
            jobs_query_capacity -= num;
            self.add_provider_job = Some(job);
        }

        // Run the periodic record replication / publication job.
        if let Some(mut job) = self.put_record_job.take() {
            let num = usize::min(JOBS_MAX_NEW_QUERIES, jobs_query_capacity);
            for _ in 0..num {
                if let Poll::Ready(r) = job.poll(cx, &mut self.store, now) {
                    let context =
                        if r.publisher.as_ref() == Some(self.kbuckets.local_key().preimage()) {
                            PutRecordContext::Republish
                        } else {
                            PutRecordContext::Replicate
                        };
                    self.start_put_record(r, Quorum::All, context)
                } else {
                    break;
                }
            }
            self.put_record_job = Some(job);
        }

        loop {
            // Drain queued events first.
            if let Some(event) = self.queued_events.pop_front() {
                return Poll::Ready(event);
            }

            // Drain applied pending entries from the routing table.
            if let Some(entry) = self.kbuckets.take_applied_pending() {
                let kbucket::Node { key, value } = entry.inserted;
                let event = KademliaEvent::RoutingUpdated {
                    bucket_range: self
                        .kbuckets
                        .bucket(&key)
                        .map(|b| b.range())
                        .expect("Self to never be applied from pending."),
                    peer: key.into_preimage(),
                    is_new_peer: true,
                    addresses: value,
                    old_peer: entry.evicted.map(|n| n.key.into_preimage()),
                };
                return Poll::Ready(NetworkBehaviourAction::GenerateEvent(event));
            }

            // Look for a finished query.
            loop {
                match self.queries.poll(now) {
                    QueryPoolState::Finished(q) => {
                        if let Some(event) = self.query_finished(q, parameters) {
                            return Poll::Ready(NetworkBehaviourAction::GenerateEvent(event));
                        }
                    }
                    QueryPoolState::Timeout(q) => {
                        if let Some(event) = self.query_timeout(q) {
                            return Poll::Ready(NetworkBehaviourAction::GenerateEvent(event));
                        }
                    }
                    QueryPoolState::Waiting(Some((query, peer_id))) => {
                        let event = query.inner.info.to_request(query.id());
                        // TODO: AddProvider requests yield no response, so the query completes
                        // as soon as all requests have been sent. However, the handler should
                        // better emit an event when the request has been sent (and report
                        // an error if sending fails), instead of immediately reporting
                        // "success" somewhat prematurely here.
                        if let QueryInfo::AddProvider {
                            phase: AddProviderPhase::AddProvider { .. },
                            ..
                        } = &query.inner.info
                        {
                            query.on_success(&peer_id, vec![])
                        }
                        if self.connected_peers.contains(&peer_id) {
                            self.queued_events
                                .push_back(NetworkBehaviourAction::NotifyHandler {
                                    peer_id,
                                    event,
                                    handler: NotifyHandler::Any,
                                });
                        } else if &peer_id != self.kbuckets.local_key().preimage() {
                            query.inner.pending_rpcs.push((peer_id, event));
                            let handler = self.new_handler();
                            self.queued_events.push_back(NetworkBehaviourAction::Dial {
                                opts: DialOpts::peer_id(peer_id)
                                    .condition(dial_opts::PeerCondition::Disconnected)
                                    .build(),
                                handler,
                            });
                        }
                    }
                    QueryPoolState::Waiting(None) | QueryPoolState::Idle => break,
                }
            }

            // No immediate event was produced as a result of a finished query.
            // If no new events have been queued either, signal `NotReady` to
            // be polled again later.
            if self.queued_events.is_empty() {
                return Poll::Pending;
            }
        }
    }
}

/// A quorum w.r.t. the configured replication factor specifies the minimum
/// number of distinct nodes that must be successfully contacted in order
/// for a query to succeed.
#[derive(Debug, Copy, Clone, PartialEq, Eq)]
pub enum Quorum {
    One,
    Majority,
    All,
    N(NonZeroUsize),
}

impl Quorum {
    /// Evaluate the quorum w.r.t a given total (number of peers).
    fn eval(&self, total: NonZeroUsize) -> NonZeroUsize {
        match self {
            Quorum::One => NonZeroUsize::new(1).expect("1 != 0"),
            Quorum::Majority => NonZeroUsize::new(total.get() / 2 + 1).expect("n + 1 != 0"),
            Quorum::All => total,
            Quorum::N(n) => NonZeroUsize::min(total, *n),
        }
    }
}

/// A record either received by the given peer or retrieved from the local
/// record store.
#[derive(Debug, Clone, PartialEq, Eq)]
pub struct PeerRecord {
    /// The peer from whom the record was received. `None` if the record was
    /// retrieved from local storage.
    pub peer: Option<PeerId>,
    pub record: Record,
}

//////////////////////////////////////////////////////////////////////////////
// Events

/// The events produced by the `Kademlia` behaviour.
///
/// See [`NetworkBehaviour::poll`].
#[derive(Debug, Clone)]
pub enum KademliaEvent {
    /// An inbound request has been received and handled.
    //
    // Note on the difference between 'request' and 'query': A request is a
    // single request-response style exchange with a single remote peer. A query
    // is made of multiple requests across multiple remote peers.
    InboundRequest { request: InboundRequest },

    /// An outbound query has produced a result.
    OutboundQueryCompleted {
        /// The ID of the query that finished.
        id: QueryId,
        /// The result of the query.
        result: QueryResult,
        /// Execution statistics from the query.
        stats: QueryStats,
    },

    /// The routing table has been updated with a new peer and / or
    /// address, thereby possibly evicting another peer.
    RoutingUpdated {
        /// The ID of the peer that was added or updated.
        peer: PeerId,
        /// Whether this is a new peer and was thus just added to the routing
        /// table, or whether it is an existing peer who's addresses changed.
        is_new_peer: bool,
        /// The full list of known addresses of `peer`.
        addresses: Addresses,
        /// Returns the minimum inclusive and maximum inclusive [`Distance`] for
        /// the bucket of the peer.
        bucket_range: (Distance, Distance),
        /// The ID of the peer that was evicted from the routing table to make
        /// room for the new peer, if any.
        old_peer: Option<PeerId>,
    },

    /// A peer has connected for whom no listen address is known.
    ///
    /// If the peer is to be added to the routing table, a known
    /// listen address for the peer must be provided via [`Kademlia::add_address`].
    UnroutablePeer { peer: PeerId },

    /// A connection to a peer has been established for whom a listen address
    /// is known but the peer has not been added to the routing table either
    /// because [`KademliaBucketInserts::Manual`] is configured or because
    /// the corresponding bucket is full.
    ///
    /// If the peer is to be included in the routing table, it must
    /// must be explicitly added via [`Kademlia::add_address`], possibly after
    /// removing another peer.
    ///
    /// See [`Kademlia::kbucket`] for insight into the contents of
    /// the k-bucket of `peer`.
    RoutablePeer { peer: PeerId, address: Multiaddr },

    /// A connection to a peer has been established for whom a listen address
    /// is known but the peer is only pending insertion into the routing table
    /// if the least-recently disconnected peer is unresponsive, i.e. the peer
    /// may not make it into the routing table.
    ///
    /// If the peer is to be unconditionally included in the routing table,
    /// it should be explicitly added via [`Kademlia::add_address`] after
    /// removing another peer.
    ///
    /// See [`Kademlia::kbucket`] for insight into the contents of
    /// the k-bucket of `peer`.
    PendingRoutablePeer { peer: PeerId, address: Multiaddr },
}

/// Information about a received and handled inbound request.
#[derive(Debug, Clone)]
pub enum InboundRequest {
    /// Request for the list of nodes whose IDs are the closest to `key`.
    FindNode { num_closer_peers: usize },
    /// Same as `FindNode`, but should also return the entries of the local
    /// providers list for this key.
    GetProvider {
        num_closer_peers: usize,
        num_provider_peers: usize,
    },
    /// A peer sent a [`KademliaHandlerIn::AddProvider`] request.
    /// If filtering [`KademliaStoreInserts::FilterBoth`] is enabled, the [`ProviderRecord`] is
    /// included.
    ///
    /// See [`KademliaStoreInserts`] and [`KademliaConfig::set_record_filtering`] for details..
    AddProvider { record: Option<ProviderRecord> },
    /// Request to retrieve a record.
    GetRecord {
        num_closer_peers: usize,
        present_locally: bool,
    },
    /// A peer sent a [`KademliaHandlerIn::PutRecord`] request.
    /// If filtering [`KademliaStoreInserts::FilterBoth`] is enabled, the [`Record`] is included.
    ///
    /// See [`KademliaStoreInserts`] and [`KademliaConfig::set_record_filtering`].
    PutRecord {
        source: PeerId,
        connection: ConnectionId,
        record: Option<Record>,
    },
}

/// The results of Kademlia queries.
#[derive(Debug, Clone)]
pub enum QueryResult {
    /// The result of [`Kademlia::bootstrap`].
    Bootstrap(BootstrapResult),

    /// The result of [`Kademlia::get_closest_peers`].
    GetClosestPeers(GetClosestPeersResult),

    /// The result of [`Kademlia::get_providers`].
    GetProviders(GetProvidersResult),

    /// The result of [`Kademlia::start_providing`].
    StartProviding(AddProviderResult),

    /// The result of a (automatic) republishing of a provider record.
    RepublishProvider(AddProviderResult),

    /// The result of [`Kademlia::get_record`].
    GetRecord(GetRecordResult),

    /// The result of [`Kademlia::put_record`].
    PutRecord(PutRecordResult),

    /// The result of a (automatic) republishing of a (value-)record.
    RepublishRecord(PutRecordResult),
}

/// The result of [`Kademlia::get_record`].
pub type GetRecordResult = Result<GetRecordOk, GetRecordError>;

/// The successful result of [`Kademlia::get_record`].
#[derive(Debug, Clone)]
pub struct GetRecordOk {
    /// The records found, including the peer that returned them.
    pub records: Vec<PeerRecord>,
    /// If caching is enabled, these are the peers closest
    /// _to the record key_ (not the local node) that were queried but
    /// did not return the record, sorted by distance to the record key
    /// from closest to farthest. How many of these are tracked is configured
    /// by [`KademliaConfig::set_caching`]. If the lookup used a quorum of
    /// 1, these peers will be sent the record as a means of caching.
    /// If the lookup used a quorum > 1, you may wish to use these
    /// candidates with [`Kademlia::put_record_to`] after selecting
    /// one of the returned records.
    pub cache_candidates: BTreeMap<kbucket::Distance, PeerId>,
}

/// The error result of [`Kademlia::get_record`].
#[derive(Debug, Clone)]
pub enum GetRecordError {
    NotFound {
        key: record::Key,
        closest_peers: Vec<PeerId>,
    },
    QuorumFailed {
        key: record::Key,
        records: Vec<PeerRecord>,
        quorum: NonZeroUsize,
    },
    Timeout {
        key: record::Key,
        records: Vec<PeerRecord>,
        quorum: NonZeroUsize,
    },
}

impl GetRecordError {
    /// Gets the key of the record for which the operation failed.
    pub fn key(&self) -> &record::Key {
        match self {
            GetRecordError::QuorumFailed { key, .. } => key,
            GetRecordError::Timeout { key, .. } => key,
            GetRecordError::NotFound { key, .. } => key,
        }
    }

    /// Extracts the key of the record for which the operation failed,
    /// consuming the error.
    pub fn into_key(self) -> record::Key {
        match self {
            GetRecordError::QuorumFailed { key, .. } => key,
            GetRecordError::Timeout { key, .. } => key,
            GetRecordError::NotFound { key, .. } => key,
        }
    }
}

/// The result of [`Kademlia::put_record`].
pub type PutRecordResult = Result<PutRecordOk, PutRecordError>;

/// The successful result of [`Kademlia::put_record`].
#[derive(Debug, Clone)]
pub struct PutRecordOk {
    pub key: record::Key,
}

/// The error result of [`Kademlia::put_record`].
<<<<<<< HEAD
#[derive(Debug, Clone, Error)]
=======
#[derive(Debug, Clone)]
>>>>>>> a29c35f8
pub enum PutRecordError {
    #[error("the quorum failed; needed {quorum} peers")]
    QuorumFailed {
        key: record::Key,
        /// [`PeerId`]s of the peers the record was successfully stored on.
        success: Vec<PeerId>,
        quorum: NonZeroUsize,
    },
    #[error("the request timed out")]
    Timeout {
        key: record::Key,
        /// [`PeerId`]s of the peers the record was successfully stored on.
        success: Vec<PeerId>,
        quorum: NonZeroUsize,
    },
}

impl PutRecordError {
    /// Gets the key of the record for which the operation failed.
    pub fn key(&self) -> &record::Key {
        match self {
            PutRecordError::QuorumFailed { key, .. } => key,
            PutRecordError::Timeout { key, .. } => key,
        }
    }

    /// Extracts the key of the record for which the operation failed,
    /// consuming the error.
    pub fn into_key(self) -> record::Key {
        match self {
            PutRecordError::QuorumFailed { key, .. } => key,
            PutRecordError::Timeout { key, .. } => key,
        }
    }
}

/// The result of [`Kademlia::bootstrap`].
pub type BootstrapResult = Result<BootstrapOk, BootstrapError>;

/// The successful result of [`Kademlia::bootstrap`].
#[derive(Debug, Clone)]
pub struct BootstrapOk {
    pub peer: PeerId,
    pub num_remaining: u32,
}

/// The error result of [`Kademlia::bootstrap`].
#[derive(Debug, Clone, Error)]
pub enum BootstrapError {
    #[error("the request timed out")]
    Timeout {
        peer: PeerId,
        num_remaining: Option<u32>,
    },
}

/// The result of [`Kademlia::get_closest_peers`].
pub type GetClosestPeersResult = Result<GetClosestPeersOk, GetClosestPeersError>;

/// The successful result of [`Kademlia::get_closest_peers`].
#[derive(Debug, Clone)]
pub struct GetClosestPeersOk {
    pub key: Vec<u8>,
    pub peers: Vec<PeerId>,
}

/// The error result of [`Kademlia::get_closest_peers`].
#[derive(Debug, Clone, Error)]
pub enum GetClosestPeersError {
    #[error("the request timed out")]
    Timeout { key: Vec<u8>, peers: Vec<PeerId> },
}

impl GetClosestPeersError {
    /// Gets the key for which the operation failed.
    pub fn key(&self) -> &Vec<u8> {
        match self {
            GetClosestPeersError::Timeout { key, .. } => key,
        }
    }

    /// Extracts the key for which the operation failed,
    /// consuming the error.
    pub fn into_key(self) -> Vec<u8> {
        match self {
            GetClosestPeersError::Timeout { key, .. } => key,
        }
    }
}

/// The result of [`Kademlia::get_providers`].
pub type GetProvidersResult = Result<GetProvidersOk, GetProvidersError>;

/// The successful result of [`Kademlia::get_providers`].
#[derive(Debug, Clone)]
pub struct GetProvidersOk {
    pub key: record::Key,
    pub providers: HashSet<PeerId>,
    pub closest_peers: Vec<PeerId>,
}

/// The error result of [`Kademlia::get_providers`].
#[derive(Debug, Clone, Error)]
pub enum GetProvidersError {
    #[error("the request timed out")]
    Timeout {
        key: record::Key,
        providers: HashSet<PeerId>,
        closest_peers: Vec<PeerId>,
    },
}

impl GetProvidersError {
    /// Gets the key for which the operation failed.
    pub fn key(&self) -> &record::Key {
        match self {
            GetProvidersError::Timeout { key, .. } => key,
        }
    }

    /// Extracts the key for which the operation failed,
    /// consuming the error.
    pub fn into_key(self) -> record::Key {
        match self {
            GetProvidersError::Timeout { key, .. } => key,
        }
    }
}

/// The result of publishing a provider record.
pub type AddProviderResult = Result<AddProviderOk, AddProviderError>;

/// The successful result of publishing a provider record.
#[derive(Debug, Clone)]
pub struct AddProviderOk {
    pub key: record::Key,
}

/// The possible errors when publishing a provider record.
<<<<<<< HEAD
#[derive(Debug, Error)]
=======
#[derive(Debug, Clone)]
>>>>>>> a29c35f8
pub enum AddProviderError {
    #[error("the request timed out")]
    Timeout { key: record::Key },
}

impl AddProviderError {
    /// Gets the key for which the operation failed.
    pub fn key(&self) -> &record::Key {
        match self {
            AddProviderError::Timeout { key, .. } => key,
        }
    }

    /// Extracts the key for which the operation failed,
    pub fn into_key(self) -> record::Key {
        match self {
            AddProviderError::Timeout { key, .. } => key,
        }
    }
}

impl From<kbucket::EntryView<kbucket::Key<PeerId>, Addresses>> for KadPeer {
    fn from(e: kbucket::EntryView<kbucket::Key<PeerId>, Addresses>) -> KadPeer {
        KadPeer {
            node_id: e.node.key.into_preimage(),
            multiaddrs: e.node.value.into_vec(),
            connection_ty: match e.status {
                NodeStatus::Connected => KadConnectionType::Connected,
                NodeStatus::Disconnected => KadConnectionType::NotConnected,
            },
        }
    }
}

//////////////////////////////////////////////////////////////////////////////
// Internal query state

struct QueryInner {
    /// The query-specific state.
    info: QueryInfo,
    /// Addresses of peers discovered during a query.
    addresses: FnvHashMap<PeerId, SmallVec<[Multiaddr; 8]>>,
    /// A map of pending requests to peers.
    ///
    /// A request is pending if the targeted peer is not currently connected
    /// and these requests are sent as soon as a connection to the peer is established.
    pending_rpcs: SmallVec<[(PeerId, KademliaHandlerIn<QueryId>); K_VALUE.get()]>,
}

impl QueryInner {
    fn new(info: QueryInfo) -> Self {
        QueryInner {
            info,
            addresses: Default::default(),
            pending_rpcs: SmallVec::default(),
        }
    }
}

/// The context of a [`QueryInfo::AddProvider`] query.
#[derive(Debug, Copy, Clone, PartialEq, Eq)]
pub enum AddProviderContext {
    /// The context is a [`Kademlia::start_providing`] operation.
    Publish,
    /// The context is periodic republishing of provider announcements
    /// initiated earlier via [`Kademlia::start_providing`].
    Republish,
}

/// The context of a [`QueryInfo::PutRecord`] query.
#[derive(Debug, Copy, Clone, PartialEq, Eq)]
pub enum PutRecordContext {
    /// The context is a [`Kademlia::put_record`] operation.
    Publish,
    /// The context is periodic republishing of records stored
    /// earlier via [`Kademlia::put_record`].
    Republish,
    /// The context is periodic replication (i.e. without extending
    /// the record TTL) of stored records received earlier from another peer.
    Replicate,
    /// The context is an automatic write-back caching operation of a
    /// record found via [`Kademlia::get_record`] at the closest node
    /// to the key queried that did not return a record. This only
    /// occurs after a lookup quorum of 1 as per standard Kademlia.
    Cache,
    /// The context is a custom store operation targeting specific
    /// peers initiated by [`Kademlia::put_record_to`].
    Custom,
}

/// Information about a running query.
#[derive(Debug, Clone)]
pub enum QueryInfo {
    /// A query initiated by [`Kademlia::bootstrap`].
    Bootstrap {
        /// The targeted peer ID.
        peer: PeerId,
        /// The remaining random peer IDs to query, one per
        /// bucket that still needs refreshing.
        ///
        /// This is `None` if the initial self-lookup has not
        /// yet completed and `Some` with an exhausted iterator
        /// if bootstrapping is complete.
        remaining: Option<vec::IntoIter<kbucket::Key<PeerId>>>,
    },

    /// A query initiated by [`Kademlia::get_closest_peers`].
    GetClosestPeers { key: Vec<u8> },

    /// A query initiated by [`Kademlia::get_providers`].
    GetProviders {
        /// The key for which to search for providers.
        key: record::Key,
        /// The found providers.
        providers: HashSet<PeerId>,
    },

    /// A (repeated) query initiated by [`Kademlia::start_providing`].
    AddProvider {
        /// The record key.
        key: record::Key,
        /// The current phase of the query.
        phase: AddProviderPhase,
        /// The execution context of the query.
        context: AddProviderContext,
    },

    /// A (repeated) query initiated by [`Kademlia::put_record`].
    PutRecord {
        record: Record,
        /// The expected quorum of responses w.r.t. the replication factor.
        quorum: NonZeroUsize,
        /// The current phase of the query.
        phase: PutRecordPhase,
        /// The execution context of the query.
        context: PutRecordContext,
    },

    /// A query initiated by [`Kademlia::get_record`].
    GetRecord {
        /// The key to look for.
        key: record::Key,
        /// The records with the id of the peer that returned them. `None` when
        /// the record was found in the local store.
        records: Vec<PeerRecord>,
        /// The number of records to look for.
        quorum: NonZeroUsize,
        /// The peers closest to the `key` that were queried but did not return a record,
        /// i.e. the peers that are candidates for caching the record.
        cache_candidates: BTreeMap<kbucket::Distance, PeerId>,
    },
}

impl QueryInfo {
    /// Creates an event for a handler to issue an outgoing request in the
    /// context of a query.
    fn to_request(&self, query_id: QueryId) -> KademliaHandlerIn<QueryId> {
        match &self {
            QueryInfo::Bootstrap { peer, .. } => KademliaHandlerIn::FindNodeReq {
                key: peer.to_bytes(),
                user_data: query_id,
            },
            QueryInfo::GetClosestPeers { key, .. } => KademliaHandlerIn::FindNodeReq {
                key: key.clone(),
                user_data: query_id,
            },
            QueryInfo::GetProviders { key, .. } => KademliaHandlerIn::GetProvidersReq {
                key: key.clone(),
                user_data: query_id,
            },
            QueryInfo::AddProvider { key, phase, .. } => match phase {
                AddProviderPhase::GetClosestPeers => KademliaHandlerIn::FindNodeReq {
                    key: key.to_vec(),
                    user_data: query_id,
                },
                AddProviderPhase::AddProvider {
                    provider_id,
                    external_addresses,
                    ..
                } => KademliaHandlerIn::AddProvider {
                    key: key.clone(),
                    provider: crate::protocol::KadPeer {
                        node_id: *provider_id,
                        multiaddrs: external_addresses.clone(),
                        connection_ty: crate::protocol::KadConnectionType::Connected,
                    },
                },
            },
            QueryInfo::GetRecord { key, .. } => KademliaHandlerIn::GetRecord {
                key: key.clone(),
                user_data: query_id,
            },
            QueryInfo::PutRecord { record, phase, .. } => match phase {
                PutRecordPhase::GetClosestPeers => KademliaHandlerIn::FindNodeReq {
                    key: record.key.to_vec(),
                    user_data: query_id,
                },
                PutRecordPhase::PutRecord { .. } => KademliaHandlerIn::PutRecord {
                    record: record.clone(),
                    user_data: query_id,
                },
            },
        }
    }
}

/// The phases of a [`QueryInfo::AddProvider`] query.
#[derive(Debug, Clone)]
pub enum AddProviderPhase {
    /// The query is searching for the closest nodes to the record key.
    GetClosestPeers,

    /// The query advertises the local node as a provider for the key to
    /// the closest nodes to the key.
    AddProvider {
        /// The local peer ID that is advertised as a provider.
        provider_id: PeerId,
        /// The external addresses of the provider being advertised.
        external_addresses: Vec<Multiaddr>,
        /// Query statistics from the finished `GetClosestPeers` phase.
        get_closest_peers_stats: QueryStats,
    },
}

/// The phases of a [`QueryInfo::PutRecord`] query.
#[derive(Debug, Clone, PartialEq, Eq)]
pub enum PutRecordPhase {
    /// The query is searching for the closest nodes to the record key.
    GetClosestPeers,

    /// The query is replicating the record to the closest nodes to the key.
    PutRecord {
        /// A list of peers the given record has been successfully replicated to.
        success: Vec<PeerId>,
        /// Query statistics from the finished `GetClosestPeers` phase.
        get_closest_peers_stats: QueryStats,
    },
}

/// A mutable reference to a running query.
pub struct QueryMut<'a> {
    query: &'a mut Query<QueryInner>,
}

impl<'a> QueryMut<'a> {
    pub fn id(&self) -> QueryId {
        self.query.id()
    }

    /// Gets information about the type and state of the query.
    pub fn info(&self) -> &QueryInfo {
        &self.query.inner.info
    }

    /// Gets execution statistics about the query.
    ///
    /// For a multi-phase query such as `put_record`, these are the
    /// statistics of the current phase.
    pub fn stats(&self) -> &QueryStats {
        self.query.stats()
    }

    /// Finishes the query asap, without waiting for the
    /// regular termination conditions.
    pub fn finish(&mut self) {
        self.query.finish()
    }
}

/// An immutable reference to a running query.
pub struct QueryRef<'a> {
    query: &'a Query<QueryInner>,
}

impl<'a> QueryRef<'a> {
    pub fn id(&self) -> QueryId {
        self.query.id()
    }

    /// Gets information about the type and state of the query.
    pub fn info(&self) -> &QueryInfo {
        &self.query.inner.info
    }

    /// Gets execution statistics about the query.
    ///
    /// For a multi-phase query such as `put_record`, these are the
    /// statistics of the current phase.
    pub fn stats(&self) -> &QueryStats {
        self.query.stats()
    }
}

/// An operation failed to due no known peers in the routing table.
#[derive(Debug, Clone)]
pub struct NoKnownPeers();

impl fmt::Display for NoKnownPeers {
    fn fmt(&self, f: &mut fmt::Formatter<'_>) -> fmt::Result {
        write!(f, "No known peers.")
    }
}

impl std::error::Error for NoKnownPeers {}

/// The possible outcomes of [`Kademlia::add_address`].
pub enum RoutingUpdate {
    /// The given peer and address has been added to the routing
    /// table.
    Success,
    /// The peer and address is pending insertion into
    /// the routing table, if a disconnected peer fails
    /// to respond. If the given peer and address ends up
    /// in the routing table, [`KademliaEvent::RoutingUpdated`]
    /// is eventually emitted.
    Pending,
    /// The routing table update failed, either because the
    /// corresponding bucket for the peer is full and the
    /// pending slot(s) are occupied, or because the given
    /// peer ID is deemed invalid (e.g. refers to the local
    /// peer ID).
    Failed,
}

/// The maximum number of local external addresses. When reached any
/// further externally reported addresses are ignored. The behaviour always
/// tracks all its listen addresses.
const MAX_LOCAL_EXTERNAL_ADDRS: usize = 20;<|MERGE_RESOLUTION|>--- conflicted
+++ resolved
@@ -2584,11 +2584,7 @@
 }
 
 /// The error result of [`Kademlia::put_record`].
-<<<<<<< HEAD
 #[derive(Debug, Clone, Error)]
-=======
-#[derive(Debug, Clone)]
->>>>>>> a29c35f8
 pub enum PutRecordError {
     #[error("the quorum failed; needed {quorum} peers")]
     QuorumFailed {
@@ -2728,11 +2724,7 @@
 }
 
 /// The possible errors when publishing a provider record.
-<<<<<<< HEAD
-#[derive(Debug, Error)]
-=======
-#[derive(Debug, Clone)]
->>>>>>> a29c35f8
+#[derive(Debug, Clone, Error)]
 pub enum AddProviderError {
     #[error("the request timed out")]
     Timeout { key: record::Key },
