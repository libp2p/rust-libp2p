--- conflicted
+++ resolved
@@ -526,17 +526,12 @@
     ///      in the DHT.
     ///
     /// If the routing table has been updated as a result of this operation,
-<<<<<<< HEAD
-    /// a [`KademliaEvent::RoutingUpdated`] event is emitted.
+    /// a [`Event::RoutingUpdated`] event is emitted.
     pub fn add_address(
         &mut self,
         peer: &PeerId,
         address: Multiaddr,
     ) -> Result<RoutingUpdateOk, RoutingUpdateError> {
-=======
-    /// a [`Event::RoutingUpdated`] event is emitted.
-    pub fn add_address(&mut self, peer: &PeerId, address: Multiaddr) -> RoutingUpdate {
->>>>>>> 2a7291ac
         let key = kbucket::Key::from(*peer);
         match self.kbuckets.entry(&key) {
             kbucket::Entry::Present(mut entry, _) => {
@@ -3296,11 +3291,7 @@
 
 impl std::error::Error for NoKnownPeers {}
 
-<<<<<<< HEAD
-/// The possible success outcomes of [`Kademlia::add_address`].
-=======
-/// The possible outcomes of [`Behaviour::add_address`].
->>>>>>> 2a7291ac
+/// The possible success outcomes of [`Behaviour::add_address`].
 #[derive(Debug, Clone, Copy, PartialEq, Eq)]
 pub enum RoutingUpdateOk {
     /// The given peer and address has been added to the routing
