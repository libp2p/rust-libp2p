// Copyright 2018 Parity Technologies (UK) Ltd.
//
// Permission is hereby granted, free of charge, to any person obtaining a
// copy of this software and associated documentation files (the "Software"),
// to deal in the Software without restriction, including without limitation
// the rights to use, copy, modify, merge, publish, distribute, sublicense,
// and/or sell copies of the Software, and to permit persons to whom the
// Software is furnished to do so, subject to the following conditions:
//
// The above copyright notice and this permission notice shall be included in
// all copies or substantial portions of the Software.
//
// THE SOFTWARE IS PROVIDED "AS IS", WITHOUT WARRANTY OF ANY KIND, EXPRESS
// OR IMPLIED, INCLUDING BUT NOT LIMITED TO THE WARRANTIES OF MERCHANTABILITY,
// FITNESS FOR A PARTICULAR PURPOSE AND NONINFRINGEMENT. IN NO EVENT SHALL THE
// AUTHORS OR COPYRIGHT HOLDERS BE LIABLE FOR ANY CLAIM, DAMAGES OR OTHER
// LIABILITY, WHETHER IN AN ACTION OF CONTRACT, TORT OR OTHERWISE, ARISING
// FROM, OUT OF OR IN CONNECTION WITH THE SOFTWARE OR THE USE OR OTHER
// DEALINGS IN THE SOFTWARE.

use crate::protocol::{
    KadInStreamSink, KadOutStreamSink, KadPeer, KadRequestMsg, KadResponseMsg,
    KademliaProtocolConfig,
};
use crate::record::Record;
use futures::prelude::*;
use libp2p_swarm::{
    KeepAlive,
    SubstreamProtocol,
    ProtocolsHandler,
    ProtocolsHandlerEvent,
    ProtocolsHandlerUpgrErr
};
<<<<<<< HEAD
use libp2p_core::{
    PeerId,
    either::EitherOutput,
    upgrade::{self, InboundUpgrade, OutboundUpgrade, Negotiated}
};
=======
use libp2p_core::{upgrade, either::EitherOutput, InboundUpgrade, OutboundUpgrade, upgrade::Negotiated};
>>>>>>> ef9cb056
use multihash::Multihash;
use std::{borrow::Cow, error, fmt, io, time::Duration};
use tokio_io::{AsyncRead, AsyncWrite};
use wasm_timer::Instant;

/// Protocol handler that handles Kademlia communications with the remote.
///
/// The handler will automatically open a Kademlia substream with the remote for each request we
/// make.
///
/// It also handles requests made by the remote.
pub struct KademliaHandler<TSubstream, TUserData>
where
    TSubstream: AsyncRead + AsyncWrite,
{
    /// Configuration for the Kademlia protocol.
    config: KademliaProtocolConfig,

    /// If false, we always refuse incoming Kademlia substreams.
    allow_listening: bool,

    /// Next unique ID of a connection.
    next_connec_unique_id: UniqueConnecId,

    /// List of active substreams with the state they are in.
    substreams: Vec<SubstreamState<Negotiated<TSubstream>, TUserData>>,

    /// Until when to keep the connection alive.
    keep_alive: KeepAlive,
}

/// State of an active substream, opened either by us or by the remote.
enum SubstreamState<TSubstream, TUserData>
where
    TSubstream: AsyncRead + AsyncWrite,
{
    /// We haven't started opening the outgoing substream yet.
    /// Contains the request we want to send, and the user data if we expect an answer.
    OutPendingOpen(KadRequestMsg, Option<TUserData>),
    /// Waiting to send a message to the remote.
    OutPendingSend(
        KadOutStreamSink<TSubstream>,
        KadRequestMsg,
        Option<TUserData>,
    ),
    /// Waiting to send a message to the remote.
    /// Waiting to flush the substream so that the data arrives to the remote.
    OutPendingFlush(KadOutStreamSink<TSubstream>, Option<TUserData>),
    /// Waiting for an answer back from the remote.
    // TODO: add timeout
    OutWaitingAnswer(KadOutStreamSink<TSubstream>, TUserData),
    /// An error happened on the substream and we should report the error to the user.
    OutReportError(KademliaHandlerQueryErr, TUserData),
    /// The substream is being closed.
    OutClosing(KadOutStreamSink<TSubstream>),
    /// Waiting for a request from the remote.
    InWaitingMessage(UniqueConnecId, KadInStreamSink<TSubstream>),
    /// Waiting for the user to send a `KademliaHandlerIn` event containing the response.
    InWaitingUser(UniqueConnecId, KadInStreamSink<TSubstream>),
    /// Waiting to send an answer back to the remote.
    InPendingSend(UniqueConnecId, KadInStreamSink<TSubstream>, KadResponseMsg),
    /// Waiting to flush an answer back to the remote.
    InPendingFlush(UniqueConnecId, KadInStreamSink<TSubstream>),
    /// The substream is being closed.
    InClosing(KadInStreamSink<TSubstream>),
}

impl<TSubstream, TUserData> SubstreamState<TSubstream, TUserData>
where
    TSubstream: AsyncRead + AsyncWrite,
{
    /// Consumes this state and tries to close the substream.
    ///
    /// If the substream is not ready to be closed, returns it back.
    fn try_close(self) -> AsyncSink<Self> {
        match self {
            SubstreamState::OutPendingOpen(_, _)
            | SubstreamState::OutReportError(_, _) => AsyncSink::Ready,
            SubstreamState::OutPendingSend(mut stream, _, _)
            | SubstreamState::OutPendingFlush(mut stream, _)
            | SubstreamState::OutWaitingAnswer(mut stream, _)
            | SubstreamState::OutClosing(mut stream) => match stream.close() {
                Ok(Async::Ready(())) | Err(_) => AsyncSink::Ready,
                Ok(Async::NotReady) => AsyncSink::NotReady(SubstreamState::OutClosing(stream)),
            },
            SubstreamState::InWaitingMessage(_, mut stream)
            | SubstreamState::InWaitingUser(_, mut stream)
            | SubstreamState::InPendingSend(_, mut stream, _)
            | SubstreamState::InPendingFlush(_, mut stream)
            | SubstreamState::InClosing(mut stream) => match stream.close() {
                Ok(Async::Ready(())) | Err(_) => AsyncSink::Ready,
                Ok(Async::NotReady) => AsyncSink::NotReady(SubstreamState::InClosing(stream)),
            },
        }
    }
}

/// Event produced by the Kademlia handler.
#[derive(Debug)]
pub enum KademliaHandlerEvent<TUserData> {
    /// Request for the list of nodes whose IDs are the closest to `key`. The number of nodes
    /// returned is not specified, but should be around 20.
    FindNodeReq {
        /// The key for which to locate the closest nodes.
        key: Multihash,
        /// Identifier of the request. Needs to be passed back when answering.
        request_id: KademliaRequestId,
    },

    /// Response to an `KademliaHandlerIn::FindNodeReq`.
    FindNodeRes {
        /// Results of the request.
        closer_peers: Vec<KadPeer>,
        /// The user data passed to the `FindNodeReq`.
        user_data: TUserData,
    },

    /// Same as `FindNodeReq`, but should also return the entries of the local providers list for
    /// this key.
    GetProvidersReq {
        /// Identifier being searched.
        key: Multihash,
        /// Identifier of the request. Needs to be passed back when answering.
        request_id: KademliaRequestId,
    },

    /// Response to an `KademliaHandlerIn::GetProvidersReq`.
    GetProvidersRes {
        /// Nodes closest to the key.
        closer_peers: Vec<KadPeer>,
        /// Known providers for this key.
        provider_peers: Vec<KadPeer>,
        /// The user data passed to the `GetProvidersReq`.
        user_data: TUserData,
    },

    /// An error happened when performing a query.
    QueryError {
        /// The error that happened.
        error: KademliaHandlerQueryErr,
        /// The user data passed to the query.
        user_data: TUserData,
    },

    /// The remote indicates that this list of providers is known for this key.
    AddProvider {
        /// Key for which we should add providers.
        key: Multihash,
        /// Known provider for this key.
        provider_peer: KadPeer,
    },

    /// Request to get a value from the dht records
    GetValue {
        /// Key for which we should look in the dht
        key: Multihash,
        /// Identifier of the request. Needs to be passed back when answering.
        request_id: KademliaRequestId,
    },

    /// Response to a `KademliaHandlerIn::GetValue`.
    GetValueRes {
        /// The result is present if the key has been found
        result: Option<Record>,
        /// Nodes closest to the key.
        closer_peers: Vec<KadPeer>,
        /// The user data passed to the `GetValue`.
        user_data: TUserData,
    },

    /// Request to put a value in the dht records
    PutValue {
        /// The key of the record
        key: Multihash,
        /// The value of the record
        value: Vec<u8>,
        /// Identifier of the request. Needs to be passed back when answering.
        request_id: KademliaRequestId,
    },

    /// Response to a request to put a value
    PutValueRes {
        /// The key we were putting in
        key: Multihash,
        /// The user data passed to the `GetValue`.
        user_data: TUserData,
    }
}

/// Error that can happen when requesting an RPC query.
#[derive(Debug)]
pub enum KademliaHandlerQueryErr {
    /// Error while trying to perform the query.
    Upgrade(ProtocolsHandlerUpgrErr<io::Error>),
    /// Received an answer that doesn't correspond to the request.
    UnexpectedMessage,
    /// I/O error in the substream.
    Io(io::Error),
}

impl fmt::Display for KademliaHandlerQueryErr {
    fn fmt(&self, f: &mut fmt::Formatter<'_>) -> fmt::Result {
        match self {
            KademliaHandlerQueryErr::Upgrade(err) => {
                write!(f, "Error while performing Kademlia query: {}", err)
            },
            KademliaHandlerQueryErr::UnexpectedMessage => {
                write!(f, "Remote answered our Kademlia RPC query with the wrong message type")
            },
            KademliaHandlerQueryErr::Io(err) => {
                write!(f, "I/O error during a Kademlia RPC query: {}", err)
            },
        }
    }
}

impl error::Error for KademliaHandlerQueryErr {
    fn source(&self) -> Option<&(dyn error::Error + 'static)> {
        match self {
            KademliaHandlerQueryErr::Upgrade(err) => Some(err),
            KademliaHandlerQueryErr::UnexpectedMessage => None,
            KademliaHandlerQueryErr::Io(err) => Some(err),
        }
    }
}

impl From<ProtocolsHandlerUpgrErr<io::Error>> for KademliaHandlerQueryErr {
    #[inline]
    fn from(err: ProtocolsHandlerUpgrErr<io::Error>) -> Self {
        KademliaHandlerQueryErr::Upgrade(err)
    }
}

/// Event to send to the handler.
#[derive(Debug)]
pub enum KademliaHandlerIn<TUserData> {
    /// Request for the list of nodes whose IDs are the closest to `key`. The number of nodes
    /// returned is not specified, but should be around 20.
    FindNodeReq {
        /// Identifier of the node.
        key: Multihash,
        /// Custom user data. Passed back in the out event when the results arrive.
        user_data: TUserData,
    },

    /// Response to a `FindNodeReq`.
    FindNodeRes {
        /// Results of the request.
        closer_peers: Vec<KadPeer>,
        /// Identifier of the request that was made by the remote.
        ///
        /// It is a logic error to use an id of the handler of a different node.
        request_id: KademliaRequestId,
    },

    /// Same as `FindNodeReq`, but should also return the entries of the local providers list for
    /// this key.
    GetProvidersReq {
        /// Identifier being searched.
        key: Multihash,
        /// Custom user data. Passed back in the out event when the results arrive.
        user_data: TUserData,
    },

    /// Response to a `GetProvidersReq`.
    GetProvidersRes {
        /// Nodes closest to the key.
        closer_peers: Vec<KadPeer>,
        /// Known providers for this key.
        provider_peers: Vec<KadPeer>,
        /// Identifier of the request that was made by the remote.
        ///
        /// It is a logic error to use an id of the handler of a different node.
        request_id: KademliaRequestId,
    },

    /// Indicates that this provider is known for this key.
    ///
    /// The API of the handler doesn't expose any event that allows you to know whether this
    /// succeeded.
    AddProvider {
        /// Key for which we should add providers.
        key: Multihash,
        /// Known provider for this key.
        provider_peer: KadPeer,
    },

    /// Request to get a node from the dht
    GetValue {
        /// The key of the value we are looking for
        key: Multihash,
        /// Custom data. Passed back in the out event when the results arrive.
        user_data: TUserData,
    },

    /// Response to a `GetValue`.
    GetValueRes {
        /// The value that might have been found in our storage.
        result: Option<Record>,
        /// Nodes that are closer to the key we were searching for.
        closer_peers: Vec<KadPeer>,
        /// Identifier of the request that was made by the remote.
        request_id: KademliaRequestId,
    },

    /// Put a value into the dht records.
    PutValue {
        /// The key of the record.
        key: Multihash,
        /// The value of the record.
        value: Vec<u8>,
        /// Custom data. Passed back in the out event when the results arrive.
        user_data: TUserData,
    },

    /// Response to a `PutValue`.
    PutValueRes {
        /// Key of the value that was put.
        key: Multihash,
        /// Value that was put.
        value: Vec<u8>,
        /// Identifier of the request that was made by the remote.
        request_id: KademliaRequestId,
    }
}

/// Unique identifier for a request. Must be passed back in order to answer a request from
/// the remote.
///
/// We don't implement `Clone` on purpose, in order to prevent users from answering the same
/// request twice.
#[derive(Debug, PartialEq, Eq)]
pub struct KademliaRequestId {
    /// Unique identifier for an incoming connection.
    connec_unique_id: UniqueConnecId,
}

/// Unique identifier for a connection.
#[derive(Debug, Copy, Clone, PartialEq, Eq)]
struct UniqueConnecId(u64);

impl<TSubstream, TUserData> KademliaHandler<TSubstream, TUserData>
where
    TSubstream: AsyncRead + AsyncWrite,
{
    /// Create a `KademliaHandler` that only allows sending messages to the remote but denying
    /// incoming connections.
    pub fn dial_only() -> Self {
        KademliaHandler::with_allow_listening(false)
    }

    /// Create a `KademliaHandler` that only allows sending messages but also receive incoming
    /// requests.
    ///
    /// The `Default` trait implementation wraps around this function.
    pub fn dial_and_listen() -> Self {
        KademliaHandler::with_allow_listening(true)
    }

    fn with_allow_listening(allow_listening: bool) -> Self {
        KademliaHandler {
            config: Default::default(),
            allow_listening,
            next_connec_unique_id: UniqueConnecId(0),
            substreams: Vec::new(),
            keep_alive: KeepAlive::Yes,
        }
    }

    /// Modifies the protocol name used on the wire. Can be used to create incompatibilities
    /// between networks on purpose.
    pub fn with_protocol_name(mut self, name: impl Into<Cow<'static, [u8]>>) -> Self {
        self.config = self.config.with_protocol_name(name);
        self
    }
}

impl<TSubstream, TUserData> Default for KademliaHandler<TSubstream, TUserData>
where
    TSubstream: AsyncRead + AsyncWrite,
{
    #[inline]
    fn default() -> Self {
        KademliaHandler::dial_and_listen()
    }
}

impl<TSubstream, TUserData> ProtocolsHandler for KademliaHandler<TSubstream, TUserData>
where
    TSubstream: AsyncRead + AsyncWrite,
    TUserData: Clone,
{
    type InEvent = KademliaHandlerIn<TUserData>;
    type OutEvent = KademliaHandlerEvent<TUserData>;
    type Error = io::Error; // TODO: better error type?
    type Substream = TSubstream;
    type InboundProtocol = upgrade::EitherUpgrade<KademliaProtocolConfig, upgrade::DeniedUpgrade>;
    type OutboundProtocol = KademliaProtocolConfig;
    // Message of the request to send to the remote, and user data if we expect an answer.
    type OutboundOpenInfo = (KadRequestMsg, Option<TUserData>);

    #[inline]
    fn listen_protocol(&self) -> SubstreamProtocol<Self::InboundProtocol> {
        if self.allow_listening {
            SubstreamProtocol::new(self.config.clone()).map_upgrade(upgrade::EitherUpgrade::A)
        } else {
            SubstreamProtocol::new(upgrade::EitherUpgrade::B(upgrade::DeniedUpgrade))
        }
    }

    fn inject_fully_negotiated_outbound(
        &mut self,
        protocol: <Self::OutboundProtocol as OutboundUpgrade<TSubstream>>::Output,
        (msg, user_data): Self::OutboundOpenInfo,
    ) {
        self.substreams
            .push(SubstreamState::OutPendingSend(protocol, msg, user_data));
    }

    fn inject_fully_negotiated_inbound(
        &mut self,
        protocol: <Self::InboundProtocol as InboundUpgrade<TSubstream>>::Output,
    ) {
        // If `self.allow_listening` is false, then we produced a `DeniedUpgrade` and `protocol`
        // is a `Void`.
        let protocol = match protocol {
            EitherOutput::First(p) => p,
            EitherOutput::Second(p) => void::unreachable(p),
        };

        debug_assert!(self.allow_listening);
        let connec_unique_id = self.next_connec_unique_id;
        self.next_connec_unique_id.0 += 1;
        self.substreams
            .push(SubstreamState::InWaitingMessage(connec_unique_id, protocol));
    }

    #[inline]
    fn inject_event(&mut self, message: KademliaHandlerIn<TUserData>) {
        match message {
            KademliaHandlerIn::FindNodeReq { key, user_data } => {
                let msg = KadRequestMsg::FindNode { key };
                self.substreams.push(SubstreamState::OutPendingOpen(msg, Some(user_data.clone())));
            }
            KademliaHandlerIn::FindNodeRes {
                closer_peers,
                request_id,
            } => {
                let pos = self.substreams.iter().position(|state| match state {
                    SubstreamState::InWaitingUser(ref conn_id, _) =>
                        conn_id == &request_id.connec_unique_id,
                    _ => false,
                });

                if let Some(pos) = pos {
                    let (conn_id, substream) = match self.substreams.remove(pos) {
                        SubstreamState::InWaitingUser(conn_id, substream) => (conn_id, substream),
                        _ => unreachable!(),
                    };

                    let msg = KadResponseMsg::FindNode {
                        closer_peers: closer_peers.clone(),
                    };
                    self.substreams
                        .push(SubstreamState::InPendingSend(conn_id, substream, msg));
                }
            }
            KademliaHandlerIn::GetProvidersReq { key, user_data } => {
                let msg = KadRequestMsg::GetProviders { key: key.clone() };
                self.substreams
                    .push(SubstreamState::OutPendingOpen(msg, Some(user_data.clone())));
            }
            KademliaHandlerIn::GetProvidersRes {
                closer_peers,
                provider_peers,
                request_id,
            } => {
                let pos = self.substreams.iter().position(|state| match state {
                    SubstreamState::InWaitingUser(ref conn_id, _)
                        if conn_id == &request_id.connec_unique_id =>
                    {
                        true
                    }
                    _ => false,
                });

                if let Some(pos) = pos {
                    let (conn_id, substream) = match self.substreams.remove(pos) {
                        SubstreamState::InWaitingUser(conn_id, substream) => (conn_id, substream),
                        _ => unreachable!(),
                    };

                    let msg = KadResponseMsg::GetProviders {
                        closer_peers: closer_peers.clone(),
                        provider_peers: provider_peers.clone(),
                    };
                    self.substreams
                        .push(SubstreamState::InPendingSend(conn_id, substream, msg));
                }
            }
            KademliaHandlerIn::AddProvider { key, provider_peer } => {
                let msg = KadRequestMsg::AddProvider {
                    key: key.clone(),
                    provider_peer: provider_peer.clone(),
                };
                self.substreams
                    .push(SubstreamState::OutPendingOpen(msg, None));
            }
            KademliaHandlerIn::GetValue { key, user_data } => {
                let msg = KadRequestMsg::GetValue { key };
                self.substreams
                    .push(SubstreamState::OutPendingOpen(msg, Some(user_data)));

            }
            KademliaHandlerIn::PutValue { key, value, user_data } => {
                let msg = KadRequestMsg::PutValue {
                    key,
                    value,
                };

                self.substreams
                    .push(SubstreamState::OutPendingOpen(msg, Some(user_data)));
            }
            KademliaHandlerIn::GetValueRes {
                result,
                closer_peers,
                request_id,
            } => {
                let pos = self.substreams.iter().position(|state| match state {
                    SubstreamState::InWaitingUser(ref conn_id, _)
                        => conn_id == &request_id.connec_unique_id,
                    _ => false,
                });

                if let Some(pos) = pos {
                    let (conn_id, substream) = match self.substreams.remove(pos) {
                        SubstreamState::InWaitingUser(conn_id, substream) => (conn_id, substream),
                        _ => unreachable!(),
                    };

                    let msg = KadResponseMsg::GetValue {
                        result,
                        closer_peers: closer_peers.clone(),
                    };
                    self.substreams
                        .push(SubstreamState::InPendingSend(conn_id, substream, msg));
                }
            }
            KademliaHandlerIn::PutValueRes {
                key,
                request_id,
                value,
            } => {
                let pos = self.substreams.iter().position(|state| match state {
                    SubstreamState::InWaitingUser(ref conn_id, _)
                        if conn_id == &request_id.connec_unique_id =>
                        {
                            true
                        }
                    _ => false,
                });

                if let Some(pos) = pos {
                    let (conn_id, substream) = match self.substreams.remove(pos) {
                        SubstreamState::InWaitingUser(conn_id, substream) => (conn_id, substream),
                        _ => unreachable!(),
                    };

                    let msg = KadResponseMsg::PutValue {
                        key,
                        value,
                    };
                    self.substreams
                        .push(SubstreamState::InPendingSend(conn_id, substream, msg));
                }
            }
        }
    }

    #[inline]
    fn inject_dial_upgrade_error(
        &mut self,
        (_, user_data): Self::OutboundOpenInfo,
        error: ProtocolsHandlerUpgrErr<io::Error>,
    ) {
        // TODO: cache the fact that the remote doesn't support kademlia at all, so that we don't
        //       continue trying
        if let Some(user_data) = user_data {
            self.substreams
                .push(SubstreamState::OutReportError(error.into(), user_data));
        }
    }

    #[inline]
    fn connection_keep_alive(&self) -> KeepAlive {
        self.keep_alive
    }

    fn poll(
        &mut self,
    ) -> Poll<
        ProtocolsHandlerEvent<Self::OutboundProtocol, Self::OutboundOpenInfo, Self::OutEvent>,
        io::Error,
    > {
        // We remove each element from `substreams` one by one and add them back.
        for n in (0..self.substreams.len()).rev() {
            let mut substream = self.substreams.swap_remove(n);

            loop {
                match advance_substream(substream, self.config.clone()) {
                    (Some(new_state), Some(event), _) => {
                        self.substreams.push(new_state);
                        return Ok(Async::Ready(event));
                    }
                    (None, Some(event), _) => {
                        return Ok(Async::Ready(event));
                    }
                    (Some(new_state), None, false) => {
                        self.substreams.push(new_state);
                        break;
                    }
                    (Some(new_state), None, true) => {
                        substream = new_state;
                        continue;
                    }
                    (None, None, _) => {
                        break;
                    }
                }
            }
        }

        if self.substreams.is_empty() {
            self.keep_alive = KeepAlive::Until(Instant::now() + Duration::from_secs(10));
        } else {
            self.keep_alive = KeepAlive::Yes;
        }

        Ok(Async::NotReady)
    }
}

/// Advances one substream.
///
/// Returns the new state for that substream, an event to generate, and whether the substream
/// should be polled again.
fn advance_substream<TSubstream, TUserData>(
    state: SubstreamState<TSubstream, TUserData>,
    upgrade: KademliaProtocolConfig,
) -> (
    Option<SubstreamState<TSubstream, TUserData>>,
    Option<
        ProtocolsHandlerEvent<
            KademliaProtocolConfig,
            (KadRequestMsg, Option<TUserData>),
            KademliaHandlerEvent<TUserData>,
        >,
    >,
    bool,
)
where
    TSubstream: AsyncRead + AsyncWrite,
{
    match state {
        SubstreamState::OutPendingOpen(msg, user_data) => {
            let ev = ProtocolsHandlerEvent::OutboundSubstreamRequest {
                protocol: SubstreamProtocol::new(upgrade),
                info: (msg, user_data),
            };
            (None, Some(ev), false)
        }
        SubstreamState::OutPendingSend(mut substream, msg, user_data) => {
            match substream.start_send(msg) {
                Ok(AsyncSink::Ready) => (
                    Some(SubstreamState::OutPendingFlush(substream, user_data)),
                    None,
                    true,
                ),
                Ok(AsyncSink::NotReady(msg)) => (
                    Some(SubstreamState::OutPendingSend(substream, msg, user_data)),
                    None,
                    false,
                ),
                Err(error) => {
                    let event = if let Some(user_data) = user_data {
                        Some(ProtocolsHandlerEvent::Custom(KademliaHandlerEvent::QueryError {
                            error: KademliaHandlerQueryErr::Io(error),
                            user_data
                        }))
                    } else {
                        None
                    };

                    (None, event, false)
                }
            }
        }
        SubstreamState::OutPendingFlush(mut substream, user_data) => {
            match substream.poll_complete() {
                Ok(Async::Ready(())) => {
                    if let Some(user_data) = user_data {
                        (
                            Some(SubstreamState::OutWaitingAnswer(substream, user_data)),
                            None,
                            true,
                        )
                    } else {
                        (Some(SubstreamState::OutClosing(substream)), None, true)
                    }
                }
                Ok(Async::NotReady) => (
                    Some(SubstreamState::OutPendingFlush(substream, user_data)),
                    None,
                    false,
                ),
                Err(error) => {
                    let event = if let Some(user_data) = user_data {
                        Some(ProtocolsHandlerEvent::Custom(KademliaHandlerEvent::QueryError {
                            error: KademliaHandlerQueryErr::Io(error),
                            user_data,
                        }))
                    } else {
                        None
                    };

                    (None, event, false)
                }
            }
        }
        SubstreamState::OutWaitingAnswer(mut substream, user_data) => match substream.poll() {
            Ok(Async::Ready(Some(msg))) => {
                let new_state = SubstreamState::OutClosing(substream);
                let event = process_kad_response(msg, user_data);
                (
                    Some(new_state),
                    Some(ProtocolsHandlerEvent::Custom(event)),
                    true,
                )
            }
            Ok(Async::NotReady) => (
                Some(SubstreamState::OutWaitingAnswer(substream, user_data)),
                None,
                false,
            ),
            Err(error) => {
                let event = KademliaHandlerEvent::QueryError {
                    error: KademliaHandlerQueryErr::Io(error),
                    user_data,
                };
                (None, Some(ProtocolsHandlerEvent::Custom(event)), false)
            }
            Ok(Async::Ready(None)) => {
                let event = KademliaHandlerEvent::QueryError {
                    error: KademliaHandlerQueryErr::Io(io::ErrorKind::UnexpectedEof.into()),
                    user_data,
                };
                (None, Some(ProtocolsHandlerEvent::Custom(event)), false)
            }
        },
        SubstreamState::OutReportError(error, user_data) => {
            let event = KademliaHandlerEvent::QueryError { error, user_data };
            (None, Some(ProtocolsHandlerEvent::Custom(event)), false)
        }
        SubstreamState::OutClosing(mut stream) => match stream.close() {
            Ok(Async::Ready(())) => (None, None, false),
            Ok(Async::NotReady) => (Some(SubstreamState::OutClosing(stream)), None, false),
            Err(_) => (None, None, false),
        },
        SubstreamState::InWaitingMessage(id, mut substream) => match substream.poll() {
            Ok(Async::Ready(Some(msg))) => {
                if let Ok(ev) = process_kad_request(msg, id) {
                    (
                        Some(SubstreamState::InWaitingUser(id, substream)),
                        Some(ProtocolsHandlerEvent::Custom(ev)),
                        false,
                    )
                } else {
                    (Some(SubstreamState::InClosing(substream)), None, true)
                }
            }
            Ok(Async::NotReady) => (
                Some(SubstreamState::InWaitingMessage(id, substream)),
                None,
                false,
            ),
            Ok(Async::Ready(None)) | Err(_) => (None, None, false),
        },
        SubstreamState::InWaitingUser(id, substream) => (
            Some(SubstreamState::InWaitingUser(id, substream)),
            None,
            false,
        ),
        SubstreamState::InPendingSend(id, mut substream, msg) => match substream.start_send(msg) {
            Ok(AsyncSink::Ready) => (
                Some(SubstreamState::InPendingFlush(id, substream)),
                None,
                true,
            ),
            Ok(AsyncSink::NotReady(msg)) => (
                Some(SubstreamState::InPendingSend(id, substream, msg)),
                None,
                false,
            ),
            Err(_) => (None, None, false),
        },
        SubstreamState::InPendingFlush(id, mut substream) => match substream.poll_complete() {
            Ok(Async::Ready(())) => (
                Some(SubstreamState::InWaitingMessage(id, substream)),
                None,
                true,
            ),
            Ok(Async::NotReady) => (
                Some(SubstreamState::InPendingFlush(id, substream)),
                None,
                false,
            ),
            Err(_) => (None, None, false),
        },
        SubstreamState::InClosing(mut stream) => match stream.close() {
            Ok(Async::Ready(())) => (None, None, false),
            Ok(Async::NotReady) => (Some(SubstreamState::InClosing(stream)), None, false),
            Err(_) => (None, None, false),
        },
    }
}

/// Processes a Kademlia message that's expected to be a request from a remote.
fn process_kad_request<TUserData>(
    event: KadRequestMsg,
    connec_unique_id: UniqueConnecId,
) -> Result<KademliaHandlerEvent<TUserData>, io::Error> {
    match event {
        KadRequestMsg::Ping => {
            // TODO: implement; although in practice the PING message is never
            //       used, so we may consider removing it altogether
            Err(io::Error::new(
                io::ErrorKind::InvalidData,
                "the PING Kademlia message is not implemented",
            ))
        }
        KadRequestMsg::FindNode { key } => Ok(KademliaHandlerEvent::FindNodeReq {
            key,
            request_id: KademliaRequestId { connec_unique_id },
        }),
        KadRequestMsg::GetProviders { key } => Ok(KademliaHandlerEvent::GetProvidersReq {
            key,
            request_id: KademliaRequestId { connec_unique_id },
        }),
        KadRequestMsg::AddProvider { key, provider_peer } => {
            Ok(KademliaHandlerEvent::AddProvider { key, provider_peer })
        }
        KadRequestMsg::GetValue { key } => Ok(KademliaHandlerEvent::GetValue {
            key,
            request_id: KademliaRequestId { connec_unique_id },
        }),
        KadRequestMsg::PutValue { key, value } => Ok(KademliaHandlerEvent::PutValue {
            key,
            value,
            request_id: KademliaRequestId { connec_unique_id },
        })
    }
}

/// Process a Kademlia message that's supposed to be a response to one of our requests.
fn process_kad_response<TUserData>(
    event: KadResponseMsg,
    user_data: TUserData,
) -> KademliaHandlerEvent<TUserData> {
    // TODO: must check that the response corresponds to the request
    match event {
        KadResponseMsg::Pong => {
            // We never send out pings.
            KademliaHandlerEvent::QueryError {
                error: KademliaHandlerQueryErr::UnexpectedMessage,
                user_data,
            }
        }
        KadResponseMsg::FindNode { closer_peers } => {
            KademliaHandlerEvent::FindNodeRes {
                closer_peers,
                user_data,
            }
        },
        KadResponseMsg::GetProviders {
            closer_peers,
            provider_peers,
        } => KademliaHandlerEvent::GetProvidersRes {
            closer_peers,
            provider_peers,
            user_data,
        },
        KadResponseMsg::GetValue {
            result,
            closer_peers,
        } => KademliaHandlerEvent::GetValueRes {
            result,
            closer_peers,
            user_data,
        },
        KadResponseMsg::PutValue { key, .. } => {
            KademliaHandlerEvent::PutValueRes {
                key,
                user_data,
            }
        }
    }
}<|MERGE_RESOLUTION|>--- conflicted
+++ resolved
@@ -31,15 +31,10 @@
     ProtocolsHandlerEvent,
     ProtocolsHandlerUpgrErr
 };
-<<<<<<< HEAD
 use libp2p_core::{
-    PeerId,
     either::EitherOutput,
     upgrade::{self, InboundUpgrade, OutboundUpgrade, Negotiated}
 };
-=======
-use libp2p_core::{upgrade, either::EitherOutput, InboundUpgrade, OutboundUpgrade, upgrade::Negotiated};
->>>>>>> ef9cb056
 use multihash::Multihash;
 use std::{borrow::Cow, error, fmt, io, time::Duration};
 use tokio_io::{AsyncRead, AsyncWrite};
