--- conflicted
+++ resolved
@@ -389,16 +389,11 @@
     }
 
     /// Advances the state of the underlying peer iterator.
-<<<<<<< HEAD
-    fn next(&mut self, now: Instant) -> PeersIterState {
+    fn next(&mut self, now: Instant) -> PeersIterState<'_> {
         use PeersIterState::*;
 
         // First query weighted iter
         let weighted_state = match &mut self.weighted_iter {
-=======
-    fn next(&mut self, now: Instant) -> PeersIterState<'_> {
-        let state = match &mut self.peer_iter {
->>>>>>> 3ebe916e
             QueryPeerIter::Closest(iter) => iter.next(now),
             QueryPeerIter::ClosestDisjoint(iter) => iter.next(now),
             QueryPeerIter::Fixed(iter) => iter.next()
