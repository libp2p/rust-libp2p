--- conflicted
+++ resolved
@@ -57,16 +57,12 @@
 }
 
 impl FixedPeersIter {
-<<<<<<< HEAD
-    pub fn new(peers: Vec<PeerId>, parallelism: NonZeroUsize) -> Self {
-=======
-    pub fn new<I>(peers: I, parallelism: usize) -> Self
+    pub fn new<I>(peers: I, parallelism: NonZeroUsize) -> Self
     where
         I: IntoIterator<Item = PeerId>
     {
         let peers = peers.into_iter().collect::<Vec<_>>();
 
->>>>>>> c271f6f5
         Self {
             parallelism,
             peers: FnvHashMap::default(),
@@ -141,8 +137,6 @@
                     None
                 })
     }
-<<<<<<< HEAD
-=======
 }
 
 #[cfg(test)]
@@ -151,7 +145,10 @@
 
     #[test]
     fn decrease_num_waiting_on_failure() {
-        let mut iter = FixedPeersIter::new(vec![PeerId::random(), PeerId::random()], 1);
+        let mut iter = FixedPeersIter::new(
+            vec![PeerId::random(), PeerId::random()],
+            NonZeroUsize::new(1).unwrap(),
+        );
 
         match iter.next() {
             PeersIterState::Waiting(Some(peer)) => {
@@ -171,5 +168,4 @@
             _ => panic!("Expected iterator to yield peer."),
         }
     }
->>>>>>> c271f6f5
 }