// Copyright 2019 Parity Technologies (UK) Ltd.
//
// Permission is hereby granted, free of charge, to any person obtaining a
// copy of this software and associated documentation files (the "Software"),
// to deal in the Software without restriction, including without limitation
// the rights to use, copy, modify, merge, publish, distribute, sublicense,
// and/or sell copies of the Software, and to permit persons to whom the
// Software is furnished to do so, subject to the following conditions:
//
// The above copyright notice and this permission notice shall be included in
// all copies or substantial portions of the Software.
//
// THE SOFTWARE IS PROVIDED "AS IS", WITHOUT WARRANTY OF ANY KIND, EXPRESS
// OR IMPLIED, INCLUDING BUT NOT LIMITED TO THE WARRANTIES OF MERCHANTABILITY,
// FITNESS FOR A PARTICULAR PURPOSE AND NONINFRINGEMENT. IN NO EVENT SHALL THE
// AUTHORS OR COPYRIGHT HOLDERS BE LIABLE FOR ANY CLAIM, DAMAGES OR OTHER
// LIABILITY, WHETHER IN AN ACTION OF CONTRACT, TORT OR OTHERWISE, ARISING
// FROM, OUT OF OR IN CONNECTION WITH THE SOFTWARE OR THE USE OR OTHER
// DEALINGS IN THE SOFTWARE.

use super::*;

use crate::{K_VALUE, ALPHA_VALUE};
use crate::kbucket::{Key, KeyBytes, Distance};
use libp2p_core::PeerId;
use std::{time::Duration, iter::FromIterator, num::NonZeroUsize};
use std::collections::btree_map::{BTreeMap, Entry};
use wasm_timer::Instant;

pub mod disjoint;

/// A peer iterator for a dynamically changing list of peers, sorted by increasing
/// distance to a chosen target.
#[derive(Debug, Clone)]
pub struct ClosestPeersIter {
    config: ClosestPeersIterConfig,

    /// The target whose distance to any peer determines the position of
    /// the peer in the iterator.
    target: KeyBytes,

    /// The internal iterator state.
    state: State,

    /// The closest peers to the target, ordered by increasing distance.
    closest_peers: BTreeMap<Distance, Peer>,

    /// The number of peers for which the iterator is currently waiting for results.
    num_waiting: usize,
}

/// Configuration for a `ClosestPeersIter`.
#[derive(Debug, Clone)]
pub struct ClosestPeersIterConfig {
    /// Allowed level of parallelism.
    ///
    /// The `α` parameter in the Kademlia paper. The maximum number of peers that
    /// the iterator is allowed to wait for in parallel while iterating towards the closest
    /// nodes to a target. Defaults to `ALPHA_VALUE`.
    pub parallelism: NonZeroUsize,

    /// Number of results (closest peers) to search for.
    ///
    /// The number of closest peers for which the iterator must obtain successful results
    /// in order to finish successfully. Defaults to `K_VALUE`.
    pub num_results: NonZeroUsize,

    /// The timeout for a single peer.
    ///
    /// If a successful result is not reported for a peer within this timeout
    /// window, the iterator considers the peer unresponsive and will not wait for
    /// the peer when evaluating the termination conditions, until and unless a
    /// result is delivered. Defaults to `10` seconds.
    pub peer_timeout: Duration,
}

impl Default for ClosestPeersIterConfig {
    fn default() -> Self {
        ClosestPeersIterConfig {
            parallelism: ALPHA_VALUE,
            num_results: K_VALUE,
            peer_timeout: Duration::from_secs(10),
        }
    }
}

impl ClosestPeersIter {
    /// Creates a new iterator with a default configuration.
    pub fn new<I>(target: KeyBytes, known_closest_peers: I) -> Self
    where
        I: IntoIterator<Item = Key<PeerId>>
    {
        Self::with_config(ClosestPeersIterConfig::default(), target, known_closest_peers)
    }

    /// Creates a new iterator with the given configuration.
    pub fn with_config<I, T>(config: ClosestPeersIterConfig, target: T, known_closest_peers: I) -> Self
    where
        I: IntoIterator<Item = Key<PeerId>>,
        T: Into<KeyBytes>
    {
        let target = target.into();

        // Initialise the closest peers to start the iterator with.
        let closest_peers = BTreeMap::from_iter(
            known_closest_peers
                .into_iter()
                .map(|key| {
                    let distance = key.distance(&target);
                    let state = PeerState::NotContacted;
                    (distance, Peer { key, state })
                })
                .take(K_VALUE.into()));

        // The iterator initially makes progress by iterating towards the target.
        let state = State::Iterating { no_progress : 0 };

        ClosestPeersIter {
            config,
            target,
            state,
            closest_peers,
            num_waiting: 0
        }
    }

    /// Callback for delivering the result of a successful request to a peer
    /// that the iterator is waiting on.
    ///
    /// Delivering results of requests back to the iterator allows the iterator to make
    /// progress. The iterator is said to make progress either when the given
    /// `closer_peers` contain a peer closer to the target than any peer seen so far,
    /// or when the iterator did not yet accumulate `num_results` closest peers and
    /// `closer_peers` contains a new peer, regardless of its distance to the target.
    ///
    /// After calling this function, `next` should eventually be called again
    /// to advance the state of the iterator.
    ///
    /// If the iterator is finished, it is not currently waiting for a
    /// result from `peer`, or a result for `peer` has already been reported,
    /// calling this function has no effect.
    pub fn on_success<I>(&mut self, peer: &PeerId, closer_peers: I)
    where
        I: IntoIterator<Item = PeerId>
    {
        if let State::Finished = self.state {
            return
        }

        let key = Key::from(peer.clone());
        let distance = key.distance(&self.target);

        // Mark the peer as succeeded.
        match self.closest_peers.entry(distance) {
            Entry::Vacant(..) => return,
            Entry::Occupied(mut e) => match e.get().state {
                PeerState::Waiting(..) => {
                    debug_assert!(self.num_waiting > 0);
                    self.num_waiting -= 1;
                    e.get_mut().state = PeerState::Succeeded;
                }
                PeerState::Unresponsive => {
                    e.get_mut().state = PeerState::Succeeded;
                }
                PeerState::NotContacted
                    | PeerState::Failed
                    | PeerState::Succeeded => return
            }
        }

        let num_closest = self.closest_peers.len();
        let mut progress = false;

        // Incorporate the reported closer peers into the iterator.
        for peer in closer_peers {
            let key = peer.into();
            let distance = self.target.distance(&key);
            let peer = Peer { key, state: PeerState::NotContacted };
            self.closest_peers.entry(distance).or_insert(peer);
            // The iterator makes progress if the new peer is either closer to the target
            // than any peer seen so far (i.e. is the first entry), or the iterator did
            // not yet accumulate enough closest peers.
            progress = self.closest_peers.keys().next() == Some(&distance)
                || num_closest < self.config.num_results.get();
        }

        // Update the iterator state.
        self.state = match self.state {
            State::Iterating { no_progress } => {
                let no_progress = if progress { 0 } else { no_progress + 1 };
                if no_progress >= self.config.parallelism.get() {
                    State::Stalled
                } else {
                    State::Iterating { no_progress }
                }
            }
            State::Stalled =>
                if progress {
                    State::Iterating { no_progress: 0 }
                } else {
                    State::Stalled
                }
            State::Finished => State::Finished
        }
    }

    /// Callback for informing the iterator about a failed request to a peer
    /// that the iterator is waiting on.
    ///
    /// After calling this function, `next` should eventually be called again
    /// to advance the state of the iterator.
    ///
    /// If the iterator is finished, it is not currently waiting for a
    /// result from `peer`, or a result for `peer` has already been reported,
    /// calling this function has no effect.
    pub fn on_failure(&mut self, peer: &PeerId) {
        if let State::Finished = self.state {
            return
        }

        let key = Key::from(peer.clone());
        let distance = key.distance(&self.target);

        match self.closest_peers.entry(distance) {
            Entry::Vacant(_) => return,
            Entry::Occupied(mut e) => match e.get().state {
                PeerState::Waiting(_) => {
                    debug_assert!(self.num_waiting > 0);
                    self.num_waiting -= 1;
                    e.get_mut().state = PeerState::Failed
                }
                PeerState::Unresponsive => {
                    e.get_mut().state = PeerState::Failed
                }
                _ => {}
            }
        }
    }

    /// Returns the list of peers for which the iterator is currently waiting
    /// for results.
    pub fn waiting(&self) -> impl Iterator<Item = &PeerId> {
        self.closest_peers.values().filter_map(|peer|
            match peer.state {
                PeerState::Waiting(..) => Some(peer.key.preimage()),
                _ => None
            })
    }

    /// Returns the number of peers for which the iterator is currently
    /// waiting for results.
    pub fn num_waiting(&self) -> usize {
        self.num_waiting
    }

    /// Returns true if the iterator is waiting for a response from the given peer.
    pub fn is_waiting(&self, peer: &PeerId) -> bool {
        self.waiting().any(|p| peer == p)
    }

    /// Advances the state of the iterator, potentially getting a new peer to contact.
    pub fn next(&mut self, now: Instant) -> PeersIterState {
        if let State::Finished = self.state {
            return PeersIterState::Finished
        }

        // Count the number of peers that returned a result. If there is a
        // request in progress to one of the `num_results` closest peers, the
        // counter is set to `None` as the iterator can only finish once
        // `num_results` closest peers have responded (or there are no more
        // peers to contact, see `num_waiting`).
        let mut result_counter = Some(0);

        // Check if the iterator is at capacity w.r.t. the allowed parallelism.
        let at_capacity = self.at_capacity();

        for peer in self.closest_peers.values_mut() {
            match peer.state {
                PeerState::Waiting(timeout) => {
                    if now >= timeout {
                        // Unresponsive peers no longer count towards the limit for the
                        // bounded parallelism, though they might still be ongoing and
                        // their results can still be delivered to the iterator.
                        debug_assert!(self.num_waiting > 0);
                        self.num_waiting -= 1;
                        peer.state = PeerState::Unresponsive
                    }
                    else if at_capacity {
                        // The iterator is still waiting for a result from a peer and is
                        // at capacity w.r.t. the maximum number of peers being waited on.
                        return PeersIterState::WaitingAtCapacity
                    }
                    else {
                        // The iterator is still waiting for a result from a peer and the
                        // `result_counter` did not yet reach `num_results`. Therefore
                        // the iterator is not yet done, regardless of already successful
                        // queries to peers farther from the target.
                        result_counter = None;
                    }
                }

                PeerState::Succeeded =>
                    if let Some(ref mut cnt) = result_counter {
                        *cnt += 1;
                        // If `num_results` successful results have been delivered for the
                        // closest peers, the iterator is done.
                        if *cnt >= self.config.num_results.get() {
                            self.state = State::Finished;
                            return PeersIterState::Finished
                        }
                    }

                PeerState::NotContacted =>
                    if !at_capacity {
                        let timeout = now + self.config.peer_timeout;
                        peer.state = PeerState::Waiting(timeout);
                        self.num_waiting += 1;
                        return PeersIterState::Waiting(Some(Cow::Borrowed(peer.key.preimage())))
                    } else {
                        return PeersIterState::WaitingAtCapacity
                    }

                PeerState::Unresponsive | PeerState::Failed => {
                    // Skip over unresponsive or failed peers.
                }
            }
        }

        if self.num_waiting > 0 {
            // The iterator is still waiting for results and not at capacity w.r.t.
            // the allowed parallelism, but there are no new peers to contact
            // at the moment.
            PeersIterState::Waiting(None)
        } else {
            // The iterator is finished because all available peers have been contacted
            // and the iterator is not waiting for any more results.
            self.state = State::Finished;
            PeersIterState::Finished
        }
    }

    /// Immediately transitions the iterator to [`PeersIterState::Finished`].
    pub fn finish(&mut self) {
        self.state = State::Finished
    }

    /// Checks whether the iterator has finished.
    pub fn finished(&self) -> bool {
        self.state == State::Finished
    }

    /// Consumes the iterator, returning the closest peers.
    pub fn into_result(self) -> impl Iterator<Item = PeerId> {
        self.closest_peers
            .into_iter()
            .filter_map(|(_, peer)| {
                if let PeerState::Succeeded = peer.state {
                    Some(peer.key.into_preimage())
                } else {
                    None
                }
            })
            .take(self.config.num_results.get())
    }

    /// Checks if the iterator is at capacity w.r.t. the permitted parallelism.
    ///
    /// While the iterator is stalled, up to `num_results` parallel requests
    /// are allowed. This is a slightly more permissive variant of the
    /// requirement that the initiator "resends the FIND_NODE to all of the
    /// k closest nodes it has not already queried".
    fn at_capacity(&self) -> bool {
        match self.state {
            State::Stalled => self.num_waiting >= usize::max(
                self.config.num_results.get(), self.config.parallelism.get()
            ),
            State::Iterating { .. } => self.num_waiting >= self.config.parallelism.get(),
            State::Finished => true
        }
    }
}

////////////////////////////////////////////////////////////////////////////////
// Private state

/// Internal state of the iterator.
#[derive(Debug, PartialEq, Eq, Copy, Clone)]
enum State {
    /// The iterator is making progress by iterating towards `num_results` closest
    /// peers to the target with a maximum of `parallelism` peers for which the
    /// iterator is waiting for results at a time.
    ///
    /// > **Note**: When the iterator switches back to `Iterating` after being
    /// > `Stalled`, it may temporarily be waiting for more than `parallelism`
    /// > results from peers, with new peers only being considered once
    /// > the number pending results drops below `parallelism`.
    Iterating {
        /// The number of consecutive results that did not yield a peer closer
        /// to the target. When this number reaches `parallelism` and no new
        /// peer was discovered or at least `num_results` peers are known to
        /// the iterator, it is considered `Stalled`.
        no_progress: usize,
    },

    /// A iterator is stalled when it did not make progress after `parallelism`
    /// consecutive successful results (see `on_success`).
    ///
    /// While the iterator is stalled, the maximum allowed parallelism for pending
    /// results is increased to `num_results` in an attempt to finish the iterator.
    /// If the iterator can make progress again upon receiving the remaining
    /// results, it switches back to `Iterating`. Otherwise it will be finished.
    Stalled,

    /// The iterator is finished.
    ///
    /// A iterator finishes either when it has collected `num_results` results
    /// from the closest peers (not counting those that failed or are unresponsive)
    /// or because the iterator ran out of peers that have not yet delivered
    /// results (or failed).
    Finished
}

/// Representation of a peer in the context of a iterator.
#[derive(Debug, Clone)]
struct Peer {
    key: Key<PeerId>,
    state: PeerState
}

/// The state of a single `Peer`.
#[derive(Debug, Copy, Clone)]
enum PeerState {
    /// The peer has not yet been contacted.
    ///
    /// This is the starting state for every peer.
    NotContacted,

    /// The iterator is waiting for a result from the peer.
    Waiting(Instant),

    /// A result was not delivered for the peer within the configured timeout.
    ///
    /// The peer is not taken into account for the termination conditions
    /// of the iterator until and unless it responds.
    Unresponsive,

    /// Obtaining a result from the peer has failed.
    ///
    /// This is a final state, reached as a result of a call to `on_failure`.
    Failed,

    /// A successful result from the peer has been delivered.
    ///
    /// This is a final state, reached as a result of a call to `on_success`.
    Succeeded,
}

#[cfg(test)]
mod tests {
    use super::*;
    use libp2p_core::PeerId;
    use quickcheck::*;
    use multihash::Multihash;
    use rand::{Rng, rngs::StdRng, SeedableRng};
    use std::{iter, time::Duration};

<<<<<<< HEAD
    fn random_peers(n: usize) -> impl Iterator<Item = PeerId> + Clone {
        (0 .. n).map(|_| PeerId::random())
    }

    fn random_iter<G: Rng>(g: &mut G) -> ClosestPeersIter {
        let known_closest_peers = random_peers(g.gen_range(1, 60)).map(Key::from);
        let target = Key::from(Into::<Multihash>::into(PeerId::random()));
        let config = ClosestPeersIterConfig {
            parallelism: NonZeroUsize::new(g.gen_range(1, 10)).unwrap(),
            num_results: NonZeroUsize::new(g.gen_range(1, 25)).unwrap(),
            peer_timeout: Duration::from_secs(g.gen_range(10, 30)),
        };
        ClosestPeersIter::with_config(config, target, known_closest_peers)
=======
    fn random_peers<R: Rng>(n: usize, g: &mut R) -> Vec<PeerId> {
        (0 .. n).map(|_| PeerId::from_multihash(
            multihash::wrap(multihash::Code::Sha2_256, &g.gen::<[u8; 32]>())
        ).unwrap()).collect()
>>>>>>> c271f6f5
    }

    fn sorted<T: AsRef<KeyBytes>>(target: &T, peers: &Vec<Key<PeerId>>) -> bool {
        peers.windows(2).all(|w| w[0].distance(&target) < w[1].distance(&target))
    }

    impl Arbitrary for ClosestPeersIter {
        fn arbitrary<G: Gen>(g: &mut G) -> ClosestPeersIter {
            let known_closest_peers = random_peers(g.gen_range(1, 60), g)
                .into_iter()
                .map(Key::from);
            let target = Key::from(Into::<Multihash>::into(PeerId::random()));
            let config = ClosestPeersIterConfig {
                parallelism: g.gen_range(1, 10),
                num_results: g.gen_range(1, 25),
                peer_timeout: Duration::from_secs(g.gen_range(10, 30)),
            };
            ClosestPeersIter::with_config(config, target, known_closest_peers)
        }
    }

    #[derive(Clone, Debug)]
    struct Seed([u8; 32]);

    impl Arbitrary for Seed {
        fn arbitrary<G: Gen>(g: &mut G) -> Seed {
            Seed(g.gen())
        }
    }

    #[test]
    fn new_iter() {
        fn prop(iter: ClosestPeersIter) {
            let target = iter.target.clone();

            let (keys, states): (Vec<_>, Vec<_>) = iter.closest_peers
                .values()
                .map(|e| (e.key.clone(), &e.state))
                .unzip();

            let none_contacted = states
                .iter()
                .all(|s| match s {
                    PeerState::NotContacted => true,
                    _ => false
                });

            assert!(none_contacted,
                    "Unexpected peer state in new iterator.");
            assert!(sorted(&target, &keys),
                    "Closest peers in new iterator not sorted by distance to target.");
            assert_eq!(iter.num_waiting(), 0,
                       "Unexpected peers in progress in new iterator.");
            assert_eq!(iter.into_result().count(), 0,
                       "Unexpected closest peers in new iterator");
        }

        QuickCheck::new().tests(10).quickcheck(prop as fn(_) -> _)
    }

    #[test]
    fn termination_and_parallelism() {
        fn prop(mut iter: ClosestPeersIter, seed: Seed) {
            let now = Instant::now();
            let mut rng = StdRng::from_seed(seed.0);

            let mut expected = iter.closest_peers
                .values()
                .map(|e| e.key.clone())
                .collect::<Vec<_>>();
            let num_known = expected.len();
            let max_parallelism = usize::min(iter.config.parallelism.get(), num_known);

            let target = iter.target.clone();
            let mut remaining;
            let mut num_failures = 0;

            'finished: loop {
                if expected.len() == 0 {
                    break;
                }
                // Split off the next up to `parallelism` expected peers.
                else if expected.len() < max_parallelism {
                    remaining = Vec::new();
                }
                else {
                    remaining = expected.split_off(max_parallelism);
                }

                // Advance for maximum parallelism.
                for k in expected.iter() {
                    match iter.next(now) {
                        PeersIterState::Finished => break 'finished,
                        PeersIterState::Waiting(Some(p)) => assert_eq!(&*p, k.preimage()),
                        PeersIterState::Waiting(None) => panic!("Expected another peer."),
                        PeersIterState::WaitingAtCapacity => panic!("Unexpectedly reached capacity.")
                    }
                }
                let num_waiting = iter.num_waiting();
                assert_eq!(num_waiting, expected.len());

                // Check the bounded parallelism.
                if iter.at_capacity() {
                    assert_eq!(iter.next(now), PeersIterState::WaitingAtCapacity)
                }

                // Report results back to the iterator with a random number of "closer"
                // peers or an error, thus finishing the "in-flight requests".
                for (i, k) in expected.iter().enumerate() {
                    if rng.gen_bool(0.75) {
<<<<<<< HEAD
                        let num_closer = rng.gen_range(0, iter.config.num_results.get() + 1);
                        let closer_peers = random_peers(num_closer).collect::<Vec<_>>();
=======
                        let num_closer = rng.gen_range(0, iter.config.num_results + 1);
                        let closer_peers = random_peers(num_closer, &mut rng);
>>>>>>> c271f6f5
                        remaining.extend(closer_peers.iter().cloned().map(Key::from));
                        iter.on_success(k.preimage(), closer_peers);
                    } else {
                        num_failures += 1;
                        iter.on_failure(k.preimage());
                    }
                    assert_eq!(iter.num_waiting(), num_waiting - (i + 1));
                }

                // Re-sort the remaining expected peers for the next "round".
                remaining.sort_by_key(|k| target.distance(&k));

                expected = remaining
            }

            // The iterator must be finished.
            assert_eq!(iter.next(now), PeersIterState::Finished);
            assert_eq!(iter.state, State::Finished);

            // Determine if all peers have been contacted by the iterator. This _must_ be
            // the case if the iterator finished with fewer than the requested number
            // of results.
            let all_contacted = iter.closest_peers.values().all(|e| match e.state {
                PeerState::NotContacted | PeerState::Waiting { .. } => false,
                _ => true
            });

            let target = iter.target.clone();
            let num_results = iter.config.num_results;
            let result = iter.into_result();
            let closest = result.map(Key::from).collect::<Vec<_>>();

            assert!(sorted(&target, &closest));

            if closest.len() < num_results.get() {
                // The iterator returned fewer results than requested. Therefore
                // either the initial number of known peers must have been
                // less than the desired number of results, or there must
                // have been failures.
                assert!(num_known < num_results.get() || num_failures > 0);
                // All peers must have been contacted.
                assert!(all_contacted, "Not all peers have been contacted.");
            } else {
                assert_eq!(num_results.get(), closest.len(), "Too  many results.");
            }
        }

        QuickCheck::new().tests(10).quickcheck(prop as fn(_, _) -> _)
    }

    #[test]
    fn no_duplicates() {
        fn prop(mut iter: ClosestPeersIter, seed: Seed) -> bool {
            let now = Instant::now();
            let mut rng = StdRng::from_seed(seed.0);

            let closer = random_peers(1, &mut rng);

            // A first peer reports a "closer" peer.
            let peer1 = match iter.next(now) {
                PeersIterState::Waiting(Some(p)) => p.into_owned(),
                _ => panic!("No peer.")
            };
            iter.on_success(&peer1, closer.clone());
            // Duplicate result from te same peer.
            iter.on_success(&peer1, closer.clone());

            // If there is a second peer, let it also report the same "closer" peer.
            match iter.next(now) {
                PeersIterState::Waiting(Some(p)) => {
                    let peer2 = p.into_owned();
                    iter.on_success(&peer2, closer.clone())
                }
                PeersIterState::Finished => {}
                _ => panic!("Unexpectedly iter state."),
            };

            // The "closer" peer must only be in the iterator once.
            let n = iter.closest_peers.values().filter(|e| e.key.preimage() == &closer[0]).count();
            assert_eq!(n, 1);

            true
        }

        QuickCheck::new().tests(10).quickcheck(prop as fn(_, _) -> _)
    }

    #[test]
    fn timeout() {
        fn prop(mut iter: ClosestPeersIter) -> bool {
            let mut now = Instant::now();
            let peer = iter.closest_peers.values().next().unwrap().key.clone().into_preimage();

            // Poll the iterator for the first peer to be in progress.
            match iter.next(now) {
                PeersIterState::Waiting(Some(id)) => assert_eq!(&*id, &peer),
                _ => panic!()
            }

            // Artificially advance the clock.
            now = now + iter.config.peer_timeout;

            // Advancing the iterator again should mark the first peer as unresponsive.
            let _ = iter.next(now);
            match &iter.closest_peers.values().next().unwrap() {
                Peer { key, state: PeerState::Unresponsive } => {
                    assert_eq!(key.preimage(), &peer);
                },
                Peer { state, .. } => panic!("Unexpected peer state: {:?}", state)
            }

            let finished = iter.finished();
            iter.on_success(&peer, iter::empty());
            let closest = iter.into_result().collect::<Vec<_>>();

            if finished {
                // Delivering results when the iterator already finished must have
                // no effect.
                assert_eq!(Vec::<PeerId>::new(), closest)
            } else {
                // Unresponsive peers can still deliver results while the iterator
                // is not finished.
                assert_eq!(vec![peer], closest)
            }
            true
        }

        QuickCheck::new().tests(10).quickcheck(prop as fn(_) -> _)
    }

    #[test]
    fn without_success_try_up_to_k_peers() {
        fn prop(mut iter: ClosestPeersIter) {
            let now = Instant::now();

            for _ in 0..(usize::min(iter.closest_peers.len(), K_VALUE.get())) {
                match iter.next(now) {
                    PeersIterState::Waiting(Some(p)) => {
                        let peer = p.clone().into_owned();
                        iter.on_failure(&peer);
                    },
                    _ => panic!("Expected iterator to yield another peer to query."),
                }
            }

            assert_eq!(PeersIterState::Finished, iter.next(now));
        }

        QuickCheck::new().tests(10).quickcheck(prop as fn(_))
    }

    fn stalled_at_capacity() {
        fn prop(mut iter: ClosestPeersIter) {
            iter.state = State::Stalled;

            for i in 0..usize::max(iter.config.parallelism.get(), iter.config.num_results.get()) {
                iter.num_waiting = i;
                assert!(
                    !iter.at_capacity(),
                    "Iterator should not be at capacity if less than \
                     `max(parallelism, num_results)` requests are waiting.",
                )
            }

            iter.num_waiting = usize::max(
                iter.config.parallelism.get(),
                iter.config.num_results.get(),
            );
            assert!(
                iter.at_capacity(),
                "Iterator should be at capacity if `max(parallelism, num_results)` requests are \
                 waiting.",
            )
        }

        QuickCheck::new().tests(10).quickcheck(prop as fn(_))
    }
}<|MERGE_RESOLUTION|>--- conflicted
+++ resolved
@@ -464,26 +464,10 @@
     use rand::{Rng, rngs::StdRng, SeedableRng};
     use std::{iter, time::Duration};
 
-<<<<<<< HEAD
-    fn random_peers(n: usize) -> impl Iterator<Item = PeerId> + Clone {
-        (0 .. n).map(|_| PeerId::random())
-    }
-
-    fn random_iter<G: Rng>(g: &mut G) -> ClosestPeersIter {
-        let known_closest_peers = random_peers(g.gen_range(1, 60)).map(Key::from);
-        let target = Key::from(Into::<Multihash>::into(PeerId::random()));
-        let config = ClosestPeersIterConfig {
-            parallelism: NonZeroUsize::new(g.gen_range(1, 10)).unwrap(),
-            num_results: NonZeroUsize::new(g.gen_range(1, 25)).unwrap(),
-            peer_timeout: Duration::from_secs(g.gen_range(10, 30)),
-        };
-        ClosestPeersIter::with_config(config, target, known_closest_peers)
-=======
     fn random_peers<R: Rng>(n: usize, g: &mut R) -> Vec<PeerId> {
         (0 .. n).map(|_| PeerId::from_multihash(
             multihash::wrap(multihash::Code::Sha2_256, &g.gen::<[u8; 32]>())
         ).unwrap()).collect()
->>>>>>> c271f6f5
     }
 
     fn sorted<T: AsRef<KeyBytes>>(target: &T, peers: &Vec<Key<PeerId>>) -> bool {
@@ -497,8 +481,8 @@
                 .map(Key::from);
             let target = Key::from(Into::<Multihash>::into(PeerId::random()));
             let config = ClosestPeersIterConfig {
-                parallelism: g.gen_range(1, 10),
-                num_results: g.gen_range(1, 25),
+                parallelism: NonZeroUsize::new(g.gen_range(1, 10)).unwrap(),
+                num_results: NonZeroUsize::new(g.gen_range(1, 25)).unwrap(),
                 peer_timeout: Duration::from_secs(g.gen_range(10, 30)),
             };
             ClosestPeersIter::with_config(config, target, known_closest_peers)
@@ -594,13 +578,8 @@
                 // peers or an error, thus finishing the "in-flight requests".
                 for (i, k) in expected.iter().enumerate() {
                     if rng.gen_bool(0.75) {
-<<<<<<< HEAD
                         let num_closer = rng.gen_range(0, iter.config.num_results.get() + 1);
-                        let closer_peers = random_peers(num_closer).collect::<Vec<_>>();
-=======
-                        let num_closer = rng.gen_range(0, iter.config.num_results + 1);
                         let closer_peers = random_peers(num_closer, &mut rng);
->>>>>>> c271f6f5
                         remaining.extend(closer_peers.iter().cloned().map(Key::from));
                         iter.on_success(k.preimage(), closer_peers);
                     } else {
