// Copyright 2019 Parity Technologies (UK) Ltd.
//
// Permission is hereby granted, free of charge, to any person obtaining a
// copy of this software and associated documentation files (the "Software"),
// to deal in the Software without restriction, including without limitation
// the rights to use, copy, modify, merge, publish, distribute, sublicense,
// and/or sell copies of the Software, and to permit persons to whom the
// Software is furnished to do so, subject to the following conditions:
//
// The above copyright notice and this permission notice shall be included in
// all copies or substantial portions of the Software.
//
// THE SOFTWARE IS PROVIDED "AS IS", WITHOUT WARRANTY OF ANY KIND, EXPRESS
// OR IMPLIED, INCLUDING BUT NOT LIMITED TO THE WARRANTIES OF MERCHANTABILITY,
// FITNESS FOR A PARTICULAR PURPOSE AND NONINFRINGEMENT. IN NO EVENT SHALL THE
// AUTHORS OR COPYRIGHT HOLDERS BE LIABLE FOR ANY CLAIM, DAMAGES OR OTHER
// LIABILITY, WHETHER IN AN ACTION OF CONTRACT, TORT OR OTHERWISE, ARISING
// FROM, OUT OF OR IN CONNECTION WITH THE SOFTWARE OR THE USE OR OTHER
// DEALINGS IN THE SOFTWARE.

//! Records and record storage abstraction of the libp2p Kademlia DHT.

pub mod store;

use bytes::Bytes;
use libp2p_core::{PeerId, Multiaddr, multihash::Multihash};
use std::borrow::Borrow;
use std::hash::{Hash, Hasher};
use wasm_timer::Instant;

/// The (opaque) key of a record.
#[derive(Clone, Debug, PartialEq, Eq, Hash)]
pub struct Key(Bytes);

impl Key {
    /// Creates a new key from the bytes of the input.
    pub fn new<K: AsRef<[u8]>>(key: &K) -> Self {
        Key(Bytes::copy_from_slice(key.as_ref()))
    }

    /// Copies the bytes of the key into a new vector.
    pub fn to_vec(&self) -> Vec<u8> {
        Vec::from(&self.0[..])
    }
}

impl Borrow<[u8]> for Key {
    fn borrow(&self) -> &[u8] {
        &self.0[..]
    }
}

impl AsRef<[u8]> for Key {
    fn as_ref(&self) -> &[u8] {
        &self.0[..]
    }
}

impl From<Vec<u8>> for Key {
    fn from(v: Vec<u8>) -> Key {
        Key(Bytes::from(v))
    }
}

impl From<Multihash> for Key {
    fn from(m: Multihash) -> Key {
        Key::from(m.to_bytes())
    }
}

/// A record stored in the DHT.
#[derive(Clone, Debug, Eq, PartialEq)]
pub struct Record {
    /// Key of the record.
    pub key: Key,
    /// Value of the record.
    pub value: Vec<u8>,
    /// The (original) publisher of the record.
    pub publisher: Option<PeerId>,
    /// The expiration time as measured by a local, monotonic clock.
    pub expires: Option<Instant>,
}

impl Record {
    /// Creates a new record for insertion into the DHT.
    pub fn new<K>(key: K, value: Vec<u8>) -> Self
    where
        K: Into<Key>
    {
        Record {
            key: key.into(),
            value,
            publisher: None,
            expires: None,
        }
    }

    /// Checks whether the record is expired w.r.t. the given `Instant`.
    pub fn is_expired(&self, now: Instant) -> bool {
        self.expires.map_or(false, |t| now >= t)
    }
}

/// A record stored in the DHT whose value is the ID of a peer
/// who can provide the value on-demand.
///
/// Note: Two [`ProviderRecord`]s as well as their corresponding hashes are
/// equal iff their `key` and `provider` fields are equal. See the [`Hash`] and
/// [`PartialEq`] implementations.
#[derive(Clone, Debug)]
pub struct ProviderRecord {
    /// The key whose value is provided by the provider.
    pub key: Key,
    /// The provider of the value for the key.
    pub provider: PeerId,
    /// The expiration time as measured by a local, monotonic clock.
    pub expires: Option<Instant>,
<<<<<<< HEAD
    // pub weight: u32 // TODO: weight
=======
    /// The known addresses that the provider may be listening on.
    pub addresses: Vec<Multiaddr>
>>>>>>> df7e73ec
}

impl Hash for ProviderRecord {
    fn hash<H: Hasher>(&self, state: &mut H) {
        self.key.hash(state);
        self.provider.hash(state);
    }
}

impl PartialEq for ProviderRecord {
    fn eq(&self, other: &Self) -> bool {
        self.key == other.key && self.provider == other.provider
    }
}

impl Eq for ProviderRecord {}

impl ProviderRecord {
    /// Creates a new provider record for insertion into a `RecordStore`.
    pub fn new<K>(key: K, provider: PeerId, addresses: Vec<Multiaddr>) -> Self
    where
        K: Into<Key>
    {
        ProviderRecord {
            key: key.into(),
            provider,
            expires: None,
            addresses,
        }
    }

    /// Checks whether the provider record is expired w.r.t. the given `Instant`.
    pub fn is_expired(&self, now: Instant) -> bool {
        self.expires.map_or(false, |t| now >= t)
    }
}

#[cfg(test)]
mod tests {
    use super::*;
    use quickcheck::*;
    use libp2p_core::multihash::Code;
    use rand::Rng;
    use std::time::Duration;

    impl Arbitrary for Key {
        fn arbitrary<G: Gen>(_: &mut G) -> Key {
            let hash = rand::thread_rng().gen::<[u8; 32]>();
            Key::from(Multihash::wrap(Code::Sha2_256.into(), &hash).unwrap())
        }
    }

    impl Arbitrary for Record {
        fn arbitrary<G: Gen>(g: &mut G) -> Record {
            Record {
                key: Key::arbitrary(g),
                value: Vec::arbitrary(g),
                publisher: if g.gen() { Some(PeerId::random()) } else { None },
                expires: if g.gen() {
                    Some(Instant::now() + Duration::from_secs(g.gen_range(0, 60)))
                } else {
                    None
                },
            }
        }
    }

    impl Arbitrary for ProviderRecord {
        fn arbitrary<G: Gen>(g: &mut G) -> ProviderRecord {
            ProviderRecord {
                key: Key::arbitrary(g),
                provider: PeerId::random(),
                expires: if g.gen() {
                    Some(Instant::now() + Duration::from_secs(g.gen_range(0, 60)))
                } else {
                    None
                },
                addresses: vec![],
            }
        }
    }
}<|MERGE_RESOLUTION|>--- conflicted
+++ resolved
@@ -115,12 +115,9 @@
     pub provider: PeerId,
     /// The expiration time as measured by a local, monotonic clock.
     pub expires: Option<Instant>,
-<<<<<<< HEAD
-    // pub weight: u32 // TODO: weight
-=======
     /// The known addresses that the provider may be listening on.
     pub addresses: Vec<Multiaddr>
->>>>>>> df7e73ec
+    // pub weight: u32 // TODO: weight
 }
 
 impl Hash for ProviderRecord {
