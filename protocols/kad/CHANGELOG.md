## 0.45.1 - unreleased

<<<<<<< HEAD
- Fix a bug where calling `Behaviour::remove_address` with an address not in the peer's bucket would remove the peer from the routing table if the bucket has only one address left.
  See [PR 4816](https://github.com/libp2p/rust-libp2p/pull/4816)
=======
- Add `std::fmt::Display` implementation on `QueryId`.
  See [PR 4814](https://github.com/libp2p/rust-libp2p/pull/4814).
>>>>>>> 2fb671c6

## 0.45.0

- Remove deprecated `kad::Config::set_connection_idle_timeout` in favor of `SwarmBuilder::idle_connection_timeout`.
  See [PR 4659](https://github.com/libp2p/rust-libp2p/pull/4659).
- Emit `ModeChanged` event whenever we automatically reconfigure the mode.
  See [PR 4503](https://github.com/libp2p/rust-libp2p/pull/4503).
- Make previously "deprecated" `record` module private.
  See [PR 4035](https://github.com/libp2p/rust-libp2p/pull/4035).
- Expose hashed bytes of KBucketKey.
  See [PR 4698](https://github.com/libp2p/rust-libp2p/pull/4698).
- Remove previously deprecated type-aliases.
  Users should follow the convention of importing the `libp2p::kad` module and referring to symbols as `kad::Behaviour` etc.
  See [PR 4733](https://github.com/libp2p/rust-libp2p/pull/4733).

## 0.44.6

- Rename `Kademlia` symbols to follow naming convention.
  See [PR 4547].
- Fix a bug where we didn't detect a remote peer moving into client-state.
  See [PR 4639](https://github.com/libp2p/rust-libp2p/pull/4639).
- Re-export `NodeStatus`.
  See [PR 4645].
- Deprecate `kad::Config::set_connection_idle_timeout` in favor of `SwarmBuilder::idle_connection_timeout`.
  See [PR 4675].

[PR 4547]: https://github.com/libp2p/rust-libp2p/pull/4547
[PR 4645]: https://github.com/libp2p/rust-libp2p/pull/4645
[PR 4675]: https://github.com/libp2p/rust-libp2p/pull/4675

<!-- Internal changes

- Allow deprecated usage of `KeepAlive::Until`

-->

## 0.44.5
- Migrate to `quick-protobuf-codec` crate for codec logic.
  See [PR 4501].

[PR 4501]: https://github.com/libp2p/rust-libp2p/pull/4501

## 0.44.4

- Implement common traits on `RoutingUpdate`.
  See [PR 4270].
- Reduce noise of "remote supports our protocol" log.
  See [PR 4278].

[PR 4270]: https://github.com/libp2p/rust-libp2p/pull/4270
[PR 4278]: https://github.com/libp2p/rust-libp2p/pull/4278

## 0.44.3

- Prevent simultaneous dials to peers.
  See [PR 4224].

[PR 4224]: https://github.com/libp2p/rust-libp2p/pull/4224

- Rename missed `KademliaEvent::OutboundQueryCompleted` to `KademliaEvent::OutboundQueryProgressed` in documentation.
  See [PR 4257].

[PR 4257]: https://github.com/libp2p/rust-libp2p/pull/4257

## 0.44.2

- Allow to explicitly set `Mode::{Client,Server}`.
  See [PR 4132]

[PR 4132]: https://github.com/libp2p/rust-libp2p/pull/4132

## 0.44.1

- Expose `KBucketDistance`.
  See [PR 4109].

[PR 4109]: https://github.com/libp2p/rust-libp2p/pull/4109

## 0.44.0

- Raise MSRV to 1.65.
  See [PR 3715].

- Remove deprecated public modules `handler`, `protocol` and `kbucket`.
  See [PR 3896].

- Automatically configure client/server mode based on external addresses.
  If we have or learn about an external address of our node, e.g. through `Swarm::add_external_address` or automated through `libp2p-autonat`, we operate in server-mode and thus allow inbound requests.
  By default, a node is in client-mode and only allows outbound requests.
  If you want to maintain the status quo, i.e. always operate in server mode, make sure to add at least one external address through `Swarm::add_external_address`.
  See also [Kademlia specification](https://github.com/libp2p/specs/tree/master/kad-dht#client-and-server-mode) for an introduction to Kademlia client/server mode.
  See [PR 3877].

[PR 3715]: https://github.com/libp2p/rust-libp2p/pull/3715
[PR 3877]: https://github.com/libp2p/rust-libp2p/pull/3877
[PR 3896]: https://github.com/libp2p/rust-libp2p/pull/3896

## 0.43.3

- Preserve existing `KeepAlive::Until` timeout instead of continuously setting new `KeepAlive::Until(Instant::now() + self.config.idle_timeout)`.
  See [PR 3801].

[PR 3801]: https://github.com/libp2p/rust-libp2p/pull/3801

## 0.43.2

- Export pub enum `RoutingUpdate`. See [PR 3739].
- Deprecate `handler`, `kbucket`, `protocol`, `record` modules to make them private. See [PR 3738].

[PR 3739]: https://github.com/libp2p/rust-libp2p/pull/3739
[PR 3738]: https://github.com/libp2p/rust-libp2p/pull/3738

## 0.43.1

- Migrate from `prost` to `quick-protobuf`. This removes `protoc` dependency. See [PR 3312].

[PR 3312]: https://github.com/libp2p/rust-libp2p/pull/3312

## 0.43.0

- Update to `libp2p-core` `v0.39.0`.

- Update to `libp2p-swarm` `v0.42.0`.

- Remove lifetime from `RecordStore` and use GATs instead. See [PR 3239].

- Limit number of active outbound streams to 32. See [PR 3287].

- Bump MSRV to 1.65.0.

[PR 3239]: https://github.com/libp2p/rust-libp2p/pull/3239
[PR 3287]: https://github.com/libp2p/rust-libp2p/pull/3287

## 0.42.1

- Skip unparsable multiaddr in `Peer::addrs`. See [PR 3280].

[PR 3280]: https://github.com/libp2p/rust-libp2p/pull/3280

## 0.42.0

- Update to `libp2p-core` `v0.38.0`.

- Update to `libp2p-swarm` `v0.41.0`.

- Replace `Kademlia`'s `NetworkBehaviour` implementation `inject_*` methods with the new `on_*` methods.
  See [PR 3011].

- Replace `KademliaHandler`'s `ConnectionHandler` implementation `inject_*` methods with the new `on_*` methods.
  See [PR 3085].

- Update `rust-version` to reflect the actual MSRV: 1.62.0. See [PR 3090].

- Fix bad state transition on incoming `AddProvider` messages.
  This would eventually lead to warning that says: "New inbound substream to PeerId exceeds inbound substream limit. No older substream waiting to be reused."
  See [PR 3152].

- Refactor APIs to be streaming.
  - Renamed `KademliaEvent::OutboundQueryCompleted` to `KademliaEvent::OutboundQueryProgressed`
  - Instead of a single event `OutboundQueryCompleted`, there are now multiple events emitted, allowing the user to process them as they come in (via the new `OutboundQueryProgressed`). See `ProgressStep` to identify the final `OutboundQueryProgressed` of a single query.
  - To finish a query early, i.e. before the final `OutboundQueryProgressed` of the query, a caller needs to call `query.finish()`.
  - There is no more automatic caching of records. The user has to manually call `put_record_to` on the `QueryInfo::GetRecord.cache_candidates` to cache a record to a close peer that did not return the record on the foregone query.
  See [PR 2712].

[PR 3085]: https://github.com/libp2p/rust-libp2p/pull/3085
[PR 3011]: https://github.com/libp2p/rust-libp2p/pull/3011
[PR 3090]: https://github.com/libp2p/rust-libp2p/pull/3090
[PR 3152]: https://github.com/libp2p/rust-libp2p/pull/3152
[PR 2712]: https://github.com/libp2p/rust-libp2p/pull/2712

## 0.41.0

- Remove deprecated `set_protocol_name()` from `KademliaConfig` & `KademliaProtocolConfig`.
  Use `set_protocol_names()` instead. See [PR 2866].

- Bump rand to 0.8 and quickcheck to 1. See [PR 2857].

- Update to `libp2p-core` `v0.37.0`.

- Update to `libp2p-swarm` `v0.40.0`.

[PR 2866]: https://github.com/libp2p/rust-libp2p/pull/2866
[PR 2857]: https://github.com/libp2p/rust-libp2p/pull/2857

## 0.40.0

- Add support for multiple protocol names. Update `Kademlia`, `KademliaConfig`,
  and `KademliaProtocolConfig` accordingly. See [Issue 2837]. See [PR 2846].

- Update to `libp2p-swarm` `v0.39.0`.

- Update to `libp2p-core` `v0.36.0`.

[Issue 2837]: https://github.com/libp2p/rust-libp2p/issues/2837
[PR 2846]: https://github.com/libp2p/rust-libp2p/pull/2846

## 0.39.0

- Update prost requirement from 0.10 to 0.11 which no longer installs the protoc Protobuf compiler.
  Thus you will need protoc installed locally. See [PR 2788].

- Update to `libp2p-swarm` `v0.38.0`.

- Update to `libp2p-core` `v0.35.0`.

[PR 2788]: https://github.com/libp2p/rust-libp2p/pull/2788

## 0.38.0

- Update to `libp2p-core` `v0.34.0`.

- Update to `libp2p-swarm` `v0.37.0`.

## 0.37.1

- Limit # of inbound streams to 32. [See PR 2699].

[PR 2699]: https://github.com/libp2p/rust-libp2p/pull/2699

## 0.37.0

- Update to `libp2p-core` `v0.33.0`.

- Update to `libp2p-swarm` `v0.36.0`.

- Derive `Error` for `GetRecordError` (see [PR 2614]).

[PR 2614]: https://github.com/libp2p/rust-libp2p/pull/2614

## 0.36.0

- Update to `libp2p-swarm` `v0.35.0`.

## 0.35.0 [2022-02-22]

- Update to `libp2p-core` `v0.32.0`.

- Update to `libp2p-swarm` `v0.34.0`.

- Require owned key in `get_record()` method (see [PR 2477]).

- Merge NetworkBehaviour's inject_\* paired methods (see PR 2445).

[PR 2477]: https://github.com/libp2p/rust-libp2p/pull/2477
[PR 2445]: https://github.com/libp2p/rust-libp2p/pull/2445

## 0.34.0 [2022-01-27]

- Update dependencies.

- Migrate to Rust edition 2021 (see [PR 2339]).

- Derive `Clone` for `KademliaEvent` (see [PR 2411])

- Derive `Serialize`, `Deserialize` for `store::record::Key` (see [PR 2408])

- Add `get_closest_local_peers` to `Kademlia` (see [PR 2436])

[PR 2339]: https://github.com/libp2p/rust-libp2p/pull/2339
[PR 2411]: https://github.com/libp2p/rust-libp2p/pull/2411
[PR 2408]: https://github.com/libp2p/rust-libp2p/pull/2408
[PR 2436]: https://github.com/libp2p/rust-libp2p/pull/2436

## 0.33.0 [2021-11-16]

- Use `instant` and `futures-timer` instead of `wasm-timer` (see [PR 2245]).

- Rename `KademliaEvent::InboundRequestServed` to `KademliaEvent::InboundRequest` and move
  `InboundPutRecordRequest` into `InboundRequest::PutRecord` and `InboundAddProviderRequest` into
  `InboundRequest::AddProvider` (see [PR 2297]).

- Populate the `key` field when converting `KadRequestMsg::PutValue` to `proto::Message` (see [PR 2309]).

- Update dependencies.

[PR 2245]: https://github.com/libp2p/rust-libp2p/pull/2245
[PR 2297]: https://github.com/libp2p/rust-libp2p/pull/2297
[PR 2309]: https://github.com/libp2p/rust-libp2p/pull/2309

## 0.32.0 [2021-11-01]

- Make default features of `libp2p-core` optional.
  [PR 2181](https://github.com/libp2p/rust-libp2p/pull/2181)

- Update dependencies.

- Introduce `KademliaStoreInserts` option, which allows to filter records (see
  [PR 2163]).

- Check local store when calling `Kademlia::get_providers` (see [PR 2221]).

[PR 2163]: https://github.com/libp2p/rust-libp2p/pull/2163
[PR 2221]: https://github.com/libp2p/rust-libp2p/pull/2163

## 0.31.0 [2021-07-12]

- Update dependencies.

- Expose inbound request information (see [PR 2087]). Note:
  `KademliaEvent::QueryResult` is renamed to
  `KademliaEvent::OutboundQueryCompleted`.

- Expose whether `KademliaEvent::RoutingUpdated` is triggered with new peer (see
  [PR 2087]).

- Expose kbucket range on `KademliaEvent::RoutingUpdated` (see [PR 2087]).

- Remove false `debug_assert` on `connected_peers` (see [PR 2120]).

- Return correct number of remaining bootstrap requests (see [PR 2125]).

[PR 2087]: https://github.com/libp2p/rust-libp2p/pull/2087
[PR 2120]: https://github.com/libp2p/rust-libp2p/pull/2120
[PR 2125]: https://github.com/libp2p/rust-libp2p/pull/2125

## 0.30.0 [2021-04-13]

- Update `libp2p-swarm`.

## 0.29.0 [2021-03-17]

- Add `KademliaCaching` and `KademliaConfig::set_caching` to configure
  whether Kademlia should track, in lookups, the closest nodes to a key
  that did not return a record, via `GetRecordOk::cache_candidates`.
  As before, if a lookup used a quorum of 1, these candidates will
  automatically be sent the found record. Otherwise, with a lookup
  quorum of > 1, the candidates can be used with `Kademlia::put_record_to`
  after selecting one of the return records to cache. As is the current
  behaviour, caching is enabled by default with a `max_peers` of 1, i.e.
  it only tracks the closest node to the key that did not return a record.

- Add `Kademlia::put_record_to` for storing a record at specific nodes,
  e.g. for write-back caching after a successful read with quorum > 1.

- Update `libp2p-swarm`.

- Update dependencies.

## 0.28.1 [2021-02-15]

- Update dependencies.

## 0.28.0 [2021-01-12]

- Update dependencies.

## 0.27.1 [2021-01-11]

- Add From impls for `kbucket::Key`.
  [PR 1909](https://github.com/libp2p/rust-libp2p/pull/1909).

## 0.27.0 [2020-12-17]

- Update `libp2p-core` and `libp2p-swarm`.

## 0.26.0 [2020-11-25]

- Update `libp2p-core` and `libp2p-swarm`.

- Have two `ProviderRecord`s be equal iff their `key` and `provider` fields are
  equal. [PR 1850](https://github.com/libp2p/rust-libp2p/pull/1850/).

## 0.25.0 [2020-11-09]

- Upon newly established connections, delay routing table
  updates until after the configured protocol name has
  been confirmed by the connection handler, i.e. until
  after at least one substream has been successfully
  negotiated. In configurations with different protocol names,
  this avoids undesirable nodes being included in the
  local routing table at least temporarily.
  [PR 1821](https://github.com/libp2p/rust-libp2p/pull/1821).

- Update dependencies.

## 0.24.0 [2020-10-16]

- Update `libp2p-core` and `libp2p-swarm`.

- Update `sha2` dependency.

## 0.23.0 [2020-09-09]

- Increase default max packet size from 4KiB to 16KiB.
  See [issue 1622](https://github.com/libp2p/rust-libp2p/issues/1622).

- Add `Distance::log2` ([PR 1719](https://github.com/libp2p/rust-libp2p/pull/1719)).

- Update `libp2p-swarm` and `libp2p-core`.

## 0.22.1 [2020-08-19]

- Explicitly convert from u8 to usize in `BucketIndex::range` to prevent type
  inference issues ([PR 1716](https://github.com/libp2p/rust-libp2p/pull/1716)).

## 0.22.0 [2020-08-18]

- Store addresses in provider records.
  See [PR 1708](https://github.com/libp2p/rust-libp2p/pull/1708).

- Update `libp2p-core` and `libp2p-swarm` dependencies.

- Add `KBucketRef::range` exposing the minimum inclusive and maximum inclusive
  `Distance` for the bucket
  ([PR 1680](https://github.com/libp2p/rust-libp2p/pull/1680)).

- Add `NetworkBehaviour::inject_address_change` implementation
  ([PR 1649](https://github.com/libp2p/rust-libp2p/pull/1649)).

## 0.21.0 [2020-07-01]

- Remove `KademliaEvent::Discovered`
  ([PR 1632](https://github.com/libp2p/rust-libp2p/pull/1632))

- More control and insight for k-buckets
  ([PR 1628](https://github.com/libp2p/rust-libp2p/pull/1628)).
  In particular, `Kademlia::kbuckets_entries` has been removed and
  replaced by `Kademlia::kbuckets`/`Kademlia::kbucket` which provide
  more information than just the peer IDs. Furthermore `Kademlia::add_address`
  now returns a result and two new events, `KademliaEvent::RoutablePeer`
  and `KademliaEvent::PendingRoutablePeer` are introduced (but are not
  required to be acted upon in order to retain existing behaviour).
  For more details, see the PR description.

## 0.20.1 [2020-06-23]

- Maintenance release ([PR 1623](https://github.com/libp2p/rust-libp2p/pull/1623)).

## 0.20.0 [2020-06-22]

- Optionally require iterative queries to use disjoint paths based
  on S/Kademlia for increased resiliency in the presence of potentially
  adversarial nodes ([PR 1473](https://github.com/libp2p/rust-libp2p/pull/1473)).

- Re-export several types
  ([PR 1595](https://github.com/libp2p/rust-libp2p/pull/1595)).

- Updated dependencies.<|MERGE_RESOLUTION|>--- conflicted
+++ resolved
@@ -1,12 +1,9 @@
 ## 0.45.1 - unreleased
 
-<<<<<<< HEAD
 - Fix a bug where calling `Behaviour::remove_address` with an address not in the peer's bucket would remove the peer from the routing table if the bucket has only one address left.
   See [PR 4816](https://github.com/libp2p/rust-libp2p/pull/4816)
-=======
 - Add `std::fmt::Display` implementation on `QueryId`.
   See [PR 4814](https://github.com/libp2p/rust-libp2p/pull/4814).
->>>>>>> 2fb671c6
 
 ## 0.45.0
 
