--- conflicted
+++ resolved
@@ -1,15 +1,11 @@
 ## 0.45.2 - unreleased
 
-<<<<<<< HEAD
 - Automatically `bootstrap` every 5 minutes.
   This can be configured using the `bootstrap_interval` config.
   See [PR 4838](https://github.com/libp2p/rust-libp2p/pull/4838)
-  
-=======
 - Ensure `Multiaddr` handled and returned by `Behaviour` are `/p2p` terminated.
   See [PR 4596](https://github.com/libp2p/rust-libp2p/pull/4596).
 
->>>>>>> cddc3069
 ## 0.45.1
 
 - Fix a bug where calling `Behaviour::remove_address` with an address not in the peer's bucket would remove the peer from the routing table if the bucket has only one address left.
