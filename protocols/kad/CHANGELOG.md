## 0.45.4

<<<<<<< HEAD
- Add periodic and automatic bootstrap.
  See [PR 4838](https://github.com/libp2p/rust-libp2p/pull/4838).
=======
- Make it mandatory to provide protocol names when creating a `kad::Config`.
  Deprecate `kad::Config::default()`, replaced by `kad::Config::new(StreamProtocol)`.
  See [PR 5122](https://github.com/libp2p/rust-libp2p/pull/5122).
>>>>>>> e033385b

## 0.45.3

- The progress of the close query iterator shall be decided by ANY of the new peers.
  See [PR 4932](https://github.com/libp2p/rust-libp2p/pull/4932).

## 0.45.2

- Ensure `Multiaddr` handled and returned by `Behaviour` are `/p2p` terminated.
  See [PR 4596](https://github.com/libp2p/rust-libp2p/pull/4596).

## 0.45.1

- Fix a bug where calling `Behaviour::remove_address` with an address not in the peer's bucket would remove the peer from the routing table if the bucket has only one address left.
  See [PR 4816](https://github.com/libp2p/rust-libp2p/pull/4816)
- Add `std::fmt::Display` implementation on `QueryId`.
  See [PR 4814](https://github.com/libp2p/rust-libp2p/pull/4814).

## 0.45.0

- Remove deprecated `kad::Config::set_connection_idle_timeout` in favor of `SwarmBuilder::idle_connection_timeout`.
  See [PR 4659](https://github.com/libp2p/rust-libp2p/pull/4659).
- Emit `ModeChanged` event whenever we automatically reconfigure the mode.
  See [PR 4503](https://github.com/libp2p/rust-libp2p/pull/4503).
- Make previously "deprecated" `record` module private.
  See [PR 4035](https://github.com/libp2p/rust-libp2p/pull/4035).
- Expose hashed bytes of KBucketKey.
  See [PR 4698](https://github.com/libp2p/rust-libp2p/pull/4698).
- Remove previously deprecated type-aliases.
  Users should follow the convention of importing the `libp2p::kad` module and referring to symbols as `kad::Behaviour` etc.
  See [PR 4733](https://github.com/libp2p/rust-libp2p/pull/4733).

## 0.44.6

- Rename `Kademlia` symbols to follow naming convention.
  See [PR 4547].
- Fix a bug where we didn't detect a remote peer moving into client-state.
  See [PR 4639](https://github.com/libp2p/rust-libp2p/pull/4639).
- Re-export `NodeStatus`.
  See [PR 4645].
- Deprecate `kad::Config::set_connection_idle_timeout` in favor of `SwarmBuilder::idle_connection_timeout`.
  See [PR 4675].

[PR 4547]: https://github.com/libp2p/rust-libp2p/pull/4547
[PR 4645]: https://github.com/libp2p/rust-libp2p/pull/4645
[PR 4675]: https://github.com/libp2p/rust-libp2p/pull/4675

<!-- Internal changes

- Allow deprecated usage of `KeepAlive::Until`

-->

## 0.44.5
- Migrate to `quick-protobuf-codec` crate for codec logic.
  See [PR 4501].

[PR 4501]: https://github.com/libp2p/rust-libp2p/pull/4501

## 0.44.4

- Implement common traits on `RoutingUpdate`.
  See [PR 4270].
- Reduce noise of "remote supports our protocol" log.
  See [PR 4278].

[PR 4270]: https://github.com/libp2p/rust-libp2p/pull/4270
[PR 4278]: https://github.com/libp2p/rust-libp2p/pull/4278

## 0.44.3

- Prevent simultaneous dials to peers.
  See [PR 4224].

[PR 4224]: https://github.com/libp2p/rust-libp2p/pull/4224

- Rename missed `KademliaEvent::OutboundQueryCompleted` to `KademliaEvent::OutboundQueryProgressed` in documentation.
  See [PR 4257].

[PR 4257]: https://github.com/libp2p/rust-libp2p/pull/4257

## 0.44.2

- Allow to explicitly set `Mode::{Client,Server}`.
  See [PR 4132]

[PR 4132]: https://github.com/libp2p/rust-libp2p/pull/4132

## 0.44.1

- Expose `KBucketDistance`.
  See [PR 4109].

[PR 4109]: https://github.com/libp2p/rust-libp2p/pull/4109

## 0.44.0

- Raise MSRV to 1.65.
  See [PR 3715].

- Remove deprecated public modules `handler`, `protocol` and `kbucket`.
  See [PR 3896].

- Automatically configure client/server mode based on external addresses.
  If we have or learn about an external address of our node, e.g. through `Swarm::add_external_address` or automated through `libp2p-autonat`, we operate in server-mode and thus allow inbound requests.
  By default, a node is in client-mode and only allows outbound requests.
  If you want to maintain the status quo, i.e. always operate in server mode, make sure to add at least one external address through `Swarm::add_external_address`.
  See also [Kademlia specification](https://github.com/libp2p/specs/tree/master/kad-dht#client-and-server-mode) for an introduction to Kademlia client/server mode.
  See [PR 3877].

[PR 3715]: https://github.com/libp2p/rust-libp2p/pull/3715
[PR 3877]: https://github.com/libp2p/rust-libp2p/pull/3877
[PR 3896]: https://github.com/libp2p/rust-libp2p/pull/3896

## 0.43.3

- Preserve existing `KeepAlive::Until` timeout instead of continuously setting new `KeepAlive::Until(Instant::now() + self.config.idle_timeout)`.
  See [PR 3801].

[PR 3801]: https://github.com/libp2p/rust-libp2p/pull/3801

## 0.43.2

- Export pub enum `RoutingUpdate`. See [PR 3739].
- Deprecate `handler`, `kbucket`, `protocol`, `record` modules to make them private. See [PR 3738].

[PR 3739]: https://github.com/libp2p/rust-libp2p/pull/3739
[PR 3738]: https://github.com/libp2p/rust-libp2p/pull/3738

## 0.43.1

- Migrate from `prost` to `quick-protobuf`. This removes `protoc` dependency. See [PR 3312].

[PR 3312]: https://github.com/libp2p/rust-libp2p/pull/3312

## 0.43.0

- Update to `libp2p-core` `v0.39.0`.

- Update to `libp2p-swarm` `v0.42.0`.

- Remove lifetime from `RecordStore` and use GATs instead. See [PR 3239].

- Limit number of active outbound streams to 32. See [PR 3287].

- Bump MSRV to 1.65.0.

[PR 3239]: https://github.com/libp2p/rust-libp2p/pull/3239
[PR 3287]: https://github.com/libp2p/rust-libp2p/pull/3287

## 0.42.1

- Skip unparsable multiaddr in `Peer::addrs`. See [PR 3280].

[PR 3280]: https://github.com/libp2p/rust-libp2p/pull/3280

## 0.42.0

- Update to `libp2p-core` `v0.38.0`.

- Update to `libp2p-swarm` `v0.41.0`.

- Replace `Kademlia`'s `NetworkBehaviour` implementation `inject_*` methods with the new `on_*` methods.
  See [PR 3011].

- Replace `KademliaHandler`'s `ConnectionHandler` implementation `inject_*` methods with the new `on_*` methods.
  See [PR 3085].

- Update `rust-version` to reflect the actual MSRV: 1.62.0. See [PR 3090].

- Fix bad state transition on incoming `AddProvider` messages.
  This would eventually lead to warning that says: "New inbound substream to PeerId exceeds inbound substream limit. No older substream waiting to be reused."
  See [PR 3152].

- Refactor APIs to be streaming.
  - Renamed `KademliaEvent::OutboundQueryCompleted` to `KademliaEvent::OutboundQueryProgressed`
  - Instead of a single event `OutboundQueryCompleted`, there are now multiple events emitted, allowing the user to process them as they come in (via the new `OutboundQueryProgressed`). See `ProgressStep` to identify the final `OutboundQueryProgressed` of a single query.
  - To finish a query early, i.e. before the final `OutboundQueryProgressed` of the query, a caller needs to call `query.finish()`.
  - There is no more automatic caching of records. The user has to manually call `put_record_to` on the `QueryInfo::GetRecord.cache_candidates` to cache a record to a close peer that did not return the record on the foregone query.
  See [PR 2712].

[PR 3085]: https://github.com/libp2p/rust-libp2p/pull/3085
[PR 3011]: https://github.com/libp2p/rust-libp2p/pull/3011
[PR 3090]: https://github.com/libp2p/rust-libp2p/pull/3090
[PR 3152]: https://github.com/libp2p/rust-libp2p/pull/3152
[PR 2712]: https://github.com/libp2p/rust-libp2p/pull/2712

## 0.41.0

- Remove deprecated `set_protocol_name()` from `KademliaConfig` & `KademliaProtocolConfig`.
  Use `set_protocol_names()` instead. See [PR 2866].

- Bump rand to 0.8 and quickcheck to 1. See [PR 2857].

- Update to `libp2p-core` `v0.37.0`.

- Update to `libp2p-swarm` `v0.40.0`.

[PR 2866]: https://github.com/libp2p/rust-libp2p/pull/2866
[PR 2857]: https://github.com/libp2p/rust-libp2p/pull/2857

## 0.40.0

- Add support for multiple protocol names. Update `Kademlia`, `KademliaConfig`,
  and `KademliaProtocolConfig` accordingly. See [Issue 2837]. See [PR 2846].

- Update to `libp2p-swarm` `v0.39.0`.

- Update to `libp2p-core` `v0.36.0`.

[Issue 2837]: https://github.com/libp2p/rust-libp2p/issues/2837
[PR 2846]: https://github.com/libp2p/rust-libp2p/pull/2846

## 0.39.0

- Update prost requirement from 0.10 to 0.11 which no longer installs the protoc Protobuf compiler.
  Thus you will need protoc installed locally. See [PR 2788].

- Update to `libp2p-swarm` `v0.38.0`.

- Update to `libp2p-core` `v0.35.0`.

[PR 2788]: https://github.com/libp2p/rust-libp2p/pull/2788

## 0.38.0

- Update to `libp2p-core` `v0.34.0`.

- Update to `libp2p-swarm` `v0.37.0`.

## 0.37.1

- Limit # of inbound streams to 32. [See PR 2699].

[PR 2699]: https://github.com/libp2p/rust-libp2p/pull/2699

## 0.37.0

- Update to `libp2p-core` `v0.33.0`.

- Update to `libp2p-swarm` `v0.36.0`.

- Derive `Error` for `GetRecordError` (see [PR 2614]).

[PR 2614]: https://github.com/libp2p/rust-libp2p/pull/2614

## 0.36.0

- Update to `libp2p-swarm` `v0.35.0`.

## 0.35.0 [2022-02-22]

- Update to `libp2p-core` `v0.32.0`.

- Update to `libp2p-swarm` `v0.34.0`.

- Require owned key in `get_record()` method (see [PR 2477]).

- Merge NetworkBehaviour's inject_\* paired methods (see PR 2445).

[PR 2477]: https://github.com/libp2p/rust-libp2p/pull/2477
[PR 2445]: https://github.com/libp2p/rust-libp2p/pull/2445

## 0.34.0 [2022-01-27]

- Update dependencies.

- Migrate to Rust edition 2021 (see [PR 2339]).

- Derive `Clone` for `KademliaEvent` (see [PR 2411])

- Derive `Serialize`, `Deserialize` for `store::record::Key` (see [PR 2408])

- Add `get_closest_local_peers` to `Kademlia` (see [PR 2436])

[PR 2339]: https://github.com/libp2p/rust-libp2p/pull/2339
[PR 2411]: https://github.com/libp2p/rust-libp2p/pull/2411
[PR 2408]: https://github.com/libp2p/rust-libp2p/pull/2408
[PR 2436]: https://github.com/libp2p/rust-libp2p/pull/2436

## 0.33.0 [2021-11-16]

- Use `instant` and `futures-timer` instead of `wasm-timer` (see [PR 2245]).

- Rename `KademliaEvent::InboundRequestServed` to `KademliaEvent::InboundRequest` and move
  `InboundPutRecordRequest` into `InboundRequest::PutRecord` and `InboundAddProviderRequest` into
  `InboundRequest::AddProvider` (see [PR 2297]).

- Populate the `key` field when converting `KadRequestMsg::PutValue` to `proto::Message` (see [PR 2309]).

- Update dependencies.

[PR 2245]: https://github.com/libp2p/rust-libp2p/pull/2245
[PR 2297]: https://github.com/libp2p/rust-libp2p/pull/2297
[PR 2309]: https://github.com/libp2p/rust-libp2p/pull/2309

## 0.32.0 [2021-11-01]

- Make default features of `libp2p-core` optional.
  [PR 2181](https://github.com/libp2p/rust-libp2p/pull/2181)

- Update dependencies.

- Introduce `KademliaStoreInserts` option, which allows to filter records (see
  [PR 2163]).

- Check local store when calling `Kademlia::get_providers` (see [PR 2221]).

[PR 2163]: https://github.com/libp2p/rust-libp2p/pull/2163
[PR 2221]: https://github.com/libp2p/rust-libp2p/pull/2163

## 0.31.0 [2021-07-12]

- Update dependencies.

- Expose inbound request information (see [PR 2087]). Note:
  `KademliaEvent::QueryResult` is renamed to
  `KademliaEvent::OutboundQueryCompleted`.

- Expose whether `KademliaEvent::RoutingUpdated` is triggered with new peer (see
  [PR 2087]).

- Expose kbucket range on `KademliaEvent::RoutingUpdated` (see [PR 2087]).

- Remove false `debug_assert` on `connected_peers` (see [PR 2120]).

- Return correct number of remaining bootstrap requests (see [PR 2125]).

[PR 2087]: https://github.com/libp2p/rust-libp2p/pull/2087
[PR 2120]: https://github.com/libp2p/rust-libp2p/pull/2120
[PR 2125]: https://github.com/libp2p/rust-libp2p/pull/2125

## 0.30.0 [2021-04-13]

- Update `libp2p-swarm`.

## 0.29.0 [2021-03-17]

- Add `KademliaCaching` and `KademliaConfig::set_caching` to configure
  whether Kademlia should track, in lookups, the closest nodes to a key
  that did not return a record, via `GetRecordOk::cache_candidates`.
  As before, if a lookup used a quorum of 1, these candidates will
  automatically be sent the found record. Otherwise, with a lookup
  quorum of > 1, the candidates can be used with `Kademlia::put_record_to`
  after selecting one of the return records to cache. As is the current
  behaviour, caching is enabled by default with a `max_peers` of 1, i.e.
  it only tracks the closest node to the key that did not return a record.

- Add `Kademlia::put_record_to` for storing a record at specific nodes,
  e.g. for write-back caching after a successful read with quorum > 1.

- Update `libp2p-swarm`.

- Update dependencies.

## 0.28.1 [2021-02-15]

- Update dependencies.

## 0.28.0 [2021-01-12]

- Update dependencies.

## 0.27.1 [2021-01-11]

- Add From impls for `kbucket::Key`.
  [PR 1909](https://github.com/libp2p/rust-libp2p/pull/1909).

## 0.27.0 [2020-12-17]

- Update `libp2p-core` and `libp2p-swarm`.

## 0.26.0 [2020-11-25]

- Update `libp2p-core` and `libp2p-swarm`.

- Have two `ProviderRecord`s be equal iff their `key` and `provider` fields are
  equal. [PR 1850](https://github.com/libp2p/rust-libp2p/pull/1850/).

## 0.25.0 [2020-11-09]

- Upon newly established connections, delay routing table
  updates until after the configured protocol name has
  been confirmed by the connection handler, i.e. until
  after at least one substream has been successfully
  negotiated. In configurations with different protocol names,
  this avoids undesirable nodes being included in the
  local routing table at least temporarily.
  [PR 1821](https://github.com/libp2p/rust-libp2p/pull/1821).

- Update dependencies.

## 0.24.0 [2020-10-16]

- Update `libp2p-core` and `libp2p-swarm`.

- Update `sha2` dependency.

## 0.23.0 [2020-09-09]

- Increase default max packet size from 4KiB to 16KiB.
  See [issue 1622](https://github.com/libp2p/rust-libp2p/issues/1622).

- Add `Distance::log2` ([PR 1719](https://github.com/libp2p/rust-libp2p/pull/1719)).

- Update `libp2p-swarm` and `libp2p-core`.

## 0.22.1 [2020-08-19]

- Explicitly convert from u8 to usize in `BucketIndex::range` to prevent type
  inference issues ([PR 1716](https://github.com/libp2p/rust-libp2p/pull/1716)).

## 0.22.0 [2020-08-18]

- Store addresses in provider records.
  See [PR 1708](https://github.com/libp2p/rust-libp2p/pull/1708).

- Update `libp2p-core` and `libp2p-swarm` dependencies.

- Add `KBucketRef::range` exposing the minimum inclusive and maximum inclusive
  `Distance` for the bucket
  ([PR 1680](https://github.com/libp2p/rust-libp2p/pull/1680)).

- Add `NetworkBehaviour::inject_address_change` implementation
  ([PR 1649](https://github.com/libp2p/rust-libp2p/pull/1649)).

## 0.21.0 [2020-07-01]

- Remove `KademliaEvent::Discovered`
  ([PR 1632](https://github.com/libp2p/rust-libp2p/pull/1632))

- More control and insight for k-buckets
  ([PR 1628](https://github.com/libp2p/rust-libp2p/pull/1628)).
  In particular, `Kademlia::kbuckets_entries` has been removed and
  replaced by `Kademlia::kbuckets`/`Kademlia::kbucket` which provide
  more information than just the peer IDs. Furthermore `Kademlia::add_address`
  now returns a result and two new events, `KademliaEvent::RoutablePeer`
  and `KademliaEvent::PendingRoutablePeer` are introduced (but are not
  required to be acted upon in order to retain existing behaviour).
  For more details, see the PR description.

## 0.20.1 [2020-06-23]

- Maintenance release ([PR 1623](https://github.com/libp2p/rust-libp2p/pull/1623)).

## 0.20.0 [2020-06-22]

- Optionally require iterative queries to use disjoint paths based
  on S/Kademlia for increased resiliency in the presence of potentially
  adversarial nodes ([PR 1473](https://github.com/libp2p/rust-libp2p/pull/1473)).

- Re-export several types
  ([PR 1595](https://github.com/libp2p/rust-libp2p/pull/1595)).

- Updated dependencies.<|MERGE_RESOLUTION|>--- conflicted
+++ resolved
@@ -1,13 +1,13 @@
-## 0.45.4
-
-<<<<<<< HEAD
+## 0.45.5
+
 - Add periodic and automatic bootstrap.
   See [PR 4838](https://github.com/libp2p/rust-libp2p/pull/4838).
-=======
+
+## 0.45.4
+
 - Make it mandatory to provide protocol names when creating a `kad::Config`.
   Deprecate `kad::Config::default()`, replaced by `kad::Config::new(StreamProtocol)`.
   See [PR 5122](https://github.com/libp2p/rust-libp2p/pull/5122).
->>>>>>> e033385b
 
 ## 0.45.3
 
