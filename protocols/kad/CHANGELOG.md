<<<<<<< HEAD
# 0.41.0 [unreleased]

- Remove deprecated `set_protocol_name()` from `KademliaConfig` & `KademliaProtocolConfig`.
  Use `set_protocol_names()` instead. See [PR 2866].

[PR 2866]: https://github.com/libp2p/rust-libp2p/pull/2866

=======
>>>>>>> 72bade17
# 0.40.0

- Add support for multiple protocol names. Update `Kademlia`, `KademliaConfig`,
  and `KademliaProtocolConfig` accordingly. See [Issue 2837]. See [PR 2846].

- Update to `libp2p-swarm` `v0.39.0`.

- Update to `libp2p-core` `v0.36.0`.

[Issue 2837]: https://github.com/libp2p/rust-libp2p/issues/2837
[PR 2846]: https://github.com/libp2p/rust-libp2p/pull/2846

# 0.39.0

- Update prost requirement from 0.10 to 0.11 which no longer installs the protoc Protobuf compiler.
  Thus you will need protoc installed locally. See [PR 2788].

- Update to `libp2p-swarm` `v0.38.0`.

- Update to `libp2p-core` `v0.35.0`.

[PR 2788]: https://github.com/libp2p/rust-libp2p/pull/2788

# 0.38.0

- Update to `libp2p-core` `v0.34.0`.

- Update to `libp2p-swarm` `v0.37.0`.

# 0.37.1

- Limit # of inbound streams to 32. [See PR 2699].

[PR 2699]: https://github.com/libp2p/rust-libp2p/pull/2699

# 0.37.0

- Update to `libp2p-core` `v0.33.0`.

- Update to `libp2p-swarm` `v0.36.0`.

- Derive `Error` for `GetRecordError` (see [PR 2614]).

[PR 2614]: https://github.com/libp2p/rust-libp2p/pull/2614

# 0.36.0

- Update to `libp2p-swarm` `v0.35.0`.

# 0.35.0 [2022-02-22]

- Update to `libp2p-core` `v0.32.0`.

- Update to `libp2p-swarm` `v0.34.0`.

- Require owned key in `get_record()` method (see [PR 2477]).

- Merge NetworkBehaviour's inject_\* paired methods (see PR 2445).

[PR 2477]: https://github.com/libp2p/rust-libp2p/pull/2477
[PR 2445]: https://github.com/libp2p/rust-libp2p/pull/2445

# 0.34.0 [2022-01-27]

- Update dependencies.

- Migrate to Rust edition 2021 (see [PR 2339]).

- Derive `Clone` for `KademliaEvent` (see [PR 2411])

- Derive `Serialize`, `Deserialize` for `store::record::Key` (see [PR 2408])

- Add `get_closest_local_peers` to `Kademlia` (see [PR 2436])

[PR 2339]: https://github.com/libp2p/rust-libp2p/pull/2339
[PR 2411]: https://github.com/libp2p/rust-libp2p/pull/2411
[PR 2408]: https://github.com/libp2p/rust-libp2p/pull/2408
[PR 2436]: https://github.com/libp2p/rust-libp2p/pull/2436

# 0.33.0 [2021-11-16]

- Use `instant` and `futures-timer` instead of `wasm-timer` (see [PR 2245]).

- Rename `KademliaEvent::InboundRequestServed` to `KademliaEvent::InboundRequest` and move
  `InboundPutRecordRequest` into `InboundRequest::PutRecord` and `InboundAddProviderRequest` into
  `InboundRequest::AddProvider` (see [PR 2297]).

- Populate the `key` field when converting `KadRequestMsg::PutValue` to `proto::Message` (see [PR 2309]).

- Update dependencies.

[PR 2245]: https://github.com/libp2p/rust-libp2p/pull/2245
[PR 2297]: https://github.com/libp2p/rust-libp2p/pull/2297
[PR 2309]: https://github.com/libp2p/rust-libp2p/pull/2309

# 0.32.0 [2021-11-01]

- Make default features of `libp2p-core` optional.
  [PR 2181](https://github.com/libp2p/rust-libp2p/pull/2181)

- Update dependencies.

- Introduce `KademliaStoreInserts` option, which allows to filter records (see
  [PR 2163]).

- Check local store when calling `Kademlia::get_providers` (see [PR 2221]).

[PR 2163]: https://github.com/libp2p/rust-libp2p/pull/2163
[PR 2221]: https://github.com/libp2p/rust-libp2p/pull/2163

# 0.31.0 [2021-07-12]

- Update dependencies.

- Expose inbound request information (see [PR 2087]). Note:
  `KademliaEvent::QueryResult` is renamed to
  `KademliaEvent::OutboundQueryCompleted`.

- Expose whether `KademliaEvent::RoutingUpdated` is triggered with new peer (see
  [PR 2087]).

- Expose kbucket range on `KademliaEvent::RoutingUpdated` (see [PR 2087]).

- Remove false `debug_assert` on `connected_peers` (see [PR 2120]).

- Return correct number of remaining bootstrap requests (see [PR 2125]).

[PR 2087]: https://github.com/libp2p/rust-libp2p/pull/2087
[PR 2120]: https://github.com/libp2p/rust-libp2p/pull/2120
[PR 2125]: https://github.com/libp2p/rust-libp2p/pull/2125

# 0.30.0 [2021-04-13]

- Update `libp2p-swarm`.

# 0.29.0 [2021-03-17]

- Add `KademliaCaching` and `KademliaConfig::set_caching` to configure
  whether Kademlia should track, in lookups, the closest nodes to a key
  that did not return a record, via `GetRecordOk::cache_candidates`.
  As before, if a lookup used a quorum of 1, these candidates will
  automatically be sent the found record. Otherwise, with a lookup
  quorum of > 1, the candidates can be used with `Kademlia::put_record_to`
  after selecting one of the return records to cache. As is the current
  behaviour, caching is enabled by default with a `max_peers` of 1, i.e.
  it only tracks the closest node to the key that did not return a record.

- Add `Kademlia::put_record_to` for storing a record at specific nodes,
  e.g. for write-back caching after a successful read with quorum > 1.

- Update `libp2p-swarm`.

- Update dependencies.

# 0.28.1 [2021-02-15]

- Update dependencies.

# 0.28.0 [2021-01-12]

- Update dependencies.

# 0.27.1 [2021-01-11]

- Add From impls for `kbucket::Key`.
  [PR 1909](https://github.com/libp2p/rust-libp2p/pull/1909).

# 0.27.0 [2020-12-17]

- Update `libp2p-core` and `libp2p-swarm`.

# 0.26.0 [2020-11-25]

- Update `libp2p-core` and `libp2p-swarm`.

- Have two `ProviderRecord`s be equal iff their `key` and `provider` fields are
  equal. [PR 1850](https://github.com/libp2p/rust-libp2p/pull/1850/).

# 0.25.0 [2020-11-09]

- Upon newly established connections, delay routing table
  updates until after the configured protocol name has
  been confirmed by the connection handler, i.e. until
  after at least one substream has been successfully
  negotiated. In configurations with different protocol names,
  this avoids undesirable nodes being included in the
  local routing table at least temporarily.
  [PR 1821](https://github.com/libp2p/rust-libp2p/pull/1821).

- Update dependencies.

# 0.24.0 [2020-10-16]

- Update `libp2p-core` and `libp2p-swarm`.

- Update `sha2` dependency.

# 0.23.0 [2020-09-09]

- Increase default max packet size from 4KiB to 16KiB.
  See [issue 1622](https://github.com/libp2p/rust-libp2p/issues/1622).

- Add `Distance::log2` ([PR 1719](https://github.com/libp2p/rust-libp2p/pull/1719)).

- Update `libp2p-swarm` and `libp2p-core`.

# 0.22.1 [2020-08-19]

- Explicitly convert from u8 to usize in `BucketIndex::range` to prevent type
  inference issues ([PR 1716](https://github.com/libp2p/rust-libp2p/pull/1716)).

# 0.22.0 [2020-08-18]

- Store addresses in provider records.
  See [PR 1708](https://github.com/libp2p/rust-libp2p/pull/1708).

- Update `libp2p-core` and `libp2p-swarm` dependencies.

- Add `KBucketRef::range` exposing the minimum inclusive and maximum inclusive
  `Distance` for the bucket
  ([PR 1680](https://github.com/libp2p/rust-libp2p/pull/1680)).

- Add `NetworkBehaviour::inject_address_change` implementation
  ([PR 1649](https://github.com/libp2p/rust-libp2p/pull/1649)).

# 0.21.0 [2020-07-01]

- Remove `KademliaEvent::Discovered`
  ([PR 1632](https://github.com/libp2p/rust-libp2p/pull/1632))

- More control and insight for k-buckets
  ([PR 1628](https://github.com/libp2p/rust-libp2p/pull/1628)).
  In particular, `Kademlia::kbuckets_entries` has been removed and
  replaced by `Kademlia::kbuckets`/`Kademlia::kbucket` which provide
  more information than just the peer IDs. Furthermore `Kademlia::add_address`
  now returns a result and two new events, `KademliaEvent::RoutablePeer`
  and `KademliaEvent::PendingRoutablePeer` are introduced (but are not
  required to be acted upon in order to retain existing behaviour).
  For more details, see the PR description.

# 0.20.1 [2020-06-23]

- Maintenance release ([PR 1623](https://github.com/libp2p/rust-libp2p/pull/1623)).

# 0.20.0 [2020-06-22]

- Optionally require iterative queries to use disjoint paths based
  on S/Kademlia for increased resiliency in the presence of potentially
  adversarial nodes ([PR 1473](https://github.com/libp2p/rust-libp2p/pull/1473)).

- Re-export several types
  ([PR 1595](https://github.com/libp2p/rust-libp2p/pull/1595)).

- Updated dependencies.<|MERGE_RESOLUTION|>--- conflicted
+++ resolved
@@ -1,4 +1,3 @@
-<<<<<<< HEAD
 # 0.41.0 [unreleased]
 
 - Remove deprecated `set_protocol_name()` from `KademliaConfig` & `KademliaProtocolConfig`.
@@ -6,8 +5,6 @@
 
 [PR 2866]: https://github.com/libp2p/rust-libp2p/pull/2866
 
-=======
->>>>>>> 72bade17
 # 0.40.0
 
 - Add support for multiple protocol names. Update `Kademlia`, `KademliaConfig`,
