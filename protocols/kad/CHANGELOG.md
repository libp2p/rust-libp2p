--- conflicted
+++ resolved
@@ -138,11 +138,8 @@
 
 - Update to `libp2p-swarm` `v0.42.0`.
 
-<<<<<<< HEAD
 - Update to DHT republish interval and expiration time defaults to 22h and 48h respectively. (PR #[3230](https://github.com/libp2p/rust-libp2p/pull/3230), rationale in [libp2p/specs#451](https://github.com/libp2p/specs/pull/451))
 
-# 0.42.0
-=======
 - Remove lifetime from `RecordStore` and use GATs instead. See [PR 3239].
 
 - Limit number of active outbound streams to 32. See [PR 3287].
@@ -159,7 +156,6 @@
 [PR 3280]: https://github.com/libp2p/rust-libp2p/pull/3280
 
 ## 0.42.0
->>>>>>> ddb55444
 
 - Update to `libp2p-core` `v0.38.0`.
 
