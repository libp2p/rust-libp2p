--- conflicted
+++ resolved
@@ -1,17 +1,12 @@
-<<<<<<< HEAD
-# 0.40.1 [unreleased]
-
-- Bump rand to 0.8 and quickcheck to 1. See [PR 2857].
-
-[PR 2857]: https://github.com/libp2p/rust-libp2p/pull/2857
-=======
 # 0.41.0 [unreleased]
 
 - Remove deprecated `set_protocol_name()` from `KademliaConfig` & `KademliaProtocolConfig`.
   Use `set_protocol_names()` instead. See [PR 2866].
 
+- Bump rand to 0.8 and quickcheck to 1. See [PR 2857].
+
 [PR 2866]: https://github.com/libp2p/rust-libp2p/pull/2866
->>>>>>> 5906140d
+[PR 2857]: https://github.com/libp2p/rust-libp2p/pull/2857
 
 # 0.40.0
 
