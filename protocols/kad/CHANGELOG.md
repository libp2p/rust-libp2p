--- conflicted
+++ resolved
@@ -17,12 +17,9 @@
   See [PR 5148](https://github.com/libp2p/rust-libp2p/pull/5148).
 - Derive `Copy` for `kbucket::key::Key<T>`.
   See [PR 5317](https://github.com/libp2p/rust-libp2p/pull/5317).
-<<<<<<< HEAD
-<!-- Update to libp2p-swarm v0.45.0 -->
-=======
 - Use `web-time` instead of `instant`.
   See [PR 5347](https://github.com/libp2p/rust-libp2p/pull/5347).
->>>>>>> 927428fb
+<!-- Update to libp2p-swarm v0.45.0 -->
 
 ## 0.45.3
 
