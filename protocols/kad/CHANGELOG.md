## 0.46.0

- Included multiaddresses of found peers alongside peer IDs in `GetClosestPeers` query results.
  See [PR 5475](https://github.com/libp2p/rust-libp2p/pull/5475)
- Changed `FIND_NODE` response: now includes a list of closest peers when querying the recipient peer ID. Previously, this request yielded an empty response.
  See [PR 5270](https://github.com/libp2p/rust-libp2p/pull/5270)
- Update to DHT republish interval and expiration time defaults to 22h and 48h respectively, rationale in [libp2p/specs#451](https://github.com/libp2p/specs/pull/451)
  See [PR 3230](https://github.com/libp2p/rust-libp2p/pull/3230)
- Use default dial conditions more consistently.
  See [PR 4957](https://github.com/libp2p/rust-libp2p/pull/4957)
- QueryClose progress whenever closer in range, instead of having to be the closest.
  See [PR 4934](https://github.com/libp2p/rust-libp2p/pull/4934).
- Add periodic and automatic bootstrap.
  See [PR 4838](https://github.com/libp2p/rust-libp2p/pull/4838).
- Make it mandatory to provide protocol names when creating a `kad::Config`.
  Deprecate `kad::Config::default()`, replaced by `kad::Config::new(StreamProtocol)`.
  See [PR 5122](https://github.com/libp2p/rust-libp2p/pull/5122).
- Compute `jobs_query_capacity` accurately.
  See [PR 5148](https://github.com/libp2p/rust-libp2p/pull/5148).
- Derive `Copy` for `kbucket::key::Key<T>`.
  See [PR 5317](https://github.com/libp2p/rust-libp2p/pull/5317).
- Use `web-time` instead of `instant`.
  See [PR 5347](https://github.com/libp2p/rust-libp2p/pull/5347).
<<<<<<< HEAD
<!-- Update to libp2p-swarm v0.45.0 -->
=======
- Correctly handle the `NoKnownPeers` error on automatic bootstrap.
  See [PR 5349](https://github.com/libp2p/rust-libp2p/pull/5349).
- Improve automatic bootstrap triggering conditions:
  trigger when the routing table is updated and we have less that `K_VALUE` peers in it,
  trigger when a new listen address is discovered and we have no connected peers.
  See [PR 5474](https://github.com/libp2p/rust-libp2p/pull/5474).
>>>>>>> 4a16b618

## 0.45.3

- The progress of the close query iterator shall be decided by ANY of the new peers.
  See [PR 4932](https://github.com/libp2p/rust-libp2p/pull/4932).

## 0.45.2

- Ensure `Multiaddr` handled and returned by `Behaviour` are `/p2p` terminated.
  See [PR 4596](https://github.com/libp2p/rust-libp2p/pull/4596).

## 0.45.1

- Fix a bug where calling `Behaviour::remove_address` with an address not in the peer's bucket would remove the peer from the routing table if the bucket has only one address left.
  See [PR 4816](https://github.com/libp2p/rust-libp2p/pull/4816)
- Add `std::fmt::Display` implementation on `QueryId`.
  See [PR 4814](https://github.com/libp2p/rust-libp2p/pull/4814).

## 0.45.0

- Remove deprecated `kad::Config::set_connection_idle_timeout` in favor of `SwarmBuilder::idle_connection_timeout`.
  See [PR 4659](https://github.com/libp2p/rust-libp2p/pull/4659).
- Emit `ModeChanged` event whenever we automatically reconfigure the mode.
  See [PR 4503](https://github.com/libp2p/rust-libp2p/pull/4503).
- Make previously "deprecated" `record` module private.
  See [PR 4035](https://github.com/libp2p/rust-libp2p/pull/4035).
- Expose hashed bytes of KBucketKey.
  See [PR 4698](https://github.com/libp2p/rust-libp2p/pull/4698).
- Remove previously deprecated type-aliases.
  Users should follow the convention of importing the `libp2p::kad` module and referring to symbols as `kad::Behaviour` etc.
  See [PR 4733](https://github.com/libp2p/rust-libp2p/pull/4733).

## 0.44.6

- Rename `Kademlia` symbols to follow naming convention.
  See [PR 4547].
- Fix a bug where we didn't detect a remote peer moving into client-state.
  See [PR 4639](https://github.com/libp2p/rust-libp2p/pull/4639).
- Re-export `NodeStatus`.
  See [PR 4645].
- Deprecate `kad::Config::set_connection_idle_timeout` in favor of `SwarmBuilder::idle_connection_timeout`.
  See [PR 4675].

[PR 4547]: https://github.com/libp2p/rust-libp2p/pull/4547
[PR 4645]: https://github.com/libp2p/rust-libp2p/pull/4645
[PR 4675]: https://github.com/libp2p/rust-libp2p/pull/4675

<!-- Internal changes

- Allow deprecated usage of `KeepAlive::Until`

-->

## 0.44.5

- Migrate to `quick-protobuf-codec` crate for codec logic.
  See [PR 4501].

[PR 4501]: https://github.com/libp2p/rust-libp2p/pull/4501

## 0.44.4

- Implement common traits on `RoutingUpdate`.
  See [PR 4270].
- Reduce noise of "remote supports our protocol" log.
  See [PR 4278].

[PR 4270]: https://github.com/libp2p/rust-libp2p/pull/4270
[PR 4278]: https://github.com/libp2p/rust-libp2p/pull/4278

## 0.44.3

- Prevent simultaneous dials to peers.
  See [PR 4224].

[PR 4224]: https://github.com/libp2p/rust-libp2p/pull/4224

- Rename missed `KademliaEvent::OutboundQueryCompleted` to `KademliaEvent::OutboundQueryProgressed` in documentation.
  See [PR 4257].

[PR 4257]: https://github.com/libp2p/rust-libp2p/pull/4257

## 0.44.2

- Allow to explicitly set `Mode::{Client,Server}`.
  See [PR 4132]

[PR 4132]: https://github.com/libp2p/rust-libp2p/pull/4132

## 0.44.1

- Expose `KBucketDistance`.
  See [PR 4109].

[PR 4109]: https://github.com/libp2p/rust-libp2p/pull/4109

## 0.44.0

- Raise MSRV to 1.65.
  See [PR 3715].

- Remove deprecated public modules `handler`, `protocol` and `kbucket`.
  See [PR 3896].

- Automatically configure client/server mode based on external addresses.
  If we have or learn about an external address of our node, e.g. through `Swarm::add_external_address` or automated through `libp2p-autonat`, we operate in server-mode and thus allow inbound requests.
  By default, a node is in client-mode and only allows outbound requests.
  If you want to maintain the status quo, i.e. always operate in server mode, make sure to add at least one external address through `Swarm::add_external_address`.
  See also [Kademlia specification](https://github.com/libp2p/specs/tree/master/kad-dht#client-and-server-mode) for an introduction to Kademlia client/server mode.
  See [PR 3877].

[PR 3715]: https://github.com/libp2p/rust-libp2p/pull/3715
[PR 3877]: https://github.com/libp2p/rust-libp2p/pull/3877
[PR 3896]: https://github.com/libp2p/rust-libp2p/pull/3896

## 0.43.3

- Preserve existing `KeepAlive::Until` timeout instead of continuously setting new `KeepAlive::Until(Instant::now() + self.config.idle_timeout)`.
  See [PR 3801].

[PR 3801]: https://github.com/libp2p/rust-libp2p/pull/3801

## 0.43.2

- Export pub enum `RoutingUpdate`. See [PR 3739].
- Deprecate `handler`, `kbucket`, `protocol`, `record` modules to make them private. See [PR 3738].

[PR 3739]: https://github.com/libp2p/rust-libp2p/pull/3739
[PR 3738]: https://github.com/libp2p/rust-libp2p/pull/3738

## 0.43.1

- Migrate from `prost` to `quick-protobuf`. This removes `protoc` dependency. See [PR 3312].

[PR 3312]: https://github.com/libp2p/rust-libp2p/pull/3312

## 0.43.0

- Update to `libp2p-core` `v0.39.0`.

- Update to `libp2p-swarm` `v0.42.0`.

- Remove lifetime from `RecordStore` and use GATs instead. See [PR 3239].

- Limit number of active outbound streams to 32. See [PR 3287].

- Bump MSRV to 1.65.0.

[PR 3239]: https://github.com/libp2p/rust-libp2p/pull/3239
[PR 3287]: https://github.com/libp2p/rust-libp2p/pull/3287

## 0.42.1

- Skip unparsable multiaddr in `Peer::addrs`. See [PR 3280].

[PR 3280]: https://github.com/libp2p/rust-libp2p/pull/3280

## 0.42.0

- Update to `libp2p-core` `v0.38.0`.

- Update to `libp2p-swarm` `v0.41.0`.

- Replace `Kademlia`'s `NetworkBehaviour` implementation `inject_*` methods with the new `on_*` methods.
  See [PR 3011].

- Replace `KademliaHandler`'s `ConnectionHandler` implementation `inject_*` methods with the new `on_*` methods.
  See [PR 3085].

- Update `rust-version` to reflect the actual MSRV: 1.62.0. See [PR 3090].

- Fix bad state transition on incoming `AddProvider` messages.
  This would eventually lead to warning that says: "New inbound substream to PeerId exceeds inbound substream limit. No older substream waiting to be reused."
  See [PR 3152].

- Refactor APIs to be streaming.
  - Renamed `KademliaEvent::OutboundQueryCompleted` to `KademliaEvent::OutboundQueryProgressed`
  - Instead of a single event `OutboundQueryCompleted`, there are now multiple events emitted, allowing the user to process them as they come in (via the new `OutboundQueryProgressed`). See `ProgressStep` to identify the final `OutboundQueryProgressed` of a single query.
  - To finish a query early, i.e. before the final `OutboundQueryProgressed` of the query, a caller needs to call `query.finish()`.
  - There is no more automatic caching of records. The user has to manually call `put_record_to` on the `QueryInfo::GetRecord.cache_candidates` to cache a record to a close peer that did not return the record on the foregone query.
    See [PR 2712].

[PR 3085]: https://github.com/libp2p/rust-libp2p/pull/3085
[PR 3011]: https://github.com/libp2p/rust-libp2p/pull/3011
[PR 3090]: https://github.com/libp2p/rust-libp2p/pull/3090
[PR 3152]: https://github.com/libp2p/rust-libp2p/pull/3152
[PR 2712]: https://github.com/libp2p/rust-libp2p/pull/2712

## 0.41.0

- Remove deprecated `set_protocol_name()` from `KademliaConfig` & `KademliaProtocolConfig`.
  Use `set_protocol_names()` instead. See [PR 2866].

- Bump rand to 0.8 and quickcheck to 1. See [PR 2857].

- Update to `libp2p-core` `v0.37.0`.

- Update to `libp2p-swarm` `v0.40.0`.

[PR 2866]: https://github.com/libp2p/rust-libp2p/pull/2866
[PR 2857]: https://github.com/libp2p/rust-libp2p/pull/2857

## 0.40.0

- Add support for multiple protocol names. Update `Kademlia`, `KademliaConfig`,
  and `KademliaProtocolConfig` accordingly. See [Issue 2837]. See [PR 2846].

- Update to `libp2p-swarm` `v0.39.0`.

- Update to `libp2p-core` `v0.36.0`.

[Issue 2837]: https://github.com/libp2p/rust-libp2p/issues/2837
[PR 2846]: https://github.com/libp2p/rust-libp2p/pull/2846

## 0.39.0

- Update prost requirement from 0.10 to 0.11 which no longer installs the protoc Protobuf compiler.
  Thus you will need protoc installed locally. See [PR 2788].

- Update to `libp2p-swarm` `v0.38.0`.

- Update to `libp2p-core` `v0.35.0`.

[PR 2788]: https://github.com/libp2p/rust-libp2p/pull/2788

## 0.38.0

- Update to `libp2p-core` `v0.34.0`.

- Update to `libp2p-swarm` `v0.37.0`.

## 0.37.1

- Limit # of inbound streams to 32. [See PR 2699].

[PR 2699]: https://github.com/libp2p/rust-libp2p/pull/2699

## 0.37.0

- Update to `libp2p-core` `v0.33.0`.

- Update to `libp2p-swarm` `v0.36.0`.

- Derive `Error` for `GetRecordError` (see [PR 2614]).

[PR 2614]: https://github.com/libp2p/rust-libp2p/pull/2614

## 0.36.0

- Update to `libp2p-swarm` `v0.35.0`.

## 0.35.0 [2022-02-22]

- Update to `libp2p-core` `v0.32.0`.

- Update to `libp2p-swarm` `v0.34.0`.

- Require owned key in `get_record()` method (see [PR 2477]).

- Merge NetworkBehaviour's inject\_\* paired methods (see PR 2445).

[PR 2477]: https://github.com/libp2p/rust-libp2p/pull/2477
[PR 2445]: https://github.com/libp2p/rust-libp2p/pull/2445

## 0.34.0 [2022-01-27]

- Update dependencies.

- Migrate to Rust edition 2021 (see [PR 2339]).

- Derive `Clone` for `KademliaEvent` (see [PR 2411])

- Derive `Serialize`, `Deserialize` for `store::record::Key` (see [PR 2408])

- Add `get_closest_local_peers` to `Kademlia` (see [PR 2436])

[PR 2339]: https://github.com/libp2p/rust-libp2p/pull/2339
[PR 2411]: https://github.com/libp2p/rust-libp2p/pull/2411
[PR 2408]: https://github.com/libp2p/rust-libp2p/pull/2408
[PR 2436]: https://github.com/libp2p/rust-libp2p/pull/2436

## 0.33.0 [2021-11-16]

- Use `instant` and `futures-timer` instead of `wasm-timer` (see [PR 2245]).

- Rename `KademliaEvent::InboundRequestServed` to `KademliaEvent::InboundRequest` and move
  `InboundPutRecordRequest` into `InboundRequest::PutRecord` and `InboundAddProviderRequest` into
  `InboundRequest::AddProvider` (see [PR 2297]).

- Populate the `key` field when converting `KadRequestMsg::PutValue` to `proto::Message` (see [PR 2309]).

- Update dependencies.

[PR 2245]: https://github.com/libp2p/rust-libp2p/pull/2245
[PR 2297]: https://github.com/libp2p/rust-libp2p/pull/2297
[PR 2309]: https://github.com/libp2p/rust-libp2p/pull/2309

## 0.32.0 [2021-11-01]

- Make default features of `libp2p-core` optional.
  [PR 2181](https://github.com/libp2p/rust-libp2p/pull/2181)

- Update dependencies.

- Introduce `KademliaStoreInserts` option, which allows to filter records (see
  [PR 2163]).

- Check local store when calling `Kademlia::get_providers` (see [PR 2221]).

[PR 2163]: https://github.com/libp2p/rust-libp2p/pull/2163
[PR 2221]: https://github.com/libp2p/rust-libp2p/pull/2163

## 0.31.0 [2021-07-12]

- Update dependencies.

- Expose inbound request information (see [PR 2087]). Note:
  `KademliaEvent::QueryResult` is renamed to
  `KademliaEvent::OutboundQueryCompleted`.

- Expose whether `KademliaEvent::RoutingUpdated` is triggered with new peer (see
  [PR 2087]).

- Expose kbucket range on `KademliaEvent::RoutingUpdated` (see [PR 2087]).

- Remove false `debug_assert` on `connected_peers` (see [PR 2120]).

- Return correct number of remaining bootstrap requests (see [PR 2125]).

[PR 2087]: https://github.com/libp2p/rust-libp2p/pull/2087
[PR 2120]: https://github.com/libp2p/rust-libp2p/pull/2120
[PR 2125]: https://github.com/libp2p/rust-libp2p/pull/2125

## 0.30.0 [2021-04-13]

- Update `libp2p-swarm`.

## 0.29.0 [2021-03-17]

- Add `KademliaCaching` and `KademliaConfig::set_caching` to configure
  whether Kademlia should track, in lookups, the closest nodes to a key
  that did not return a record, via `GetRecordOk::cache_candidates`.
  As before, if a lookup used a quorum of 1, these candidates will
  automatically be sent the found record. Otherwise, with a lookup
  quorum of > 1, the candidates can be used with `Kademlia::put_record_to`
  after selecting one of the return records to cache. As is the current
  behaviour, caching is enabled by default with a `max_peers` of 1, i.e.
  it only tracks the closest node to the key that did not return a record.

- Add `Kademlia::put_record_to` for storing a record at specific nodes,
  e.g. for write-back caching after a successful read with quorum > 1.

- Update `libp2p-swarm`.

- Update dependencies.

## 0.28.1 [2021-02-15]

- Update dependencies.

## 0.28.0 [2021-01-12]

- Update dependencies.

## 0.27.1 [2021-01-11]

- Add From impls for `kbucket::Key`.
  [PR 1909](https://github.com/libp2p/rust-libp2p/pull/1909).

## 0.27.0 [2020-12-17]

- Update `libp2p-core` and `libp2p-swarm`.

## 0.26.0 [2020-11-25]

- Update `libp2p-core` and `libp2p-swarm`.

- Have two `ProviderRecord`s be equal iff their `key` and `provider` fields are
  equal. [PR 1850](https://github.com/libp2p/rust-libp2p/pull/1850/).

## 0.25.0 [2020-11-09]

- Upon newly established connections, delay routing table
  updates until after the configured protocol name has
  been confirmed by the connection handler, i.e. until
  after at least one substream has been successfully
  negotiated. In configurations with different protocol names,
  this avoids undesirable nodes being included in the
  local routing table at least temporarily.
  [PR 1821](https://github.com/libp2p/rust-libp2p/pull/1821).

- Update dependencies.

## 0.24.0 [2020-10-16]

- Update `libp2p-core` and `libp2p-swarm`.

- Update `sha2` dependency.

## 0.23.0 [2020-09-09]

- Increase default max packet size from 4KiB to 16KiB.
  See [issue 1622](https://github.com/libp2p/rust-libp2p/issues/1622).

- Add `Distance::log2` ([PR 1719](https://github.com/libp2p/rust-libp2p/pull/1719)).

- Update `libp2p-swarm` and `libp2p-core`.

## 0.22.1 [2020-08-19]

- Explicitly convert from u8 to usize in `BucketIndex::range` to prevent type
  inference issues ([PR 1716](https://github.com/libp2p/rust-libp2p/pull/1716)).

## 0.22.0 [2020-08-18]

- Store addresses in provider records.
  See [PR 1708](https://github.com/libp2p/rust-libp2p/pull/1708).

- Update `libp2p-core` and `libp2p-swarm` dependencies.

- Add `KBucketRef::range` exposing the minimum inclusive and maximum inclusive
  `Distance` for the bucket
  ([PR 1680](https://github.com/libp2p/rust-libp2p/pull/1680)).

- Add `NetworkBehaviour::inject_address_change` implementation
  ([PR 1649](https://github.com/libp2p/rust-libp2p/pull/1649)).

## 0.21.0 [2020-07-01]

- Remove `KademliaEvent::Discovered`
  ([PR 1632](https://github.com/libp2p/rust-libp2p/pull/1632))

- More control and insight for k-buckets
  ([PR 1628](https://github.com/libp2p/rust-libp2p/pull/1628)).
  In particular, `Kademlia::kbuckets_entries` has been removed and
  replaced by `Kademlia::kbuckets`/`Kademlia::kbucket` which provide
  more information than just the peer IDs. Furthermore `Kademlia::add_address`
  now returns a result and two new events, `KademliaEvent::RoutablePeer`
  and `KademliaEvent::PendingRoutablePeer` are introduced (but are not
  required to be acted upon in order to retain existing behaviour).
  For more details, see the PR description.

## 0.20.1 [2020-06-23]

- Maintenance release ([PR 1623](https://github.com/libp2p/rust-libp2p/pull/1623)).

## 0.20.0 [2020-06-22]

- Optionally require iterative queries to use disjoint paths based
  on S/Kademlia for increased resiliency in the presence of potentially
  adversarial nodes ([PR 1473](https://github.com/libp2p/rust-libp2p/pull/1473)).

- Re-export several types
  ([PR 1595](https://github.com/libp2p/rust-libp2p/pull/1595)).

- Updated dependencies.<|MERGE_RESOLUTION|>--- conflicted
+++ resolved
@@ -21,16 +21,13 @@
   See [PR 5317](https://github.com/libp2p/rust-libp2p/pull/5317).
 - Use `web-time` instead of `instant`.
   See [PR 5347](https://github.com/libp2p/rust-libp2p/pull/5347).
-<<<<<<< HEAD
 <!-- Update to libp2p-swarm v0.45.0 -->
-=======
 - Correctly handle the `NoKnownPeers` error on automatic bootstrap.
   See [PR 5349](https://github.com/libp2p/rust-libp2p/pull/5349).
 - Improve automatic bootstrap triggering conditions:
   trigger when the routing table is updated and we have less that `K_VALUE` peers in it,
   trigger when a new listen address is discovered and we have no connected peers.
   See [PR 5474](https://github.com/libp2p/rust-libp2p/pull/5474).
->>>>>>> 4a16b618
 
 ## 0.45.3
 
