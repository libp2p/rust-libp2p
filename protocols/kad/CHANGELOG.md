--- conflicted
+++ resolved
@@ -1,13 +1,7 @@
 ## 0.45.0 - unreleased
 
-<<<<<<< HEAD
-- make `Kademlia::add_address` return `Result`.
-  See [PR 4280].
-
-[PR 4280]: https://github.com/libp2p/rust-libp2p/pull/4280
-
-## 0.44.5 - unreleased
-=======
+- Make `Kademlia::add_address` return `Result`.
+  See [PR 4280](https://github.com/libp2p/rust-libp2p/pull/4280).
 
 ## 0.44.6
 
@@ -24,14 +18,8 @@
 [PR 4645]: https://github.com/libp2p/rust-libp2p/pull/4645
 [PR 4675]: https://github.com/libp2p/rust-libp2p/pull/4675
 
-<!-- Internal changes
-
-- Allow deprecated usage of `KeepAlive::Until`
-
--->
-
 ## 0.44.5
->>>>>>> 2a7291ac
+
 - Migrate to `quick-protobuf-codec` crate for codec logic.
   See [PR 4501].
 
