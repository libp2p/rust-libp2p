<<<<<<< HEAD
# 0.33.0 [unreleased]

- Use `instant` and `futures-timer` instead of `wasm-timer` (see [PR 2245]).

- Rename `KademliaEvent::InboundRequestServed` to `KademliaEvent::InboundRequest` and move
  `InboundPutRecordRequest` into `InboundRequest::PutRecord` and `InboundAddProviderRequest` into
  `InboundRequest::AddProvider` (see [PR 2297]).

- Populate the `key` field when converting `KadRequestMsg::PutValue` to `proto::Message` (see [PR 2309]).

[PR 2245]: https://github.com/libp2p/rust-libp2p/pull/2245
[PR 2297]: https://github.com/libp2p/rust-libp2p/pull/2297
[PR 2309]: https://github.com/libp2p/rust-libp2p/pull/2309

# 0.32.0-rc.2 [2021-10-15]

- Export `KademliaBucketInserts` (see [PR 2294]).

[PR 2294]: https://github.com/libp2p/rust-libp2p/pull/2294

# 0.32.0-rc.1 [2021-10-15]
=======
# 0.32.0 [2021-11-01]
>>>>>>> c88cff1d

- Make default features of `libp2p-core` optional.
  [PR 2181](https://github.com/libp2p/rust-libp2p/pull/2181)

- Update dependencies.

- Introduce `KademliaStoreInserts` option, which allows to filter records (see
  [PR 2163]).

- Check local store when calling `Kademlia::get_providers` (see [PR 2221]).

[PR 2163]: https://github.com/libp2p/rust-libp2p/pull/2163
[PR 2221]: https://github.com/libp2p/rust-libp2p/pull/2163

# 0.31.0 [2021-07-12]

- Update dependencies.

- Expose inbound request information (see [PR 2087]). Note:
  `KademliaEvent::QueryResult` is renamed to
  `KademliaEvent::OutboundQueryCompleted`.

- Expose whether `KademliaEvent::RoutingUpdated` is triggered with new peer (see
  [PR 2087]).

- Expose kbucket range on `KademliaEvent::RoutingUpdated` (see [PR 2087]).

- Remove false `debug_assert` on `connected_peers` (see [PR 2120]).

- Return correct number of remaining bootstrap requests (see [PR 2125]).

[PR 2087]: https://github.com/libp2p/rust-libp2p/pull/2087
[PR 2120]: https://github.com/libp2p/rust-libp2p/pull/2120
[PR 2125]: https://github.com/libp2p/rust-libp2p/pull/2125

# 0.30.0 [2021-04-13]

- Update `libp2p-swarm`.

# 0.29.0 [2021-03-17]

- Add `KademliaCaching` and `KademliaConfig::set_caching` to configure
  whether Kademlia should track, in lookups, the closest nodes to a key
  that did not return a record, via `GetRecordOk::cache_candidates`.
  As before, if a lookup used a quorum of 1, these candidates will
  automatically be sent the found record. Otherwise, with a lookup
  quorum of > 1, the candidates can be used with `Kademlia::put_record_to`
  after selecting one of the return records to cache. As is the current
  behaviour, caching is enabled by default with a `max_peers` of 1, i.e.
  it only tracks the closest node to the key that did not return a record.

- Add `Kademlia::put_record_to` for storing a record at specific nodes,
  e.g. for write-back caching after a successful read with quorum > 1.

- Update `libp2p-swarm`.

- Update dependencies.

# 0.28.1 [2021-02-15]

- Update dependencies.

# 0.28.0 [2021-01-12]

- Update dependencies.

# 0.27.1 [2021-01-11]

- Add From impls for `kbucket::Key`.
  [PR 1909](https://github.com/libp2p/rust-libp2p/pull/1909).

# 0.27.0 [2020-12-17]

- Update `libp2p-core` and `libp2p-swarm`.

# 0.26.0 [2020-11-25]

- Update `libp2p-core` and `libp2p-swarm`.

- Have two `ProviderRecord`s be equal iff their `key` and `provider` fields are
  equal. [PR 1850](https://github.com/libp2p/rust-libp2p/pull/1850/).

# 0.25.0 [2020-11-09]

- Upon newly established connections, delay routing table
  updates until after the configured protocol name has
  been confirmed by the connection handler, i.e. until
  after at least one substream has been successfully
  negotiated. In configurations with different protocol names,
  this avoids undesirable nodes being included in the
  local routing table at least temporarily.
  [PR 1821](https://github.com/libp2p/rust-libp2p/pull/1821).

- Update dependencies.

# 0.24.0 [2020-10-16]

- Update `libp2p-core` and `libp2p-swarm`.

- Update `sha2` dependency.

# 0.23.0 [2020-09-09]

- Increase default max packet size from 4KiB to 16KiB.
  See [issue 1622](https://github.com/libp2p/rust-libp2p/issues/1622).

- Add `Distance::log2` ([PR 1719](https://github.com/libp2p/rust-libp2p/pull/1719)).

- Update `libp2p-swarm` and `libp2p-core`.

# 0.22.1 [2020-08-19]

- Explicitly convert from u8 to usize in `BucketIndex::range` to prevent type
  inference issues ([PR 1716](https://github.com/libp2p/rust-libp2p/pull/1716)).

# 0.22.0 [2020-08-18]

- Store addresses in provider records.
  See [PR 1708](https://github.com/libp2p/rust-libp2p/pull/1708).

- Update `libp2p-core` and `libp2p-swarm` dependencies.

- Add `KBucketRef::range` exposing the minimum inclusive and maximum inclusive
  `Distance` for the bucket
  ([PR 1680](https://github.com/libp2p/rust-libp2p/pull/1680)).

- Add `NetworkBehaviour::inject_address_change` implementation
  ([PR 1649](https://github.com/libp2p/rust-libp2p/pull/1649)).

# 0.21.0 [2020-07-01]

- Remove `KademliaEvent::Discovered`
  ([PR 1632](https://github.com/libp2p/rust-libp2p/pull/1632))

- More control and insight for k-buckets
  ([PR 1628](https://github.com/libp2p/rust-libp2p/pull/1628)).
  In particular, `Kademlia::kbuckets_entries` has been removed and
  replaced by `Kademlia::kbuckets`/`Kademlia::kbucket` which provide
  more information than just the peer IDs. Furthermore `Kademlia::add_address`
  now returns a result and two new events, `KademliaEvent::RoutablePeer`
  and `KademliaEvent::PendingRoutablePeer` are introduced (but are not
  required to be acted upon in order to retain existing behaviour).
  For more details, see the PR description.

# 0.20.1 [2020-06-23]

- Maintenance release ([PR 1623](https://github.com/libp2p/rust-libp2p/pull/1623)).

# 0.20.0 [2020-06-22]

- Optionally require iterative queries to use disjoint paths based
  on S/Kademlia for increased resiliency in the presence of potentially
  adversarial nodes ([PR 1473](https://github.com/libp2p/rust-libp2p/pull/1473)).

- Re-export several types
  ([PR 1595](https://github.com/libp2p/rust-libp2p/pull/1595)).

- Updated dependencies.<|MERGE_RESOLUTION|>--- conflicted
+++ resolved
@@ -1,4 +1,3 @@
-<<<<<<< HEAD
 # 0.33.0 [unreleased]
 
 - Use `instant` and `futures-timer` instead of `wasm-timer` (see [PR 2245]).
@@ -13,16 +12,7 @@
 [PR 2297]: https://github.com/libp2p/rust-libp2p/pull/2297
 [PR 2309]: https://github.com/libp2p/rust-libp2p/pull/2309
 
-# 0.32.0-rc.2 [2021-10-15]
-
-- Export `KademliaBucketInserts` (see [PR 2294]).
-
-[PR 2294]: https://github.com/libp2p/rust-libp2p/pull/2294
-
-# 0.32.0-rc.1 [2021-10-15]
-=======
 # 0.32.0 [2021-11-01]
->>>>>>> c88cff1d
 
 - Make default features of `libp2p-core` optional.
   [PR 2181](https://github.com/libp2p/rust-libp2p/pull/2181)
