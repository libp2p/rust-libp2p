--- conflicted
+++ resolved
@@ -1,16 +1,14 @@
-<<<<<<< HEAD
-## 0.45.0
+## 0.45.0 - unreleased
 - Emit `ModeChanged` event whenever we automatically reconfigure the mode.
   See [PR 4503].
 
 [PR 4503]: https://github.com/libp2p/rust-libp2p/pull/4503
-=======
+
 ## 0.44.6 - unreleased
-- Rename `Kademlia` symbols to follow naming convention. 
+- Rename `Kademlia` symbols to follow naming convention.
   See [PR 4547].
 
 [PR 4547]: https://github.com/libp2p/rust-libp2p/pull/4547
->>>>>>> 665181ef
 
 ## 0.44.5
 - Migrate to `quick-protobuf-codec` crate for codec logic.
