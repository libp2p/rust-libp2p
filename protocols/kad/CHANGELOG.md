## 0.46.0

- Included multiaddresses of found peers alongside peer IDs in `GetClosestPeers` query results.
  See [PR 5475](https://github.com/libp2p/rust-libp2p/pull/5475)
- Changed `FIND_NODE` response: now includes a list of closest peers when querying the recipient peer ID. Previously, this request yielded an empty response.
  See [PR 5270](https://github.com/libp2p/rust-libp2p/pull/5270).
- Update to DHT republish interval and expiration time defaults to 22h and 48h respectively, rationale in [libp2p/specs#451](https://github.com/libp2p/specs/pull/451).
  See [PR 3230](https://github.com/libp2p/rust-libp2p/pull/3230).
- Use default dial conditions more consistently.
  See [PR 4957](https://github.com/libp2p/rust-libp2p/pull/4957)
- QueryClose progress whenever closer in range, instead of having to be the closest.
  See [PR 4934](https://github.com/libp2p/rust-libp2p/pull/4934).
- Add periodic and automatic bootstrap.
  See [PR 4838](https://github.com/libp2p/rust-libp2p/pull/4838).
- Make it mandatory to provide protocol names when creating a `kad::Config`.
  Deprecate `kad::Config::default()`, replaced by `kad::Config::new(StreamProtocol)`.
  See [PR 5122](https://github.com/libp2p/rust-libp2p/pull/5122).
- Compute `jobs_query_capacity` accurately.
  See [PR 5148](https://github.com/libp2p/rust-libp2p/pull/5148).
- Derive `Copy` for `kbucket::key::Key<T>`.
  See [PR 5317](https://github.com/libp2p/rust-libp2p/pull/5317).
<<<<<<< HEAD
⁻ `KBucket` size can now be modified without changing the `K_VALUE`.
  See [PR 5414](https://github.com/libp2p/rust-libp2p/pull/5414).
=======
- Use `web-time` instead of `instant`.
  See [PR 5347](https://github.com/libp2p/rust-libp2p/pull/5347).
<!-- Update to libp2p-swarm v0.45.0 -->
- Correctly handle the `NoKnownPeers` error on automatic bootstrap.
  See [PR 5349](https://github.com/libp2p/rust-libp2p/pull/5349).
- Improve automatic bootstrap triggering conditions:
  trigger when the routing table is updated and we have less that `K_VALUE` peers in it,
  trigger when a new listen address is discovered and we have no connected peers.
  See [PR 5474](https://github.com/libp2p/rust-libp2p/pull/5474).
>>>>>>> 98da34a7

## 0.45.3

- The progress of the close query iterator shall be decided by ANY of the new peers.
  See [PR 4932](https://github.com/libp2p/rust-libp2p/pull/4932).

## 0.45.2

- Ensure `Multiaddr` handled and returned by `Behaviour` are `/p2p` terminated.
  See [PR 4596](https://github.com/libp2p/rust-libp2p/pull/4596).

## 0.45.1

- Fix a bug where calling `Behaviour::remove_address` with an address not in the peer's bucket would remove the peer from the routing table if the bucket has only one address left.
  See [PR 4816](https://github.com/libp2p/rust-libp2p/pull/4816)
- Add `std::fmt::Display` implementation on `QueryId`.
  See [PR 4814](https://github.com/libp2p/rust-libp2p/pull/4814).

## 0.45.0

- Remove deprecated `kad::Config::set_connection_idle_timeout` in favor of `SwarmBuilder::idle_connection_timeout`.
  See [PR 4659](https://github.com/libp2p/rust-libp2p/pull/4659).
- Emit `ModeChanged` event whenever we automatically reconfigure the mode.
  See [PR 4503](https://github.com/libp2p/rust-libp2p/pull/4503).
- Make previously "deprecated" `record` module private.
  See [PR 4035](https://github.com/libp2p/rust-libp2p/pull/4035).
- Expose hashed bytes of KBucketKey.
  See [PR 4698](https://github.com/libp2p/rust-libp2p/pull/4698).
- Remove previously deprecated type-aliases.
  Users should follow the convention of importing the `libp2p::kad` module and referring to symbols as `kad::Behaviour` etc.
  See [PR 4733](https://github.com/libp2p/rust-libp2p/pull/4733).

## 0.44.6

- Rename `Kademlia` symbols to follow naming convention.
  See [PR 4547].
- Fix a bug where we didn't detect a remote peer moving into client-state.
  See [PR 4639](https://github.com/libp2p/rust-libp2p/pull/4639).
- Re-export `NodeStatus`.
  See [PR 4645].
- Deprecate `kad::Config::set_connection_idle_timeout` in favor of `SwarmBuilder::idle_connection_timeout`.
  See [PR 4675].

[PR 4547]: https://github.com/libp2p/rust-libp2p/pull/4547
[PR 4645]: https://github.com/libp2p/rust-libp2p/pull/4645
[PR 4675]: https://github.com/libp2p/rust-libp2p/pull/4675

<!-- Internal changes

- Allow deprecated usage of `KeepAlive::Until`

-->

## 0.44.5

- Migrate to `quick-protobuf-codec` crate for codec logic.
  See [PR 4501].

[PR 4501]: https://github.com/libp2p/rust-libp2p/pull/4501

## 0.44.4

- Implement common traits on `RoutingUpdate`.
  See [PR 4270].
- Reduce noise of "remote supports our protocol" log.
  See [PR 4278].

[PR 4270]: https://github.com/libp2p/rust-libp2p/pull/4270
[PR 4278]: https://github.com/libp2p/rust-libp2p/pull/4278

## 0.44.3

- Prevent simultaneous dials to peers.
  See [PR 4224].

[PR 4224]: https://github.com/libp2p/rust-libp2p/pull/4224

- Rename missed `KademliaEvent::OutboundQueryCompleted` to `KademliaEvent::OutboundQueryProgressed` in documentation.
  See [PR 4257].

[PR 4257]: https://github.com/libp2p/rust-libp2p/pull/4257

## 0.44.2

- Allow to explicitly set `Mode::{Client,Server}`.
  See [PR 4132]

[PR 4132]: https://github.com/libp2p/rust-libp2p/pull/4132

## 0.44.1

- Expose `KBucketDistance`.
  See [PR 4109].

[PR 4109]: https://github.com/libp2p/rust-libp2p/pull/4109

## 0.44.0

- Raise MSRV to 1.65.
  See [PR 3715].

- Remove deprecated public modules `handler`, `protocol` and `kbucket`.
  See [PR 3896].

- Automatically configure client/server mode based on external addresses.
  If we have or learn about an external address of our node, e.g. through `Swarm::add_external_address` or automated through `libp2p-autonat`, we operate in server-mode and thus allow inbound requests.
  By default, a node is in client-mode and only allows outbound requests.
  If you want to maintain the status quo, i.e. always operate in server mode, make sure to add at least one external address through `Swarm::add_external_address`.
  See also [Kademlia specification](https://github.com/libp2p/specs/tree/master/kad-dht#client-and-server-mode) for an introduction to Kademlia client/server mode.
  See [PR 3877].

[PR 3715]: https://github.com/libp2p/rust-libp2p/pull/3715
[PR 3877]: https://github.com/libp2p/rust-libp2p/pull/3877
[PR 3896]: https://github.com/libp2p/rust-libp2p/pull/3896

## 0.43.3

- Preserve existing `KeepAlive::Until` timeout instead of continuously setting new `KeepAlive::Until(Instant::now() + self.config.idle_timeout)`.
  See [PR 3801].

[PR 3801]: https://github.com/libp2p/rust-libp2p/pull/3801

## 0.43.2

- Export pub enum `RoutingUpdate`. See [PR 3739].
- Deprecate `handler`, `kbucket`, `protocol`, `record` modules to make them private. See [PR 3738].

[PR 3739]: https://github.com/libp2p/rust-libp2p/pull/3739
[PR 3738]: https://github.com/libp2p/rust-libp2p/pull/3738

## 0.43.1

- Migrate from `prost` to `quick-protobuf`. This removes `protoc` dependency. See [PR 3312].

[PR 3312]: https://github.com/libp2p/rust-libp2p/pull/3312

## 0.43.0

- Update to `libp2p-core` `v0.39.0`.

- Update to `libp2p-swarm` `v0.42.0`.

- Remove lifetime from `RecordStore` and use GATs instead. See [PR 3239].

- Limit number of active outbound streams to 32. See [PR 3287].

- Bump MSRV to 1.65.0.

[PR 3239]: https://github.com/libp2p/rust-libp2p/pull/3239
[PR 3287]: https://github.com/libp2p/rust-libp2p/pull/3287

## 0.42.1

- Skip unparsable multiaddr in `Peer::addrs`. See [PR 3280].

[PR 3280]: https://github.com/libp2p/rust-libp2p/pull/3280

## 0.42.0

- Update to `libp2p-core` `v0.38.0`.

- Update to `libp2p-swarm` `v0.41.0`.

- Replace `Kademlia`'s `NetworkBehaviour` implementation `inject_*` methods with the new `on_*` methods.
  See [PR 3011].

- Replace `KademliaHandler`'s `ConnectionHandler` implementation `inject_*` methods with the new `on_*` methods.
  See [PR 3085].

- Update `rust-version` to reflect the actual MSRV: 1.62.0. See [PR 3090].

- Fix bad state transition on incoming `AddProvider` messages.
  This would eventually lead to warning that says: "New inbound substream to PeerId exceeds inbound substream limit. No older substream waiting to be reused."
  See [PR 3152].

- Refactor APIs to be streaming.
  - Renamed `KademliaEvent::OutboundQueryCompleted` to `KademliaEvent::OutboundQueryProgressed`
  - Instead of a single event `OutboundQueryCompleted`, there are now multiple events emitted, allowing the user to process them as they come in (via the new `OutboundQueryProgressed`). See `ProgressStep` to identify the final `OutboundQueryProgressed` of a single query.
  - To finish a query early, i.e. before the final `OutboundQueryProgressed` of the query, a caller needs to call `query.finish()`.
  - There is no more automatic caching of records. The user has to manually call `put_record_to` on the `QueryInfo::GetRecord.cache_candidates` to cache a record to a close peer that did not return the record on the foregone query.
    See [PR 2712].

[PR 3085]: https://github.com/libp2p/rust-libp2p/pull/3085
[PR 3011]: https://github.com/libp2p/rust-libp2p/pull/3011
[PR 3090]: https://github.com/libp2p/rust-libp2p/pull/3090
[PR 3152]: https://github.com/libp2p/rust-libp2p/pull/3152
[PR 2712]: https://github.com/libp2p/rust-libp2p/pull/2712

## 0.41.0

- Remove deprecated `set_protocol_name()` from `KademliaConfig` & `KademliaProtocolConfig`.
  Use `set_protocol_names()` instead. See [PR 2866].

- Bump rand to 0.8 and quickcheck to 1. See [PR 2857].

- Update to `libp2p-core` `v0.37.0`.

- Update to `libp2p-swarm` `v0.40.0`.

[PR 2866]: https://github.com/libp2p/rust-libp2p/pull/2866
[PR 2857]: https://github.com/libp2p/rust-libp2p/pull/2857

## 0.40.0

- Add support for multiple protocol names. Update `Kademlia`, `KademliaConfig`,
  and `KademliaProtocolConfig` accordingly. See [Issue 2837]. See [PR 2846].

- Update to `libp2p-swarm` `v0.39.0`.

- Update to `libp2p-core` `v0.36.0`.

[Issue 2837]: https://github.com/libp2p/rust-libp2p/issues/2837
[PR 2846]: https://github.com/libp2p/rust-libp2p/pull/2846

## 0.39.0

- Update prost requirement from 0.10 to 0.11 which no longer installs the protoc Protobuf compiler.
  Thus you will need protoc installed locally. See [PR 2788].

- Update to `libp2p-swarm` `v0.38.0`.

- Update to `libp2p-core` `v0.35.0`.

[PR 2788]: https://github.com/libp2p/rust-libp2p/pull/2788

## 0.38.0

- Update to `libp2p-core` `v0.34.0`.

- Update to `libp2p-swarm` `v0.37.0`.

## 0.37.1

- Limit # of inbound streams to 32. [See PR 2699].

[PR 2699]: https://github.com/libp2p/rust-libp2p/pull/2699

## 0.37.0

- Update to `libp2p-core` `v0.33.0`.

- Update to `libp2p-swarm` `v0.36.0`.

- Derive `Error` for `GetRecordError` (see [PR 2614]).

[PR 2614]: https://github.com/libp2p/rust-libp2p/pull/2614

## 0.36.0

- Update to `libp2p-swarm` `v0.35.0`.

## 0.35.0 [2022-02-22]

- Update to `libp2p-core` `v0.32.0`.

- Update to `libp2p-swarm` `v0.34.0`.

- Require owned key in `get_record()` method (see [PR 2477]).

- Merge NetworkBehaviour's inject\_\* paired methods (see PR 2445).

[PR 2477]: https://github.com/libp2p/rust-libp2p/pull/2477
[PR 2445]: https://github.com/libp2p/rust-libp2p/pull/2445

## 0.34.0 [2022-01-27]

- Update dependencies.

- Migrate to Rust edition 2021 (see [PR 2339]).

- Derive `Clone` for `KademliaEvent` (see [PR 2411])

- Derive `Serialize`, `Deserialize` for `store::record::Key` (see [PR 2408])

- Add `get_closest_local_peers` to `Kademlia` (see [PR 2436])

[PR 2339]: https://github.com/libp2p/rust-libp2p/pull/2339
[PR 2411]: https://github.com/libp2p/rust-libp2p/pull/2411
[PR 2408]: https://github.com/libp2p/rust-libp2p/pull/2408
[PR 2436]: https://github.com/libp2p/rust-libp2p/pull/2436

## 0.33.0 [2021-11-16]

- Use `instant` and `futures-timer` instead of `wasm-timer` (see [PR 2245]).

- Rename `KademliaEvent::InboundRequestServed` to `KademliaEvent::InboundRequest` and move
  `InboundPutRecordRequest` into `InboundRequest::PutRecord` and `InboundAddProviderRequest` into
  `InboundRequest::AddProvider` (see [PR 2297]).

- Populate the `key` field when converting `KadRequestMsg::PutValue` to `proto::Message` (see [PR 2309]).

- Update dependencies.

[PR 2245]: https://github.com/libp2p/rust-libp2p/pull/2245
[PR 2297]: https://github.com/libp2p/rust-libp2p/pull/2297
[PR 2309]: https://github.com/libp2p/rust-libp2p/pull/2309

## 0.32.0 [2021-11-01]

- Make default features of `libp2p-core` optional.
  [PR 2181](https://github.com/libp2p/rust-libp2p/pull/2181)

- Update dependencies.

- Introduce `KademliaStoreInserts` option, which allows to filter records (see
  [PR 2163]).

- Check local store when calling `Kademlia::get_providers` (see [PR 2221]).

[PR 2163]: https://github.com/libp2p/rust-libp2p/pull/2163
[PR 2221]: https://github.com/libp2p/rust-libp2p/pull/2163

## 0.31.0 [2021-07-12]

- Update dependencies.

- Expose inbound request information (see [PR 2087]). Note:
  `KademliaEvent::QueryResult` is renamed to
  `KademliaEvent::OutboundQueryCompleted`.

- Expose whether `KademliaEvent::RoutingUpdated` is triggered with new peer (see
  [PR 2087]).

- Expose kbucket range on `KademliaEvent::RoutingUpdated` (see [PR 2087]).

- Remove false `debug_assert` on `connected_peers` (see [PR 2120]).

- Return correct number of remaining bootstrap requests (see [PR 2125]).

[PR 2087]: https://github.com/libp2p/rust-libp2p/pull/2087
[PR 2120]: https://github.com/libp2p/rust-libp2p/pull/2120
[PR 2125]: https://github.com/libp2p/rust-libp2p/pull/2125

## 0.30.0 [2021-04-13]

- Update `libp2p-swarm`.

## 0.29.0 [2021-03-17]

- Add `KademliaCaching` and `KademliaConfig::set_caching` to configure
  whether Kademlia should track, in lookups, the closest nodes to a key
  that did not return a record, via `GetRecordOk::cache_candidates`.
  As before, if a lookup used a quorum of 1, these candidates will
  automatically be sent the found record. Otherwise, with a lookup
  quorum of > 1, the candidates can be used with `Kademlia::put_record_to`
  after selecting one of the return records to cache. As is the current
  behaviour, caching is enabled by default with a `max_peers` of 1, i.e.
  it only tracks the closest node to the key that did not return a record.

- Add `Kademlia::put_record_to` for storing a record at specific nodes,
  e.g. for write-back caching after a successful read with quorum > 1.

- Update `libp2p-swarm`.

- Update dependencies.

## 0.28.1 [2021-02-15]

- Update dependencies.

## 0.28.0 [2021-01-12]

- Update dependencies.

## 0.27.1 [2021-01-11]

- Add From impls for `kbucket::Key`.
  [PR 1909](https://github.com/libp2p/rust-libp2p/pull/1909).

## 0.27.0 [2020-12-17]

- Update `libp2p-core` and `libp2p-swarm`.

## 0.26.0 [2020-11-25]

- Update `libp2p-core` and `libp2p-swarm`.

- Have two `ProviderRecord`s be equal iff their `key` and `provider` fields are
  equal. [PR 1850](https://github.com/libp2p/rust-libp2p/pull/1850/).

## 0.25.0 [2020-11-09]

- Upon newly established connections, delay routing table
  updates until after the configured protocol name has
  been confirmed by the connection handler, i.e. until
  after at least one substream has been successfully
  negotiated. In configurations with different protocol names,
  this avoids undesirable nodes being included in the
  local routing table at least temporarily.
  [PR 1821](https://github.com/libp2p/rust-libp2p/pull/1821).

- Update dependencies.

## 0.24.0 [2020-10-16]

- Update `libp2p-core` and `libp2p-swarm`.

- Update `sha2` dependency.

## 0.23.0 [2020-09-09]

- Increase default max packet size from 4KiB to 16KiB.
  See [issue 1622](https://github.com/libp2p/rust-libp2p/issues/1622).

- Add `Distance::log2` ([PR 1719](https://github.com/libp2p/rust-libp2p/pull/1719)).

- Update `libp2p-swarm` and `libp2p-core`.

## 0.22.1 [2020-08-19]

- Explicitly convert from u8 to usize in `BucketIndex::range` to prevent type
  inference issues ([PR 1716](https://github.com/libp2p/rust-libp2p/pull/1716)).

## 0.22.0 [2020-08-18]

- Store addresses in provider records.
  See [PR 1708](https://github.com/libp2p/rust-libp2p/pull/1708).

- Update `libp2p-core` and `libp2p-swarm` dependencies.

- Add `KBucketRef::range` exposing the minimum inclusive and maximum inclusive
  `Distance` for the bucket
  ([PR 1680](https://github.com/libp2p/rust-libp2p/pull/1680)).

- Add `NetworkBehaviour::inject_address_change` implementation
  ([PR 1649](https://github.com/libp2p/rust-libp2p/pull/1649)).

## 0.21.0 [2020-07-01]

- Remove `KademliaEvent::Discovered`
  ([PR 1632](https://github.com/libp2p/rust-libp2p/pull/1632))

- More control and insight for k-buckets
  ([PR 1628](https://github.com/libp2p/rust-libp2p/pull/1628)).
  In particular, `Kademlia::kbuckets_entries` has been removed and
  replaced by `Kademlia::kbuckets`/`Kademlia::kbucket` which provide
  more information than just the peer IDs. Furthermore `Kademlia::add_address`
  now returns a result and two new events, `KademliaEvent::RoutablePeer`
  and `KademliaEvent::PendingRoutablePeer` are introduced (but are not
  required to be acted upon in order to retain existing behaviour).
  For more details, see the PR description.

## 0.20.1 [2020-06-23]

- Maintenance release ([PR 1623](https://github.com/libp2p/rust-libp2p/pull/1623)).

## 0.20.0 [2020-06-22]

- Optionally require iterative queries to use disjoint paths based
  on S/Kademlia for increased resiliency in the presence of potentially
  adversarial nodes ([PR 1473](https://github.com/libp2p/rust-libp2p/pull/1473)).

- Re-export several types
  ([PR 1595](https://github.com/libp2p/rust-libp2p/pull/1595)).

- Updated dependencies.<|MERGE_RESOLUTION|>--- conflicted
+++ resolved
@@ -19,10 +19,8 @@
   See [PR 5148](https://github.com/libp2p/rust-libp2p/pull/5148).
 - Derive `Copy` for `kbucket::key::Key<T>`.
   See [PR 5317](https://github.com/libp2p/rust-libp2p/pull/5317).
-<<<<<<< HEAD
 ⁻ `KBucket` size can now be modified without changing the `K_VALUE`.
   See [PR 5414](https://github.com/libp2p/rust-libp2p/pull/5414).
-=======
 - Use `web-time` instead of `instant`.
   See [PR 5347](https://github.com/libp2p/rust-libp2p/pull/5347).
 <!-- Update to libp2p-swarm v0.45.0 -->
@@ -32,7 +30,6 @@
   trigger when the routing table is updated and we have less that `K_VALUE` peers in it,
   trigger when a new listen address is discovered and we have no connected peers.
   See [PR 5474](https://github.com/libp2p/rust-libp2p/pull/5474).
->>>>>>> 98da34a7
 
 ## 0.45.3
 
