# 0.35.0 [unreleased]

- Update to `libp2p-core` `v0.32.0`.

- Update to `libp2p-swarm` `v0.34.0`.

<<<<<<< HEAD
- Merge NetworkBehaviour's inject_\* paired methods (see PR 2445).

[PR 2445]: https://github.com/libp2p/rust-libp2p/pull/2445
=======
- Require owned key in `get_record()` method (see [PR 2477]).

[PR 2477]: https://github.com/libp2p/rust-libp2p/pull/2477
>>>>>>> 0bb8ee98

# 0.34.0 [2022-01-27]

- Update dependencies.

- Migrate to Rust edition 2021 (see [PR 2339]).

- Derive `Clone` for `KademliaEvent` (see [PR 2411])

- Derive `Serialize`, `Deserialize` for `store::record::Key` (see [PR 2408])

- Add `get_closest_local_peers` to `Kademlia` (see [PR 2436])

[PR 2339]: https://github.com/libp2p/rust-libp2p/pull/2339
[PR 2411]: https://github.com/libp2p/rust-libp2p/pull/2411
[PR 2408]: https://github.com/libp2p/rust-libp2p/pull/2408
[PR 2436]: https://github.com/libp2p/rust-libp2p/pull/2436

# 0.33.0 [2021-11-16]

- Use `instant` and `futures-timer` instead of `wasm-timer` (see [PR 2245]).

- Rename `KademliaEvent::InboundRequestServed` to `KademliaEvent::InboundRequest` and move
  `InboundPutRecordRequest` into `InboundRequest::PutRecord` and `InboundAddProviderRequest` into
  `InboundRequest::AddProvider` (see [PR 2297]).

- Populate the `key` field when converting `KadRequestMsg::PutValue` to `proto::Message` (see [PR 2309]).

- Update dependencies.

[PR 2245]: https://github.com/libp2p/rust-libp2p/pull/2245
[PR 2297]: https://github.com/libp2p/rust-libp2p/pull/2297
[PR 2309]: https://github.com/libp2p/rust-libp2p/pull/2309

# 0.32.0 [2021-11-01]

- Make default features of `libp2p-core` optional.
  [PR 2181](https://github.com/libp2p/rust-libp2p/pull/2181)

- Update dependencies.

- Introduce `KademliaStoreInserts` option, which allows to filter records (see
  [PR 2163]).

- Check local store when calling `Kademlia::get_providers` (see [PR 2221]).

[PR 2163]: https://github.com/libp2p/rust-libp2p/pull/2163
[PR 2221]: https://github.com/libp2p/rust-libp2p/pull/2163

# 0.31.0 [2021-07-12]

- Update dependencies.

- Expose inbound request information (see [PR 2087]). Note:
  `KademliaEvent::QueryResult` is renamed to
  `KademliaEvent::OutboundQueryCompleted`.

- Expose whether `KademliaEvent::RoutingUpdated` is triggered with new peer (see
  [PR 2087]).

- Expose kbucket range on `KademliaEvent::RoutingUpdated` (see [PR 2087]).

- Remove false `debug_assert` on `connected_peers` (see [PR 2120]).

- Return correct number of remaining bootstrap requests (see [PR 2125]).

[PR 2087]: https://github.com/libp2p/rust-libp2p/pull/2087
[PR 2120]: https://github.com/libp2p/rust-libp2p/pull/2120
[PR 2125]: https://github.com/libp2p/rust-libp2p/pull/2125

# 0.30.0 [2021-04-13]

- Update `libp2p-swarm`.

# 0.29.0 [2021-03-17]

- Add `KademliaCaching` and `KademliaConfig::set_caching` to configure
  whether Kademlia should track, in lookups, the closest nodes to a key
  that did not return a record, via `GetRecordOk::cache_candidates`.
  As before, if a lookup used a quorum of 1, these candidates will
  automatically be sent the found record. Otherwise, with a lookup
  quorum of > 1, the candidates can be used with `Kademlia::put_record_to`
  after selecting one of the return records to cache. As is the current
  behaviour, caching is enabled by default with a `max_peers` of 1, i.e.
  it only tracks the closest node to the key that did not return a record.

- Add `Kademlia::put_record_to` for storing a record at specific nodes,
  e.g. for write-back caching after a successful read with quorum > 1.

- Update `libp2p-swarm`.

- Update dependencies.

# 0.28.1 [2021-02-15]

- Update dependencies.

# 0.28.0 [2021-01-12]

- Update dependencies.

# 0.27.1 [2021-01-11]

- Add From impls for `kbucket::Key`.
  [PR 1909](https://github.com/libp2p/rust-libp2p/pull/1909).

# 0.27.0 [2020-12-17]

- Update `libp2p-core` and `libp2p-swarm`.

# 0.26.0 [2020-11-25]

- Update `libp2p-core` and `libp2p-swarm`.

- Have two `ProviderRecord`s be equal iff their `key` and `provider` fields are
  equal. [PR 1850](https://github.com/libp2p/rust-libp2p/pull/1850/).

# 0.25.0 [2020-11-09]

- Upon newly established connections, delay routing table
  updates until after the configured protocol name has
  been confirmed by the connection handler, i.e. until
  after at least one substream has been successfully
  negotiated. In configurations with different protocol names,
  this avoids undesirable nodes being included in the
  local routing table at least temporarily.
  [PR 1821](https://github.com/libp2p/rust-libp2p/pull/1821).

- Update dependencies.

# 0.24.0 [2020-10-16]

- Update `libp2p-core` and `libp2p-swarm`.

- Update `sha2` dependency.

# 0.23.0 [2020-09-09]

- Increase default max packet size from 4KiB to 16KiB.
  See [issue 1622](https://github.com/libp2p/rust-libp2p/issues/1622).

- Add `Distance::log2` ([PR 1719](https://github.com/libp2p/rust-libp2p/pull/1719)).

- Update `libp2p-swarm` and `libp2p-core`.

# 0.22.1 [2020-08-19]

- Explicitly convert from u8 to usize in `BucketIndex::range` to prevent type
  inference issues ([PR 1716](https://github.com/libp2p/rust-libp2p/pull/1716)).

# 0.22.0 [2020-08-18]

- Store addresses in provider records.
  See [PR 1708](https://github.com/libp2p/rust-libp2p/pull/1708).

- Update `libp2p-core` and `libp2p-swarm` dependencies.

- Add `KBucketRef::range` exposing the minimum inclusive and maximum inclusive
  `Distance` for the bucket
  ([PR 1680](https://github.com/libp2p/rust-libp2p/pull/1680)).

- Add `NetworkBehaviour::inject_address_change` implementation
  ([PR 1649](https://github.com/libp2p/rust-libp2p/pull/1649)).

# 0.21.0 [2020-07-01]

- Remove `KademliaEvent::Discovered`
  ([PR 1632](https://github.com/libp2p/rust-libp2p/pull/1632))

- More control and insight for k-buckets
  ([PR 1628](https://github.com/libp2p/rust-libp2p/pull/1628)).
  In particular, `Kademlia::kbuckets_entries` has been removed and
  replaced by `Kademlia::kbuckets`/`Kademlia::kbucket` which provide
  more information than just the peer IDs. Furthermore `Kademlia::add_address`
  now returns a result and two new events, `KademliaEvent::RoutablePeer`
  and `KademliaEvent::PendingRoutablePeer` are introduced (but are not
  required to be acted upon in order to retain existing behaviour).
  For more details, see the PR description.

# 0.20.1 [2020-06-23]

- Maintenance release ([PR 1623](https://github.com/libp2p/rust-libp2p/pull/1623)).

# 0.20.0 [2020-06-22]

- Optionally require iterative queries to use disjoint paths based
  on S/Kademlia for increased resiliency in the presence of potentially
  adversarial nodes ([PR 1473](https://github.com/libp2p/rust-libp2p/pull/1473)).

- Re-export several types
  ([PR 1595](https://github.com/libp2p/rust-libp2p/pull/1595)).

- Updated dependencies.<|MERGE_RESOLUTION|>--- conflicted
+++ resolved
@@ -4,15 +4,12 @@
 
 - Update to `libp2p-swarm` `v0.34.0`.
 
-<<<<<<< HEAD
+- Require owned key in `get_record()` method (see [PR 2477]).
+
 - Merge NetworkBehaviour's inject_\* paired methods (see PR 2445).
 
+[PR 2477]: https://github.com/libp2p/rust-libp2p/pull/2477
 [PR 2445]: https://github.com/libp2p/rust-libp2p/pull/2445
-=======
-- Require owned key in `get_record()` method (see [PR 2477]).
-
-[PR 2477]: https://github.com/libp2p/rust-libp2p/pull/2477
->>>>>>> 0bb8ee98
 
 # 0.34.0 [2022-01-27]
 
