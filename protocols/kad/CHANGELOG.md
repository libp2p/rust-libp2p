## 0.45.0 - unreleased

<<<<<<< HEAD
- Remove deprecated `kad::Config::set_connection_idle_timeout` in favor of `SwarmBuilder::idle_connection_timeout`.
  See [PR 4659](https://github.com/libp2p/rust-libp2p/pull/4659).
=======
- Emit `ModeChanged` event whenever we automatically reconfigure the mode.
  See [PR 4503](https://github.com/libp2p/rust-libp2p/pull/4503).
>>>>>>> d26e04a2

## 0.44.6

- Rename `Kademlia` symbols to follow naming convention.
  See [PR 4547].
- Fix a bug where we didn't detect a remote peer moving into client-state.
  See [PR 4639](https://github.com/libp2p/rust-libp2p/pull/4639).
- Re-export `NodeStatus`.
  See [PR 4645].
- Deprecate `kad::Config::set_connection_idle_timeout` in favor of `SwarmBuilder::idle_connection_timeout`.
  See [PR 4675].

[PR 4547]: https://github.com/libp2p/rust-libp2p/pull/4547
[PR 4645]: https://github.com/libp2p/rust-libp2p/pull/4645
[PR 4675]: https://github.com/libp2p/rust-libp2p/pull/4675

<!-- Internal changes

- Allow deprecated usage of `KeepAlive::Until`

-->

## 0.44.5
- Migrate to `quick-protobuf-codec` crate for codec logic.
  See [PR 4501].

[PR 4501]: https://github.com/libp2p/rust-libp2p/pull/4501

## 0.44.4

- Implement common traits on `RoutingUpdate`.
  See [PR 4270].
- Reduce noise of "remote supports our protocol" log.
  See [PR 4278].

[PR 4270]: https://github.com/libp2p/rust-libp2p/pull/4270
[PR 4278]: https://github.com/libp2p/rust-libp2p/pull/4278

## 0.44.3

- Prevent simultaneous dials to peers.
  See [PR 4224].

[PR 4224]: https://github.com/libp2p/rust-libp2p/pull/4224

- Rename missed `KademliaEvent::OutboundQueryCompleted` to `KademliaEvent::OutboundQueryProgressed` in documentation.
  See [PR 4257].

[PR 4257]: https://github.com/libp2p/rust-libp2p/pull/4257

## 0.44.2

- Allow to explicitly set `Mode::{Client,Server}`.
  See [PR 4132]

[PR 4132]: https://github.com/libp2p/rust-libp2p/pull/4132

## 0.44.1

- Expose `KBucketDistance`.
  See [PR 4109].

[PR 4109]: https://github.com/libp2p/rust-libp2p/pull/4109

## 0.44.0

- Raise MSRV to 1.65.
  See [PR 3715].

- Remove deprecated public modules `handler`, `protocol` and `kbucket`.
  See [PR 3896].

- Automatically configure client/server mode based on external addresses.
  If we have or learn about an external address of our node, e.g. through `Swarm::add_external_address` or automated through `libp2p-autonat`, we operate in server-mode and thus allow inbound requests.
  By default, a node is in client-mode and only allows outbound requests.
  If you want to maintain the status quo, i.e. always operate in server mode, make sure to add at least one external address through `Swarm::add_external_address`.
  See also [Kademlia specification](https://github.com/libp2p/specs/tree/master/kad-dht#client-and-server-mode) for an introduction to Kademlia client/server mode.
  See [PR 3877].

[PR 3715]: https://github.com/libp2p/rust-libp2p/pull/3715
[PR 3877]: https://github.com/libp2p/rust-libp2p/pull/3877
[PR 3896]: https://github.com/libp2p/rust-libp2p/pull/3896

## 0.43.3

- Preserve existing `KeepAlive::Until` timeout instead of continuously setting new `KeepAlive::Until(Instant::now() + self.config.idle_timeout)`.
  See [PR 3801].

[PR 3801]: https://github.com/libp2p/rust-libp2p/pull/3801

## 0.43.2

- Export pub enum `RoutingUpdate`. See [PR 3739].
- Deprecate `handler`, `kbucket`, `protocol`, `record` modules to make them private. See [PR 3738].

[PR 3739]: https://github.com/libp2p/rust-libp2p/pull/3739
[PR 3738]: https://github.com/libp2p/rust-libp2p/pull/3738

## 0.43.1

- Migrate from `prost` to `quick-protobuf`. This removes `protoc` dependency. See [PR 3312].

[PR 3312]: https://github.com/libp2p/rust-libp2p/pull/3312

## 0.43.0

- Update to `libp2p-core` `v0.39.0`.

- Update to `libp2p-swarm` `v0.42.0`.

- Remove lifetime from `RecordStore` and use GATs instead. See [PR 3239].

- Limit number of active outbound streams to 32. See [PR 3287].

- Bump MSRV to 1.65.0.

[PR 3239]: https://github.com/libp2p/rust-libp2p/pull/3239
[PR 3287]: https://github.com/libp2p/rust-libp2p/pull/3287

## 0.42.1

- Skip unparsable multiaddr in `Peer::addrs`. See [PR 3280].

[PR 3280]: https://github.com/libp2p/rust-libp2p/pull/3280

## 0.42.0

- Update to `libp2p-core` `v0.38.0`.

- Update to `libp2p-swarm` `v0.41.0`.

- Replace `Kademlia`'s `NetworkBehaviour` implementation `inject_*` methods with the new `on_*` methods.
  See [PR 3011].

- Replace `KademliaHandler`'s `ConnectionHandler` implementation `inject_*` methods with the new `on_*` methods.
  See [PR 3085].

- Update `rust-version` to reflect the actual MSRV: 1.62.0. See [PR 3090].

- Fix bad state transition on incoming `AddProvider` messages.
  This would eventually lead to warning that says: "New inbound substream to PeerId exceeds inbound substream limit. No older substream waiting to be reused."
  See [PR 3152].

- Refactor APIs to be streaming.
  - Renamed `KademliaEvent::OutboundQueryCompleted` to `KademliaEvent::OutboundQueryProgressed`
  - Instead of a single event `OutboundQueryCompleted`, there are now multiple events emitted, allowing the user to process them as they come in (via the new `OutboundQueryProgressed`). See `ProgressStep` to identify the final `OutboundQueryProgressed` of a single query.
  - To finish a query early, i.e. before the final `OutboundQueryProgressed` of the query, a caller needs to call `query.finish()`.
  - There is no more automatic caching of records. The user has to manually call `put_record_to` on the `QueryInfo::GetRecord.cache_candidates` to cache a record to a close peer that did not return the record on the foregone query.
  See [PR 2712].

[PR 3085]: https://github.com/libp2p/rust-libp2p/pull/3085
[PR 3011]: https://github.com/libp2p/rust-libp2p/pull/3011
[PR 3090]: https://github.com/libp2p/rust-libp2p/pull/3090
[PR 3152]: https://github.com/libp2p/rust-libp2p/pull/3152
[PR 2712]: https://github.com/libp2p/rust-libp2p/pull/2712

## 0.41.0

- Remove deprecated `set_protocol_name()` from `KademliaConfig` & `KademliaProtocolConfig`.
  Use `set_protocol_names()` instead. See [PR 2866].

- Bump rand to 0.8 and quickcheck to 1. See [PR 2857].

- Update to `libp2p-core` `v0.37.0`.

- Update to `libp2p-swarm` `v0.40.0`.

[PR 2866]: https://github.com/libp2p/rust-libp2p/pull/2866
[PR 2857]: https://github.com/libp2p/rust-libp2p/pull/2857

## 0.40.0

- Add support for multiple protocol names. Update `Kademlia`, `KademliaConfig`,
  and `KademliaProtocolConfig` accordingly. See [Issue 2837]. See [PR 2846].

- Update to `libp2p-swarm` `v0.39.0`.

- Update to `libp2p-core` `v0.36.0`.

[Issue 2837]: https://github.com/libp2p/rust-libp2p/issues/2837
[PR 2846]: https://github.com/libp2p/rust-libp2p/pull/2846

## 0.39.0

- Update prost requirement from 0.10 to 0.11 which no longer installs the protoc Protobuf compiler.
  Thus you will need protoc installed locally. See [PR 2788].

- Update to `libp2p-swarm` `v0.38.0`.

- Update to `libp2p-core` `v0.35.0`.

[PR 2788]: https://github.com/libp2p/rust-libp2p/pull/2788

## 0.38.0

- Update to `libp2p-core` `v0.34.0`.

- Update to `libp2p-swarm` `v0.37.0`.

## 0.37.1

- Limit # of inbound streams to 32. [See PR 2699].

[PR 2699]: https://github.com/libp2p/rust-libp2p/pull/2699

## 0.37.0

- Update to `libp2p-core` `v0.33.0`.

- Update to `libp2p-swarm` `v0.36.0`.

- Derive `Error` for `GetRecordError` (see [PR 2614]).

[PR 2614]: https://github.com/libp2p/rust-libp2p/pull/2614

## 0.36.0

- Update to `libp2p-swarm` `v0.35.0`.

## 0.35.0 [2022-02-22]

- Update to `libp2p-core` `v0.32.0`.

- Update to `libp2p-swarm` `v0.34.0`.

- Require owned key in `get_record()` method (see [PR 2477]).

- Merge NetworkBehaviour's inject_\* paired methods (see PR 2445).

[PR 2477]: https://github.com/libp2p/rust-libp2p/pull/2477
[PR 2445]: https://github.com/libp2p/rust-libp2p/pull/2445

## 0.34.0 [2022-01-27]

- Update dependencies.

- Migrate to Rust edition 2021 (see [PR 2339]).

- Derive `Clone` for `KademliaEvent` (see [PR 2411])

- Derive `Serialize`, `Deserialize` for `store::record::Key` (see [PR 2408])

- Add `get_closest_local_peers` to `Kademlia` (see [PR 2436])

[PR 2339]: https://github.com/libp2p/rust-libp2p/pull/2339
[PR 2411]: https://github.com/libp2p/rust-libp2p/pull/2411
[PR 2408]: https://github.com/libp2p/rust-libp2p/pull/2408
[PR 2436]: https://github.com/libp2p/rust-libp2p/pull/2436

## 0.33.0 [2021-11-16]

- Use `instant` and `futures-timer` instead of `wasm-timer` (see [PR 2245]).

- Rename `KademliaEvent::InboundRequestServed` to `KademliaEvent::InboundRequest` and move
  `InboundPutRecordRequest` into `InboundRequest::PutRecord` and `InboundAddProviderRequest` into
  `InboundRequest::AddProvider` (see [PR 2297]).

- Populate the `key` field when converting `KadRequestMsg::PutValue` to `proto::Message` (see [PR 2309]).

- Update dependencies.

[PR 2245]: https://github.com/libp2p/rust-libp2p/pull/2245
[PR 2297]: https://github.com/libp2p/rust-libp2p/pull/2297
[PR 2309]: https://github.com/libp2p/rust-libp2p/pull/2309

## 0.32.0 [2021-11-01]

- Make default features of `libp2p-core` optional.
  [PR 2181](https://github.com/libp2p/rust-libp2p/pull/2181)

- Update dependencies.

- Introduce `KademliaStoreInserts` option, which allows to filter records (see
  [PR 2163]).

- Check local store when calling `Kademlia::get_providers` (see [PR 2221]).

[PR 2163]: https://github.com/libp2p/rust-libp2p/pull/2163
[PR 2221]: https://github.com/libp2p/rust-libp2p/pull/2163

## 0.31.0 [2021-07-12]

- Update dependencies.

- Expose inbound request information (see [PR 2087]). Note:
  `KademliaEvent::QueryResult` is renamed to
  `KademliaEvent::OutboundQueryCompleted`.

- Expose whether `KademliaEvent::RoutingUpdated` is triggered with new peer (see
  [PR 2087]).

- Expose kbucket range on `KademliaEvent::RoutingUpdated` (see [PR 2087]).

- Remove false `debug_assert` on `connected_peers` (see [PR 2120]).

- Return correct number of remaining bootstrap requests (see [PR 2125]).

[PR 2087]: https://github.com/libp2p/rust-libp2p/pull/2087
[PR 2120]: https://github.com/libp2p/rust-libp2p/pull/2120
[PR 2125]: https://github.com/libp2p/rust-libp2p/pull/2125

## 0.30.0 [2021-04-13]

- Update `libp2p-swarm`.

## 0.29.0 [2021-03-17]

- Add `KademliaCaching` and `KademliaConfig::set_caching` to configure
  whether Kademlia should track, in lookups, the closest nodes to a key
  that did not return a record, via `GetRecordOk::cache_candidates`.
  As before, if a lookup used a quorum of 1, these candidates will
  automatically be sent the found record. Otherwise, with a lookup
  quorum of > 1, the candidates can be used with `Kademlia::put_record_to`
  after selecting one of the return records to cache. As is the current
  behaviour, caching is enabled by default with a `max_peers` of 1, i.e.
  it only tracks the closest node to the key that did not return a record.

- Add `Kademlia::put_record_to` for storing a record at specific nodes,
  e.g. for write-back caching after a successful read with quorum > 1.

- Update `libp2p-swarm`.

- Update dependencies.

## 0.28.1 [2021-02-15]

- Update dependencies.

## 0.28.0 [2021-01-12]

- Update dependencies.

## 0.27.1 [2021-01-11]

- Add From impls for `kbucket::Key`.
  [PR 1909](https://github.com/libp2p/rust-libp2p/pull/1909).

## 0.27.0 [2020-12-17]

- Update `libp2p-core` and `libp2p-swarm`.

## 0.26.0 [2020-11-25]

- Update `libp2p-core` and `libp2p-swarm`.

- Have two `ProviderRecord`s be equal iff their `key` and `provider` fields are
  equal. [PR 1850](https://github.com/libp2p/rust-libp2p/pull/1850/).

## 0.25.0 [2020-11-09]

- Upon newly established connections, delay routing table
  updates until after the configured protocol name has
  been confirmed by the connection handler, i.e. until
  after at least one substream has been successfully
  negotiated. In configurations with different protocol names,
  this avoids undesirable nodes being included in the
  local routing table at least temporarily.
  [PR 1821](https://github.com/libp2p/rust-libp2p/pull/1821).

- Update dependencies.

## 0.24.0 [2020-10-16]

- Update `libp2p-core` and `libp2p-swarm`.

- Update `sha2` dependency.

## 0.23.0 [2020-09-09]

- Increase default max packet size from 4KiB to 16KiB.
  See [issue 1622](https://github.com/libp2p/rust-libp2p/issues/1622).

- Add `Distance::log2` ([PR 1719](https://github.com/libp2p/rust-libp2p/pull/1719)).

- Update `libp2p-swarm` and `libp2p-core`.

## 0.22.1 [2020-08-19]

- Explicitly convert from u8 to usize in `BucketIndex::range` to prevent type
  inference issues ([PR 1716](https://github.com/libp2p/rust-libp2p/pull/1716)).

## 0.22.0 [2020-08-18]

- Store addresses in provider records.
  See [PR 1708](https://github.com/libp2p/rust-libp2p/pull/1708).

- Update `libp2p-core` and `libp2p-swarm` dependencies.

- Add `KBucketRef::range` exposing the minimum inclusive and maximum inclusive
  `Distance` for the bucket
  ([PR 1680](https://github.com/libp2p/rust-libp2p/pull/1680)).

- Add `NetworkBehaviour::inject_address_change` implementation
  ([PR 1649](https://github.com/libp2p/rust-libp2p/pull/1649)).

## 0.21.0 [2020-07-01]

- Remove `KademliaEvent::Discovered`
  ([PR 1632](https://github.com/libp2p/rust-libp2p/pull/1632))

- More control and insight for k-buckets
  ([PR 1628](https://github.com/libp2p/rust-libp2p/pull/1628)).
  In particular, `Kademlia::kbuckets_entries` has been removed and
  replaced by `Kademlia::kbuckets`/`Kademlia::kbucket` which provide
  more information than just the peer IDs. Furthermore `Kademlia::add_address`
  now returns a result and two new events, `KademliaEvent::RoutablePeer`
  and `KademliaEvent::PendingRoutablePeer` are introduced (but are not
  required to be acted upon in order to retain existing behaviour).
  For more details, see the PR description.

## 0.20.1 [2020-06-23]

- Maintenance release ([PR 1623](https://github.com/libp2p/rust-libp2p/pull/1623)).

## 0.20.0 [2020-06-22]

- Optionally require iterative queries to use disjoint paths based
  on S/Kademlia for increased resiliency in the presence of potentially
  adversarial nodes ([PR 1473](https://github.com/libp2p/rust-libp2p/pull/1473)).

- Re-export several types
  ([PR 1595](https://github.com/libp2p/rust-libp2p/pull/1595)).

- Updated dependencies.<|MERGE_RESOLUTION|>--- conflicted
+++ resolved
@@ -1,12 +1,9 @@
 ## 0.45.0 - unreleased
 
-<<<<<<< HEAD
 - Remove deprecated `kad::Config::set_connection_idle_timeout` in favor of `SwarmBuilder::idle_connection_timeout`.
   See [PR 4659](https://github.com/libp2p/rust-libp2p/pull/4659).
-=======
 - Emit `ModeChanged` event whenever we automatically reconfigure the mode.
   See [PR 4503](https://github.com/libp2p/rust-libp2p/pull/4503).
->>>>>>> d26e04a2
 
 ## 0.44.6
 
