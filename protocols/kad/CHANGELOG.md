# 0.41.0 [unreleased]

- Remove deprecated `set_protocol_name()` from `KademliaConfig` & `KademliaProtocolConfig`.
  Use `set_protocol_names()` instead. See [PR 2866].

- Bump rand to 0.8 and quickcheck to 1. See [PR 2857].

<<<<<<< HEAD
=======
- Update to `libp2p-core` `v0.37.0`.

>>>>>>> f6bb846c
- Update to `libp2p-swarm` `v0.40.0`.

[PR 2866]: https://github.com/libp2p/rust-libp2p/pull/2866
[PR 2857]: https://github.com/libp2p/rust-libp2p/pull/2857

# 0.40.0

- Add support for multiple protocol names. Update `Kademlia`, `KademliaConfig`,
  and `KademliaProtocolConfig` accordingly. See [Issue 2837]. See [PR 2846].

- Update to `libp2p-swarm` `v0.39.0`.

- Update to `libp2p-core` `v0.36.0`.

[Issue 2837]: https://github.com/libp2p/rust-libp2p/issues/2837
[PR 2846]: https://github.com/libp2p/rust-libp2p/pull/2846

# 0.39.0

- Update prost requirement from 0.10 to 0.11 which no longer installs the protoc Protobuf compiler.
  Thus you will need protoc installed locally. See [PR 2788].

- Update to `libp2p-swarm` `v0.38.0`.

- Update to `libp2p-core` `v0.35.0`.

[PR 2788]: https://github.com/libp2p/rust-libp2p/pull/2788

# 0.38.0

- Update to `libp2p-core` `v0.34.0`.

- Update to `libp2p-swarm` `v0.37.0`.

# 0.37.1

- Limit # of inbound streams to 32. [See PR 2699].

[PR 2699]: https://github.com/libp2p/rust-libp2p/pull/2699

# 0.37.0

- Update to `libp2p-core` `v0.33.0`.

- Update to `libp2p-swarm` `v0.36.0`.

- Derive `Error` for `GetRecordError` (see [PR 2614]).

[PR 2614]: https://github.com/libp2p/rust-libp2p/pull/2614

# 0.36.0

- Update to `libp2p-swarm` `v0.35.0`.

# 0.35.0 [2022-02-22]

- Update to `libp2p-core` `v0.32.0`.

- Update to `libp2p-swarm` `v0.34.0`.

- Require owned key in `get_record()` method (see [PR 2477]).

- Merge NetworkBehaviour's inject_\* paired methods (see PR 2445).

[PR 2477]: https://github.com/libp2p/rust-libp2p/pull/2477
[PR 2445]: https://github.com/libp2p/rust-libp2p/pull/2445

# 0.34.0 [2022-01-27]

- Update dependencies.

- Migrate to Rust edition 2021 (see [PR 2339]).

- Derive `Clone` for `KademliaEvent` (see [PR 2411])

- Derive `Serialize`, `Deserialize` for `store::record::Key` (see [PR 2408])

- Add `get_closest_local_peers` to `Kademlia` (see [PR 2436])

[PR 2339]: https://github.com/libp2p/rust-libp2p/pull/2339
[PR 2411]: https://github.com/libp2p/rust-libp2p/pull/2411
[PR 2408]: https://github.com/libp2p/rust-libp2p/pull/2408
[PR 2436]: https://github.com/libp2p/rust-libp2p/pull/2436

# 0.33.0 [2021-11-16]

- Use `instant` and `futures-timer` instead of `wasm-timer` (see [PR 2245]).

- Rename `KademliaEvent::InboundRequestServed` to `KademliaEvent::InboundRequest` and move
  `InboundPutRecordRequest` into `InboundRequest::PutRecord` and `InboundAddProviderRequest` into
  `InboundRequest::AddProvider` (see [PR 2297]).

- Populate the `key` field when converting `KadRequestMsg::PutValue` to `proto::Message` (see [PR 2309]).

- Update dependencies.

[PR 2245]: https://github.com/libp2p/rust-libp2p/pull/2245
[PR 2297]: https://github.com/libp2p/rust-libp2p/pull/2297
[PR 2309]: https://github.com/libp2p/rust-libp2p/pull/2309

# 0.32.0 [2021-11-01]

- Make default features of `libp2p-core` optional.
  [PR 2181](https://github.com/libp2p/rust-libp2p/pull/2181)

- Update dependencies.

- Introduce `KademliaStoreInserts` option, which allows to filter records (see
  [PR 2163]).

- Check local store when calling `Kademlia::get_providers` (see [PR 2221]).

[PR 2163]: https://github.com/libp2p/rust-libp2p/pull/2163
[PR 2221]: https://github.com/libp2p/rust-libp2p/pull/2163

# 0.31.0 [2021-07-12]

- Update dependencies.

- Expose inbound request information (see [PR 2087]). Note:
  `KademliaEvent::QueryResult` is renamed to
  `KademliaEvent::OutboundQueryCompleted`.

- Expose whether `KademliaEvent::RoutingUpdated` is triggered with new peer (see
  [PR 2087]).

- Expose kbucket range on `KademliaEvent::RoutingUpdated` (see [PR 2087]).

- Remove false `debug_assert` on `connected_peers` (see [PR 2120]).

- Return correct number of remaining bootstrap requests (see [PR 2125]).

[PR 2087]: https://github.com/libp2p/rust-libp2p/pull/2087
[PR 2120]: https://github.com/libp2p/rust-libp2p/pull/2120
[PR 2125]: https://github.com/libp2p/rust-libp2p/pull/2125

# 0.30.0 [2021-04-13]

- Update `libp2p-swarm`.

# 0.29.0 [2021-03-17]

- Add `KademliaCaching` and `KademliaConfig::set_caching` to configure
  whether Kademlia should track, in lookups, the closest nodes to a key
  that did not return a record, via `GetRecordOk::cache_candidates`.
  As before, if a lookup used a quorum of 1, these candidates will
  automatically be sent the found record. Otherwise, with a lookup
  quorum of > 1, the candidates can be used with `Kademlia::put_record_to`
  after selecting one of the return records to cache. As is the current
  behaviour, caching is enabled by default with a `max_peers` of 1, i.e.
  it only tracks the closest node to the key that did not return a record.

- Add `Kademlia::put_record_to` for storing a record at specific nodes,
  e.g. for write-back caching after a successful read with quorum > 1.

- Update `libp2p-swarm`.

- Update dependencies.

# 0.28.1 [2021-02-15]

- Update dependencies.

# 0.28.0 [2021-01-12]

- Update dependencies.

# 0.27.1 [2021-01-11]

- Add From impls for `kbucket::Key`.
  [PR 1909](https://github.com/libp2p/rust-libp2p/pull/1909).

# 0.27.0 [2020-12-17]

- Update `libp2p-core` and `libp2p-swarm`.

# 0.26.0 [2020-11-25]

- Update `libp2p-core` and `libp2p-swarm`.

- Have two `ProviderRecord`s be equal iff their `key` and `provider` fields are
  equal. [PR 1850](https://github.com/libp2p/rust-libp2p/pull/1850/).

# 0.25.0 [2020-11-09]

- Upon newly established connections, delay routing table
  updates until after the configured protocol name has
  been confirmed by the connection handler, i.e. until
  after at least one substream has been successfully
  negotiated. In configurations with different protocol names,
  this avoids undesirable nodes being included in the
  local routing table at least temporarily.
  [PR 1821](https://github.com/libp2p/rust-libp2p/pull/1821).

- Update dependencies.

# 0.24.0 [2020-10-16]

- Update `libp2p-core` and `libp2p-swarm`.

- Update `sha2` dependency.

# 0.23.0 [2020-09-09]

- Increase default max packet size from 4KiB to 16KiB.
  See [issue 1622](https://github.com/libp2p/rust-libp2p/issues/1622).

- Add `Distance::log2` ([PR 1719](https://github.com/libp2p/rust-libp2p/pull/1719)).

- Update `libp2p-swarm` and `libp2p-core`.

# 0.22.1 [2020-08-19]

- Explicitly convert from u8 to usize in `BucketIndex::range` to prevent type
  inference issues ([PR 1716](https://github.com/libp2p/rust-libp2p/pull/1716)).

# 0.22.0 [2020-08-18]

- Store addresses in provider records.
  See [PR 1708](https://github.com/libp2p/rust-libp2p/pull/1708).

- Update `libp2p-core` and `libp2p-swarm` dependencies.

- Add `KBucketRef::range` exposing the minimum inclusive and maximum inclusive
  `Distance` for the bucket
  ([PR 1680](https://github.com/libp2p/rust-libp2p/pull/1680)).

- Add `NetworkBehaviour::inject_address_change` implementation
  ([PR 1649](https://github.com/libp2p/rust-libp2p/pull/1649)).

# 0.21.0 [2020-07-01]

- Remove `KademliaEvent::Discovered`
  ([PR 1632](https://github.com/libp2p/rust-libp2p/pull/1632))

- More control and insight for k-buckets
  ([PR 1628](https://github.com/libp2p/rust-libp2p/pull/1628)).
  In particular, `Kademlia::kbuckets_entries` has been removed and
  replaced by `Kademlia::kbuckets`/`Kademlia::kbucket` which provide
  more information than just the peer IDs. Furthermore `Kademlia::add_address`
  now returns a result and two new events, `KademliaEvent::RoutablePeer`
  and `KademliaEvent::PendingRoutablePeer` are introduced (but are not
  required to be acted upon in order to retain existing behaviour).
  For more details, see the PR description.

# 0.20.1 [2020-06-23]

- Maintenance release ([PR 1623](https://github.com/libp2p/rust-libp2p/pull/1623)).

# 0.20.0 [2020-06-22]

- Optionally require iterative queries to use disjoint paths based
  on S/Kademlia for increased resiliency in the presence of potentially
  adversarial nodes ([PR 1473](https://github.com/libp2p/rust-libp2p/pull/1473)).

- Re-export several types
  ([PR 1595](https://github.com/libp2p/rust-libp2p/pull/1595)).

- Updated dependencies.<|MERGE_RESOLUTION|>--- conflicted
+++ resolved
@@ -5,11 +5,8 @@
 
 - Bump rand to 0.8 and quickcheck to 1. See [PR 2857].
 
-<<<<<<< HEAD
-=======
 - Update to `libp2p-core` `v0.37.0`.
 
->>>>>>> f6bb846c
 - Update to `libp2p-swarm` `v0.40.0`.
 
 [PR 2866]: https://github.com/libp2p/rust-libp2p/pull/2866
