--- conflicted
+++ resolved
@@ -1,15 +1,12 @@
-<<<<<<< HEAD
-# [unreleased]
-* Support customizing function that transforms `PeerId` into `Key<PeerId>` in Kademlia (see [PR 2704])
+# 0.38.0 [unreleased]
+
+- Update to `libp2p-core` `v0.34.0`.
+
+- Update to `libp2p-swarm` `v0.37.0`.
+
+- Support customizing function that transforms `PeerId` into `Key<PeerId>` in Kademlia (see [PR 2704])
 
 [PR 2704]: https://github.com/libp2p/rust-libp2p/pull/2704
-=======
-# 0.38.0 [unreleased]
-
-- Update to `libp2p-core` `v0.34.0`.
-
-- Update to `libp2p-swarm` `v0.37.0`.
->>>>>>> 71909522
 
 # 0.37.1
 
