use libp2p_identify as identify;
use libp2p_identity as identity;
use libp2p_kad::store::MemoryStore;
use libp2p_kad::{Behaviour, Config, Event, Mode};
use libp2p_swarm::{Swarm, SwarmEvent};
use libp2p_swarm_test::SwarmExt;
use Event::*;
use MyBehaviourEvent::*;

#[async_std::test]
async fn server_gets_added_to_routing_table_by_client() {
    let _ = env_logger::try_init();

    let mut client = Swarm::new_ephemeral(MyBehaviour::new);
    let mut server = Swarm::new_ephemeral(MyBehaviour::new);

    server.listen().await;
    client.connect(&mut server).await;

    let server_peer_id = *server.local_peer_id();
    async_std::task::spawn(server.loop_on_next());

    let peer = client
        .wait(|e| match e {
            SwarmEvent::Behaviour(Kad(RoutingUpdated { peer, .. })) => Some(peer),
            _ => None,
        })
        .await;

    assert_eq!(peer, server_peer_id);
}

#[async_std::test]
async fn two_servers_add_each_other_to_routing_table() {
    let _ = env_logger::try_init();

    let mut server1 = Swarm::new_ephemeral(MyBehaviour::new);
    let mut server2 = Swarm::new_ephemeral(MyBehaviour::new);

    server2.listen().await;
    server1.connect(&mut server2).await;

    let server1_peer_id = *server1.local_peer_id();
    let server2_peer_id = *server2.local_peer_id();

    match libp2p_swarm_test::drive(&mut server1, &mut server2).await {
        (
            [Identify(_), Identify(_), Kad(RoutingUpdated { peer: peer1, .. })]
            | [Identify(_), Kad(RoutingUpdated { peer: peer1, .. }), Identify(_)],
            [Identify(_), Identify(_)],
        ) => {
            assert_eq!(peer1, server2_peer_id);
        }
        other => panic!("Unexpected events: {other:?}"),
    }

    server1.listen().await;
    server2.connect(&mut server1).await;

    async_std::task::spawn(server1.loop_on_next());

    let peer = server2
        .wait(|e| match e {
            SwarmEvent::Behaviour(Kad(RoutingUpdated { peer, .. })) => Some(peer),
            _ => None,
        })
        .await;

    assert_eq!(peer, server1_peer_id);
}

#[async_std::test]
async fn adding_an_external_addresses_activates_server_mode_on_existing_connections() {
    let _ = env_logger::try_init();

    let mut client = Swarm::new_ephemeral(MyBehaviour::new);
    let mut server = Swarm::new_ephemeral(MyBehaviour::new);
    let server_peer_id = *server.local_peer_id();

    let (memory_addr, _) = server.listen().await;

    // Remove memory address to simulate a server that doesn't know its external address.
    server.remove_external_address(&memory_addr);
    client.dial(memory_addr.clone()).unwrap();
<<<<<<< HEAD

    use MyBehaviourEvent::*;

    // Do the usual identify send/receive dance. This triggers a mode change to Mode::Client.
=======
    // Do the usual identify send/receive dance.
>>>>>>> d4d5629b
    match libp2p_swarm_test::drive(&mut client, &mut server).await {
        ([Identify(_), Identify(_)], [Kad(ModeChanged { new_mode }), Identify(_), Identify(_)]) => {
            assert_eq!(new_mode, Mode::Client);
        }
        other => panic!("Unexpected events: {other:?}"),
    }

    // Server learns its external address (this could be through AutoNAT or some other mechanism).
    server.add_external_address(memory_addr);

    // The server reconfigured its connection to the client to be in server mode, pushes that information to client which as a result updates its routing table and triggers a mode change to Mode::Server.
    match libp2p_swarm_test::drive(&mut client, &mut server).await {
        (
            [Identify(identify::Event::Received { .. }), Kad(RoutingUpdated { peer: peer1, .. })],
            [Kad(ModeChanged { new_mode }), Identify(identify::Event::Pushed { .. })],
        ) => {
            assert_eq!(new_mode, Mode::Server);
            assert_eq!(peer1, server_peer_id);
        }
        other => panic!("Unexpected events: {other:?}"),
    }
}

#[async_std::test]
async fn set_client_to_server_mode() {
    let _ = env_logger::try_init();

    let mut client = Swarm::new_ephemeral(MyBehaviour::new);
    client.behaviour_mut().kad.set_mode(Some(Mode::Client));

    let mut server = Swarm::new_ephemeral(MyBehaviour::new);

    server.listen().await;
    client.connect(&mut server).await;

    let server_peer_id = *server.local_peer_id();

    let client_event = client.wait(|e| match e {
        SwarmEvent::Behaviour(Kad(RoutingUpdated { peer, .. })) => Some(peer),
        _ => None,
    });
    let server_event = server.wait(|e| match e {
        SwarmEvent::Behaviour(Identify(identify::Event::Received { info, .. })) => Some(info),
        _ => None,
    });

    let (peer, info) = futures::future::join(client_event, server_event).await;

    assert_eq!(peer, server_peer_id);
    assert!(info
        .protocols
        .iter()
        .all(|proto| libp2p_kad::PROTOCOL_NAME.ne(proto)));

    client.behaviour_mut().kad.set_mode(Some(Mode::Server));

    async_std::task::spawn(client.loop_on_next());

    let info = server
        .wait(|e| match e {
            SwarmEvent::Behaviour(Identify(identify::Event::Received { info, .. })) => Some(info),
            _ => None,
        })
        .await;

    assert!(info
        .protocols
        .iter()
        .any(|proto| libp2p_kad::PROTOCOL_NAME.eq(proto)));
}

#[derive(libp2p_swarm::NetworkBehaviour)]
#[behaviour(prelude = "libp2p_swarm::derive_prelude")]
struct MyBehaviour {
    identify: identify::Behaviour,
    kad: Behaviour<MemoryStore>,
}

impl MyBehaviour {
    fn new(k: identity::Keypair) -> Self {
        let local_peer_id = k.public().to_peer_id();

        Self {
            identify: identify::Behaviour::new(identify::Config::new(
                "/test/1.0.0".to_owned(),
                k.public(),
            )),
            kad: Behaviour::with_config(
                local_peer_id,
                MemoryStore::new(local_peer_id),
                Config::default(),
            ),
        }
    }
}<|MERGE_RESOLUTION|>--- conflicted
+++ resolved
@@ -82,14 +82,7 @@
     // Remove memory address to simulate a server that doesn't know its external address.
     server.remove_external_address(&memory_addr);
     client.dial(memory_addr.clone()).unwrap();
-<<<<<<< HEAD
-
-    use MyBehaviourEvent::*;
-
     // Do the usual identify send/receive dance. This triggers a mode change to Mode::Client.
-=======
-    // Do the usual identify send/receive dance.
->>>>>>> d4d5629b
     match libp2p_swarm_test::drive(&mut client, &mut server).await {
         ([Identify(_), Identify(_)], [Kad(ModeChanged { new_mode }), Identify(_), Identify(_)]) => {
             assert_eq!(new_mode, Mode::Client);
