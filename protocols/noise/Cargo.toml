[package]
name = "libp2p-noise"
description = "Cryptographic handshake protocol using the noise framework."
version = "0.13.0"
authors = ["Parity Technologies <admin@parity.io>"]
license = "MIT"
repository = "https://github.com/libp2p/rust-libp2p"
edition = "2018"

[dependencies]
curve25519-dalek = "1"
futures = "0.3.1"
lazy_static = "1.2"
libp2p-core = { version = "0.15.0", path = "../../core" }
log = "0.4"
prost = "0.6.1"
rand = "0.7.2"
<<<<<<< HEAD
ring = { version = "0.16.9", features = ["alloc"], default-features = false }
snow = { version = "0.6.1", features = ["ring-resolver"], default-features = false }
static_assertions = "1"
=======
sha2 = "0.8.0"
>>>>>>> e2ddab22
x25519-dalek = "0.5"
zeroize = "1"

[target.'cfg(not(target_os = "unknown"))'.dependencies]
snow = { version = "0.6.1", features = ["ring-resolver"], default-features = false }

[target.'cfg(target_os = "unknown")'.dependencies]
snow = { version = "0.6.1", features = ["default-resolver"], default-features = false }


[dev-dependencies]
env_logger = "0.7.1"
libp2p-tcp = { version = "0.15.0", path = "../../transports/tcp" }
quickcheck = "0.9.0"
sodiumoxide = "^0.2.5"

[build-dependencies]
prost-build = "0.6"
<|MERGE_RESOLUTION|>--- conflicted
+++ resolved
@@ -15,13 +15,8 @@
 log = "0.4"
 prost = "0.6.1"
 rand = "0.7.2"
-<<<<<<< HEAD
-ring = { version = "0.16.9", features = ["alloc"], default-features = false }
-snow = { version = "0.6.1", features = ["ring-resolver"], default-features = false }
+sha2 = "0.8.0"
 static_assertions = "1"
-=======
-sha2 = "0.8.0"
->>>>>>> e2ddab22
 x25519-dalek = "0.5"
 zeroize = "1"
 
@@ -31,7 +26,6 @@
 [target.'cfg(target_os = "unknown")'.dependencies]
 snow = { version = "0.6.1", features = ["default-resolver"], default-features = false }
 
-
 [dev-dependencies]
 env_logger = "0.7.1"
 libp2p-tcp = { version = "0.15.0", path = "../../transports/tcp" }
