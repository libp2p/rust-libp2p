--- conflicted
+++ resolved
@@ -25,12 +25,6 @@
 [dev-dependencies]
 env_logger = "0.7.0"
 libp2p-tcp = { version = "0.12.0", path = "../../transports/tcp" }
-<<<<<<< HEAD
 quickcheck = "0.9.0"
 tokio = "0.1.22"
-sodiumoxide = "0.2.4"
-=======
-quickcheck = "0.8"
-tokio = "0.1"
-sodiumoxide = "^0.2.5"
->>>>>>> af61f1fd
+sodiumoxide = "0.2.5"