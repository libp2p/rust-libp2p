--- conflicted
+++ resolved
@@ -14,17 +14,10 @@
 lazy_static = "1.2"
 libp2p-core = { version = "0.12.0", path = "../../core" }
 log = "0.4"
-<<<<<<< HEAD
 protobuf = "2.8"
-rand = "0.6.5"
-ring = { version = "0.14", features = ["use_heap"], default-features = false }
-snow = { version = "0.5.2", features = ["ring-resolver"], default-features = false }
-=======
-protobuf = "2.3"
 rand = "^0.7"
 ring = { version = "^0.16", features = ["alloc"], default-features = false }
 snow = { version = "0.6.1", features = ["ring-resolver"], default-features = false }
->>>>>>> af61f1fd
 tokio-io = "0.1"
 x25519-dalek = "0.5"
 zeroize = "0.9"
