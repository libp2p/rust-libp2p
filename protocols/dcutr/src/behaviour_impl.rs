--- conflicted
+++ resolved
@@ -31,13 +31,8 @@
 use libp2p_swarm::dial_opts::{self, DialOpts};
 use libp2p_swarm::ConnectionId;
 use libp2p_swarm::{
-<<<<<<< HEAD
-    dummy, ConnectionHandlerUpgrErr, ExternalAddresses, NetworkBehaviour, NetworkBehaviourAction,
-    NotifyHandler, PollParameters, THandler, THandlerInEvent, THandlerOutEvent,
-=======
     ConnectionHandler, ConnectionHandlerUpgrErr, ExternalAddresses, IntoConnectionHandler,
     NetworkBehaviour, NetworkBehaviourAction, NotifyHandler, PollParameters, THandlerInEvent,
->>>>>>> a82e087e
 };
 use std::collections::{HashMap, HashSet, VecDeque};
 use std::task::{Context, Poll};
@@ -162,7 +157,6 @@
         }
     }
 
-<<<<<<< HEAD
     fn on_dial_failure(&mut self, DialFailure { peer_id, id, .. }: DialFailure) {
         let (relayed_connection_id, role) =
             match self.direct_outgoing_connection_attempts.remove(&id) {
@@ -183,57 +177,10 @@
             });
         } else {
             self.queued_actions.extend([
-=======
-    fn on_dial_failure(
-        &mut self,
-        DialFailure {
-            peer_id,
-            connection_id: failed_direct_connection,
-            ..
-        }: DialFailure,
-    ) {
-        let peer_id = if let Some(peer_id) = peer_id {
-            peer_id
-        } else {
-            return;
-        };
-
-        let relayed_connection_id = if let Some(relayed_connection_id) = self
-            .direct_to_relayed_connections
-            .get(&failed_direct_connection)
-        {
-            *relayed_connection_id
-        } else {
-            return;
-        };
-
-        let attempt = if let Some(attempt) = self
-            .outgoing_direct_connection_attempts
-            .get(&(relayed_connection_id, peer_id))
-        {
-            *attempt
-        } else {
-            return;
-        };
-
-        if attempt < MAX_NUMBER_OF_UPGRADE_ATTEMPTS {
-            self.queued_events
-                .push_back(NetworkBehaviourAction::NotifyHandler {
-                    handler: NotifyHandler::One(relayed_connection_id),
-                    peer_id,
-                    event: Either::Left(handler::relayed::Command::Connect {
-                        attempt: attempt + 1,
-                        obs_addrs: self.observed_addreses(),
-                    }),
-                })
-        } else {
-            self.queued_events.extend([
->>>>>>> a82e087e
                 NetworkBehaviourAction::NotifyHandler {
                     peer_id,
                     handler: NotifyHandler::One(relayed_connection_id),
                     event: Either::Left(handler::relayed::Command::UpgradeFinishedDontKeepAlive),
-<<<<<<< HEAD
                 }
                 .into(),
                 NetworkBehaviourAction::GenerateEvent(Event::DirectConnectionUpgradeFailed {
@@ -241,13 +188,6 @@
                     error: Error::Dial,
                 })
                 .into(),
-=======
-                },
-                NetworkBehaviourAction::GenerateEvent(Event::DirectConnectionUpgradeFailed {
-                    remote_peer_id: peer_id,
-                    error: Error::Dial,
-                }),
->>>>>>> a82e087e
             ]);
         }
     }
@@ -282,7 +222,6 @@
         Either<relayed::Handler, Either<direct::Handler, dummy::ConnectionHandler>>;
     type OutEvent = Event;
 
-<<<<<<< HEAD
     fn handle_established_inbound_connection(
         &mut self,
         _peer: PeerId,
@@ -359,22 +298,13 @@
         Ok(Either::Right(Either::Left(direct::Handler::new(
             relayed_connection_id,
         ))))
-=======
-    fn new_handler(&mut self) -> Self::ConnectionHandler {
-        handler::Prototype
->>>>>>> a82e087e
     }
 
     fn on_connection_handler_event(
         &mut self,
         event_source: PeerId,
-<<<<<<< HEAD
-        relayed_connection_id: ConnectionId,
-        handler_event: THandlerOutEvent<Self>,
-=======
         connection_id: ConnectionId,
         handler_event: <<Self::ConnectionHandler as IntoConnectionHandler>::Handler as ConnectionHandler>::OutEvent,
->>>>>>> a82e087e
     ) {
         let relayed_connection_id = match handler_event.as_ref() {
             Either::Left(_) => connection_id,
@@ -419,21 +349,6 @@
                     ));
             }
             Either::Left(handler::relayed::Event::InboundConnectNegotiated(remote_addrs)) => {
-<<<<<<< HEAD
-                let connection_id = ConnectionId::next();
-
-                self.queued_events.push_back(NetworkBehaviourAction::Dial {
-                    opts: DialOpts::peer_id(event_source)
-                        .addresses(remote_addrs)
-                        .condition(dial_opts::PeerCondition::Always)
-                        .build(),
-                    connection_id,
-                });
-                self.direct_outgoing_connection_attempts.insert(
-                    connection_id,
-                    (relayed_connection_id, handler::Role::Listener),
-                );
-=======
                 let opts = DialOpts::peer_id(event_source)
                     .addresses(remote_addrs)
                     .condition(dial_opts::PeerCondition::Always)
@@ -445,7 +360,6 @@
                     .insert(maybe_direct_connection_id, relayed_connection_id);
                 self.queued_events
                     .push_back(NetworkBehaviourAction::Dial { opts });
->>>>>>> a82e087e
             }
             Either::Left(handler::relayed::Event::OutboundNegotiationFailed { error }) => {
                 self.queued_events
@@ -456,26 +370,6 @@
                         },
                     ));
             }
-<<<<<<< HEAD
-            Either::Left(handler::relayed::Event::OutboundConnectNegotiated {
-                remote_addrs,
-                attempt,
-            }) => {
-                let connection_id = ConnectionId::next();
-
-                self.queued_events.push_back(NetworkBehaviourAction::Dial {
-                    opts: DialOpts::peer_id(event_source)
-                        .condition(dial_opts::PeerCondition::Always)
-                        .addresses(remote_addrs)
-                        .override_role()
-                        .build(),
-                    connection_id,
-                });
-                self.direct_outgoing_connection_attempts.insert(
-                    connection_id,
-                    (relayed_connection_id, handler::Role::Initiator { attempt }),
-                );
-=======
             Either::Left(handler::relayed::Event::OutboundConnectNegotiated { remote_addrs }) => {
                 let opts = DialOpts::peer_id(event_source)
                     .condition(dial_opts::PeerCondition::Always)
@@ -493,7 +387,6 @@
                     .or_default() += 1;
                 self.queued_events
                     .push_back(NetworkBehaviourAction::Dial { opts });
->>>>>>> a82e087e
             }
             Either::Right(handler::direct::Event::DirectConnectionEstablished) => {
                 self.queued_events.extend([
