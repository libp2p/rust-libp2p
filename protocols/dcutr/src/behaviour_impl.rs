// Copyright 2021 Protocol Labs.
//
// Permission is hereby granted, free of charge, to any person obtaining a
// copy of this software and associated documentation files (the "Software"),
// to deal in the Software without restriction, including without limitation
// the rights to use, copy, modify, merge, publish, distribute, sublicense,
// and/or sell copies of the Software, and to permit persons to whom the
// Software is furnished to do so, subject to the following conditions:
//
// The above copyright notice and this permission notice shall be included in
// all copies or substantial portions of the Software.
//
// THE SOFTWARE IS PROVIDED "AS IS", WITHOUT WARRANTY OF ANY KIND, EXPRESS
// OR IMPLIED, INCLUDING BUT NOT LIMITED TO THE WARRANTIES OF MERCHANTABILITY,
// FITNESS FOR A PARTICULAR PURPOSE AND NONINFRINGEMENT. IN NO EVENT SHALL THE
// AUTHORS OR COPYRIGHT HOLDERS BE LIABLE FOR ANY CLAIM, DAMAGES OR OTHER
// LIABILITY, WHETHER IN AN ACTION OF CONTRACT, TORT OR OTHERWISE, ARISING
// FROM, OUT OF OR IN CONNECTION WITH THE SOFTWARE OR THE USE OR OTHER
// DEALINGS IN THE SOFTWARE.

//! [`NetworkBehaviour`] to act as a direct connection upgrade through relay node.

use crate::handler;
use either::Either;
use libp2p_core::connection::ConnectedPoint;
use libp2p_core::multiaddr::Protocol;
use libp2p_core::{Endpoint, Multiaddr};
use libp2p_identity::PeerId;
use libp2p_swarm::behaviour::{ConnectionClosed, DialFailure, FromSwarm};
use libp2p_swarm::dial_opts::{self, DialOpts};
use libp2p_swarm::{
    dummy, ConnectionDenied, ConnectionHandler, ConnectionId, THandler, THandlerOutEvent,
};
use libp2p_swarm::{
    ExternalAddresses, NetworkBehaviour, NotifyHandler, StreamUpgradeError, THandlerInEvent,
    ToSwarm,
};
use std::collections::{HashMap, HashSet, VecDeque};
use std::task::{Context, Poll};
use thiserror::Error;
use void::Void;

pub(crate) const MAX_NUMBER_OF_UPGRADE_ATTEMPTS: u8 = 3;

/// The events produced by the [`Behaviour`].
#[derive(Debug)]
pub enum Event {
    InitiatedDirectConnectionUpgrade {
        remote_peer_id: PeerId,
        local_relayed_addr: Multiaddr,
    },
    RemoteInitiatedDirectConnectionUpgrade {
        remote_peer_id: PeerId,
        remote_relayed_addr: Multiaddr,
    },
    DirectConnectionUpgradeSucceeded {
        remote_peer_id: PeerId,
        connection_id: ConnectionId,
    },
    DirectConnectionUpgradeFailed {
        remote_peer_id: PeerId,
        connection_id: ConnectionId,
        error: Error,
    },
}

#[derive(Debug, Error)]
pub enum Error {
    #[error("Failed to dial peer.")]
    Dial,
    #[error("Failed to establish substream: {0}.")]
    Handler(StreamUpgradeError<Void>),
}

pub struct Behaviour {
    /// Queue of actions to return when polled.
    queued_events: VecDeque<ToSwarm<Event, Either<handler::relayed::Command, Void>>>,

    /// All direct (non-relayed) connections.
    direct_connections: HashMap<PeerId, HashSet<ConnectionId>>,

    external_addresses: ExternalAddresses,

    local_peer_id: PeerId,

    direct_to_relayed_connections: HashMap<ConnectionId, ConnectionId>,

    /// Indexed by the [`ConnectionId`] of the relayed connection and
    /// the [`PeerId`] we are trying to establish a direct connection to.
    outgoing_direct_connection_attempts: HashMap<(ConnectionId, PeerId), u8>,
}

impl Behaviour {
    pub fn new(local_peer_id: PeerId) -> Self {
        Behaviour {
            queued_events: Default::default(),
            direct_connections: Default::default(),
            external_addresses: Default::default(),
            local_peer_id,
            direct_to_relayed_connections: Default::default(),
            outgoing_direct_connection_attempts: Default::default(),
        }
    }

    fn observed_addresses(&self) -> Vec<Multiaddr> {
        self.external_addresses
            .iter()
            .filter(|a| !a.iter().any(|p| p == Protocol::P2pCircuit))
            .cloned()
            .map(|a| a.with(Protocol::P2p(self.local_peer_id)))
            .collect()
    }

    fn on_dial_failure(
        &mut self,
        DialFailure {
            peer_id,
            connection_id: failed_direct_connection,
            ..
        }: DialFailure,
    ) {
        let peer_id = if let Some(peer_id) = peer_id {
            peer_id
        } else {
            return;
        };

        let relayed_connection_id = if let Some(relayed_connection_id) = self
            .direct_to_relayed_connections
            .get(&failed_direct_connection)
        {
            *relayed_connection_id
        } else {
            return;
        };

        let attempt = if let Some(attempt) = self
            .outgoing_direct_connection_attempts
            .get(&(relayed_connection_id, peer_id))
        {
            *attempt
        } else {
            return;
        };

        if attempt < MAX_NUMBER_OF_UPGRADE_ATTEMPTS {
            self.queued_events.push_back(ToSwarm::NotifyHandler {
                handler: NotifyHandler::One(relayed_connection_id),
                peer_id,
                event: Either::Left(handler::relayed::Command::Connect),
            })
        } else {
            self.queued_events.extend([ToSwarm::GenerateEvent(
                Event::DirectConnectionUpgradeFailed {
                    remote_peer_id: peer_id,
                    connection_id: failed_direct_connection,
                    error: Error::Dial,
                },
            )]);
        }
    }

    fn on_connection_closed(
        &mut self,
        ConnectionClosed {
            peer_id,
            connection_id,
            endpoint: connected_point,
            ..
        }: ConnectionClosed<<Self as NetworkBehaviour>::ConnectionHandler>,
    ) {
        if !connected_point.is_relayed() {
            let connections = self
                .direct_connections
                .get_mut(&peer_id)
                .expect("Peer of direct connection to be tracked.");
            connections
                .remove(&connection_id)
                .then_some(())
                .expect("Direct connection to be tracked.");
            if connections.is_empty() {
                self.direct_connections.remove(&peer_id);
            }
        }
    }
}

impl NetworkBehaviour for Behaviour {
    type ConnectionHandler = Either<handler::relayed::Handler, dummy::ConnectionHandler>;
    type ToSwarm = Event;

    fn handle_established_inbound_connection(
        &mut self,
        connection_id: ConnectionId,
        peer: PeerId,
        local_addr: &Multiaddr,
        remote_addr: &Multiaddr,
    ) -> Result<THandler<Self>, ConnectionDenied> {
        if is_relayed(local_addr) {
            let connected_point = ConnectedPoint::Listener {
                local_addr: local_addr.clone(),
                send_back_addr: remote_addr.clone(),
            };
            let mut handler =
                handler::relayed::Handler::new(connected_point, self.observed_addresses());
            handler.on_behaviour_event(handler::relayed::Command::Connect);

            self.queued_events.extend([ToSwarm::GenerateEvent(
                Event::InitiatedDirectConnectionUpgrade {
                    remote_peer_id: peer,
                    local_relayed_addr: local_addr.clone(),
                },
            )]);

            return Ok(Either::Left(handler)); // TODO: We could make two `handler::relayed::Handler` here, one inbound one outbound.
        }
        self.direct_connections
            .entry(peer)
            .or_default()
            .insert(connection_id);

        assert!(
            self.direct_to_relayed_connections
                .get(&connection_id)
                .is_none(),
            "state mismatch"
        );

        Ok(Either::Right(dummy::ConnectionHandler))
    }

    fn handle_established_outbound_connection(
        &mut self,
        connection_id: ConnectionId,
        peer: PeerId,
        addr: &Multiaddr,
        role_override: Endpoint,
    ) -> Result<THandler<Self>, ConnectionDenied> {
        if is_relayed(addr) {
            return Ok(Either::Left(handler::relayed::Handler::new(
                ConnectedPoint::Dialer {
                    address: addr.clone(),
                    role_override,
                },
                self.observed_addresses(),
            ))); // TODO: We could make two `handler::relayed::Handler` here, one inbound one outbound.
        }

        self.direct_connections
            .entry(peer)
            .or_default()
            .insert(connection_id);

        // Whether this is a connection requested by this behaviour.
        if let Some(&relayed_connection_id) = self.direct_to_relayed_connections.get(&connection_id)
        {
            if role_override == Endpoint::Listener {
                assert!(
                    self.outgoing_direct_connection_attempts
                        .remove(&(relayed_connection_id, peer))
                        .is_some(),
                    "state mismatch"
                );
            }

            self.queued_events.extend([ToSwarm::GenerateEvent(
                Event::DirectConnectionUpgradeSucceeded {
                    remote_peer_id: peer,
                    connection_id,
                },
            )]);
        }

        Ok(Either::Right(dummy::ConnectionHandler))
    }

    fn on_connection_handler_event(
        &mut self,
        event_source: PeerId,
        connection_id: ConnectionId,
        handler_event: THandlerOutEvent<Self>,
    ) {
        let relayed_connection_id = match handler_event.as_ref() {
            Either::Left(_) => connection_id,
            Either::Right(_) => match self.direct_to_relayed_connections.get(&connection_id) {
                None => {
                    // If the connection ID is unknown to us, it means we didn't create it so ignore any event coming from it.
                    return;
                }
                Some(relayed_connection_id) => *relayed_connection_id,
            },
        };

        match handler_event {
            Either::Left(handler::relayed::Event::InboundConnectRequest { remote_addr }) => {
                self.queued_events.extend([ToSwarm::GenerateEvent(
                    Event::RemoteInitiatedDirectConnectionUpgrade {
                        remote_peer_id: event_source,
                        remote_relayed_addr: remote_addr,
                    },
                )]);
            }
            Either::Left(handler::relayed::Event::InboundConnectNegotiated(remote_addrs)) => {
                log::debug!(
                    "Attempting to hole-punch as dialer to {event_source} using {remote_addrs:?}"
                );

                let opts = DialOpts::peer_id(event_source)
                    .addresses(remote_addrs)
                    .condition(dial_opts::PeerCondition::Always)
                    .build();

                let maybe_direct_connection_id = opts.connection_id();

                self.direct_to_relayed_connections
                    .insert(maybe_direct_connection_id, relayed_connection_id);
                self.queued_events.push_back(ToSwarm::Dial { opts });
            }
            Either::Left(handler::relayed::Event::OutboundNegotiationFailed { error }) => {
                self.queued_events.push_back(ToSwarm::GenerateEvent(
                    Event::DirectConnectionUpgradeFailed {
                        remote_peer_id: event_source,
                        connection_id: relayed_connection_id,
                        error: Error::Handler(error),
                    },
                ));
            }
            Either::Left(handler::relayed::Event::OutboundConnectNegotiated { remote_addrs }) => {
<<<<<<< HEAD
                log::debug!("Attempting to hole-punch to {event_source} using {remote_addrs:?}");
=======
                log::debug!(
                    "Attempting to hole-punch as listener to {event_source} using {remote_addrs:?}"
                );
>>>>>>> dc73cf20

                let opts = DialOpts::peer_id(event_source)
                    .condition(dial_opts::PeerCondition::Always)
                    .addresses(remote_addrs)
                    .override_role()
                    .build();

                let maybe_direct_connection_id = opts.connection_id();

                self.direct_to_relayed_connections
                    .insert(maybe_direct_connection_id, relayed_connection_id);
                *self
                    .outgoing_direct_connection_attempts
                    .entry((relayed_connection_id, event_source))
                    .or_default() += 1;
                self.queued_events.push_back(ToSwarm::Dial { opts });
            }
            Either::Right(never) => void::unreachable(never),
        };
    }

    fn poll(&mut self, _: &mut Context<'_>) -> Poll<ToSwarm<Self::ToSwarm, THandlerInEvent<Self>>> {
        if let Some(event) = self.queued_events.pop_front() {
            return Poll::Ready(event);
        }

        Poll::Pending
    }

    fn on_swarm_event(&mut self, event: FromSwarm<Self::ConnectionHandler>) {
        self.external_addresses.on_swarm_event(&event);

        match event {
            FromSwarm::ConnectionClosed(connection_closed) => {
                self.on_connection_closed(connection_closed)
            }
            FromSwarm::DialFailure(dial_failure) => self.on_dial_failure(dial_failure),
            FromSwarm::AddressChange(_)
            | FromSwarm::ConnectionEstablished(_)
            | FromSwarm::ListenFailure(_)
            | FromSwarm::NewListener(_)
            | FromSwarm::NewListenAddr(_)
            | FromSwarm::ExpiredListenAddr(_)
            | FromSwarm::ListenerError(_)
            | FromSwarm::ListenerClosed(_)
            | FromSwarm::NewExternalAddrCandidate(_)
            | FromSwarm::ExternalAddrExpired(_)
            | FromSwarm::ExternalAddrConfirmed(_) => {}
        }
    }
}

fn is_relayed(addr: &Multiaddr) -> bool {
    addr.iter().any(|p| p == Protocol::P2pCircuit)
}<|MERGE_RESOLUTION|>--- conflicted
+++ resolved
@@ -326,13 +326,9 @@
                 ));
             }
             Either::Left(handler::relayed::Event::OutboundConnectNegotiated { remote_addrs }) => {
-<<<<<<< HEAD
-                log::debug!("Attempting to hole-punch to {event_source} using {remote_addrs:?}");
-=======
                 log::debug!(
                     "Attempting to hole-punch as listener to {event_source} using {remote_addrs:?}"
                 );
->>>>>>> dc73cf20
 
                 let opts = DialOpts::peer_id(event_source)
                     .condition(dial_opts::PeerCondition::Always)
