// Copyright 2021 Protocol Labs.
//
// Permission is hereby granted, free of charge, to any person obtaining a
// copy of this software and associated documentation files (the "Software"),
// to deal in the Software without restriction, including without limitation
// the rights to use, copy, modify, merge, publish, distribute, sublicense,
// and/or sell copies of the Software, and to permit persons to whom the
// Software is furnished to do so, subject to the following conditions:
//
// The above copyright notice and this permission notice shall be included in
// all copies or substantial portions of the Software.
//
// THE SOFTWARE IS PROVIDED "AS IS", WITHOUT WARRANTY OF ANY KIND, EXPRESS
// OR IMPLIED, INCLUDING BUT NOT LIMITED TO THE WARRANTIES OF MERCHANTABILITY,
// FITNESS FOR A PARTICULAR PURPOSE AND NONINFRINGEMENT. IN NO EVENT SHALL THE
// AUTHORS OR COPYRIGHT HOLDERS BE LIABLE FOR ANY CLAIM, DAMAGES OR OTHER
// LIABILITY, WHETHER IN AN ACTION OF CONTRACT, TORT OR OTHERWISE, ARISING
// FROM, OUT OF OR IN CONNECTION WITH THE SOFTWARE OR THE USE OR OTHER
// DEALINGS IN THE SOFTWARE.

//! [`NetworkBehaviour`] to act as a direct connection upgrade through relay node.

use crate::handler;
use either::Either;
use libp2p_core::connection::ConnectedPoint;
use libp2p_core::multiaddr::Protocol;
use libp2p_core::{Endpoint, Multiaddr};
use libp2p_identity::PeerId;
use libp2p_swarm::behaviour::{ConnectionClosed, DialFailure, FromSwarm};
use libp2p_swarm::dial_opts::{self, DialOpts};
use libp2p_swarm::{
    dummy, ConnectionDenied, ConnectionHandler, ConnectionId, THandler, THandlerOutEvent,
};
use libp2p_swarm::{
    ExternalAddresses, NetworkBehaviour, NotifyHandler, PollParameters, StreamUpgradeError,
    THandlerInEvent, ToSwarm,
};
use std::collections::{HashMap, HashSet, VecDeque};
use std::task::{Context, Poll};
use thiserror::Error;
use void::Void;

pub(crate) const MAX_NUMBER_OF_UPGRADE_ATTEMPTS: u8 = 3;

/// The events produced by the [`Behaviour`].
#[derive(Debug)]
pub enum Event {
    InitiatedDirectConnectionUpgrade {
        remote_peer_id: PeerId,
        local_relayed_addr: Multiaddr,
    },
    RemoteInitiatedDirectConnectionUpgrade {
        remote_peer_id: PeerId,
        remote_relayed_addr: Multiaddr,
    },
    DirectConnectionUpgradeSucceeded {
        remote_peer_id: PeerId,
    },
    DirectConnectionUpgradeFailed {
        remote_peer_id: PeerId,
        error: Error,
    },
}

#[derive(Debug, Error)]
pub enum Error {
    #[error("Failed to dial peer.")]
    Dial,
    #[error("Failed to establish substream: {0}.")]
    Handler(StreamUpgradeError<Void>),
}

pub struct Behaviour {
    /// Queue of actions to return when polled.
    queued_events: VecDeque<ToSwarm<Event, Either<handler::relayed::Command, Either<Void, Void>>>>,

    /// All direct (non-relayed) connections.
    direct_connections: HashMap<PeerId, HashSet<ConnectionId>>,

    external_addresses: ExternalAddresses,

    local_peer_id: PeerId,

    direct_to_relayed_connections: HashMap<ConnectionId, ConnectionId>,

    /// Indexed by the [`ConnectionId`] of the relayed connection and
    /// the [`PeerId`] we are trying to establish a direct connection to.
    outgoing_direct_connection_attempts: HashMap<(ConnectionId, PeerId), u8>,

    /// The addresses we observed of our peers.
    peers_addresses: HashMap<ConnectionId, Multiaddr>,
}

impl Behaviour {
    pub fn new(local_peer_id: PeerId) -> Self {
        Behaviour {
            queued_events: Default::default(),
            direct_connections: Default::default(),
            external_addresses: Default::default(),
            local_peer_id,
            direct_to_relayed_connections: Default::default(),
            outgoing_direct_connection_attempts: Default::default(),
            peers_addresses: Default::default(),
        }
    }

    fn observed_addresses(&self) -> Vec<Multiaddr> {
        self.external_addresses
            .iter()
            .cloned()
            .filter(|a| !a.iter().any(|p| p == Protocol::P2pCircuit))
            .map(|a| a.with(Protocol::P2p(self.local_peer_id.into())))
            .collect()
    }

    fn on_dial_failure(
        &mut self,
        DialFailure {
            peer_id,
            connection_id: failed_direct_connection,
            ..
        }: DialFailure,
    ) {
        let peer_id = if let Some(peer_id) = peer_id {
            peer_id
        } else {
            return;
        };

        let relayed_connection_id = if let Some(relayed_connection_id) = self
            .direct_to_relayed_connections
            .get(&failed_direct_connection)
        {
            *relayed_connection_id
        } else {
            return;
        };

        let attempt = if let Some(attempt) = self
            .outgoing_direct_connection_attempts
            .get(&(relayed_connection_id, peer_id))
        {
            *attempt
        } else {
            return;
        };

        if attempt < MAX_NUMBER_OF_UPGRADE_ATTEMPTS {
            self.queued_events.push_back(ToSwarm::NotifyHandler {
                handler: NotifyHandler::One(relayed_connection_id),
                peer_id,
                event: Either::Left(handler::relayed::Command::Connect),
            })
        } else {
            self.queued_events.extend([ToSwarm::GenerateEvent(
                Event::DirectConnectionUpgradeFailed {
                    remote_peer_id: peer_id,
                    error: Error::Dial,
                },
            )]);
        }
    }

    fn on_connection_closed(
        &mut self,
        ConnectionClosed {
            peer_id,
            connection_id,
            endpoint: connected_point,
            ..
        }: ConnectionClosed<<Self as NetworkBehaviour>::ConnectionHandler>,
    ) {
        self.peers_addresses.remove(&connection_id);

        if !connected_point.is_relayed() {
            let connections = self
                .direct_connections
                .get_mut(&peer_id)
                .expect("Peer of direct connection to be tracked.");
            connections
                .remove(&connection_id)
                .then_some(())
                .expect("Direct connection to be tracked.");
            if connections.is_empty() {
                self.direct_connections.remove(&peer_id);
            }
        }
    }
}

impl NetworkBehaviour for Behaviour {
    type ConnectionHandler = Either<
        handler::relayed::Handler,
        Either<handler::direct::Handler, dummy::ConnectionHandler>,
    >;
    type ToSwarm = Event;

    fn handle_established_inbound_connection(
        &mut self,
        connection_id: ConnectionId,
        _peer: PeerId,
        local_addr: &Multiaddr,
        remote_addr: &Multiaddr,
    ) -> Result<THandler<Self>, ConnectionDenied> {
<<<<<<< HEAD
        self.peers_addresses
            .insert(connection_id, remote_addr.clone());

        match self
            .outgoing_direct_connection_attempts
            .remove(&(connection_id, peer))
        {
            None => {
                let handler = if is_relayed(local_addr) {
                    // TODO: Try dialing the remote peer directly. Specification:
                    //
                    // > The protocol starts with the completion of a relay connection from A to B. Upon
                    // observing the new connection, the inbound peer (here B) checks the addresses
                    // advertised by A via identify. If that set includes public addresses, then A may
                    // be reachable by a direct connection, in which case B attempts a unilateral
                    // connection upgrade by initiating a direct connection to A.
                    //
                    // https://github.com/libp2p/specs/blob/master/relay/DCUtR.md#the-protocol

                    let connected_point = ConnectedPoint::Listener {
                        local_addr: local_addr.clone(),
                        send_back_addr: remote_addr.clone(),
                    };
                    let mut handler =
                        handler::relayed::Handler::new(connected_point, self.observed_addresses());
                    handler.on_behaviour_event(handler::relayed::Command::Connect);

                    self.queued_events.extend([ToSwarm::GenerateEvent(
                        Event::InitiatedDirectConnectionUpgrade {
                            remote_peer_id: peer,
                            local_relayed_addr: local_addr.clone(),
                        },
                    )]);

                    Either::Left(handler) // TODO: We could make two `handler::relayed::Handler` here, one inbound one outbound.
                } else {
                    self.direct_connections
                        .entry(peer)
                        .or_default()
                        .insert(connection_id);

                    Either::Right(Either::Right(dummy::ConnectionHandler))
                };

                Ok(handler)
            }
            Some(_) => {
                assert!(
                    !is_relayed(local_addr),
                    "`Prototype::DirectConnection` is never created for relayed connection."
                );

                Ok(Either::Right(Either::Left(
                    handler::direct::Handler::default(),
                )))
            }
=======
        if is_relayed(local_addr) {
            return Ok(Either::Left(handler::relayed::Handler::new(
                ConnectedPoint::Listener {
                    local_addr: local_addr.clone(),
                    send_back_addr: remote_addr.clone(),
                },
            ))); // TODO: We could make two `handler::relayed::Handler` here, one inbound one outbound.
>>>>>>> 7f865448
        }

        assert!(
            self.direct_to_relayed_connections
                .get(&connection_id)
                .is_none(),
            "state mismatch"
        );

        Ok(Either::Right(Either::Right(dummy::ConnectionHandler)))
    }

    fn handle_established_outbound_connection(
        &mut self,
        connection_id: ConnectionId,
        peer: PeerId,
        addr: &Multiaddr,
        role_override: Endpoint,
    ) -> Result<THandler<Self>, ConnectionDenied> {
<<<<<<< HEAD
        self.peers_addresses.insert(connection_id, addr.clone());

        match self
            .outgoing_direct_connection_attempts
            .remove(&(connection_id, peer))
        {
            None => {
                let handler = if is_relayed(addr) {
                    let connected_point = ConnectedPoint::Dialer {
                        address: addr.clone(),
                        role_override,
                    };
                    Either::Left(handler::relayed::Handler::new(
                        connected_point,
                        self.observed_addresses(),
                    )) // TODO: We could make two `handler::relayed::Handler` here, one inbound one outbound.
                } else {
                    self.direct_connections
                        .entry(peer)
                        .or_default()
                        .insert(connection_id);

                    Either::Right(Either::Right(dummy::ConnectionHandler))
                };

                Ok(handler)
            }
            Some(_) => {
=======
        if is_relayed(addr) {
            return Ok(Either::Left(handler::relayed::Handler::new(
                ConnectedPoint::Dialer {
                    address: addr.clone(),
                    role_override,
                },
            ))); // TODO: We could make two `handler::relayed::Handler` here, one inbound one outbound.
        }

        // Whether this is a connection requested by this behaviour.
        if let Some(&relayed_connection_id) = self.direct_to_relayed_connections.get(&connection_id)
        {
            if role_override == Endpoint::Listener {
>>>>>>> 7f865448
                assert!(
                    self.outgoing_direct_connection_attempts
                        .remove(&(relayed_connection_id, peer))
                        .is_some(),
                    "state mismatch"
                );
            }

            return Ok(Either::Right(Either::Left(
                handler::direct::Handler::default(),
            )));
        }

        Ok(Either::Right(Either::Right(dummy::ConnectionHandler)))
    }

    fn on_connection_handler_event(
        &mut self,
        event_source: PeerId,
        connection_id: ConnectionId,
        handler_event: THandlerOutEvent<Self>,
    ) {
        let relayed_connection_id = match handler_event.as_ref() {
            Either::Left(_) => connection_id,
            Either::Right(_) => match self.direct_to_relayed_connections.get(&connection_id) {
                None => {
                    // If the connection ID is unknown to us, it means we didn't create it so ignore any event coming from it.
                    return;
                }
                Some(relayed_connection_id) => *relayed_connection_id,
            },
        };

        match handler_event {
            Either::Left(handler::relayed::Event::InboundConnectRequest) => {
                self.queued_events.extend([ToSwarm::GenerateEvent(
                    Event::RemoteInitiatedDirectConnectionUpgrade {
                        remote_peer_id: event_source,
                        remote_relayed_addr: self
                            .peers_addresses
                            .get(&relayed_connection_id)
                            .cloned()
                            .expect("to have stored remote addr of relay connection"),
                    },
                )]);
            }
            Either::Left(handler::relayed::Event::InboundNegotiationFailed { error }) => {
                self.queued_events.push_back(ToSwarm::GenerateEvent(
                    Event::DirectConnectionUpgradeFailed {
                        remote_peer_id: event_source,
                        error: Error::Handler(error),
                    },
                ));
            }
            Either::Left(handler::relayed::Event::InboundConnectNegotiated(remote_addrs)) => {
                let opts = DialOpts::peer_id(event_source)
                    .addresses(remote_addrs)
                    .condition(dial_opts::PeerCondition::Always)
                    .build();

                let maybe_direct_connection_id = opts.connection_id();

                self.direct_to_relayed_connections
                    .insert(maybe_direct_connection_id, relayed_connection_id);
                self.queued_events.push_back(ToSwarm::Dial { opts });
            }
            Either::Left(handler::relayed::Event::OutboundNegotiationFailed { error }) => {
                self.queued_events.push_back(ToSwarm::GenerateEvent(
                    Event::DirectConnectionUpgradeFailed {
                        remote_peer_id: event_source,
                        error: Error::Handler(error),
                    },
                ));
            }
            Either::Left(handler::relayed::Event::OutboundConnectNegotiated { remote_addrs }) => {
                let opts = DialOpts::peer_id(event_source)
                    .condition(dial_opts::PeerCondition::Always)
                    .addresses(remote_addrs)
                    .override_role()
                    .build();

                let maybe_direct_connection_id = opts.connection_id();

                self.direct_to_relayed_connections
                    .insert(maybe_direct_connection_id, relayed_connection_id);
                *self
                    .outgoing_direct_connection_attempts
                    .entry((relayed_connection_id, event_source))
                    .or_default() += 1;
                self.queued_events.push_back(ToSwarm::Dial { opts });
            }
            Either::Right(Either::Left(handler::direct::Event::DirectConnectionEstablished)) => {
                self.queued_events.extend([ToSwarm::GenerateEvent(
                    Event::DirectConnectionUpgradeSucceeded {
                        remote_peer_id: event_source,
                    },
                )]);
            }
            Either::Right(Either::Right(never)) => void::unreachable(never),
        };
    }

    fn poll(
        &mut self,
        _cx: &mut Context<'_>,
        _: &mut impl PollParameters,
    ) -> Poll<ToSwarm<Self::ToSwarm, THandlerInEvent<Self>>> {
        if let Some(event) = self.queued_events.pop_front() {
            return Poll::Ready(event);
        }

        Poll::Pending
    }

    fn on_swarm_event(&mut self, event: FromSwarm<Self::ConnectionHandler>) {
        self.external_addresses.on_swarm_event(&event);

        match event {
            FromSwarm::ConnectionClosed(connection_closed) => {
                self.on_connection_closed(connection_closed)
            }
            FromSwarm::DialFailure(dial_failure) => self.on_dial_failure(dial_failure),
            FromSwarm::AddressChange(_)
            | FromSwarm::ConnectionEstablished(_)
            | FromSwarm::ListenFailure(_)
            | FromSwarm::NewListener(_)
            | FromSwarm::NewListenAddr(_)
            | FromSwarm::ExpiredListenAddr(_)
            | FromSwarm::ListenerError(_)
            | FromSwarm::ListenerClosed(_)
            | FromSwarm::NewExternalAddrCandidate(_)
            | FromSwarm::ExternalAddrExpired(_)
            | FromSwarm::ExternalAddrConfirmed(_) => {}
        }
    }
}

fn is_relayed(addr: &Multiaddr) -> bool {
    addr.iter().any(|p| p == Protocol::P2pCircuit)
}<|MERGE_RESOLUTION|>--- conflicted
+++ resolved
@@ -198,77 +198,35 @@
     fn handle_established_inbound_connection(
         &mut self,
         connection_id: ConnectionId,
-        _peer: PeerId,
+        peer: PeerId,
         local_addr: &Multiaddr,
         remote_addr: &Multiaddr,
     ) -> Result<THandler<Self>, ConnectionDenied> {
-<<<<<<< HEAD
         self.peers_addresses
             .insert(connection_id, remote_addr.clone());
 
-        match self
-            .outgoing_direct_connection_attempts
-            .remove(&(connection_id, peer))
-        {
-            None => {
-                let handler = if is_relayed(local_addr) {
-                    // TODO: Try dialing the remote peer directly. Specification:
-                    //
-                    // > The protocol starts with the completion of a relay connection from A to B. Upon
-                    // observing the new connection, the inbound peer (here B) checks the addresses
-                    // advertised by A via identify. If that set includes public addresses, then A may
-                    // be reachable by a direct connection, in which case B attempts a unilateral
-                    // connection upgrade by initiating a direct connection to A.
-                    //
-                    // https://github.com/libp2p/specs/blob/master/relay/DCUtR.md#the-protocol
-
-                    let connected_point = ConnectedPoint::Listener {
-                        local_addr: local_addr.clone(),
-                        send_back_addr: remote_addr.clone(),
-                    };
-                    let mut handler =
-                        handler::relayed::Handler::new(connected_point, self.observed_addresses());
-                    handler.on_behaviour_event(handler::relayed::Command::Connect);
-
-                    self.queued_events.extend([ToSwarm::GenerateEvent(
-                        Event::InitiatedDirectConnectionUpgrade {
-                            remote_peer_id: peer,
-                            local_relayed_addr: local_addr.clone(),
-                        },
-                    )]);
-
-                    Either::Left(handler) // TODO: We could make two `handler::relayed::Handler` here, one inbound one outbound.
-                } else {
-                    self.direct_connections
-                        .entry(peer)
-                        .or_default()
-                        .insert(connection_id);
-
-                    Either::Right(Either::Right(dummy::ConnectionHandler))
-                };
-
-                Ok(handler)
-            }
-            Some(_) => {
-                assert!(
-                    !is_relayed(local_addr),
-                    "`Prototype::DirectConnection` is never created for relayed connection."
-                );
-
-                Ok(Either::Right(Either::Left(
-                    handler::direct::Handler::default(),
-                )))
-            }
-=======
         if is_relayed(local_addr) {
-            return Ok(Either::Left(handler::relayed::Handler::new(
-                ConnectedPoint::Listener {
-                    local_addr: local_addr.clone(),
-                    send_back_addr: remote_addr.clone(),
+            let connected_point = ConnectedPoint::Listener {
+                local_addr: local_addr.clone(),
+                send_back_addr: remote_addr.clone(),
+            };
+            let mut handler =
+                handler::relayed::Handler::new(connected_point, self.observed_addresses());
+            handler.on_behaviour_event(handler::relayed::Command::Connect);
+
+            self.queued_events.extend([ToSwarm::GenerateEvent(
+                Event::InitiatedDirectConnectionUpgrade {
+                    remote_peer_id: peer,
+                    local_relayed_addr: local_addr.clone(),
                 },
-            ))); // TODO: We could make two `handler::relayed::Handler` here, one inbound one outbound.
->>>>>>> 7f865448
-        }
+            )]);
+
+            return Ok(Either::Left(handler)); // TODO: We could make two `handler::relayed::Handler` here, one inbound one outbound.
+        }
+        self.direct_connections
+            .entry(peer)
+            .or_default()
+            .insert(connection_id);
 
         assert!(
             self.direct_to_relayed_connections
@@ -287,50 +245,26 @@
         addr: &Multiaddr,
         role_override: Endpoint,
     ) -> Result<THandler<Self>, ConnectionDenied> {
-<<<<<<< HEAD
         self.peers_addresses.insert(connection_id, addr.clone());
-
-        match self
-            .outgoing_direct_connection_attempts
-            .remove(&(connection_id, peer))
-        {
-            None => {
-                let handler = if is_relayed(addr) {
-                    let connected_point = ConnectedPoint::Dialer {
-                        address: addr.clone(),
-                        role_override,
-                    };
-                    Either::Left(handler::relayed::Handler::new(
-                        connected_point,
-                        self.observed_addresses(),
-                    )) // TODO: We could make two `handler::relayed::Handler` here, one inbound one outbound.
-                } else {
-                    self.direct_connections
-                        .entry(peer)
-                        .or_default()
-                        .insert(connection_id);
-
-                    Either::Right(Either::Right(dummy::ConnectionHandler))
-                };
-
-                Ok(handler)
-            }
-            Some(_) => {
-=======
         if is_relayed(addr) {
             return Ok(Either::Left(handler::relayed::Handler::new(
                 ConnectedPoint::Dialer {
                     address: addr.clone(),
                     role_override,
                 },
+                self.observed_addresses(),
             ))); // TODO: We could make two `handler::relayed::Handler` here, one inbound one outbound.
         }
+
+        self.direct_connections
+            .entry(peer)
+            .or_default()
+            .insert(connection_id);
 
         // Whether this is a connection requested by this behaviour.
         if let Some(&relayed_connection_id) = self.direct_to_relayed_connections.get(&connection_id)
         {
             if role_override == Endpoint::Listener {
->>>>>>> 7f865448
                 assert!(
                     self.outgoing_direct_connection_attempts
                         .remove(&(relayed_connection_id, peer))
