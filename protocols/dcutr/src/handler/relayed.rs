// Copyright 2021 Protocol Labs.
//
// Permission is hereby granted, free of charge, to any person obtaining a
// copy of this software and associated documentation files (the "Software"),
// to deal in the Software without restriction, including without limitation
// the rights to use, copy, modify, merge, publish, distribute, sublicense,
// and/or sell copies of the Software, and to permit persons to whom the
// Software is furnished to do so, subject to the following conditions:
//
// The above copyright notice and this permission notice shall be included in
// all copies or substantial portions of the Software.
//
// THE SOFTWARE IS PROVIDED "AS IS", WITHOUT WARRANTY OF ANY KIND, EXPRESS
// OR IMPLIED, INCLUDING BUT NOT LIMITED TO THE WARRANTIES OF MERCHANTABILITY,
// FITNESS FOR A PARTICULAR PURPOSE AND NONINFRINGEMENT. IN NO EVENT SHALL THE
// AUTHORS OR COPYRIGHT HOLDERS BE LIABLE FOR ANY CLAIM, DAMAGES OR OTHER
// LIABILITY, WHETHER IN AN ACTION OF CONTRACT, TORT OR OTHERWISE, ARISING
// FROM, OUT OF OR IN CONNECTION WITH THE SOFTWARE OR THE USE OR OTHER
// DEALINGS IN THE SOFTWARE.

//! [`ConnectionHandler`] handling relayed connection potentially upgraded to a direct connection.

use crate::behaviour::MAX_NUMBER_OF_UPGRADE_ATTEMPTS;
use crate::{protocol, PROTOCOL_NAME};
use either::Either;
use futures::future;
use libp2p_core::multiaddr::Multiaddr;
use libp2p_core::upgrade::{DeniedUpgrade, ReadyUpgrade};
use libp2p_core::ConnectedPoint;
use libp2p_swarm::handler::{
    ConnectionEvent, DialUpgradeError, FullyNegotiatedInbound, FullyNegotiatedOutbound,
    ListenUpgradeError,
};
use libp2p_swarm::{
    ConnectionHandler, ConnectionHandlerEvent, StreamProtocol, StreamUpgradeError,
    SubstreamProtocol,
};
use protocol::{inbound, outbound};
use std::collections::VecDeque;
use std::io;
use std::task::{Context, Poll};
use std::time::Duration;
use void::Void;

#[derive(Debug)]
pub enum Command {
    Connect,
}

#[derive(Debug)]
pub enum Event {
    InboundConnectNegotiated { remote_addrs: Vec<Multiaddr> },
    OutboundConnectNegotiated { remote_addrs: Vec<Multiaddr> },
    InboundConnectFailed { error: inbound::Error },
    OutboundConnectFailed { error: outbound::Error },
}

pub struct Handler {
    endpoint: ConnectedPoint,
    /// Queue of events to return when polled.
    queued_events: VecDeque<
        ConnectionHandlerEvent<
            <Self as ConnectionHandler>::OutboundProtocol,
            <Self as ConnectionHandler>::OutboundOpenInfo,
            <Self as ConnectionHandler>::ToBehaviour,
        >,
    >,

    // Inbound DCUtR handshakes
    inbound_stream: futures_bounded::FuturesSet<Result<Vec<Multiaddr>, inbound::Error>>,

    // Outbound DCUtR handshake.
    outbound_stream: futures_bounded::FuturesSet<Result<Vec<Multiaddr>, outbound::Error>>,

    /// The addresses we will send to the other party for hole-punching attempts.
    holepunch_candidates: Vec<Multiaddr>,

    attempts: u8,
}

impl Handler {
    pub fn new(endpoint: ConnectedPoint, holepunch_candidates: Vec<Multiaddr>) -> Self {
        Self {
            endpoint,
            queued_events: Default::default(),
            inbound_stream: futures_bounded::FuturesSet::new(Duration::from_secs(10), 1),
            outbound_stream: futures_bounded::FuturesSet::new(Duration::from_secs(10), 1),
            holepunch_candidates,
            attempts: 0,
        }
    }

    fn on_fully_negotiated_inbound(
        &mut self,
        FullyNegotiatedInbound {
            protocol: output, ..
        }: FullyNegotiatedInbound<
            <Self as ConnectionHandler>::InboundProtocol,
            <Self as ConnectionHandler>::InboundOpenInfo,
        >,
    ) {
        match output {
            future::Either::Left(stream) => {
                if self
                    .inbound_stream
                    .try_push(inbound::handshake(
                        stream,
                        self.holepunch_candidates.clone(),
                    ))
                    .is_err()
                {
                    log::warn!(
                        "New inbound connect stream while still upgrading previous one. Replacing previous with new.",
                    );
                }
                self.attempts += 1;
            }
            // A connection listener denies all incoming substreams, thus none can ever be fully negotiated.
            future::Either::Right(output) => void::unreachable(output),
        }
    }

    fn on_fully_negotiated_outbound(
        &mut self,
        FullyNegotiatedOutbound {
            protocol: stream, ..
        }: FullyNegotiatedOutbound<
            <Self as ConnectionHandler>::OutboundProtocol,
            <Self as ConnectionHandler>::OutboundOpenInfo,
        >,
    ) {
        assert!(
            self.endpoint.is_listener(),
            "A connection dialer never initiates a connection upgrade."
        );
        if self
            .outbound_stream
            .try_push(outbound::handshake(
                stream,
                self.holepunch_candidates.clone(),
            ))
            .is_err()
        {
            log::warn!(
                "New outbound connect stream while still upgrading previous one. Replacing previous with new.",
            );
        }
    }

    fn on_listen_upgrade_error(
        &mut self,
        ListenUpgradeError { error, .. }: ListenUpgradeError<
            <Self as ConnectionHandler>::InboundOpenInfo,
            <Self as ConnectionHandler>::InboundProtocol,
        >,
    ) {
        void::unreachable(error.into_inner());
    }

    fn on_dial_upgrade_error(
        &mut self,
        DialUpgradeError { error, .. }: DialUpgradeError<
            <Self as ConnectionHandler>::OutboundOpenInfo,
            <Self as ConnectionHandler>::OutboundProtocol,
        >,
    ) {
        let error = match error {
            StreamUpgradeError::Apply(v) => void::unreachable(v),
            StreamUpgradeError::NegotiationFailed => outbound::Error::Unsupported,
            StreamUpgradeError::Io(e) => outbound::Error::Io(e),
            StreamUpgradeError::Timeout => outbound::Error::Io(io::ErrorKind::TimedOut.into()),
        };

        self.queued_events
            .push_back(ConnectionHandlerEvent::NotifyBehaviour(
                Event::OutboundConnectFailed { error },
            ))
    }
}

impl ConnectionHandler for Handler {
    type FromBehaviour = Command;
    type ToBehaviour = Event;
<<<<<<< HEAD
    type InboundProtocol = Either<protocol::inbound::Upgrade, DeniedUpgrade>;
    type OutboundProtocol = protocol::outbound::Upgrade;
=======
    type Error = Void;
    type InboundProtocol = Either<ReadyUpgrade<StreamProtocol>, DeniedUpgrade>;
    type OutboundProtocol = ReadyUpgrade<StreamProtocol>;
>>>>>>> f303b3f2
    type OutboundOpenInfo = ();
    type InboundOpenInfo = ();

    fn listen_protocol(&self) -> SubstreamProtocol<Self::InboundProtocol, Self::InboundOpenInfo> {
        match self.endpoint {
            ConnectedPoint::Dialer { .. } => {
                SubstreamProtocol::new(Either::Left(ReadyUpgrade::new(PROTOCOL_NAME)), ())
            }
            ConnectedPoint::Listener { .. } => {
                // By the protocol specification the listening side of a relayed connection
                // initiates the _direct connection upgrade_. In other words the listening side of
                // the relayed connection opens a substream to the dialing side. (Connection roles
                // and substream roles are reversed.) The listening side on a relayed connection
                // never expects incoming substreams, hence the denied upgrade below.
                SubstreamProtocol::new(Either::Right(DeniedUpgrade), ())
            }
        }
    }

    fn on_behaviour_event(&mut self, event: Self::FromBehaviour) {
        match event {
            Command::Connect => {
                self.queued_events
                    .push_back(ConnectionHandlerEvent::OutboundSubstreamRequest {
                        protocol: SubstreamProtocol::new(ReadyUpgrade::new(PROTOCOL_NAME), ()),
                    });
                self.attempts += 1;
            }
        }
    }

    fn connection_keep_alive(&self) -> bool {
        if self.attempts < MAX_NUMBER_OF_UPGRADE_ATTEMPTS {
            return true;
        }

        false
    }

    fn poll(
        &mut self,
        cx: &mut Context<'_>,
    ) -> Poll<
        ConnectionHandlerEvent<Self::OutboundProtocol, Self::OutboundOpenInfo, Self::ToBehaviour>,
    > {
        // Return queued events.
        if let Some(event) = self.queued_events.pop_front() {
            return Poll::Ready(event);
        }

<<<<<<< HEAD
        if let Some(Poll::Ready(result)) = self.inbound_connect.as_mut().map(|f| f.poll_unpin(cx)) {
            self.inbound_connect = None;
            match result {
                Ok(addresses) => {
                    return Poll::Ready(ConnectionHandlerEvent::NotifyBehaviour(
                        Event::InboundConnectNegotiated(addresses),
                    ));
                }
                Err(_) => {
                    todo!()
                }
=======
        match self.inbound_stream.poll_unpin(cx) {
            Poll::Ready(Ok(Ok(addresses))) => {
                return Poll::Ready(ConnectionHandlerEvent::NotifyBehaviour(
                    Event::InboundConnectNegotiated {
                        remote_addrs: addresses,
                    },
                ))
            }
            Poll::Ready(Ok(Err(error))) => {
                return Poll::Ready(ConnectionHandlerEvent::NotifyBehaviour(
                    Event::InboundConnectFailed { error },
                ))
            }
            Poll::Ready(Err(futures_bounded::Timeout { .. })) => {
                return Poll::Ready(ConnectionHandlerEvent::NotifyBehaviour(
                    Event::InboundConnectFailed {
                        error: inbound::Error::Io(io::ErrorKind::TimedOut.into()),
                    },
                ))
            }
            Poll::Pending => {}
        }

        match self.outbound_stream.poll_unpin(cx) {
            Poll::Ready(Ok(Ok(addresses))) => {
                return Poll::Ready(ConnectionHandlerEvent::NotifyBehaviour(
                    Event::OutboundConnectNegotiated {
                        remote_addrs: addresses,
                    },
                ))
            }
            Poll::Ready(Ok(Err(error))) => {
                return Poll::Ready(ConnectionHandlerEvent::NotifyBehaviour(
                    Event::OutboundConnectFailed { error },
                ))
            }
            Poll::Ready(Err(futures_bounded::Timeout { .. })) => {
                return Poll::Ready(ConnectionHandlerEvent::NotifyBehaviour(
                    Event::OutboundConnectFailed {
                        error: outbound::Error::Io(io::ErrorKind::TimedOut.into()),
                    },
                ))
>>>>>>> f303b3f2
            }
            Poll::Pending => {}
        }

        Poll::Pending
    }

    fn on_connection_event(
        &mut self,
        event: ConnectionEvent<
            Self::InboundProtocol,
            Self::OutboundProtocol,
            Self::InboundOpenInfo,
            Self::OutboundOpenInfo,
        >,
    ) {
        match event {
            ConnectionEvent::FullyNegotiatedInbound(fully_negotiated_inbound) => {
                self.on_fully_negotiated_inbound(fully_negotiated_inbound)
            }
            ConnectionEvent::FullyNegotiatedOutbound(fully_negotiated_outbound) => {
                self.on_fully_negotiated_outbound(fully_negotiated_outbound)
            }
            ConnectionEvent::ListenUpgradeError(listen_upgrade_error) => {
                self.on_listen_upgrade_error(listen_upgrade_error)
            }
            ConnectionEvent::DialUpgradeError(dial_upgrade_error) => {
                self.on_dial_upgrade_error(dial_upgrade_error)
            }
            ConnectionEvent::AddressChange(_)
            | ConnectionEvent::LocalProtocolsChange(_)
            | ConnectionEvent::RemoteProtocolsChange(_) => {}
        }
    }
}<|MERGE_RESOLUTION|>--- conflicted
+++ resolved
@@ -181,14 +181,8 @@
 impl ConnectionHandler for Handler {
     type FromBehaviour = Command;
     type ToBehaviour = Event;
-<<<<<<< HEAD
     type InboundProtocol = Either<protocol::inbound::Upgrade, DeniedUpgrade>;
     type OutboundProtocol = protocol::outbound::Upgrade;
-=======
-    type Error = Void;
-    type InboundProtocol = Either<ReadyUpgrade<StreamProtocol>, DeniedUpgrade>;
-    type OutboundProtocol = ReadyUpgrade<StreamProtocol>;
->>>>>>> f303b3f2
     type OutboundOpenInfo = ();
     type InboundOpenInfo = ();
 
@@ -239,19 +233,6 @@
             return Poll::Ready(event);
         }
 
-<<<<<<< HEAD
-        if let Some(Poll::Ready(result)) = self.inbound_connect.as_mut().map(|f| f.poll_unpin(cx)) {
-            self.inbound_connect = None;
-            match result {
-                Ok(addresses) => {
-                    return Poll::Ready(ConnectionHandlerEvent::NotifyBehaviour(
-                        Event::InboundConnectNegotiated(addresses),
-                    ));
-                }
-                Err(_) => {
-                    todo!()
-                }
-=======
         match self.inbound_stream.poll_unpin(cx) {
             Poll::Ready(Ok(Ok(addresses))) => {
                 return Poll::Ready(ConnectionHandlerEvent::NotifyBehaviour(
@@ -294,7 +275,6 @@
                         error: outbound::Error::Io(io::ErrorKind::TimedOut.into()),
                     },
                 ))
->>>>>>> f303b3f2
             }
             Poll::Pending => {}
         }
