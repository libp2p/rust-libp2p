// Copyright 2021 Protocol Labs.
//
// Permission is hereby granted, free of charge, to any person obtaining a
// copy of this software and associated documentation files (the "Software"),
// to deal in the Software without restriction, including without limitation
// the rights to use, copy, modify, merge, publish, distribute, sublicense,
// and/or sell copies of the Software, and to permit persons to whom the
// Software is furnished to do so, subject to the following conditions:
//
// The above copyright notice and this permission notice shall be included in
// all copies or substantial portions of the Software.
//
// THE SOFTWARE IS PROVIDED "AS IS", WITHOUT WARRANTY OF ANY KIND, EXPRESS
// OR IMPLIED, INCLUDING BUT NOT LIMITED TO THE WARRANTIES OF MERCHANTABILITY,
// FITNESS FOR A PARTICULAR PURPOSE AND NONINFRINGEMENT. IN NO EVENT SHALL THE
// AUTHORS OR COPYRIGHT HOLDERS BE LIABLE FOR ANY CLAIM, DAMAGES OR OTHER
// LIABILITY, WHETHER IN AN ACTION OF CONTRACT, TORT OR OTHERWISE, ARISING
// FROM, OUT OF OR IN CONNECTION WITH THE SOFTWARE OR THE USE OR OTHER
// DEALINGS IN THE SOFTWARE.

//! [`NetworkBehaviour`] to act as a direct connection upgrade through relay node.

use crate::handler;
use crate::protocol;
use either::Either;
use libp2p_core::connection::{ConnectedPoint, ConnectionId};
use libp2p_core::multiaddr::Protocol;
use libp2p_core::{Multiaddr, PeerId};
<<<<<<< HEAD
use libp2p_swarm::behaviour::THandlerInEvent;
use libp2p_swarm::dial_opts::{self, DialOpts};
use libp2p_swarm::{
    dummy, ConnectionHandler, ConnectionHandlerUpgrErr, DialError, NetworkBehaviour,
=======
use libp2p_swarm::behaviour::{ConnectionClosed, ConnectionEstablished, DialFailure, FromSwarm};
use libp2p_swarm::dial_opts::{self, DialOpts};
use libp2p_swarm::{
    ConnectionHandler, ConnectionHandlerUpgrErr, IntoConnectionHandler, NetworkBehaviour,
>>>>>>> 08510dd5
    NetworkBehaviourAction, NotifyHandler, PollParameters,
};
use std::collections::hash_map::Entry;
use std::collections::{HashMap, HashSet, VecDeque};
use std::task::{Context, Poll};
use thiserror::Error;

const MAX_NUMBER_OF_UPGRADE_ATTEMPTS: u8 = 3;

/// The events produced by the [`Behaviour`].
#[derive(Debug)]
pub enum Event {
    InitiatedDirectConnectionUpgrade {
        remote_peer_id: PeerId,
        local_relayed_addr: Multiaddr,
    },
    RemoteInitiatedDirectConnectionUpgrade {
        remote_peer_id: PeerId,
        remote_relayed_addr: Multiaddr,
    },
    DirectConnectionUpgradeSucceeded {
        remote_peer_id: PeerId,
    },
    DirectConnectionUpgradeFailed {
        remote_peer_id: PeerId,
        error: UpgradeError,
    },
}

#[derive(Debug, Error)]
pub enum UpgradeError {
    #[error("Failed to dial peer.")]
    Dial,
    #[error("Failed to establish substream: {0}.")]
    Handler(ConnectionHandlerUpgrErr<void::Void>),
}

#[derive(Default)]
pub struct Behaviour {
    /// Queue of actions to return when polled.
    queued_actions: VecDeque<ActionBuilder>,

    /// All direct (non-relayed) connections.
    direct_connections: HashMap<PeerId, HashSet<ConnectionId>>,

    awaiting_direct_inbound_connections: HashMap<PeerId, ConnectionId>,

    awaiting_direct_outbound_connections: HashMap<PeerId, (ConnectionId, u8)>,
}

type Handler =
    Either<handler::relayed::Handler, Either<handler::direct::Handler, dummy::ConnectionHandler>>;

impl Behaviour {
    pub fn new() -> Self {
        Behaviour {
            queued_actions: Default::default(),
            direct_connections: Default::default(),
            awaiting_direct_inbound_connections: Default::default(),
            awaiting_direct_outbound_connections: Default::default(),
        }
    }

<<<<<<< HEAD
impl NetworkBehaviour for Behaviour {
    type ConnectionHandler = Handler;
    type OutEvent = Event;

    fn new_handler(
        &mut self,
        peer: &PeerId,
        connected_point: &ConnectedPoint,
    ) -> Self::ConnectionHandler {
        match (
            self.awaiting_direct_inbound_connections.entry(*peer),
            self.awaiting_direct_outbound_connections.entry(*peer),
        ) {
            (Entry::Vacant(_), Entry::Occupied(occupied)) => {
                if connected_point.is_relayed() {
                    log::debug!(
                        "Unexpected relay connection whilst awaiting direct outbound connection"
                    );

                    return Either::Left(handler::relayed::Handler::new(connected_point.clone()));
                }

                let (relayed_connection_id, _) = occupied.remove();

                Either::Right(Either::Left(handler::direct::Handler::new(
                    relayed_connection_id,
                )))
            }
            (Entry::Occupied(occupied), Entry::Vacant(_)) => {
                if connected_point.is_relayed() {
                    log::debug!(
                        "Unexpected relay connection whilst awaiting direct inbound connection"
                    );

                    return Either::Left(handler::relayed::Handler::new(connected_point.clone()));
                }

                let relayed_connection_id = occupied.remove();

                Either::Right(Either::Left(handler::direct::Handler::new(
                    relayed_connection_id,
                )))
            }
            (Entry::Vacant(_), Entry::Vacant(_)) => {
                if connected_point.is_relayed() {
                    Either::Left(handler::relayed::Handler::new(connected_point.clone()))
                } else {
                    Either::Right(Either::Right(dummy::ConnectionHandler))
                }
            }
            (Entry::Occupied(_), Entry::Occupied(_)) => {
                debug_assert!(false, "Should not have a pending outbound and pending inbound connection to same peer simultaneously");

                Either::Right(Either::Right(dummy::ConnectionHandler))
            }
        }
    }

    fn addresses_of_peer(&mut self, _peer_id: &PeerId) -> Vec<Multiaddr> {
        vec![]
    }

    fn inject_connection_established(
=======
    fn on_connection_established(
>>>>>>> 08510dd5
        &mut self,
        ConnectionEstablished {
            peer_id,
            connection_id,
            endpoint: connected_point,
            ..
        }: ConnectionEstablished,
    ) {
        if connected_point.is_relayed() {
            if connected_point.is_listener() && !self.direct_connections.contains_key(&peer_id) {
                // TODO: Try dialing the remote peer directly. Specification:
                //
                // > The protocol starts with the completion of a relay connection from A to B. Upon
                // observing the new connection, the inbound peer (here B) checks the addresses
                // advertised by A via identify. If that set includes public addresses, then A may
                // be reachable by a direct connection, in which case B attempts a unilateral
                // connection upgrade by initiating a direct connection to A.
                //
                // https://github.com/libp2p/specs/blob/master/relay/DCUtR.md#the-protocol
                self.queued_actions.extend([
                    ActionBuilder::Connect {
                        peer_id,
                        attempt: 1,
                        handler: NotifyHandler::One(connection_id),
                    },
                    NetworkBehaviourAction::GenerateEvent(
                        Event::InitiatedDirectConnectionUpgrade {
                            remote_peer_id: peer_id,
                            local_relayed_addr: match connected_point {
                                ConnectedPoint::Listener { local_addr, .. } => local_addr.clone(),
                                ConnectedPoint::Dialer { .. } => unreachable!("Due to outer if."),
                            },
                        },
                    )
                    .into(),
                ]);
            }
        } else {
            self.direct_connections
                .entry(peer_id)
                .or_default()
                .insert(connection_id);
        }
    }

<<<<<<< HEAD
    fn inject_dial_failure(&mut self, maybe_peer_id: Option<PeerId>, _error: &DialError) {
        let peer_id = match maybe_peer_id {
            Some(peer_id) => peer_id,
            None => return,
        };

        let (relayed_connection_id, attempt) =
            match self.awaiting_direct_outbound_connections.remove(&peer_id) {
                Some((relayed_connection_id, attempt)) => (relayed_connection_id, attempt),
                None => return,
            };

        if attempt < MAX_NUMBER_OF_UPGRADE_ATTEMPTS {
            self.queued_actions.push_back(ActionBuilder::Connect {
                peer_id,
                handler: NotifyHandler::One(relayed_connection_id),
                attempt: attempt + 1,
            });
        } else {
            self.queued_actions.extend([
                NetworkBehaviourAction::NotifyHandler {
=======
    fn on_dial_failure(
        &mut self,
        DialFailure {
            peer_id, handler, ..
        }: DialFailure<<Self as NetworkBehaviour>::ConnectionHandler>,
    ) {
        if let handler::Prototype::DirectConnection {
            relayed_connection_id,
            role: handler::Role::Initiator { attempt },
        } = handler
        {
            let peer_id = peer_id.expect("Peer of `Prototype::DirectConnection` is always known.");
            if attempt < MAX_NUMBER_OF_UPGRADE_ATTEMPTS {
                self.queued_actions.push_back(ActionBuilder::Connect {
>>>>>>> 08510dd5
                    peer_id,
                    handler: NotifyHandler::One(relayed_connection_id),
                    event: Either::Left(handler::relayed::Command::UpgradeFinishedDontKeepAlive),
                }
                .into(),
                NetworkBehaviourAction::GenerateEvent(Event::DirectConnectionUpgradeFailed {
                    remote_peer_id: peer_id,
                    error: UpgradeError::Dial,
                })
                .into(),
            ]);
        }
    }

    fn on_connection_closed(
        &mut self,
<<<<<<< HEAD
        peer_id: &PeerId,
        connection_id: &ConnectionId,
        connected_point: &ConnectedPoint,
        _handler: Self::ConnectionHandler,
        _remaining_established: usize,
=======
        ConnectionClosed {
            peer_id,
            connection_id,
            endpoint: connected_point,
            ..
        }: ConnectionClosed<<Self as NetworkBehaviour>::ConnectionHandler>,
>>>>>>> 08510dd5
    ) {
        if !connected_point.is_relayed() {
            let connections = self
                .direct_connections
                .get_mut(&peer_id)
                .expect("Peer of direct connection to be tracked.");
            connections
                .remove(&connection_id)
                .then(|| ())
                .expect("Direct connection to be tracked.");
            if connections.is_empty() {
                self.direct_connections.remove(&peer_id);
            }
        }
    }
}

impl NetworkBehaviour for Behaviour {
    type ConnectionHandler = handler::Prototype;
    type OutEvent = Event;

    fn new_handler(&mut self) -> Self::ConnectionHandler {
        handler::Prototype::UnknownConnection
    }

    fn on_connection_handler_event(
        &mut self,
        event_source: PeerId,
        connection: ConnectionId,
<<<<<<< HEAD
        handler_event: <Self::ConnectionHandler as ConnectionHandler>::OutEvent,
=======
        handler_event: <<Self::ConnectionHandler as IntoConnectionHandler>::Handler as
            ConnectionHandler>::OutEvent,
>>>>>>> 08510dd5
    ) {
        match handler_event {
            Either::Left(handler::relayed::Event::InboundConnectRequest {
                inbound_connect,
                remote_addr,
            }) => {
                self.queued_actions.extend([
                    ActionBuilder::AcceptInboundConnect {
                        peer_id: event_source,
                        handler: NotifyHandler::One(connection),
                        inbound_connect,
                    },
                    NetworkBehaviourAction::GenerateEvent(
                        Event::RemoteInitiatedDirectConnectionUpgrade {
                            remote_peer_id: event_source,
                            remote_relayed_addr: remote_addr,
                        },
                    )
                    .into(),
                ]);
            }
            Either::Left(handler::relayed::Event::InboundNegotiationFailed { error }) => {
                self.queued_actions.push_back(
                    NetworkBehaviourAction::GenerateEvent(Event::DirectConnectionUpgradeFailed {
                        remote_peer_id: event_source,
                        error: UpgradeError::Handler(error),
                    })
                    .into(),
                );
            }
            Either::Left(handler::relayed::Event::InboundConnectNegotiated(remote_addrs)) => {
                self.queued_actions.push_back(
                    NetworkBehaviourAction::Dial {
                        opts: DialOpts::peer_id(event_source)
                            .addresses(remote_addrs)
                            .condition(dial_opts::PeerCondition::Always)
                            .build(),
                    }
                    .into(),
                );
                self.awaiting_direct_inbound_connections
                    .insert(event_source, connection);
            }
            Either::Left(handler::relayed::Event::OutboundNegotiationFailed { error }) => {
                self.queued_actions.push_back(
                    NetworkBehaviourAction::GenerateEvent(Event::DirectConnectionUpgradeFailed {
                        remote_peer_id: event_source,
                        error: UpgradeError::Handler(error),
                    })
                    .into(),
                );
            }
            Either::Left(handler::relayed::Event::OutboundConnectNegotiated {
                remote_addrs,
                attempt,
            }) => {
                self.queued_actions.push_back(
                    NetworkBehaviourAction::Dial {
                        opts: DialOpts::peer_id(event_source)
                            .condition(dial_opts::PeerCondition::Always)
                            .addresses(remote_addrs)
                            .override_role()
                            .build(),
                    }
                    .into(),
                );
                self.awaiting_direct_outbound_connections
                    .insert(event_source, (connection, attempt));
            }
            Either::Right(Either::Left(
                handler::direct::Event::DirectConnectionUpgradeSucceeded {
                    relayed_connection_id,
                },
            )) => {
                self.queued_actions.extend([
                    NetworkBehaviourAction::NotifyHandler {
                        peer_id: event_source,
                        handler: NotifyHandler::One(relayed_connection_id),
                        event: Either::Left(
                            handler::relayed::Command::UpgradeFinishedDontKeepAlive,
                        ),
                    }
                    .into(),
                    NetworkBehaviourAction::GenerateEvent(
                        Event::DirectConnectionUpgradeSucceeded {
                            remote_peer_id: event_source,
                        },
                    )
                    .into(),
                ]);
            }
            Either::Right(Either::Right(event)) => void::unreachable(event),
        };
    }

    fn poll(
        &mut self,
        _cx: &mut Context<'_>,
        poll_parameters: &mut impl PollParameters,
    ) -> Poll<NetworkBehaviourAction<Self::OutEvent, THandlerInEvent<Self::ConnectionHandler>>>
    {
        if let Some(action) = self.queued_actions.pop_front() {
            return Poll::Ready(action.build(poll_parameters));
        }

        Poll::Pending
    }

    fn on_swarm_event(&mut self, event: FromSwarm<Self::ConnectionHandler>) {
        match event {
            FromSwarm::ConnectionEstablished(connection_established) => {
                self.on_connection_established(connection_established)
            }
            FromSwarm::ConnectionClosed(connection_closed) => {
                self.on_connection_closed(connection_closed)
            }
            FromSwarm::DialFailure(dial_failure) => self.on_dial_failure(dial_failure),
            FromSwarm::AddressChange(_)
            | FromSwarm::ListenFailure(_)
            | FromSwarm::NewListener(_)
            | FromSwarm::NewListenAddr(_)
            | FromSwarm::ExpiredListenAddr(_)
            | FromSwarm::ListenerError(_)
            | FromSwarm::ListenerClosed(_)
            | FromSwarm::NewExternalAddr(_)
            | FromSwarm::ExpiredExternalAddr(_) => {}
        }
    }
}

/// A [`NetworkBehaviourAction`], either complete, or still requiring data from [`PollParameters`]
/// before being returned in [`Behaviour::poll`].
enum ActionBuilder {
    Done(NetworkBehaviourAction<Event, THandlerInEvent<Handler>>),
    Connect {
        attempt: u8,
        handler: NotifyHandler,
        peer_id: PeerId,
    },
    AcceptInboundConnect {
        inbound_connect: Box<protocol::inbound::PendingConnect>,
        handler: NotifyHandler,
        peer_id: PeerId,
    },
}

impl From<NetworkBehaviourAction<Event, THandlerInEvent<Handler>>> for ActionBuilder {
    fn from(action: NetworkBehaviourAction<Event, THandlerInEvent<Handler>>) -> Self {
        Self::Done(action)
    }
}

impl ActionBuilder {
    fn build(
        self,
        poll_parameters: &mut impl PollParameters,
    ) -> NetworkBehaviourAction<Event, THandlerInEvent<Handler>> {
        let obs_addrs = || {
            poll_parameters
                .external_addresses()
                .filter(|a| !a.addr.iter().any(|p| p == Protocol::P2pCircuit))
                .map(|a| {
                    a.addr
                        .with(Protocol::P2p((*poll_parameters.local_peer_id()).into()))
                })
                .collect()
        };

        match self {
            ActionBuilder::Done(action) => action,
            ActionBuilder::AcceptInboundConnect {
                inbound_connect,
                handler,
                peer_id,
            } => NetworkBehaviourAction::NotifyHandler {
                handler,
                peer_id,
                event: Either::Left(handler::relayed::Command::AcceptInboundConnect {
                    inbound_connect,
                    obs_addrs: obs_addrs(),
                }),
            },
            ActionBuilder::Connect {
                attempt,
                handler,
                peer_id,
            } => NetworkBehaviourAction::NotifyHandler {
                handler,
                peer_id,
                event: Either::Left(handler::relayed::Command::Connect {
                    attempt,
                    obs_addrs: obs_addrs(),
                }),
            },
        }
    }
}<|MERGE_RESOLUTION|>--- conflicted
+++ resolved
@@ -26,18 +26,13 @@
 use libp2p_core::connection::{ConnectedPoint, ConnectionId};
 use libp2p_core::multiaddr::Protocol;
 use libp2p_core::{Multiaddr, PeerId};
-<<<<<<< HEAD
-use libp2p_swarm::behaviour::THandlerInEvent;
+use libp2p_swarm::behaviour::{
+    ConnectionClosed, ConnectionEstablished, DialFailure, FromSwarm, THandlerInEvent,
+};
 use libp2p_swarm::dial_opts::{self, DialOpts};
 use libp2p_swarm::{
-    dummy, ConnectionHandler, ConnectionHandlerUpgrErr, DialError, NetworkBehaviour,
-=======
-use libp2p_swarm::behaviour::{ConnectionClosed, ConnectionEstablished, DialFailure, FromSwarm};
-use libp2p_swarm::dial_opts::{self, DialOpts};
-use libp2p_swarm::{
-    ConnectionHandler, ConnectionHandlerUpgrErr, IntoConnectionHandler, NetworkBehaviour,
->>>>>>> 08510dd5
-    NetworkBehaviourAction, NotifyHandler, PollParameters,
+    dummy, ConnectionHandler, ConnectionHandlerUpgrErr, NetworkBehaviour, NetworkBehaviourAction,
+    NotifyHandler, PollParameters,
 };
 use std::collections::hash_map::Entry;
 use std::collections::{HashMap, HashSet, VecDeque};
@@ -100,73 +95,7 @@
         }
     }
 
-<<<<<<< HEAD
-impl NetworkBehaviour for Behaviour {
-    type ConnectionHandler = Handler;
-    type OutEvent = Event;
-
-    fn new_handler(
-        &mut self,
-        peer: &PeerId,
-        connected_point: &ConnectedPoint,
-    ) -> Self::ConnectionHandler {
-        match (
-            self.awaiting_direct_inbound_connections.entry(*peer),
-            self.awaiting_direct_outbound_connections.entry(*peer),
-        ) {
-            (Entry::Vacant(_), Entry::Occupied(occupied)) => {
-                if connected_point.is_relayed() {
-                    log::debug!(
-                        "Unexpected relay connection whilst awaiting direct outbound connection"
-                    );
-
-                    return Either::Left(handler::relayed::Handler::new(connected_point.clone()));
-                }
-
-                let (relayed_connection_id, _) = occupied.remove();
-
-                Either::Right(Either::Left(handler::direct::Handler::new(
-                    relayed_connection_id,
-                )))
-            }
-            (Entry::Occupied(occupied), Entry::Vacant(_)) => {
-                if connected_point.is_relayed() {
-                    log::debug!(
-                        "Unexpected relay connection whilst awaiting direct inbound connection"
-                    );
-
-                    return Either::Left(handler::relayed::Handler::new(connected_point.clone()));
-                }
-
-                let relayed_connection_id = occupied.remove();
-
-                Either::Right(Either::Left(handler::direct::Handler::new(
-                    relayed_connection_id,
-                )))
-            }
-            (Entry::Vacant(_), Entry::Vacant(_)) => {
-                if connected_point.is_relayed() {
-                    Either::Left(handler::relayed::Handler::new(connected_point.clone()))
-                } else {
-                    Either::Right(Either::Right(dummy::ConnectionHandler))
-                }
-            }
-            (Entry::Occupied(_), Entry::Occupied(_)) => {
-                debug_assert!(false, "Should not have a pending outbound and pending inbound connection to same peer simultaneously");
-
-                Either::Right(Either::Right(dummy::ConnectionHandler))
-            }
-        }
-    }
-
-    fn addresses_of_peer(&mut self, _peer_id: &PeerId) -> Vec<Multiaddr> {
-        vec![]
-    }
-
-    fn inject_connection_established(
-=======
     fn on_connection_established(
->>>>>>> 08510dd5
         &mut self,
         ConnectionEstablished {
             peer_id,
@@ -212,8 +141,13 @@
         }
     }
 
-<<<<<<< HEAD
-    fn inject_dial_failure(&mut self, maybe_peer_id: Option<PeerId>, _error: &DialError) {
+    fn on_dial_failure(
+        &mut self,
+        DialFailure {
+            peer_id: maybe_peer_id,
+            ..
+        }: DialFailure,
+    ) {
         let peer_id = match maybe_peer_id {
             Some(peer_id) => peer_id,
             None => return,
@@ -234,22 +168,6 @@
         } else {
             self.queued_actions.extend([
                 NetworkBehaviourAction::NotifyHandler {
-=======
-    fn on_dial_failure(
-        &mut self,
-        DialFailure {
-            peer_id, handler, ..
-        }: DialFailure<<Self as NetworkBehaviour>::ConnectionHandler>,
-    ) {
-        if let handler::Prototype::DirectConnection {
-            relayed_connection_id,
-            role: handler::Role::Initiator { attempt },
-        } = handler
-        {
-            let peer_id = peer_id.expect("Peer of `Prototype::DirectConnection` is always known.");
-            if attempt < MAX_NUMBER_OF_UPGRADE_ATTEMPTS {
-                self.queued_actions.push_back(ActionBuilder::Connect {
->>>>>>> 08510dd5
                     peer_id,
                     handler: NotifyHandler::One(relayed_connection_id),
                     event: Either::Left(handler::relayed::Command::UpgradeFinishedDontKeepAlive),
@@ -266,20 +184,12 @@
 
     fn on_connection_closed(
         &mut self,
-<<<<<<< HEAD
-        peer_id: &PeerId,
-        connection_id: &ConnectionId,
-        connected_point: &ConnectedPoint,
-        _handler: Self::ConnectionHandler,
-        _remaining_established: usize,
-=======
         ConnectionClosed {
             peer_id,
             connection_id,
             endpoint: connected_point,
             ..
         }: ConnectionClosed<<Self as NetworkBehaviour>::ConnectionHandler>,
->>>>>>> 08510dd5
     ) {
         if !connected_point.is_relayed() {
             let connections = self
@@ -298,23 +208,67 @@
 }
 
 impl NetworkBehaviour for Behaviour {
-    type ConnectionHandler = handler::Prototype;
+    type ConnectionHandler = Handler;
     type OutEvent = Event;
 
-    fn new_handler(&mut self) -> Self::ConnectionHandler {
-        handler::Prototype::UnknownConnection
-    }
-
+    fn new_handler(
+        &mut self,
+        peer: &PeerId,
+        connected_point: &ConnectedPoint,
+    ) -> Self::ConnectionHandler {
+        match (
+            self.awaiting_direct_inbound_connections.entry(*peer),
+            self.awaiting_direct_outbound_connections.entry(*peer),
+        ) {
+            (Entry::Vacant(_), Entry::Occupied(occupied)) => {
+                if connected_point.is_relayed() {
+                    log::debug!(
+                        "Unexpected relay connection whilst awaiting direct outbound connection"
+                    );
+
+                    return Either::Left(handler::relayed::Handler::new(connected_point.clone()));
+                }
+
+                let (relayed_connection_id, _) = occupied.remove();
+
+                Either::Right(Either::Left(handler::direct::Handler::new(
+                    relayed_connection_id,
+                )))
+            }
+            (Entry::Occupied(occupied), Entry::Vacant(_)) => {
+                if connected_point.is_relayed() {
+                    log::debug!(
+                        "Unexpected relay connection whilst awaiting direct inbound connection"
+                    );
+
+                    return Either::Left(handler::relayed::Handler::new(connected_point.clone()));
+                }
+
+                let relayed_connection_id = occupied.remove();
+
+                Either::Right(Either::Left(handler::direct::Handler::new(
+                    relayed_connection_id,
+                )))
+            }
+            (Entry::Vacant(_), Entry::Vacant(_)) => {
+                if connected_point.is_relayed() {
+                    Either::Left(handler::relayed::Handler::new(connected_point.clone()))
+                } else {
+                    Either::Right(Either::Right(dummy::ConnectionHandler))
+                }
+            }
+            (Entry::Occupied(_), Entry::Occupied(_)) => {
+                debug_assert!(false, "Should not have a pending outbound and pending inbound connection to same peer simultaneously");
+
+                Either::Right(Either::Right(dummy::ConnectionHandler))
+            }
+        }
+    }
     fn on_connection_handler_event(
         &mut self,
         event_source: PeerId,
         connection: ConnectionId,
-<<<<<<< HEAD
         handler_event: <Self::ConnectionHandler as ConnectionHandler>::OutEvent,
-=======
-        handler_event: <<Self::ConnectionHandler as IntoConnectionHandler>::Handler as
-            ConnectionHandler>::OutEvent,
->>>>>>> 08510dd5
     ) {
         match handler_event {
             Either::Left(handler::relayed::Event::InboundConnectRequest {
