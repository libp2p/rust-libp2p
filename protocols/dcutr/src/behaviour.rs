--- conflicted
+++ resolved
@@ -182,13 +182,8 @@
                 .get_mut(&peer_id)
                 .expect("Peer of direct connection to be tracked.");
             connections
-<<<<<<< HEAD
-                .remove(connection_id)
+                .remove(&connection_id)
                 .then_some(())
-=======
-                .remove(&connection_id)
-                .then(|| ())
->>>>>>> 08510dd5
                 .expect("Direct connection to be tracked.");
             if connections.is_empty() {
                 self.direct_connections.remove(&peer_id);
