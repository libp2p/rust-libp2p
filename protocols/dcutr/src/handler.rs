// Copyright 2021 Protocol Labs.
//
// Permission is hereby granted, free of charge, to any person obtaining a
// copy of this software and associated documentation files (the "Software"),
// to deal in the Software without restriction, including without limitation
// the rights to use, copy, modify, merge, publish, distribute, sublicense,
// and/or sell copies of the Software, and to permit persons to whom the
// Software is furnished to do so, subject to the following conditions:
//
// The above copyright notice and this permission notice shall be included in
// all copies or substantial portions of the Software.
//
// THE SOFTWARE IS PROVIDED "AS IS", WITHOUT WARRANTY OF ANY KIND, EXPRESS
// OR IMPLIED, INCLUDING BUT NOT LIMITED TO THE WARRANTIES OF MERCHANTABILITY,
// FITNESS FOR A PARTICULAR PURPOSE AND NONINFRINGEMENT. IN NO EVENT SHALL THE
// AUTHORS OR COPYRIGHT HOLDERS BE LIABLE FOR ANY CLAIM, DAMAGES OR OTHER
// LIABILITY, WHETHER IN AN ACTION OF CONTRACT, TORT OR OTHERWISE, ARISING
// FROM, OUT OF OR IN CONNECTION WITH THE SOFTWARE OR THE USE OR OTHER
// DEALINGS IN THE SOFTWARE.

use crate::protocol;
use either::Either;
<<<<<<< HEAD
use libp2p_core::upgrade;
=======
use libp2p_core::upgrade::DeniedUpgrade;
>>>>>>> 0f536920
use libp2p_core::{ConnectedPoint, PeerId};
use libp2p_swarm::handler::SendWrapper;
use libp2p_swarm::{ConnectionHandler, ConnectionId, IntoConnectionHandler};

pub mod direct;
pub mod relayed;

pub struct Prototype;

impl IntoConnectionHandler for Prototype {
    type Handler = Either<relayed::Handler, direct::Handler>;

    fn into_handler(self, _remote_peer_id: &PeerId, endpoint: &ConnectedPoint) -> Self::Handler {
        if endpoint.is_relayed() {
            Either::Left(relayed::Handler::new(endpoint.clone()))
        } else {
            Either::Right(direct::Handler::default()) // This is a direct connection. What we don't know is whether it is the one we created or another one that happened accidentally.
        }
    }

    fn inbound_protocol(&self) -> <Self::Handler as ConnectionHandler>::InboundProtocol {
<<<<<<< HEAD
        upgrade::EitherUpgrade::A(SendWrapper(upgrade::EitherUpgrade::A(
            protocol::inbound::Upgrade {},
        )))
=======
        match self {
            Prototype::UnknownConnection => {
                Either::Left(SendWrapper(Either::Left(protocol::inbound::Upgrade {})))
            }
            Prototype::DirectConnection { .. } => {
                Either::Left(SendWrapper(Either::Right(DeniedUpgrade)))
            }
        }
>>>>>>> 0f536920
    }
}<|MERGE_RESOLUTION|>--- conflicted
+++ resolved
@@ -20,14 +20,9 @@
 
 use crate::protocol;
 use either::Either;
-<<<<<<< HEAD
-use libp2p_core::upgrade;
-=======
-use libp2p_core::upgrade::DeniedUpgrade;
->>>>>>> 0f536920
 use libp2p_core::{ConnectedPoint, PeerId};
 use libp2p_swarm::handler::SendWrapper;
-use libp2p_swarm::{ConnectionHandler, ConnectionId, IntoConnectionHandler};
+use libp2p_swarm::{ConnectionHandler, IntoConnectionHandler};
 
 pub mod direct;
 pub mod relayed;
@@ -46,19 +41,6 @@
     }
 
     fn inbound_protocol(&self) -> <Self::Handler as ConnectionHandler>::InboundProtocol {
-<<<<<<< HEAD
-        upgrade::EitherUpgrade::A(SendWrapper(upgrade::EitherUpgrade::A(
-            protocol::inbound::Upgrade {},
-        )))
-=======
-        match self {
-            Prototype::UnknownConnection => {
-                Either::Left(SendWrapper(Either::Left(protocol::inbound::Upgrade {})))
-            }
-            Prototype::DirectConnection { .. } => {
-                Either::Left(SendWrapper(Either::Right(DeniedUpgrade)))
-            }
-        }
->>>>>>> 0f536920
+        Either::Left(SendWrapper(Either::Left(protocol::inbound::Upgrade {})))
     }
 }