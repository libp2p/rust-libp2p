--- conflicted
+++ resolved
@@ -97,16 +97,11 @@
         .unwrap(),
     )
     .upgrade(upgrade::Version::V1)
-<<<<<<< HEAD
-    .authenticate(noise::NoiseConfig::xx(noise_keys).into_authenticated())
-    .multiplex(libp2p::yamux::YamuxConfig::default())
-=======
     .authenticate(
         noise::NoiseAuthenticated::xx(&local_key)
             .expect("Signing libp2p-noise static DH keypair failed."),
     )
-    .multiplex(libp2p_yamux::YamuxConfig::default())
->>>>>>> 2c739e9b
+    .multiplex(libp2p::yamux::YamuxConfig::default())
     .boxed();
 
     #[derive(NetworkBehaviour)]
