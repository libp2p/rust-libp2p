<<<<<<< HEAD
# 0.8.1 [unreleased]

- Declare `InboundUpgradeError` and `OutboundUpgradeError` as type aliases instead of renames.
  This is a workaround for a missing feature in `cargo semver-checks`. See [PR 3213].

[PR 3213]: https://github.com/libp2p/rust-libp2p/pull/3213
=======
# 0.9.0 [unreleased]

- Update to `libp2p-swarm` `v0.42.0`.
>>>>>>> 7dedc351

# 0.8.0

- Update to `prost-codec` `v0.3.0`.

- Update to `libp2p-core` `v0.38.0`.

- Update to `libp2p-swarm` `v0.41.0`.

- Replace `Behaviour`'s `NetworkBehaviour` implemention `inject_*` methods with the new `on_*` methods.
  See [PR 3011].

- Replace `direct::Handler` and `relayed::Handler`'s `ConnectionHandler` implemention `inject_*`
  methods with the new `on_*` methods. See [PR 3085].

- Update `rust-version` to reflect the actual MSRV: 1.62.0. See [PR 3090].

[PR 3085]: https://github.com/libp2p/rust-libp2p/pull/3085
[PR 3011]: https://github.com/libp2p/rust-libp2p/pull/3011
[PR 3090]: https://github.com/libp2p/rust-libp2p/pull/3090

# 0.7.0

- Update to `libp2p-core` `v0.37.0`.

- Update to `libp2p-swarm` `v0.40.0`.

- Fix WASM compilation. See [PR 2991].

[PR 2991]: https://github.com/libp2p/rust-libp2p/pull/2991/

# 0.6.0

- Update to `libp2p-swarm` `v0.39.0`.

- Update to `libp2p-core` `v0.36.0`.

# 0.5.1

- Make default features of `libp2p-core` optional. See [PR 2836].

[PR 2836]: https://github.com/libp2p/rust-libp2p/pull/2836/

# 0.5.0

- Update prost requirement from 0.10 to 0.11 which no longer installs the protoc Protobuf compiler.
  Thus you will need protoc installed locally. See [PR 2788].

- Update to `libp2p-swarm` `v0.38.0`.

- Expose `PROTOCOL_NAME`. See [PR 2734].

- Update to `libp2p-core` `v0.35.0`.

[PR 2734]: https://github.com/libp2p/rust-libp2p/pull/2734/
[PR 2788]: https://github.com/libp2p/rust-libp2p/pull/2788

# 0.4.0

- Update to `libp2p-core` `v0.34.0`.

- Update to `libp2p-swarm` `v0.37.0`.

# 0.3.1

- Upgrade at most one inbound connect request.

# 0.3.0

- Update to `libp2p-core` `v0.33.0`.

- Update to `libp2p-swarm` `v0.36.0`.

# 0.2.0

- Expose `InboundUpgradeError` and `OutboundUpgradeError`. See [PR, 2586].

- Update to `libp2p-swarm` `v0.35.0`.

[PR 2586]: https://github.com/libp2p/rust-libp2p/pull/2586

# 0.1.0 [2022-02-22]

- Initial release.<|MERGE_RESOLUTION|>--- conflicted
+++ resolved
@@ -1,15 +1,11 @@
-<<<<<<< HEAD
-# 0.8.1 [unreleased]
+# 0.9.0 [unreleased]
+
+- Update to `libp2p-swarm` `v0.42.0`.
 
 - Declare `InboundUpgradeError` and `OutboundUpgradeError` as type aliases instead of renames.
   This is a workaround for a missing feature in `cargo semver-checks`. See [PR 3213].
 
 [PR 3213]: https://github.com/libp2p/rust-libp2p/pull/3213
-=======
-# 0.9.0 [unreleased]
-
-- Update to `libp2p-swarm` `v0.42.0`.
->>>>>>> 7dedc351
 
 # 0.8.0
 
