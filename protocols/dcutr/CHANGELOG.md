# 0.9.0 [unreleased]

- Require the node's local `PeerId` to be passed into the constructor of `libp2p_dcutr::Behaviour`. See [PR 3153].

- Update to `libp2p-swarm` `v0.42.0`.

<<<<<<< HEAD
[PR 3153]: https://github.com/libp2p/rust-libp2p/pull/3153
=======
- Declare `InboundUpgradeError` and `OutboundUpgradeError` as type aliases instead of renames.
  This is a workaround for a missing feature in `cargo semver-checks`. See [PR 3213].

[PR 3213]: https://github.com/libp2p/rust-libp2p/pull/3213
>>>>>>> bffe4153

# 0.8.0

- Update to `prost-codec` `v0.3.0`.

- Update to `libp2p-core` `v0.38.0`.

- Update to `libp2p-swarm` `v0.41.0`.

- Replace `Behaviour`'s `NetworkBehaviour` implemention `inject_*` methods with the new `on_*` methods.
  See [PR 3011].

- Replace `direct::Handler` and `relayed::Handler`'s `ConnectionHandler` implemention `inject_*`
  methods with the new `on_*` methods. See [PR 3085].

- Update `rust-version` to reflect the actual MSRV: 1.62.0. See [PR 3090].

[PR 3085]: https://github.com/libp2p/rust-libp2p/pull/3085
[PR 3011]: https://github.com/libp2p/rust-libp2p/pull/3011
[PR 3090]: https://github.com/libp2p/rust-libp2p/pull/3090

# 0.7.0

- Update to `libp2p-core` `v0.37.0`.

- Update to `libp2p-swarm` `v0.40.0`.

- Fix WASM compilation. See [PR 2991].

[PR 2991]: https://github.com/libp2p/rust-libp2p/pull/2991/

# 0.6.0

- Update to `libp2p-swarm` `v0.39.0`.

- Update to `libp2p-core` `v0.36.0`.

# 0.5.1

- Make default features of `libp2p-core` optional. See [PR 2836].

[PR 2836]: https://github.com/libp2p/rust-libp2p/pull/2836/

# 0.5.0

- Update prost requirement from 0.10 to 0.11 which no longer installs the protoc Protobuf compiler.
  Thus you will need protoc installed locally. See [PR 2788].

- Update to `libp2p-swarm` `v0.38.0`.

- Expose `PROTOCOL_NAME`. See [PR 2734].

- Update to `libp2p-core` `v0.35.0`.

[PR 2734]: https://github.com/libp2p/rust-libp2p/pull/2734/
[PR 2788]: https://github.com/libp2p/rust-libp2p/pull/2788

# 0.4.0

- Update to `libp2p-core` `v0.34.0`.

- Update to `libp2p-swarm` `v0.37.0`.

# 0.3.1

- Upgrade at most one inbound connect request.

# 0.3.0

- Update to `libp2p-core` `v0.33.0`.

- Update to `libp2p-swarm` `v0.36.0`.

# 0.2.0

- Expose `InboundUpgradeError` and `OutboundUpgradeError`. See [PR, 2586].

- Update to `libp2p-swarm` `v0.35.0`.

[PR 2586]: https://github.com/libp2p/rust-libp2p/pull/2586

# 0.1.0 [2022-02-22]

- Initial release.<|MERGE_RESOLUTION|>--- conflicted
+++ resolved
@@ -1,17 +1,14 @@
 # 0.9.0 [unreleased]
+
+- Update to `libp2p-swarm` `v0.42.0`.
+
+- Declare `InboundUpgradeError` and `OutboundUpgradeError` as type aliases instead of renames.
+  This is a workaround for a missing feature in `cargo semver-checks`. See [PR 3213].
 
 - Require the node's local `PeerId` to be passed into the constructor of `libp2p_dcutr::Behaviour`. See [PR 3153].
 
-- Update to `libp2p-swarm` `v0.42.0`.
-
-<<<<<<< HEAD
+[PR 3213]: https://github.com/libp2p/rust-libp2p/pull/3213
 [PR 3153]: https://github.com/libp2p/rust-libp2p/pull/3153
-=======
-- Declare `InboundUpgradeError` and `OutboundUpgradeError` as type aliases instead of renames.
-  This is a workaround for a missing feature in `cargo semver-checks`. See [PR 3213].
-
-[PR 3213]: https://github.com/libp2p/rust-libp2p/pull/3213
->>>>>>> bffe4153
 
 # 0.8.0
 
