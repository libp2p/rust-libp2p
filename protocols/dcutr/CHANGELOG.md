--- conflicted
+++ resolved
@@ -1,29 +1,17 @@
-<<<<<<< HEAD
-# 0.8.2 [unreleased]
-
-Rename types in public API to follow naming conventions defined in [issue 2217]. See [PR 3214].
-
-[issue 2217]: https://github.com/libp2p/rust-libp2p/issues/2217
-[PR 3214]: https://github.com/libp2p/rust-libp2p/pull/3214
-
-# 0.8.1 [unreleased]
-=======
 # 0.9.0 [unreleased]
 
 - Update to `libp2p-swarm` `v0.42.0`.
->>>>>>> c1e68b75
 
 - Declare `InboundUpgradeError` and `OutboundUpgradeError` as type aliases instead of renames.
   This is a workaround for a missing feature in `cargo semver-checks`. See [PR 3213].
 
-<<<<<<< HEAD
-[PR 3213]: https://github.com/libp2p/rust-libp2p/pull/3213
-=======
 - Require the node's local `PeerId` to be passed into the constructor of `libp2p_dcutr::Behaviour`. See [PR 3153].
+  Rename types in public API to follow naming conventions defined in [issue 2217]. See [PR 3214].
 
 [PR 3213]: https://github.com/libp2p/rust-libp2p/pull/3213
 [PR 3153]: https://github.com/libp2p/rust-libp2p/pull/3153
->>>>>>> c1e68b75
+[issue 2217]: https://github.com/libp2p/rust-libp2p/issues/2217
+[PR 3214]: https://github.com/libp2p/rust-libp2p/pull/3214
 
 # 0.8.0
 
