--- conflicted
+++ resolved
@@ -1,10 +1,6 @@
 [package]
 name = "libp2p-dcutr"
-<<<<<<< HEAD
-edition = "2024"
-=======
 edition.workspace = true
->>>>>>> aa9841de
 rust-version = { workspace = true }
 description = "Direct connection upgrade through relay"
 version = "0.13.0"
