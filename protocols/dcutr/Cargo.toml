[package]
name = "libp2p-dcutr"
edition = "2021"
rust-version = { workspace = true }
description = "Direct connection upgrade through relay"
version = "0.12.1"
authors = ["Max Inden <mail@max-inden.de>"]
license = "MIT"
repository = "https://github.com/libp2p/rust-libp2p"
keywords = ["peer-to-peer", "libp2p", "networking"]
categories = ["network-programming", "asynchronous"]

[dependencies]
asynchronous-codec = { workspace = true }
either = "1.11.0"
futures = { workspace = true }
futures-timer = "3.0"
web-time = { workspace = true }
libp2p-core = { workspace = true }
libp2p-swarm = { workspace = true }
libp2p-identity = { workspace = true }
quick-protobuf = "0.8"
quick-protobuf-codec = { workspace = true }
thiserror = { workspace = true }
tracing = { workspace = true }
lru = "0.12.3"
futures-bounded = { workspace = true }

[dev-dependencies]
libp2p-identify = { workspace = true }
libp2p-plaintext = { workspace = true }
libp2p-relay = { workspace = true }
libp2p-swarm = { workspace = true, features = ["macros"] }
libp2p-swarm-test = { path = "../../swarm-test" }
libp2p-tcp = { workspace = true, features = ["async-io"] }
libp2p-yamux = { workspace = true }
<<<<<<< HEAD
rand = "0.8"
libp2p-test-utils = { workspace = true }
=======
tracing-subscriber = { workspace = true, features = ["env-filter"] }
>>>>>>> 69cf073f
tokio = { workspace = true, features = ["rt", "macros"] }

# Passing arguments to the docsrs builder in order to properly document cfg's.
# More information: https://docs.rs/about/builds#cross-compiling
[package.metadata.docs.rs]
all-features = true

[lints]
workspace = true<|MERGE_RESOLUTION|>--- conflicted
+++ resolved
@@ -34,12 +34,7 @@
 libp2p-swarm-test = { path = "../../swarm-test" }
 libp2p-tcp = { workspace = true, features = ["async-io"] }
 libp2p-yamux = { workspace = true }
-<<<<<<< HEAD
-rand = "0.8"
 libp2p-test-utils = { workspace = true }
-=======
-tracing-subscriber = { workspace = true, features = ["env-filter"] }
->>>>>>> 69cf073f
 tokio = { workspace = true, features = ["rt", "macros"] }
 
 # Passing arguments to the docsrs builder in order to properly document cfg's.
