[package]
name = "libp2p-dcutr"
edition = "2021"
rust-version = "1.62.0"
description = "Direct connection upgrade through relay"
<<<<<<< HEAD
version = "0.8.2"
=======
version = "0.9.0"
>>>>>>> c1e68b75
authors = ["Max Inden <mail@max-inden.de>"]
license = "MIT"
repository = "https://github.com/libp2p/rust-libp2p"
keywords = ["peer-to-peer", "libp2p", "networking"]
categories = ["network-programming", "asynchronous"]

[dependencies]
asynchronous-codec = "0.6"
bytes = "1"
either = "1.6.0"
futures = "0.3.1"
futures-timer = "3.0"
instant = "0.1.11"
libp2p-core = { version = "0.38.0", path = "../../core" }
libp2p-swarm = { version = "0.42.0", path = "../../swarm" }
log = "0.4"
prost-codec = { version = "0.3", path = "../../misc/prost-codec" }
prost = "0.11"
thiserror = "1.0"
void = "1"

[build-dependencies]
prost-build = "0.11"

[dev-dependencies]
clap = { version = "4.0.13", features = ["derive"] }
env_logger = "0.10.0"
libp2p-dns = { path = "../../transports/dns", features = ["async-std"] }
libp2p-identify = { path = "../../protocols/identify" }
libp2p-noise = { path = "../../transports/noise" }
libp2p-ping = { path = "../../protocols/ping" }
libp2p-plaintext = { path = "../../transports/plaintext" }
libp2p-relay = { path = "../relay" }
libp2p-swarm = { path = "../../swarm", features = ["macros"] }
libp2p-tcp = { path = "../../transports/tcp", features = ["async-io"] }
libp2p-yamux = { path = "../../muxers/yamux" }
rand = "0.8"

# Passing arguments to the docsrs builder in order to properly document cfg's.
# More information: https://docs.rs/about/builds#cross-compiling
[package.metadata.docs.rs]
all-features = true
rustdoc-args = ["--cfg", "docsrs"]
rustc-args = ["--cfg", "docsrs"]<|MERGE_RESOLUTION|>--- conflicted
+++ resolved
@@ -3,11 +3,7 @@
 edition = "2021"
 rust-version = "1.62.0"
 description = "Direct connection upgrade through relay"
-<<<<<<< HEAD
-version = "0.8.2"
-=======
-version = "0.9.0"
->>>>>>> c1e68b75
+version = "0.9.2"
 authors = ["Max Inden <mail@max-inden.de>"]
 license = "MIT"
 repository = "https://github.com/libp2p/rust-libp2p"
