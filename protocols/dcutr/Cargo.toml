--- conflicted
+++ resolved
@@ -12,13 +12,8 @@
 
 [dependencies]
 asynchronous-codec = { workspace = true }
-<<<<<<< HEAD
-either = "1.9.0"
+either = "1.11.0"
 futures = { workspace = true }
-=======
-either = "1.11.0"
-futures = "0.3.30"
->>>>>>> 44bc941c
 futures-timer = "3.0"
 instant = "0.1.12"
 libp2p-core = { workspace = true }
