--- conflicted
+++ resolved
@@ -30,16 +30,10 @@
 
 [dev-dependencies]
 env_logger = "0.9.0"
-<<<<<<< HEAD
-libp2p = { path = "../..", default-features = false,  features = ["dcutr", "relay", "plaintext", "identify", "tcp-async-io", "ping", "noise", "dns-async-std", "yamux"] }
-rand = "0.7"
+libp2p = { path = "../..", features = ["full"] }
+rand = "0.8"
 clap = {version = "3.1.6", features = ["derive"]}
 [package.metadata.docs.rs]
 all-features = true
 rustdoc-args = ["--cfg", "docsrs"]
-rustc-args = ["--cfg", "docsrs"]
-=======
-libp2p = { path = "../..", features = ["full"] }
-rand = "0.8"
-clap = {version = "3.1.6", features = ["derive"]}
->>>>>>> a905a36c
+rustc-args = ["--cfg", "docsrs"]