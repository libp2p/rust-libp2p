// Copyright 2021 Protocol Labs.
//
// Permission is hereby granted, free of charge, to any person obtaining a
// copy of this software and associated documentation files (the "Software"),
// to deal in the Software without restriction, including without limitation
// the rights to use, copy, modify, merge, publish, distribute, sublicense,
// and/or sell copies of the Software, and to permit persons to whom the
// Software is furnished to do so, subject to the following conditions:
//
// The above copyright notice and this permission notice shall be included in
// all copies or substantial portions of the Software.
//
// THE SOFTWARE IS PROVIDED "AS IS", WITHOUT WARRANTY OF ANY KIND, EXPRESS
// OR IMPLIED, INCLUDING BUT NOT LIMITED TO THE WARRANTIES OF MERCHANTABILITY,
// FITNESS FOR A PARTICULAR PURPOSE AND NONINFRINGEMENT. IN NO EVENT SHALL THE
// AUTHORS OR COPYRIGHT HOLDERS BE LIABLE FOR ANY CLAIM, DAMAGES OR OTHER
// LIABILITY, WHETHER IN AN ACTION OF CONTRACT, TORT OR OTHERWISE, ARISING
// FROM, OUT OF OR IN CONNECTION WITH THE SOFTWARE OR THE USE OR OTHER
// DEALINGS IN THE SOFTWARE.

use futures::executor::LocalPool;
use futures::future::FutureExt;
use futures::io::{AsyncRead, AsyncWrite};
use futures::stream::StreamExt;
use futures::task::Spawn;
use libp2p_core::multiaddr::{Multiaddr, Protocol};
use libp2p_core::muxing::StreamMuxerBox;
use libp2p_core::transport::upgrade::Version;
use libp2p_core::transport::{Boxed, MemoryTransport, OrTransport, Transport};
use libp2p_core::PublicKey;
use libp2p_core::{identity, PeerId};
use libp2p_dcutr as dcutr;
use libp2p_plaintext::PlainText2Config;
use libp2p_relay::v2::client;
use libp2p_relay::v2::relay;
use libp2p_swarm::{AddressScore, NetworkBehaviour, Swarm, SwarmEvent};
use std::time::Duration;

#[test]
fn connect() {
    let _ = env_logger::try_init();
    let mut pool = LocalPool::new();

    let relay_addr = Multiaddr::empty().with(Protocol::Memory(rand::random::<u64>()));
    let mut relay = build_relay();
    let relay_peer_id = *relay.local_peer_id();

    relay.listen_on(relay_addr.clone()).unwrap();
    relay.add_external_address(relay_addr.clone(), AddressScore::Infinite);
    spawn_swarm_on_pool(&pool, relay);

    let mut dst = build_client();
    let dst_peer_id = *dst.local_peer_id();
    let dst_relayed_addr = relay_addr
        .with(Protocol::P2p(relay_peer_id.into()))
        .with(Protocol::P2pCircuit)
        .with(Protocol::P2p(dst_peer_id.into()));
    let dst_addr = Multiaddr::empty().with(Protocol::Memory(rand::random::<u64>()));

    dst.listen_on(dst_relayed_addr.clone()).unwrap();
    dst.listen_on(dst_addr.clone()).unwrap();
    dst.add_external_address(dst_addr.clone(), AddressScore::Infinite);

    pool.run_until(wait_for_reservation(
        &mut dst,
        dst_relayed_addr.clone(),
        relay_peer_id,
        false, // No renewal.
    ));
    spawn_swarm_on_pool(&pool, dst);

    let mut src = build_client();
    let src_addr = Multiaddr::empty().with(Protocol::Memory(rand::random::<u64>()));
    src.listen_on(src_addr.clone()).unwrap();
    pool.run_until(wait_for_new_listen_addr(&mut src, &src_addr));
    src.add_external_address(src_addr.clone(), AddressScore::Infinite);

    src.dial(dst_relayed_addr.clone()).unwrap();

    pool.run_until(wait_for_connection_established(&mut src, &dst_relayed_addr));
    match pool.run_until(wait_for_dcutr_event(&mut src)) {
        dcutr::Event::RemoteInitiatedDirectConnectionUpgrade {
            remote_peer_id,
            remote_relayed_addr,
        } if remote_peer_id == dst_peer_id && remote_relayed_addr == dst_relayed_addr => {}
        e => panic!("Unexpected event: {e:?}."),
    }
    pool.run_until(wait_for_connection_established(
        &mut src,
        &dst_addr.with(Protocol::P2p(dst_peer_id.into())),
    ));
}

fn build_relay() -> Swarm<relay::Relay> {
    let local_key = identity::Keypair::generate_ed25519();
    let local_public_key = local_key.public();
    let local_peer_id = local_public_key.to_peer_id();

    let transport = build_transport(MemoryTransport::default().boxed(), local_public_key);

    Swarm::with_threadpool_executor(
        transport,
        relay::Relay::new(
            local_peer_id,
            relay::Config {
                reservation_duration: Duration::from_secs(2),
                ..Default::default()
            },
        ),
        local_peer_id,
    )
}

fn build_client() -> Swarm<Client> {
    let local_key = identity::Keypair::generate_ed25519();
    let local_public_key = local_key.public();
    let local_peer_id = local_public_key.to_peer_id();

    let (relay_transport, behaviour) = client::Client::new_transport_and_behaviour(local_peer_id);
    let transport = build_transport(
        OrTransport::new(relay_transport, MemoryTransport::default()).boxed(),
        local_public_key,
    );

    Swarm::with_threadpool_executor(
        transport,
        Client {
            relay: behaviour,
<<<<<<< HEAD
            dcutr: dcutr::Behaviour::new(),
=======
            dcutr: dcutr::behaviour::Behaviour::new(local_peer_id),
>>>>>>> c1e68b75
        },
        local_peer_id,
    )
}

fn build_transport<StreamSink>(
    transport: Boxed<StreamSink>,
    local_public_key: PublicKey,
) -> Boxed<(PeerId, StreamMuxerBox)>
where
    StreamSink: AsyncRead + AsyncWrite + Send + Unpin + 'static,
{
    transport
        .upgrade(Version::V1)
        .authenticate(PlainText2Config { local_public_key })
        .multiplex(libp2p_yamux::YamuxConfig::default())
        .boxed()
}

#[derive(NetworkBehaviour)]
#[behaviour(
    out_event = "ClientEvent",
    event_process = false,
    prelude = "libp2p_swarm::derive_prelude"
)]
struct Client {
    relay: client::Client,
    dcutr: dcutr::Behaviour,
}

#[derive(Debug)]
enum ClientEvent {
    Relay(client::Event),
    Dcutr(dcutr::Event),
}

impl From<client::Event> for ClientEvent {
    fn from(event: client::Event) -> Self {
        ClientEvent::Relay(event)
    }
}

impl From<dcutr::Event> for ClientEvent {
    fn from(event: dcutr::Event) -> Self {
        ClientEvent::Dcutr(event)
    }
}

fn spawn_swarm_on_pool<B: NetworkBehaviour + Send>(pool: &LocalPool, swarm: Swarm<B>) {
    pool.spawner()
        .spawn_obj(swarm.collect::<Vec<_>>().map(|_| ()).boxed().into())
        .unwrap();
}

async fn wait_for_reservation(
    client: &mut Swarm<Client>,
    client_addr: Multiaddr,
    relay_peer_id: PeerId,
    is_renewal: bool,
) {
    let mut new_listen_addr_for_relayed_addr = false;
    let mut reservation_req_accepted = false;
    loop {
        match client.select_next_some().await {
            SwarmEvent::NewListenAddr { address, .. } if address != client_addr => {}
            SwarmEvent::NewListenAddr { address, .. } if address == client_addr => {
                new_listen_addr_for_relayed_addr = true;
                if reservation_req_accepted {
                    break;
                }
            }
            SwarmEvent::Behaviour(ClientEvent::Relay(client::Event::ReservationReqAccepted {
                relay_peer_id: peer_id,
                renewal,
                ..
            })) if relay_peer_id == peer_id && renewal == is_renewal => {
                reservation_req_accepted = true;
                if new_listen_addr_for_relayed_addr {
                    break;
                }
            }
            SwarmEvent::Dialing(peer_id) if peer_id == relay_peer_id => {}
            SwarmEvent::ConnectionEstablished { peer_id, .. } if peer_id == relay_peer_id => {}
            e => panic!("{e:?}"),
        }
    }
}

async fn wait_for_connection_established(client: &mut Swarm<Client>, addr: &Multiaddr) {
    loop {
        match client.select_next_some().await {
            SwarmEvent::IncomingConnection { .. } => {}
            SwarmEvent::ConnectionEstablished { endpoint, .. }
                if endpoint.get_remote_address() == addr =>
            {
                break
            }
            SwarmEvent::Dialing(_) => {}
            SwarmEvent::Behaviour(ClientEvent::Relay(
                client::Event::OutboundCircuitEstablished { .. },
            )) => {}
            SwarmEvent::ConnectionEstablished { .. } => {}
            e => panic!("{e:?}"),
        }
    }
}

async fn wait_for_new_listen_addr(client: &mut Swarm<Client>, new_addr: &Multiaddr) {
    match client.select_next_some().await {
        SwarmEvent::NewListenAddr { address, .. } if address == *new_addr => {}
        e => panic!("{e:?}"),
    }
}

async fn wait_for_dcutr_event(client: &mut Swarm<Client>) -> dcutr::Event {
    loop {
        match client.select_next_some().await {
            SwarmEvent::Behaviour(ClientEvent::Dcutr(e)) => return e,
            e => panic!("{e:?}"),
        }
    }
}<|MERGE_RESOLUTION|>--- conflicted
+++ resolved
@@ -126,11 +126,7 @@
         transport,
         Client {
             relay: behaviour,
-<<<<<<< HEAD
-            dcutr: dcutr::Behaviour::new(),
-=======
-            dcutr: dcutr::behaviour::Behaviour::new(local_peer_id),
->>>>>>> c1e68b75
+            dcutr: dcutr::Behaviour::new(local_peer_id),
         },
         local_peer_id,
     )
