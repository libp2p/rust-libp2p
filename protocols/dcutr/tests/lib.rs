--- conflicted
+++ resolved
@@ -69,24 +69,6 @@
 
     src.dial_and_wait(dst_relayed_addr.clone()).await;
 
-<<<<<<< HEAD
-=======
-    while let Ok(event) = src.next_swarm_event().await.try_into_behaviour_event() {
-        match event {
-            ClientEvent::Dcutr(dcutr::Event::RemoteInitiatedDirectConnectionUpgrade {
-                remote_peer_id,
-                remote_relayed_addr,
-            }) => {
-                if remote_peer_id == dst_peer_id && remote_relayed_addr == dst_relayed_addr {
-                    break;
-                }
-            }
-            ClientEvent::Identify(_) => {}
-            other => panic!("Unexpected event: {other:?}."),
-        }
-    }
-
->>>>>>> 6a8cef5c
     let dst_addr = dst_tcp_addr.with(Protocol::P2p(dst_peer_id));
 
     let established_conn_id = src
