--- conflicted
+++ resolved
@@ -19,19 +19,6 @@
 // DEALINGS IN THE SOFTWARE.
 
 use futures::stream::StreamExt;
-<<<<<<< HEAD
-use libp2p::core::multiaddr::{Multiaddr, Protocol};
-use libp2p::core::transport::upgrade::Version;
-use libp2p::core::transport::{MemoryTransport, OrTransport, Transport};
-use libp2p::core::{identity, PeerId};
-use libp2p::dcutr;
-use libp2p::plaintext::PlainText2Config;
-use libp2p::relay::v2::client;
-use libp2p::relay::v2::relay;
-use libp2p::swarm::{Swarm, SwarmEvent};
-use libp2p::NetworkBehaviour;
-use libp2p_swarm_test::SwarmExt;
-=======
 use futures::task::Spawn;
 use libp2p_core::multiaddr::{Multiaddr, Protocol};
 use libp2p_core::muxing::StreamMuxerBox;
@@ -43,7 +30,6 @@
 use libp2p_plaintext::PlainText2Config;
 use libp2p_relay as relay;
 use libp2p_swarm::{AddressScore, NetworkBehaviour, Swarm, SwarmEvent};
->>>>>>> 1a9cf4f7
 use std::time::Duration;
 
 #[async_std::test]
@@ -79,7 +65,6 @@
     .await;
     async_std::task::spawn(dst.loop_on_next());
 
-<<<<<<< HEAD
     src.dial_and_wait(dst_relayed_addr.clone()).await;
 
     loop {
@@ -101,23 +86,6 @@
             }
             other => panic!("Unexpected event: {:?}.", other),
         }
-=======
-    let mut src = build_client();
-    let src_addr = Multiaddr::empty().with(Protocol::Memory(rand::random::<u64>()));
-    src.listen_on(src_addr.clone()).unwrap();
-    pool.run_until(wait_for_new_listen_addr(&mut src, &src_addr));
-    src.add_external_address(src_addr.clone(), AddressScore::Infinite);
-
-    src.dial(dst_relayed_addr.clone()).unwrap();
-
-    pool.run_until(wait_for_connection_established(&mut src, &dst_relayed_addr));
-    match pool.run_until(wait_for_dcutr_event(&mut src)) {
-        dcutr::Event::RemoteInitiatedDirectConnectionUpgrade {
-            remote_peer_id,
-            remote_relayed_addr,
-        } if remote_peer_id == dst_peer_id && remote_relayed_addr == dst_relayed_addr => {}
-        e => panic!("Unexpected event: {e:?}."),
->>>>>>> 1a9cf4f7
     }
 
     let dst_addr = dst_addr.with(Protocol::P2p(dst_peer_id.into()));
@@ -131,24 +99,11 @@
     .await;
 }
 
-<<<<<<< HEAD
-fn build_relay() -> Swarm<relay::Relay> {
+fn build_relay() -> Swarm<relay::Behaviour> {
     Swarm::new_ephemeral(|identity| {
         let local_peer_id = identity.public().to_peer_id();
 
         relay::Relay::new(
-=======
-fn build_relay() -> Swarm<relay::Behaviour> {
-    let local_key = identity::Keypair::generate_ed25519();
-    let local_public_key = local_key.public();
-    let local_peer_id = local_public_key.to_peer_id();
-
-    let transport = build_transport(MemoryTransport::default().boxed(), local_public_key);
-
-    Swarm::with_threadpool_executor(
-        transport,
-        relay::Behaviour::new(
->>>>>>> 1a9cf4f7
             local_peer_id,
             relay::Config {
                 reservation_duration: Duration::from_secs(2),
@@ -163,8 +118,7 @@
     let local_public_key = local_key.public();
     let local_peer_id = local_public_key.to_peer_id();
 
-<<<<<<< HEAD
-    let (relay_transport, behaviour) = client::Client::new_transport_and_behaviour(local_peer_id);
+    let (relay_transport, behaviour) = relay::client::new(local_peer_id);
 
     let transport = OrTransport::new(relay_transport, MemoryTransport::default())
         .boxed()
@@ -172,13 +126,6 @@
         .authenticate(PlainText2Config { local_public_key })
         .multiplex(libp2p::yamux::YamuxConfig::default())
         .boxed();
-=======
-    let (relay_transport, behaviour) = relay::client::new(local_peer_id);
-    let transport = build_transport(
-        OrTransport::new(relay_transport, MemoryTransport::default()).boxed(),
-        local_public_key,
-    );
->>>>>>> 1a9cf4f7
 
     Swarm::with_threadpool_executor(
         transport,
@@ -190,37 +137,17 @@
     )
 }
 
-<<<<<<< HEAD
-#[derive(NetworkBehaviour)]
-=======
-fn build_transport<StreamSink>(
-    transport: Boxed<StreamSink>,
-    local_public_key: PublicKey,
-) -> Boxed<(PeerId, StreamMuxerBox)>
-where
-    StreamSink: AsyncRead + AsyncWrite + Send + Unpin + 'static,
-{
-    transport
-        .upgrade(Version::V1)
-        .authenticate(PlainText2Config { local_public_key })
-        .multiplex(libp2p_yamux::YamuxConfig::default())
-        .boxed()
-}
-
 #[derive(NetworkBehaviour)]
 #[behaviour(
     out_event = "ClientEvent",
     event_process = false,
     prelude = "libp2p_swarm::derive_prelude"
 )]
->>>>>>> 1a9cf4f7
 struct Client {
     relay: relay::client::Behaviour,
     dcutr: dcutr::Behaviour,
 }
 
-<<<<<<< HEAD
-=======
 #[derive(Debug)]
 enum ClientEvent {
     Relay(relay::client::Event),
@@ -239,13 +166,6 @@
     }
 }
 
-fn spawn_swarm_on_pool<B: NetworkBehaviour + Send>(pool: &LocalPool, swarm: Swarm<B>) {
-    pool.spawner()
-        .spawn_obj(swarm.collect::<Vec<_>>().map(|_| ()).boxed().into())
-        .unwrap();
-}
-
->>>>>>> 1a9cf4f7
 async fn wait_for_reservation(
     client: &mut Swarm<Client>,
     client_addr: Multiaddr,
@@ -280,42 +200,4 @@
             e => panic!("{e:?}"),
         }
     }
-<<<<<<< HEAD
-=======
-}
-
-async fn wait_for_connection_established(client: &mut Swarm<Client>, addr: &Multiaddr) {
-    loop {
-        match client.select_next_some().await {
-            SwarmEvent::IncomingConnection { .. } => {}
-            SwarmEvent::ConnectionEstablished { endpoint, .. }
-                if endpoint.get_remote_address() == addr =>
-            {
-                break
-            }
-            SwarmEvent::Dialing(_) => {}
-            SwarmEvent::Behaviour(ClientEvent::Relay(
-                relay::client::Event::OutboundCircuitEstablished { .. },
-            )) => {}
-            SwarmEvent::ConnectionEstablished { .. } => {}
-            e => panic!("{e:?}"),
-        }
-    }
-}
-
-async fn wait_for_new_listen_addr(client: &mut Swarm<Client>, new_addr: &Multiaddr) {
-    match client.select_next_some().await {
-        SwarmEvent::NewListenAddr { address, .. } if address == *new_addr => {}
-        e => panic!("{e:?}"),
-    }
-}
-
-async fn wait_for_dcutr_event(client: &mut Swarm<Client>) -> dcutr::Event {
-    loop {
-        match client.select_next_some().await {
-            SwarmEvent::Behaviour(ClientEvent::Dcutr(e)) => return e,
-            e => panic!("{e:?}"),
-        }
-    }
->>>>>>> 1a9cf4f7
 }