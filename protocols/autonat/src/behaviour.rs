--- conflicted
+++ resolved
@@ -497,21 +497,13 @@
 
     fn handle_established_inbound_connection(
         &mut self,
-<<<<<<< HEAD
-        _connection_id: ConnectionId,
-=======
         connection_id: ConnectionId,
->>>>>>> d80d92dc
         peer: PeerId,
         local_addr: &Multiaddr,
         remote_addr: &Multiaddr,
     ) -> Result<THandler<Self>, ConnectionDenied> {
         self.inner.handle_established_inbound_connection(
-<<<<<<< HEAD
-            _connection_id,
-=======
             connection_id,
->>>>>>> d80d92dc
             peer,
             local_addr,
             remote_addr,
@@ -520,18 +512,6 @@
 
     fn handle_pending_outbound_connection(
         &mut self,
-<<<<<<< HEAD
-        _connection_id: ConnectionId,
-        maybe_peer: Option<PeerId>,
-        _addresses: &[Multiaddr],
-        _effective_role: Endpoint,
-    ) -> Result<Vec<Multiaddr>, ConnectionDenied> {
-        self.inner.handle_pending_outbound_connection(
-            _connection_id,
-            maybe_peer,
-            _addresses,
-            _effective_role,
-=======
         connection_id: ConnectionId,
         maybe_peer: Option<PeerId>,
         addresses: &[Multiaddr],
@@ -542,27 +522,18 @@
             maybe_peer,
             addresses,
             effective_role,
->>>>>>> d80d92dc
         )
     }
 
     fn handle_established_outbound_connection(
         &mut self,
-<<<<<<< HEAD
-        _connection_id: ConnectionId,
-=======
         connection_id: ConnectionId,
->>>>>>> d80d92dc
         peer: PeerId,
         addr: &Multiaddr,
         role_override: Endpoint,
     ) -> Result<THandler<Self>, ConnectionDenied> {
         self.inner
-<<<<<<< HEAD
-            .handle_established_outbound_connection(_connection_id, peer, addr, role_override)
-=======
             .handle_established_outbound_connection(connection_id, peer, addr, role_override)
->>>>>>> d80d92dc
     }
 
     fn on_swarm_event(&mut self, event: FromSwarm<Self::ConnectionHandler>) {
