--- conflicted
+++ resolved
@@ -37,13 +37,8 @@
         AddressChange, ConnectionClosed, ConnectionEstablished, DialFailure, ExpiredExternalAddr,
         ExpiredListenAddr, FromSwarm,
     },
-<<<<<<< HEAD
-    ExternalAddresses, ListenAddresses, NetworkBehaviour, NetworkBehaviourAction, PollParameters,
-    THandler, THandlerInEvent, THandlerOutEvent,
-=======
     ConnectionHandler, ConnectionId, ExternalAddresses, IntoConnectionHandler, ListenAddresses,
     NetworkBehaviour, NetworkBehaviourAction, PollParameters, THandlerInEvent,
->>>>>>> a82e087e
 };
 use std::error::Error;
 use std::{
@@ -388,11 +383,6 @@
         }
     }
 
-<<<<<<< HEAD
-    fn on_dial_failure(&mut self, DialFailure { peer_id, error, id }: DialFailure) {
-        self.inner
-            .on_swarm_event(FromSwarm::DialFailure(DialFailure { peer_id, error, id }));
-=======
     fn on_dial_failure(
         &mut self,
         DialFailure {
@@ -407,7 +397,6 @@
                 connection_id,
                 error,
             }));
->>>>>>> a82e087e
         if let Some(event) = self.as_server().on_outbound_dial_error(peer_id, error) {
             self.pending_actions
                 .push_back(NetworkBehaviourAction::GenerateEvent(Event::InboundProbe(
