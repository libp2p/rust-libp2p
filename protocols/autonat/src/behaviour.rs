// Copyright 2021 Protocol Labs.
//
// Permission is hereby granted, free of charge, to any person obtaining a
// copy of this software and associated documentation files (the "Software"),
// to deal in the Software without restriction, including without limitation
// the rights to use, copy, modify, merge, publish, distribute, sublicense,
// and/or sell copies of the Software, and to permit persons to whom the
// Software is furnished to do so, subject to the following conditions:
//
// The above copyright notice and this permission notice shall be included in
// all copies or substantial portions of the Software.
//
// THE SOFTWARE IS PROVIDED "AS IS", WITHOUT WARRANTY OF ANY KIND, EXPRESS
// OR IMPLIED, INCLUDING BUT NOT LIMITED TO THE WARRANTIES OF MERCHANTABILITY,
// FITNESS FOR A PARTICULAR PURPOSE AND NONINFRINGEMENT. IN NO EVENT SHALL THE
// AUTHORS OR COPYRIGHT HOLDERS BE LIABLE FOR ANY CLAIM, DAMAGES OR OTHER
// LIABILITY, WHETHER IN AN ACTION OF CONTRACT, TORT OR OTHERWISE, ARISING
// FROM, OUT OF OR IN CONNECTION WITH THE SOFTWARE OR THE USE OR OTHER
// DEALINGS IN THE SOFTWARE.

mod as_client;
mod as_server;

use crate::protocol::{AutoNatCodec, AutoNatProtocol, DialRequest, DialResponse, ResponseError};
use as_client::AsClient;
pub use as_client::{OutboundProbeError, OutboundProbeEvent};
use as_server::AsServer;
pub use as_server::{InboundProbeError, InboundProbeEvent};
use futures_timer::Delay;
use instant::Instant;
use libp2p_core::{multiaddr::Protocol, ConnectedPoint, Endpoint, Multiaddr, PeerId};
use libp2p_request_response::{
    self as request_response, ProtocolSupport, RequestId, ResponseChannel,
};
use libp2p_swarm::{
    behaviour::{
        AddressChange, ConnectionClosed, ConnectionEstablished, DialFailure, ExpiredExternalAddr,
        ExpiredListenAddr, FromSwarm,
    },
<<<<<<< HEAD
    ConnectionHandler, ConnectionId, IntoConnectionHandler, NetworkBehaviour,
=======
    ConnectionHandler, ExternalAddresses, IntoConnectionHandler, ListenAddresses, NetworkBehaviour,
>>>>>>> e3c70233
    NetworkBehaviourAction, PollParameters,
};
use std::{
    collections::{HashMap, VecDeque},
    iter,
    task::{Context, Poll},
    time::Duration,
};

/// Config for the [`Behaviour`].
#[derive(Debug, Clone, PartialEq, Eq)]
pub struct Config {
    /// Timeout for requests.
    pub timeout: Duration,

    // Client Config
    /// Delay on init before starting the fist probe.
    pub boot_delay: Duration,
    /// Interval in which the NAT should be tested again if max confidence was reached in a status.
    pub refresh_interval: Duration,
    /// Interval in which the NAT status should be re-tried if it is currently unknown
    /// or max confidence was not reached yet.
    pub retry_interval: Duration,
    /// Throttle period for re-using a peer as server for a dial-request.
    pub throttle_server_period: Duration,
    /// Use connected peers as servers for probes.
    pub use_connected: bool,
    /// Max confidence that can be reached in a public / private NAT status.
    /// Note: for [`NatStatus::Unknown`] the confidence is always 0.
    pub confidence_max: usize,

    // Server Config
    /// Max addresses that are tried per peer.
    pub max_peer_addresses: usize,
    /// Max total dial requests done in `[Config::throttle_clients_period`].
    pub throttle_clients_global_max: usize,
    /// Max dial requests done in `[Config::throttle_clients_period`] for a peer.
    pub throttle_clients_peer_max: usize,
    /// Period for throttling clients requests.
    pub throttle_clients_period: Duration,
    /// As a server reject probes for clients that are observed at a non-global ip address.
    /// Correspondingly as a client only pick peers as server that are not observed at a
    /// private ip address. Note that this does not apply for servers that are added via
    /// [`Behaviour::add_server`].
    pub only_global_ips: bool,
}

impl Default for Config {
    fn default() -> Self {
        Config {
            timeout: Duration::from_secs(30),
            boot_delay: Duration::from_secs(15),
            retry_interval: Duration::from_secs(90),
            refresh_interval: Duration::from_secs(15 * 60),
            throttle_server_period: Duration::from_secs(90),
            use_connected: true,
            confidence_max: 3,
            max_peer_addresses: 16,
            throttle_clients_global_max: 30,
            throttle_clients_peer_max: 3,
            throttle_clients_period: Duration::from_secs(1),
            only_global_ips: true,
        }
    }
}

/// Assumed NAT status.
#[derive(Debug, Clone, PartialEq, Eq)]
pub enum NatStatus {
    Public(Multiaddr),
    Private,
    Unknown,
}

impl NatStatus {
    pub fn is_public(&self) -> bool {
        matches!(self, NatStatus::Public(..))
    }
}

/// Unique identifier for a probe.
#[derive(Debug, Clone, Copy, PartialEq, Eq, PartialOrd, Ord, Hash)]
pub struct ProbeId(usize);

impl ProbeId {
    fn next(&mut self) -> ProbeId {
        let current = *self;
        self.0 += 1;
        current
    }
}

/// Event produced by [`Behaviour`].
#[derive(Debug, Clone, PartialEq, Eq)]
pub enum Event {
    /// Event on an inbound probe.
    InboundProbe(InboundProbeEvent),
    /// Event on an outbound probe.
    OutboundProbe(OutboundProbeEvent),
    /// The assumed NAT changed.
    StatusChanged {
        /// Former status.
        old: NatStatus,
        /// New status.
        new: NatStatus,
    },
}

/// [`NetworkBehaviour`] for AutoNAT.
///
/// The behaviour frequently runs probes to determine whether the local peer is behind NAT and/ or a firewall, or
/// publicly reachable.
/// In a probe, a dial-back request is sent to a peer that is randomly selected from the list of fixed servers and
/// connected peers. Upon receiving a dial-back request, the remote tries to dial the included addresses. When a
/// first address was successfully dialed, a status Ok will be send back together with the dialed address. If no address
/// can be reached a dial-error is send back.
/// Based on the received response, the sender assumes themselves to be public or private.
/// The status is retried in a frequency of [`Config::retry_interval`] or [`Config::retry_interval`], depending on whether
/// enough confidence in the assumed NAT status was reached or not.
/// The confidence increases each time a probe confirms the assumed status, and decreases if a different status is reported.
/// If the confidence is 0, the status is flipped and the Behaviour will report the new status in an `OutEvent`.
pub struct Behaviour {
    // Local peer id
    local_peer_id: PeerId,

    // Inner behaviour for sending requests and receiving the response.
    inner: request_response::Behaviour<AutoNatCodec>,

    config: Config,

    // Additional peers apart from the currently connected ones, that may be used for probes.
    servers: Vec<PeerId>,

    // Assumed NAT status.
    nat_status: NatStatus,

    // Confidence in the assumed NAT status.
    confidence: usize,

    // Timer for the next probe.
    schedule_probe: Delay,

    // Ongoing inbound requests, where no response has been sent back to the remote yet.
    ongoing_inbound: HashMap<
        PeerId,
        (
            ProbeId,
            RequestId,
            Vec<Multiaddr>,
            ResponseChannel<DialResponse>,
        ),
    >,

    // Ongoing outbound probes and mapped to the inner request id.
    ongoing_outbound: HashMap<RequestId, ProbeId>,

    // Connected peers with the observed address of each connection.
    // If the endpoint of a connection is relayed or not global (in case of Config::only_global_ips),
    // the observed address is `None`.
    connected: HashMap<PeerId, HashMap<ConnectionId, Option<Multiaddr>>>,

    // Used servers in recent outbound probes that are throttled through Config::throttle_server_period.
    throttled_servers: Vec<(PeerId, Instant)>,

    // Recent probes done for clients
    throttled_clients: Vec<(PeerId, Instant)>,

    last_probe: Option<Instant>,

    pending_actions: VecDeque<
        NetworkBehaviourAction<
            <Self as NetworkBehaviour>::OutEvent,
            <Self as NetworkBehaviour>::ConnectionHandler,
        >,
    >,

    probe_id: ProbeId,

    listen_addresses: ListenAddresses,
    external_addresses: ExternalAddresses,
}

impl Behaviour {
    pub fn new(local_peer_id: PeerId, config: Config) -> Self {
        let protocols = iter::once((AutoNatProtocol, ProtocolSupport::Full));
        let mut cfg = request_response::Config::default();
        cfg.set_request_timeout(config.timeout);
        let inner = request_response::Behaviour::new(AutoNatCodec, protocols, cfg);
        Self {
            local_peer_id,
            inner,
            schedule_probe: Delay::new(config.boot_delay),
            config,
            servers: Vec::new(),
            ongoing_inbound: HashMap::default(),
            ongoing_outbound: HashMap::default(),
            connected: HashMap::default(),
            nat_status: NatStatus::Unknown,
            confidence: 0,
            throttled_servers: Vec::new(),
            throttled_clients: Vec::new(),
            last_probe: None,
            pending_actions: VecDeque::new(),
            probe_id: ProbeId(0),
            listen_addresses: Default::default(),
            external_addresses: Default::default(),
        }
    }

    /// Assumed public address of the local peer.
    /// Returns `None` in case of status [`NatStatus::Private`] or [`NatStatus::Unknown`].
    pub fn public_address(&self) -> Option<&Multiaddr> {
        match &self.nat_status {
            NatStatus::Public(address) => Some(address),
            _ => None,
        }
    }

    /// Assumed NAT status.
    pub fn nat_status(&self) -> NatStatus {
        self.nat_status.clone()
    }

    /// Confidence in the assumed NAT status.
    pub fn confidence(&self) -> usize {
        self.confidence
    }

    /// Add a peer to the list over servers that may be used for probes.
    /// These peers are used for dial-request even if they are currently not connection, in which case a connection will be
    /// establish before sending the dial-request.
    pub fn add_server(&mut self, peer: PeerId, address: Option<Multiaddr>) {
        self.servers.push(peer);
        if let Some(addr) = address {
            self.inner.add_address(&peer, addr);
        }
    }

    /// Remove a peer from the list of servers.
    /// See [`Behaviour::add_server`] for more info.
    pub fn remove_server(&mut self, peer: &PeerId) {
        self.servers.retain(|p| p != peer);
    }

    fn as_client(&mut self) -> AsClient {
        AsClient {
            inner: &mut self.inner,
            local_peer_id: self.local_peer_id,
            config: &self.config,
            connected: &self.connected,
            probe_id: &mut self.probe_id,
            servers: &self.servers,
            throttled_servers: &mut self.throttled_servers,
            nat_status: &mut self.nat_status,
            confidence: &mut self.confidence,
            ongoing_outbound: &mut self.ongoing_outbound,
            last_probe: &mut self.last_probe,
            schedule_probe: &mut self.schedule_probe,
            listen_addresses: &self.listen_addresses,
            external_addresses: &self.external_addresses,
        }
    }

    fn as_server(&mut self) -> AsServer {
        AsServer {
            inner: &mut self.inner,
            config: &self.config,
            connected: &self.connected,
            probe_id: &mut self.probe_id,
            throttled_clients: &mut self.throttled_clients,
            ongoing_inbound: &mut self.ongoing_inbound,
        }
    }

    fn on_connection_established(
        &mut self,
        ConnectionEstablished {
            peer_id: peer,
            connection_id: conn,
            endpoint,
            ..
        }: ConnectionEstablished,
    ) {
        let connections = self.connected.entry(peer).or_default();
        let addr = endpoint.get_remote_address();
        let observed_addr =
            if !endpoint.is_relayed() && (!self.config.only_global_ips || addr.is_global_ip()) {
                Some(addr.clone())
            } else {
                None
            };
        connections.insert(conn, observed_addr);

        match endpoint {
            ConnectedPoint::Dialer {
                address,
                role_override: Endpoint::Dialer,
            } => {
                if let Some(event) = self.as_server().on_outbound_connection(&peer, address) {
                    self.pending_actions
                        .push_back(NetworkBehaviourAction::GenerateEvent(Event::InboundProbe(
                            event,
                        )));
                }
            }
            ConnectedPoint::Dialer {
                address: _,
                role_override: Endpoint::Listener,
            } => {
                // Outgoing connection was dialed as a listener. In other words outgoing connection
                // was dialed as part of a hole punch. `libp2p-autonat` never attempts to hole
                // punch, thus this connection has not been requested by this [`NetworkBehaviour`].
            }
            ConnectedPoint::Listener { .. } => self.as_client().on_inbound_connection(),
        }
    }

    fn on_connection_closed(
        &mut self,
        ConnectionClosed {
            peer_id,
            connection_id,
            endpoint,
            handler,
            remaining_established,
        }: ConnectionClosed<<Self as NetworkBehaviour>::ConnectionHandler>,
    ) {
        self.inner
            .on_swarm_event(FromSwarm::ConnectionClosed(ConnectionClosed {
                peer_id,
                connection_id,
                endpoint,
                handler,
                remaining_established,
            }));

        if remaining_established == 0 {
            self.connected.remove(&peer_id);
        } else {
            let connections = self
                .connected
                .get_mut(&peer_id)
                .expect("Peer is connected.");
            connections.remove(&connection_id);
        }
    }

    fn on_dial_failure(
        &mut self,
        DialFailure {
            peer_id,
            handler,
            error,
        }: DialFailure<<Self as NetworkBehaviour>::ConnectionHandler>,
    ) {
        self.inner
            .on_swarm_event(FromSwarm::DialFailure(DialFailure {
                peer_id,
                handler,
                error,
            }));
        if let Some(event) = self.as_server().on_outbound_dial_error(peer_id, error) {
            self.pending_actions
                .push_back(NetworkBehaviourAction::GenerateEvent(Event::InboundProbe(
                    event,
                )));
        }
    }

    fn on_address_change(
        &mut self,
        AddressChange {
            peer_id: peer,
            connection_id: conn,
            old,
            new,
        }: AddressChange,
    ) {
        if old.is_relayed() && new.is_relayed() {
            return;
        }
        let connections = self.connected.get_mut(&peer).expect("Peer is connected.");
        let addr = new.get_remote_address();
        let observed_addr =
            if !new.is_relayed() && (!self.config.only_global_ips || addr.is_global_ip()) {
                Some(addr.clone())
            } else {
                None
            };
        connections.insert(conn, observed_addr);
    }
}

impl NetworkBehaviour for Behaviour {
    type ConnectionHandler =
        <request_response::Behaviour<AutoNatCodec> as NetworkBehaviour>::ConnectionHandler;
    type OutEvent = Event;

    fn poll(&mut self, cx: &mut Context<'_>, params: &mut impl PollParameters) -> Poll<Action> {
        loop {
            if let Some(event) = self.pending_actions.pop_front() {
                return Poll::Ready(event);
            }

            match self.inner.poll(cx, params) {
                Poll::Ready(NetworkBehaviourAction::GenerateEvent(event)) => {
                    let actions = match event {
                        request_response::Event::Message {
                            message: request_response::Message::Response { .. },
                            ..
                        }
                        | request_response::Event::OutboundFailure { .. } => {
                            self.as_client().handle_event(params, event)
                        }
                        request_response::Event::Message {
                            message: request_response::Message::Request { .. },
                            ..
                        }
                        | request_response::Event::InboundFailure { .. } => {
                            self.as_server().handle_event(params, event)
                        }
                        request_response::Event::ResponseSent { .. } => VecDeque::new(),
                    };

                    self.pending_actions.extend(actions);
                    continue;
                }
                Poll::Ready(action) => {
                    self.pending_actions
                        .push_back(action.map_out(|_| unreachable!()));
                    continue;
                }
                Poll::Pending => {}
            }

            match self.as_client().poll_auto_probe(cx) {
                Poll::Ready(event) => {
                    self.pending_actions
                        .push_back(NetworkBehaviourAction::GenerateEvent(Event::OutboundProbe(
                            event,
                        )));
                    continue;
                }
                Poll::Pending => {}
            }

            return Poll::Pending;
        }
    }

    fn new_handler(&mut self) -> Self::ConnectionHandler {
        self.inner.new_handler()
    }

    fn addresses_of_peer(&mut self, peer: &PeerId) -> Vec<Multiaddr> {
        self.inner.addresses_of_peer(peer)
    }

    fn on_swarm_event(&mut self, event: FromSwarm<Self::ConnectionHandler>) {
        self.listen_addresses.on_swarm_event(&event);
        self.external_addresses.on_swarm_event(&event);

        match event {
            FromSwarm::ConnectionEstablished(connection_established) => {
                self.inner
                    .on_swarm_event(FromSwarm::ConnectionEstablished(connection_established));
                self.on_connection_established(connection_established)
            }
            FromSwarm::ConnectionClosed(connection_closed) => {
                self.on_connection_closed(connection_closed)
            }
            FromSwarm::DialFailure(dial_failure) => self.on_dial_failure(dial_failure),
            FromSwarm::AddressChange(address_change) => {
                self.inner
                    .on_swarm_event(FromSwarm::AddressChange(address_change));
                self.on_address_change(address_change)
            }
            listen_addr @ FromSwarm::NewListenAddr(_) => {
                self.inner.on_swarm_event(listen_addr);
                self.as_client().on_new_address();
            }
            FromSwarm::ExpiredListenAddr(ExpiredListenAddr { listener_id, addr }) => {
                self.inner
                    .on_swarm_event(FromSwarm::ExpiredListenAddr(ExpiredListenAddr {
                        listener_id,
                        addr,
                    }));
                self.as_client().on_expired_address(addr);
            }
            FromSwarm::ExpiredExternalAddr(ExpiredExternalAddr { addr }) => {
                self.inner
                    .on_swarm_event(FromSwarm::ExpiredExternalAddr(ExpiredExternalAddr { addr }));
                self.as_client().on_expired_address(addr);
            }
            external_addr @ FromSwarm::NewExternalAddr(_) => {
                self.inner.on_swarm_event(external_addr);
                self.as_client().on_new_address();
            }
            listen_failure @ FromSwarm::ListenFailure(_) => {
                self.inner.on_swarm_event(listen_failure)
            }
            new_listener @ FromSwarm::NewListener(_) => self.inner.on_swarm_event(new_listener),
            listener_error @ FromSwarm::ListenerError(_) => {
                self.inner.on_swarm_event(listener_error)
            }
            listener_closed @ FromSwarm::ListenerClosed(_) => {
                self.inner.on_swarm_event(listener_closed)
            }
        }
    }

    fn on_connection_handler_event(
        &mut self,
        peer_id: PeerId,
        connection_id: ConnectionId,
        event:  <<Self::ConnectionHandler as IntoConnectionHandler>::Handler as
    ConnectionHandler>::OutEvent,
    ) {
        self.inner
            .on_connection_handler_event(peer_id, connection_id, event)
    }
}

type Action = NetworkBehaviourAction<
    <Behaviour as NetworkBehaviour>::OutEvent,
    <Behaviour as NetworkBehaviour>::ConnectionHandler,
>;

// Trait implemented for `AsClient` and `AsServer` to handle events from the inner [`request_response::Behaviour`] Protocol.
trait HandleInnerEvent {
    fn handle_event(
        &mut self,
        params: &mut impl PollParameters,
        event: request_response::Event<DialRequest, DialResponse>,
    ) -> VecDeque<Action>;
}

trait GlobalIp {
    fn is_global_ip(&self) -> bool;
}

impl GlobalIp for Multiaddr {
    fn is_global_ip(&self) -> bool {
        match self.iter().next() {
            Some(Protocol::Ip4(a)) => a.is_global_ip(),
            Some(Protocol::Ip6(a)) => a.is_global_ip(),
            _ => false,
        }
    }
}

impl GlobalIp for std::net::Ipv4Addr {
    // NOTE: The below logic is copied from `std::net::Ipv4Addr::is_global`, which is at the time of
    // writing behind the unstable `ip` feature.
    // See https://github.com/rust-lang/rust/issues/27709 for more info.
    fn is_global_ip(&self) -> bool {
        // Check if this address is 192.0.0.9 or 192.0.0.10. These addresses are the only two
        // globally routable addresses in the 192.0.0.0/24 range.
        if u32::from_be_bytes(self.octets()) == 0xc0000009
            || u32::from_be_bytes(self.octets()) == 0xc000000a
        {
            return true;
        }

        // Copied from the unstable method `std::net::Ipv4Addr::is_shared`.
        fn is_shared(addr: &std::net::Ipv4Addr) -> bool {
            addr.octets()[0] == 100 && (addr.octets()[1] & 0b1100_0000 == 0b0100_0000)
        }

        // Copied from the unstable method `std::net::Ipv4Addr::is_reserved`.
        //
        // **Warning**: As IANA assigns new addresses, this logic will be
        // updated. This may result in non-reserved addresses being
        // treated as reserved in code that relies on an outdated version
        // of this method.
        fn is_reserved(addr: &std::net::Ipv4Addr) -> bool {
            addr.octets()[0] & 240 == 240 && !addr.is_broadcast()
        }

        // Copied from the unstable method `std::net::Ipv4Addr::is_benchmarking`.
        fn is_benchmarking(addr: &std::net::Ipv4Addr) -> bool {
            addr.octets()[0] == 198 && (addr.octets()[1] & 0xfe) == 18
        }

        !self.is_private()
            && !self.is_loopback()
            && !self.is_link_local()
            && !self.is_broadcast()
            && !self.is_documentation()
            && !is_shared(self)
            // addresses reserved for future protocols (`192.0.0.0/24`)
            && !(self.octets()[0] == 192 && self.octets()[1] == 0 && self.octets()[2] == 0)
            && !is_reserved(self)
            && !is_benchmarking(self)
            // Make sure the address is not in 0.0.0.0/8
            && self.octets()[0] != 0
    }
}

impl GlobalIp for std::net::Ipv6Addr {
    // NOTE: The below logic is copied from `std::net::Ipv6Addr::is_global`, which is at the time of
    // writing behind the unstable `ip` feature.
    // See https://github.com/rust-lang/rust/issues/27709 for more info.
    //
    // Note that contrary to `Ipv4Addr::is_global_ip` this currently checks for global scope
    // rather than global reachability.
    fn is_global_ip(&self) -> bool {
        // Copied from the unstable method `std::net::Ipv6Addr::is_unicast`.
        fn is_unicast(addr: &std::net::Ipv6Addr) -> bool {
            !addr.is_multicast()
        }
        // Copied from the unstable method `std::net::Ipv6Addr::is_unicast_link_local`.
        fn is_unicast_link_local(addr: &std::net::Ipv6Addr) -> bool {
            (addr.segments()[0] & 0xffc0) == 0xfe80
        }
        // Copied from the unstable method `std::net::Ipv6Addr::is_unique_local`.
        fn is_unique_local(addr: &std::net::Ipv6Addr) -> bool {
            (addr.segments()[0] & 0xfe00) == 0xfc00
        }
        // Copied from the unstable method `std::net::Ipv6Addr::is_documentation`.
        fn is_documentation(addr: &std::net::Ipv6Addr) -> bool {
            (addr.segments()[0] == 0x2001) && (addr.segments()[1] == 0xdb8)
        }

        // Copied from the unstable method `std::net::Ipv6Addr::is_unicast_global`.
        fn is_unicast_global(addr: &std::net::Ipv6Addr) -> bool {
            is_unicast(addr)
                && !addr.is_loopback()
                && !is_unicast_link_local(addr)
                && !is_unique_local(addr)
                && !addr.is_unspecified()
                && !is_documentation(addr)
        }

        // Variation of unstable method [`std::net::Ipv6Addr::multicast_scope`] that instead of the
        // `Ipv6MulticastScope` just returns if the scope is global or not.
        // Equivalent to `Ipv6Addr::multicast_scope(..).map(|scope| matches!(scope, Ipv6MulticastScope::Global))`.
        fn is_multicast_scope_global(addr: &std::net::Ipv6Addr) -> Option<bool> {
            match addr.segments()[0] & 0x000f {
                14 => Some(true),         // Global multicast scope.
                1..=5 | 8 => Some(false), // Local multicast scope.
                _ => None,                // Unknown multicast scope.
            }
        }

        match is_multicast_scope_global(self) {
            Some(true) => true,
            None => is_unicast_global(self),
            _ => false,
        }
    }
}<|MERGE_RESOLUTION|>--- conflicted
+++ resolved
@@ -37,12 +37,8 @@
         AddressChange, ConnectionClosed, ConnectionEstablished, DialFailure, ExpiredExternalAddr,
         ExpiredListenAddr, FromSwarm,
     },
-<<<<<<< HEAD
-    ConnectionHandler, ConnectionId, IntoConnectionHandler, NetworkBehaviour,
-=======
-    ConnectionHandler, ExternalAddresses, IntoConnectionHandler, ListenAddresses, NetworkBehaviour,
->>>>>>> e3c70233
-    NetworkBehaviourAction, PollParameters,
+    ConnectionHandler, ConnectionId, ExternalAddresses, IntoConnectionHandler, ListenAddresses,
+    NetworkBehaviour, NetworkBehaviourAction, PollParameters,
 };
 use std::{
     collections::{HashMap, VecDeque},
