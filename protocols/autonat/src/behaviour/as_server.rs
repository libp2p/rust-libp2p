// Copyright 2021 Protocol Labs.
//
// Permission is hereby granted, free of charge, to any person obtaining a
// copy of this software and associated documentation files (the "Software"),
// to deal in the Software without restriction, including without limitation
// the rights to use, copy, modify, merge, publish, distribute, sublicense,
// and/or sell copies of the Software, and to permit persons to whom the
// Software is furnished to do so, subject to the following conditions:
//
// The above copyright notice and this permission notice shall be included in
// all copies or substantial portions of the Software.
//
// THE SOFTWARE IS PROVIDED "AS IS", WITHOUT WARRANTY OF ANY KIND, EXPRESS
// OR IMPLIED, INCLUDING BUT NOT LIMITED TO THE WARRANTIES OF MERCHANTABILITY,
// FITNESS FOR A PARTICULAR PURPOSE AND NONINFRINGEMENT. IN NO EVENT SHALL THE
// AUTHORS OR COPYRIGHT HOLDERS BE LIABLE FOR ANY CLAIM, DAMAGES OR OTHER
// LIABILITY, WHETHER IN AN ACTION OF CONTRACT, TORT OR OTHERWISE, ARISING
// FROM, OUT OF OR IN CONNECTION WITH THE SOFTWARE OR THE USE OR OTHER
// DEALINGS IN THE SOFTWARE.

use super::{
    Action, AutoNatCodec, Config, DialRequest, DialResponse, Event, HandleInnerEvent, ProbeId,
    ResponseError,
};
use instant::Instant;
use libp2p_core::{multiaddr::Protocol, Multiaddr, PeerId};
use libp2p_request_response::{
    self as request_response, InboundFailure, RequestId, ResponseChannel,
};
use libp2p_swarm::{
    dial_opts::{DialOpts, PeerCondition},
<<<<<<< HEAD
    DialError, NetworkBehaviourAction, PollParameters,
=======
    ConnectionId, DialError, NetworkBehaviourAction, PollParameters,
>>>>>>> a82e087e
};
use std::{
    collections::{HashMap, HashSet, VecDeque},
    num::NonZeroU8,
};

/// Inbound probe failed.
#[derive(Debug, Clone, PartialEq, Eq)]
pub enum InboundProbeError {
    /// Receiving the dial-back request or sending a response failed.
    InboundRequest(InboundFailure),
    /// We refused or failed to dial the client.
    Response(ResponseError),
}

#[derive(Debug, Clone, PartialEq, Eq)]
pub enum InboundProbeEvent {
    /// A dial-back request was received from a remote peer.
    Request {
        probe_id: ProbeId,
        /// Peer that sent the request.
        peer: PeerId,
        /// The addresses that will be attempted to dial.
        addresses: Vec<Multiaddr>,
    },
    /// A dial request to the remote was successful.
    Response {
        probe_id: ProbeId,
        /// Peer to which the response is sent.
        peer: PeerId,
        address: Multiaddr,
    },
    /// The inbound request failed, was rejected, or none of the remote's
    /// addresses could be dialed.
    Error {
        probe_id: ProbeId,
        /// Peer that sent the dial-back request.
        peer: PeerId,
        error: InboundProbeError,
    },
}

/// View over [`super::Behaviour`] in a server role.
pub struct AsServer<'a> {
    pub inner: &'a mut request_response::Behaviour<AutoNatCodec>,
    pub config: &'a Config,
    pub connected: &'a HashMap<PeerId, HashMap<ConnectionId, Option<Multiaddr>>>,
    pub probe_id: &'a mut ProbeId,

    pub throttled_clients: &'a mut Vec<(PeerId, Instant)>,

    #[allow(clippy::type_complexity)]
    pub ongoing_inbound: &'a mut HashMap<
        PeerId,
        (
            ProbeId,
            RequestId,
            Vec<Multiaddr>,
            ResponseChannel<DialResponse>,
        ),
    >,
}

impl<'a> HandleInnerEvent for AsServer<'a> {
    fn handle_event(
        &mut self,
        _params: &mut impl PollParameters,
        event: request_response::Event<DialRequest, DialResponse>,
    ) -> VecDeque<Action> {
        match event {
            request_response::Event::Message {
                peer,
                message:
                    request_response::Message::Request {
                        request_id,
                        request,
                        channel,
                    },
            } => {
                let probe_id = self.probe_id.next();
                match self.resolve_inbound_request(peer, request) {
                    Ok(addrs) => {
                        log::debug!(
                            "Inbound dial request from Peer {} with dial-back addresses {:?}.",
                            peer,
                            addrs
                        );

                        self.ongoing_inbound
                            .insert(peer, (probe_id, request_id, addrs.clone(), channel));
                        self.throttled_clients.push((peer, Instant::now()));

                        VecDeque::from([
                            NetworkBehaviourAction::GenerateEvent(Event::InboundProbe(
                                InboundProbeEvent::Request {
                                    probe_id,
                                    peer,
                                    addresses: addrs.clone(),
                                },
                            )),
                            NetworkBehaviourAction::Dial {
                                opts: DialOpts::peer_id(peer)
                                    .condition(PeerCondition::Always)
                                    .override_dial_concurrency_factor(
                                        NonZeroU8::new(1).expect("1 > 0"),
                                    )
                                    .addresses(addrs)
                                    .build(),
<<<<<<< HEAD
                                id: ConnectionId::next(),
=======
>>>>>>> a82e087e
                            },
                        ])
                    }
                    Err((status_text, error)) => {
                        log::debug!(
                            "Reject inbound dial request from peer {}: {}.",
                            peer,
                            status_text
                        );

                        let response = DialResponse {
                            result: Err(error.clone()),
                            status_text: Some(status_text),
                        };
                        let _ = self.inner.send_response(channel, response);

                        VecDeque::from([NetworkBehaviourAction::GenerateEvent(
                            Event::InboundProbe(InboundProbeEvent::Error {
                                probe_id,
                                peer,
                                error: InboundProbeError::Response(error),
                            }),
                        )])
                    }
                }
            }
            request_response::Event::InboundFailure {
                peer,
                error,
                request_id,
            } => {
                log::debug!(
                    "Inbound Failure {} when on dial-back request from peer {}.",
                    error,
                    peer
                );

                let probe_id = match self.ongoing_inbound.get(&peer) {
                    Some((_, rq_id, _, _)) if *rq_id == request_id => {
                        self.ongoing_inbound.remove(&peer).unwrap().0
                    }
                    _ => self.probe_id.next(),
                };

                VecDeque::from([NetworkBehaviourAction::GenerateEvent(Event::InboundProbe(
                    InboundProbeEvent::Error {
                        probe_id,
                        peer,
                        error: InboundProbeError::InboundRequest(error),
                    },
                ))])
            }
            _ => VecDeque::new(),
        }
    }
}

impl<'a> AsServer<'a> {
    pub fn on_outbound_connection(
        &mut self,
        peer: &PeerId,
        address: &Multiaddr,
    ) -> Option<InboundProbeEvent> {
        let (_, _, addrs, _) = self.ongoing_inbound.get(peer)?;

        // Check if the dialed address was among the requested addresses.
        if !addrs.contains(address) {
            return None;
        }

        log::debug!(
            "Dial-back to peer {} succeeded at addr {:?}.",
            peer,
            address
        );

        let (probe_id, _, _, channel) = self.ongoing_inbound.remove(peer).unwrap();
        let response = DialResponse {
            result: Ok(address.clone()),
            status_text: None,
        };
        let _ = self.inner.send_response(channel, response);

        Some(InboundProbeEvent::Response {
            probe_id,
            peer: *peer,
            address: address.clone(),
        })
    }

    pub fn on_outbound_dial_error(
        &mut self,
        peer: Option<PeerId>,
        error: &DialError,
    ) -> Option<InboundProbeEvent> {
        let (probe_id, _, _, channel) = peer.and_then(|p| self.ongoing_inbound.remove(&p))?;
        log::debug!(
            "Dial-back to peer {} failed with error {:?}.",
            peer.unwrap(),
            error
        );
        let response_error = ResponseError::DialError;
        let response = DialResponse {
            result: Err(response_error.clone()),
            status_text: Some("dial failed".to_string()),
        };
        let _ = self.inner.send_response(channel, response);

        Some(InboundProbeEvent::Error {
            probe_id,
            peer: peer.expect("PeerId is present."),
            error: InboundProbeError::Response(response_error),
        })
    }

    // Validate the inbound request and collect the addresses to be dialed.
    fn resolve_inbound_request(
        &mut self,
        sender: PeerId,
        request: DialRequest,
    ) -> Result<Vec<Multiaddr>, (String, ResponseError)> {
        // Update list of throttled clients.
        let i = self.throttled_clients.partition_point(|(_, time)| {
            *time + self.config.throttle_clients_period < Instant::now()
        });
        self.throttled_clients.drain(..i);

        if request.peer_id != sender {
            let status_text = "peer id mismatch".to_string();
            return Err((status_text, ResponseError::BadRequest));
        }

        if self.ongoing_inbound.contains_key(&sender) {
            let status_text = "dial-back already ongoing".to_string();
            return Err((status_text, ResponseError::DialRefused));
        }

        if self.throttled_clients.len() >= self.config.throttle_clients_global_max {
            let status_text = "too many total dials".to_string();
            return Err((status_text, ResponseError::DialRefused));
        }

        let throttled_for_client = self
            .throttled_clients
            .iter()
            .filter(|(p, _)| p == &sender)
            .count();

        if throttled_for_client >= self.config.throttle_clients_peer_max {
            let status_text = "too many dials for peer".to_string();
            return Err((status_text, ResponseError::DialRefused));
        }

        // Obtain an observed address from non-relayed connections.
        let observed_addr = self
            .connected
            .get(&sender)
            .expect("Peer is connected.")
            .values()
            .find_map(|a| a.as_ref())
            .ok_or_else(|| {
                let status_text = "refusing to dial peer with blocked observed address".to_string();
                (status_text, ResponseError::DialRefused)
            })?;

        let mut addrs = Self::filter_valid_addrs(sender, request.addresses, observed_addr);
        addrs.truncate(self.config.max_peer_addresses);

        if addrs.is_empty() {
            let status_text = "no dialable addresses".to_string();
            return Err((status_text, ResponseError::DialRefused));
        }

        Ok(addrs)
    }

    // Filter dial addresses and replace demanded ip with the observed one.
    fn filter_valid_addrs(
        peer: PeerId,
        demanded: Vec<Multiaddr>,
        observed_remote_at: &Multiaddr,
    ) -> Vec<Multiaddr> {
        let observed_ip = match observed_remote_at
            .into_iter()
            .find(|p| matches!(p, Protocol::Ip4(_) | Protocol::Ip6(_)))
        {
            Some(ip) => ip,
            None => return Vec::new(),
        };
        let mut distinct = HashSet::new();
        demanded
            .into_iter()
            .filter_map(|addr| {
                // Replace the demanded ip with the observed one.
                let i = addr
                    .iter()
                    .position(|p| matches!(p, Protocol::Ip4(_) | Protocol::Ip6(_)))?;
                let mut addr = addr.replace(i, |_| Some(observed_ip.clone()))?;

                let is_valid = addr.iter().all(|proto| match proto {
                    Protocol::P2pCircuit => false,
                    Protocol::P2p(hash) => hash == peer.into(),
                    _ => true,
                });

                if !is_valid {
                    return None;
                }
                if !addr.iter().any(|p| matches!(p, Protocol::P2p(_))) {
                    addr.push(Protocol::P2p(peer.into()))
                }
                // Only collect distinct addresses.
                distinct.insert(addr.clone()).then_some(addr)
            })
            .collect()
    }
}

#[cfg(test)]
mod test {
    use super::*;

    use std::net::Ipv4Addr;

    fn random_ip<'a>() -> Protocol<'a> {
        Protocol::Ip4(Ipv4Addr::new(
            rand::random(),
            rand::random(),
            rand::random(),
            rand::random(),
        ))
    }
    fn random_port<'a>() -> Protocol<'a> {
        Protocol::Tcp(rand::random())
    }

    #[test]
    fn filter_addresses() {
        let peer_id = PeerId::random();
        let observed_ip = random_ip();
        let observed_addr = Multiaddr::empty()
            .with(observed_ip.clone())
            .with(random_port())
            .with(Protocol::P2p(peer_id.into()));
        // Valid address with matching peer-id
        let demanded_1 = Multiaddr::empty()
            .with(random_ip())
            .with(random_port())
            .with(Protocol::P2p(peer_id.into()));
        // Invalid because peer_id does not match
        let demanded_2 = Multiaddr::empty()
            .with(random_ip())
            .with(random_port())
            .with(Protocol::P2p(PeerId::random().into()));
        // Valid address without peer-id
        let demanded_3 = Multiaddr::empty().with(random_ip()).with(random_port());
        // Invalid because relayed
        let demanded_4 = Multiaddr::empty()
            .with(random_ip())
            .with(random_port())
            .with(Protocol::P2p(PeerId::random().into()))
            .with(Protocol::P2pCircuit)
            .with(Protocol::P2p(peer_id.into()));
        let demanded = vec![
            demanded_1.clone(),
            demanded_2,
            demanded_3.clone(),
            demanded_4,
        ];
        let filtered = AsServer::filter_valid_addrs(peer_id, demanded, &observed_addr);
        let expected_1 = demanded_1
            .replace(0, |_| Some(observed_ip.clone()))
            .unwrap();
        let expected_2 = demanded_3
            .replace(0, |_| Some(observed_ip))
            .unwrap()
            .with(Protocol::P2p(peer_id.into()));
        assert_eq!(filtered, vec![expected_1, expected_2]);
    }
}<|MERGE_RESOLUTION|>--- conflicted
+++ resolved
@@ -29,11 +29,7 @@
 };
 use libp2p_swarm::{
     dial_opts::{DialOpts, PeerCondition},
-<<<<<<< HEAD
-    DialError, NetworkBehaviourAction, PollParameters,
-=======
     ConnectionId, DialError, NetworkBehaviourAction, PollParameters,
->>>>>>> a82e087e
 };
 use std::{
     collections::{HashMap, HashSet, VecDeque},
@@ -142,10 +138,6 @@
                                     )
                                     .addresses(addrs)
                                     .build(),
-<<<<<<< HEAD
-                                id: ConnectionId::next(),
-=======
->>>>>>> a82e087e
                             },
                         ])
                     }
