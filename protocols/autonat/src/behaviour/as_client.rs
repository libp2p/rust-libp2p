--- conflicted
+++ resolved
@@ -278,19 +278,9 @@
             tracing::debug!("Outbound dial-back request aborted: No dial-back addresses");
             return Err(OutboundProbeError::NoAddresses);
         }
-<<<<<<< HEAD
 
         let server = self.random_server().ok_or(OutboundProbeError::NoServer)?;
 
-=======
-        let server = match self.random_server() {
-            Some(s) => s,
-            None => {
-                tracing::debug!("Outbound dial-back request aborted: No qualified server");
-                return Err(OutboundProbeError::NoServer);
-            }
-        };
->>>>>>> e2e9179f
         let request_id = self.inner.send_request(
             &server,
             DialRequest {
