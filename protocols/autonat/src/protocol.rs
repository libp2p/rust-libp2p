// Copyright 2021 Protocol Labs.
//
// Permission is hereby granted, free of charge, to any person obtaining a
// copy of this software and associated documentation files (the "Software"),
// to deal in the Software without restriction, including without limitation
// the rights to use, copy, modify, merge, publish, distribute, sublicense,
// and/or sell copies of the Software, and to permit persons to whom the
// Software is furnished to do so, subject to the following conditions:
//
// The above copyright notice and this permission notice shall be included in
// all copies or substantial portions of the Software.
//
// THE SOFTWARE IS PROVIDED "AS IS", WITHOUT WARRANTY OF ANY KIND, EXPRESS
// OR IMPLIED, INCLUDING BUT NOT LIMITED TO THE WARRANTIES OF MERCHANTABILITY,
// FITNESS FOR A PARTICULAR PURPOSE AND NONINFRINGEMENT. IN NO EVENT SHALL THE
// AUTHORS OR COPYRIGHT HOLDERS BE LIABLE FOR ANY CLAIM, DAMAGES OR OTHER
// LIABILITY, WHETHER IN AN ACTION OF CONTRACT, TORT OR OTHERWISE, ARISING
// FROM, OUT OF OR IN CONNECTION WITH THE SOFTWARE OR THE USE OR OTHER
// DEALINGS IN THE SOFTWARE.

use crate::proto;
use async_trait::async_trait;
use asynchronous_codec::{FramedRead, FramedWrite};
use futures::io::{AsyncRead, AsyncWrite};
use futures::{SinkExt, StreamExt};
use libp2p_core::Multiaddr;
use libp2p_identity::PeerId;
use libp2p_request_response::{self as request_response};
use libp2p_swarm::StreamProtocol;
use std::{convert::TryFrom, io};

/// The protocol name used for negotiating with multistream-select.
pub const DEFAULT_PROTOCOL_NAME: StreamProtocol = StreamProtocol::new("/libp2p/autonat/1.0.0");

#[derive(Clone)]
pub struct AutoNatCodec;

#[async_trait]
impl request_response::Codec for AutoNatCodec {
    type Protocol = StreamProtocol;
    type Request = DialRequest;
    type Response = DialResponse;

    async fn read_request<T>(&mut self, _: &StreamProtocol, io: &mut T) -> io::Result<Self::Request>
    where
        T: AsyncRead + Send + Unpin,
    {
        let message = FramedRead::new(io, codec())
            .next()
            .await
            .ok_or(io::ErrorKind::UnexpectedEof)??;
        let request = DialRequest::from_proto(message)?;

        Ok(request)
    }

    async fn read_response<T>(
        &mut self,
        _: &StreamProtocol,
        io: &mut T,
    ) -> io::Result<Self::Response>
    where
        T: AsyncRead + Send + Unpin,
    {
        let message = FramedRead::new(io, codec())
            .next()
            .await
            .ok_or(io::ErrorKind::UnexpectedEof)??;
        let response = DialResponse::from_proto(message)?;

        Ok(response)
    }

    async fn write_request<T>(
        &mut self,
        _: &StreamProtocol,
        io: &mut T,
        data: Self::Request,
    ) -> io::Result<()>
    where
        T: AsyncWrite + Send + Unpin,
    {
        let mut framed = FramedWrite::new(io, codec());
        framed.send(data.into_proto()).await?;
        framed.close().await?;

        Ok(())
    }

    async fn write_response<T>(
        &mut self,
        _: &StreamProtocol,
        io: &mut T,
        data: Self::Response,
    ) -> io::Result<()>
    where
        T: AsyncWrite + Send + Unpin,
    {
        let mut framed = FramedWrite::new(io, codec());
        framed.send(data.into_proto()).await?;
        framed.close().await?;

        Ok(())
    }
}

fn codec() -> quick_protobuf_codec::Codec<proto::Message> {
    quick_protobuf_codec::Codec::<proto::Message>::new(1024)
}

#[derive(Clone, Debug, Eq, PartialEq)]
pub struct DialRequest {
    pub peer_id: PeerId,
    pub addresses: Vec<Multiaddr>,
}

impl DialRequest {
    pub fn from_proto(msg: proto::Message) -> Result<Self, io::Error> {
        if msg.type_pb != Some(proto::MessageType::DIAL) {
            return Err(io::Error::new(io::ErrorKind::InvalidData, "invalid type"));
        }
<<<<<<< HEAD

        let peer_id_result = msg.dial.and_then(|dial| {
            dial.peer.and_then(|peer_info| {
                let Some(peer_id) = peer_info.id else {
                    return None;
                };
                Some((peer_id, peer_info.addrs))
            })
        });

        let (peer_id, addrs) = peer_id_result
            .ok_or_else(|| io::Error::new(io::ErrorKind::InvalidData, "invalid dial message"))?;
=======
        let (peer_id, addrs) = if let Some(proto::Dial {
            peer:
                Some(proto::PeerInfo {
                    id: Some(peer_id),
                    addrs,
                }),
        }) = msg.dial
        {
            (peer_id, addrs)
        } else {
            tracing::debug!("Received malformed dial message");
            return Err(io::Error::new(
                io::ErrorKind::InvalidData,
                "invalid dial message",
            ));
        };
>>>>>>> e2e9179f

        let peer_id = {
            PeerId::try_from(peer_id.to_vec())
                .map_err(|_| io::Error::new(io::ErrorKind::InvalidData, "invalid peer id"))?
        };

        let addrs = addrs
            .into_iter()
            .filter_map(|a| match Multiaddr::try_from(a.to_vec()) {
                Ok(a) => Some(a),
                Err(e) => {
                    tracing::debug!("Unable to parse multiaddr: {e}");
                    None
                }
            })
            .collect();
        Ok(Self {
            peer_id,
            addresses: addrs,
        })
    }

    pub fn into_proto(self) -> proto::Message {
        let peer_id = self.peer_id.to_bytes();
        let addrs = self
            .addresses
            .into_iter()
            .map(|addr| addr.to_vec())
            .collect();

        proto::Message {
            type_pb: Some(proto::MessageType::DIAL),
            dial: Some(proto::Dial {
                peer: Some(proto::PeerInfo {
                    id: Some(peer_id.to_vec()),
                    addrs,
                }),
            }),
            dialResponse: None,
        }
    }
}

#[derive(Clone, Debug, Eq, PartialEq)]
pub enum ResponseError {
    DialError,
    DialRefused,
    BadRequest,
    InternalError,
}

impl From<ResponseError> for proto::ResponseStatus {
    fn from(t: ResponseError) -> Self {
        match t {
            ResponseError::DialError => proto::ResponseStatus::E_DIAL_ERROR,
            ResponseError::DialRefused => proto::ResponseStatus::E_DIAL_REFUSED,
            ResponseError::BadRequest => proto::ResponseStatus::E_BAD_REQUEST,
            ResponseError::InternalError => proto::ResponseStatus::E_INTERNAL_ERROR,
        }
    }
}

impl TryFrom<proto::ResponseStatus> for ResponseError {
    type Error = io::Error;

    fn try_from(value: proto::ResponseStatus) -> Result<Self, Self::Error> {
        match value {
            proto::ResponseStatus::E_DIAL_ERROR => Ok(ResponseError::DialError),
            proto::ResponseStatus::E_DIAL_REFUSED => Ok(ResponseError::DialRefused),
            proto::ResponseStatus::E_BAD_REQUEST => Ok(ResponseError::BadRequest),
            proto::ResponseStatus::E_INTERNAL_ERROR => Ok(ResponseError::InternalError),
            proto::ResponseStatus::OK => {
                tracing::debug!("Received response with status code OK but expected error");
                Err(io::Error::new(
                    io::ErrorKind::InvalidData,
                    "invalid response error type",
                ))
            }
        }
    }
}

#[derive(Clone, Debug, Eq, PartialEq)]
pub struct DialResponse {
    pub status_text: Option<String>,
    pub result: Result<Multiaddr, ResponseError>,
}

impl DialResponse {
    pub fn from_proto(msg: proto::Message) -> Result<Self, io::Error> {
        if msg.type_pb != Some(proto::MessageType::DIAL_RESPONSE) {
            return Err(io::Error::new(io::ErrorKind::InvalidData, "invalid type"));
        }

        Ok(match msg.dialResponse {
            Some(proto::DialResponse {
                status: Some(proto::ResponseStatus::OK),
                statusText,
                addr: Some(addr),
            }) => {
                let addr = Multiaddr::try_from(addr.to_vec())
                    .map_err(|err| io::Error::new(io::ErrorKind::InvalidData, err))?;
                Self {
                    status_text: statusText,
                    result: Ok(addr),
                }
            }
            Some(proto::DialResponse {
                status: Some(status),
                statusText,
                addr: None,
            }) => Self {
                status_text: statusText,
                result: Err(ResponseError::try_from(status)?),
            },
            _ => {
                tracing::debug!("Received malformed response message");
                return Err(io::Error::new(
                    io::ErrorKind::InvalidData,
                    "invalid dial response message",
                ));
            }
        })
    }

    pub fn into_proto(self) -> proto::Message {
        let dial_response = match self.result {
            Ok(addr) => proto::DialResponse {
                status: Some(proto::ResponseStatus::OK),
                statusText: self.status_text,
                addr: Some(addr.to_vec()),
            },
            Err(error) => proto::DialResponse {
                status: Some(error.into()),
                statusText: self.status_text,
                addr: None,
            },
        };

        proto::Message {
            type_pb: Some(proto::MessageType::DIAL_RESPONSE),
            dial: None,
            dialResponse: Some(dial_response),
        }
    }
}

#[cfg(test)]
mod tests {
    use super::*;

    #[test]
    fn test_request_encode_decode() {
        let request = DialRequest {
            peer_id: PeerId::random(),
            addresses: vec![
                "/ip4/8.8.8.8/tcp/30333".parse().unwrap(),
                "/ip4/192.168.1.42/tcp/30333".parse().unwrap(),
            ],
        };
        let proto = request.clone().into_proto();
        let request2 = DialRequest::from_proto(proto).unwrap();
        assert_eq!(request, request2);
    }

    #[test]
    fn test_response_ok_encode_decode() {
        let response = DialResponse {
            result: Ok("/ip4/8.8.8.8/tcp/30333".parse().unwrap()),
            status_text: None,
        };
        let proto = response.clone().into_proto();
        let response2 = DialResponse::from_proto(proto).unwrap();
        assert_eq!(response, response2);
    }

    #[test]
    fn test_response_err_encode_decode() {
        let response = DialResponse {
            result: Err(ResponseError::DialError),
            status_text: Some("dial failed".to_string()),
        };
        let proto = response.clone().into_proto();
        let response2 = DialResponse::from_proto(proto).unwrap();
        assert_eq!(response, response2);
    }

    #[test]
    fn test_skip_unparsable_multiaddr() {
        let valid_multiaddr: Multiaddr = "/ip6/2001:db8::/tcp/1234".parse().unwrap();
        let valid_multiaddr_bytes = valid_multiaddr.to_vec();

        let invalid_multiaddr = {
            let a = vec![255; 8];
            assert!(Multiaddr::try_from(a.clone()).is_err());
            a
        };

        let msg = proto::Message {
            type_pb: Some(proto::MessageType::DIAL),
            dial: Some(proto::Dial {
                peer: Some(proto::PeerInfo {
                    id: Some(PeerId::random().to_bytes()),
                    addrs: vec![valid_multiaddr_bytes, invalid_multiaddr],
                }),
            }),
            dialResponse: None,
        };

        let request = DialRequest::from_proto(msg).expect("not to fail");

        assert_eq!(request.addresses, vec![valid_multiaddr])
    }
}<|MERGE_RESOLUTION|>--- conflicted
+++ resolved
@@ -119,7 +119,6 @@
         if msg.type_pb != Some(proto::MessageType::DIAL) {
             return Err(io::Error::new(io::ErrorKind::InvalidData, "invalid type"));
         }
-<<<<<<< HEAD
 
         let peer_id_result = msg.dial.and_then(|dial| {
             dial.peer.and_then(|peer_info| {
@@ -132,24 +131,6 @@
 
         let (peer_id, addrs) = peer_id_result
             .ok_or_else(|| io::Error::new(io::ErrorKind::InvalidData, "invalid dial message"))?;
-=======
-        let (peer_id, addrs) = if let Some(proto::Dial {
-            peer:
-                Some(proto::PeerInfo {
-                    id: Some(peer_id),
-                    addrs,
-                }),
-        }) = msg.dial
-        {
-            (peer_id, addrs)
-        } else {
-            tracing::debug!("Received malformed dial message");
-            return Err(io::Error::new(
-                io::ErrorKind::InvalidData,
-                "invalid dial message",
-            ));
-        };
->>>>>>> e2e9179f
 
         let peer_id = {
             PeerId::try_from(peer_id.to_vec())
