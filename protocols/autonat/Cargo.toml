[package]
name = "libp2p-autonat"
edition = "2021"
rust-version = { workspace = true }
description = "NAT and firewall detection for libp2p"
version = "0.13.0"
authors = ["David Craven <david@craven.ch>", "Elena Frank <elena.frank@protonmail.com>", "Hannes Furmans <hannes@umgefahren.xyz>"]
license = "MIT"
repository = "https://github.com/libp2p/rust-libp2p"
keywords = ["peer-to-peer", "libp2p", "networking"]
categories = ["network-programming", "asynchronous"]


[dependencies]
async-trait = { version = "0.1", optional = true }
asynchronous-codec = { workspace = true }
bytes = { version = "1", optional = true }
either = { version = "1.9.0", optional = true }
futures = { workspace = true }
futures-bounded = { workspace = true, optional = true }
futures-timer = "3.0"
web-time = { workspace = true, optional = true }
libp2p-core = { workspace = true }
libp2p-identity = { workspace = true }
libp2p-request-response = { workspace = true, optional = true }
libp2p-swarm = { workspace = true }
quick-protobuf = "0.8"
tracing = { workspace = true }
quick-protobuf-codec = { workspace = true }
rand = "0.8"
rand_core = { version = "0.6", optional = true }
thiserror = { version = "1.0.52", optional = true }
void = { version = "1", optional = true }

[dev-dependencies]
tokio = { version = "1", features = ["macros", "rt", "sync"]}
async-std = { version = "1.10", features = ["attributes"] }
libp2p-swarm-test = { path = "../../swarm-test" }
tracing-subscriber = { version = "0.3", features = ["env-filter"] }
libp2p-identify = { workspace = true }
libp2p-swarm = { workspace = true, features = ["macros"]}

[features]
default = ["v1", "v2"]
v1 = ["dep:libp2p-request-response", "dep:web-time", "dep:async-trait"]
v2 = ["dep:bytes", "dep:either", "dep:futures-bounded", "dep:thiserror", "dep:void", "dep:rand_core"]

[lints]
workspace = true

# Passing arguments to the docsrs builder in order to properly document cfg's.
# More information: https://docs.rs/about/builds#cross-compiling
[package.metadata.docs.rs]
all-features = true
<<<<<<< HEAD
rustdoc-args = ["--cfg", "docsrs"]
rustc-args = ["--cfg", "docsrs"]
=======

[lints]
workspace = true
>>>>>>> 823acd6f
<|MERGE_RESOLUTION|>--- conflicted
+++ resolved
@@ -52,11 +52,6 @@
 # More information: https://docs.rs/about/builds#cross-compiling
 [package.metadata.docs.rs]
 all-features = true
-<<<<<<< HEAD
-rustdoc-args = ["--cfg", "docsrs"]
-rustc-args = ["--cfg", "docsrs"]
-=======
 
 [lints]
-workspace = true
->>>>>>> 823acd6f
+workspace = true