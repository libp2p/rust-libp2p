[package]
name = "libp2p-autonat"
edition = "2021"
rust-version = { workspace = true }
description = "NAT and firewall detection for libp2p"
version = "0.12.0"
authors = ["David Craven <david@craven.ch>", "Elena Frank <elena.frank@protonmail.com>"]
license = "MIT"
repository = "https://github.com/libp2p/rust-libp2p"
keywords = ["peer-to-peer", "libp2p", "networking"]
categories = ["network-programming", "asynchronous"]

[dependencies]
async-trait = "0.1"
futures = "0.3"
futures-timer = "3.0"
instant = "0.1"
libp2p-core = { workspace = true }
libp2p-swarm = { workspace = true }
libp2p-request-response = { workspace = true }
libp2p-identity = { workspace = true }
quick-protobuf = "0.8"
<<<<<<< HEAD
rand = "0.8"
tracing = "0.1.37"
=======
quick-protobuf-codec = { workspace = true }
asynchronous-codec = "0.6.2"
>>>>>>> fab92050

[dev-dependencies]
async-std = { version = "1.10", features = ["attributes"] }
libp2p-swarm-test = { path = "../../swarm-test" }
tracing-subscriber = { version = "0.3", features = ["env-filter"] }

# Passing arguments to the docsrs builder in order to properly document cfg's.
# More information: https://docs.rs/about/builds#cross-compiling
[package.metadata.docs.rs]
all-features = true
rustdoc-args = ["--cfg", "docsrs"]
rustc-args = ["--cfg", "docsrs"]

[lints]
workspace = true<|MERGE_RESOLUTION|>--- conflicted
+++ resolved
@@ -20,13 +20,10 @@
 libp2p-request-response = { workspace = true }
 libp2p-identity = { workspace = true }
 quick-protobuf = "0.8"
-<<<<<<< HEAD
 rand = "0.8"
 tracing = "0.1.37"
-=======
 quick-protobuf-codec = { workspace = true }
 asynchronous-codec = "0.6.2"
->>>>>>> fab92050
 
 [dev-dependencies]
 async-std = { version = "1.10", features = ["attributes"] }
