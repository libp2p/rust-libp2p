--- conflicted
+++ resolved
@@ -16,18 +16,6 @@
 async-trait = "0.1"
 futures = "0.3"
 futures-timer = "3.0.2"
-<<<<<<< HEAD
-libp2p-core = { version = "0.30.1", path = "../../core" }
-libp2p-swarm = { version = "0.32.0", path = "../../swarm" }
-libp2p-request-response = { version = "0.14.0", path = "../request-response" }
-prost = "0.8"
-
-[dev-dependencies]
-async-std = { version = "1.7.0", features = ["attributes"] }
-env_logger = "0.9.0"
-libp2p = { path = "../.." }
-structopt = "0.3.21"
-=======
 libp2p-core = { version = "0.31.0", path = "../../core", default-features = false }
 libp2p-swarm = { version = "0.33.0", path = "../../swarm" }
 libp2p-request-response = { version = "0.15.0", path = "../request-response" }
@@ -37,5 +25,6 @@
 
 [dev-dependencies]
 async-std = { version = "1.10", features = ["attributes"] }
+env_logger = "0.9.0"
 libp2p = { path = "../../", default-features = false, features = ["dns-async-std", "mplex", "noise", "tcp-async-io", "websocket", "yamux"]}
->>>>>>> 44f684af
+structopt = "0.3.21"