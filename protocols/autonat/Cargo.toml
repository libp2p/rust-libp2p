--- conflicted
+++ resolved
@@ -15,17 +15,10 @@
 futures = "0.3"
 futures-timer = "3.0"
 instant = "0.1"
-<<<<<<< HEAD
-libp2p-core = { version = "0.39.0", path = "../../core" }
-libp2p-swarm = { version = "0.42.1", path = "../../swarm" }
-libp2p-request-response = { version = "0.24.0", path = "../request-response" }
-libp2p-identity = { version = "0.2.0", path = "../../identity" }
-=======
 libp2p-core = { workspace = true }
 libp2p-swarm = { workspace = true }
 libp2p-request-response = { workspace = true }
 libp2p-identity = { workspace = true }
->>>>>>> f858ec62
 log = "0.4"
 rand = "0.8"
 quick-protobuf = "0.8"
