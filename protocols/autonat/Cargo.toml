--- conflicted
+++ resolved
@@ -45,18 +45,7 @@
 [features]
 default = ["v1", "v2"]
 v1 = ["dep:libp2p-request-response", "dep:web-time", "dep:async-trait"]
-<<<<<<< HEAD
-v2 = [
-    "dep:bytes",
-    "dep:either",
-    "dep:futures-bounded",
-    "dep:thiserror",
-    "dep:void",
-    "dep:rand_core",
-]
-=======
 v2 = ["dep:bytes", "dep:either", "dep:futures-bounded", "dep:thiserror", "dep:rand_core"]
->>>>>>> 0c34d9fd
 
 # Passing arguments to the docsrs builder in order to properly document cfg's.
 # More information: https://docs.rs/about/builds#cross-compiling
