[package]
name = "libp2p-autonat"
edition = "2021"
rust-version = { workspace = true }
description = "NAT and firewall detection for libp2p"
version = "0.13.0"
authors = ["David Craven <david@craven.ch>", "Elena Frank <elena.frank@protonmail.com>", "Hannes Furmans <hannes@umgefahren.xyz>"]
license = "MIT"
repository = "https://github.com/libp2p/rust-libp2p"
keywords = ["peer-to-peer", "libp2p", "networking"]
categories = ["network-programming", "asynchronous"]


[dependencies]
async-trait = "0.1"
<<<<<<< HEAD
asynchronous-codec = { workspace = true }
bytes = { version = "1", optional = true }
either = { version = "1.9.0", optional = true }
futures = "0.3"
futures-bounded = { workspace = true, optional = true }
=======
futures = { workspace = true }
>>>>>>> e5c072c0
futures-timer = "3.0"
instant = "0.1"
libp2p-core = { workspace = true }
libp2p-identity = { workspace = true }
libp2p-request-response = { workspace = true, optional = true }
libp2p-swarm = { workspace = true }
quick-protobuf = "0.8"
quick-protobuf-codec = { workspace = true }
rand = "0.8"
<<<<<<< HEAD
rand_core = { version = "0.6", optional = true }
thiserror = { version = "1.0.52", optional = true }
tracing = "0.1.37"
void = { version = "1", optional = true }
=======
tracing = { workspace = true }
quick-protobuf-codec = { workspace = true }
asynchronous-codec = { workspace = true }
>>>>>>> e5c072c0

[dev-dependencies]
tokio = { version = "1", features = ["macros", "rt", "sync"]}
async-std = { version = "1.10", features = ["attributes"] }
libp2p-swarm-test = { path = "../../swarm-test" }
tracing-subscriber = { version = "0.3", features = ["env-filter"] }
libp2p-identify = { workspace = true }
libp2p-swarm = { workspace = true, features = ["macros"]}

[features]
default = ["v1", "v2"]
v1 = ["dep:libp2p-request-response"]
v2 = ["dep:bytes", "dep:either", "dep:futures-bounded", "dep:thiserror", "dep:void", "dep:rand_core"]

[lints]
workspace = true

# Passing arguments to the docsrs builder in order to properly document cfg's.
# More information: https://docs.rs/about/builds#cross-compiling
[package.metadata.docs.rs]
all-features = true
rustdoc-args = ["--cfg", "docsrs"]
rustc-args = ["--cfg", "docsrs"]<|MERGE_RESOLUTION|>--- conflicted
+++ resolved
@@ -13,15 +13,11 @@
 
 [dependencies]
 async-trait = "0.1"
-<<<<<<< HEAD
 asynchronous-codec = { workspace = true }
 bytes = { version = "1", optional = true }
 either = { version = "1.9.0", optional = true }
-futures = "0.3"
+futures = { workspace = true }
 futures-bounded = { workspace = true, optional = true }
-=======
-futures = { workspace = true }
->>>>>>> e5c072c0
 futures-timer = "3.0"
 instant = "0.1"
 libp2p-core = { workspace = true }
@@ -29,18 +25,12 @@
 libp2p-request-response = { workspace = true, optional = true }
 libp2p-swarm = { workspace = true }
 quick-protobuf = "0.8"
+tracing = { workspace = true }
 quick-protobuf-codec = { workspace = true }
 rand = "0.8"
-<<<<<<< HEAD
 rand_core = { version = "0.6", optional = true }
 thiserror = { version = "1.0.52", optional = true }
-tracing = "0.1.37"
 void = { version = "1", optional = true }
-=======
-tracing = { workspace = true }
-quick-protobuf-codec = { workspace = true }
-asynchronous-codec = { workspace = true }
->>>>>>> e5c072c0
 
 [dev-dependencies]
 tokio = { version = "1", features = ["macros", "rt", "sync"]}
