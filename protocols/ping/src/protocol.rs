--- conflicted
+++ resolved
@@ -26,8 +26,6 @@
 
 pub const PROTOCOL_NAME: StreamProtocol = StreamProtocol::new("/ipfs/ping/1.0.0");
 
-<<<<<<< HEAD
-=======
 /// The `Ping` protocol upgrade.
 ///
 /// The ping protocol sends 32 bytes of random data in configurable
@@ -47,7 +45,6 @@
 /// >           which can affect latencies especially on otherwise low-volume
 /// >           connections.
 
->>>>>>> 06b5847a
 const PING_SIZE: usize = 32;
 
 /// Sends a ping and waits for the pong.
