--- conflicted
+++ resolved
@@ -27,21 +27,12 @@
     transport::{self, Transport},
     upgrade, Multiaddr, PeerId,
 };
-<<<<<<< HEAD
 use libp2p_mplex as mplex;
 use libp2p_noise as noise;
 use libp2p_ping as ping;
-=======
-use libp2p::mplex;
-use libp2p::noise;
-use libp2p::ping;
-use libp2p::swarm::{NetworkBehaviour, Swarm, SwarmEvent};
-use libp2p::tcp;
-use libp2p::yamux;
->>>>>>> 7b0943bd
 use libp2p_swarm::keep_alive;
 use libp2p_swarm::{NetworkBehaviour, Swarm, SwarmEvent};
-use libp2p_tcp::{GenTcpConfig, TcpTransport};
+use libp2p_tcp as tcp;
 use libp2p_yamux as yamux;
 use quickcheck::*;
 use std::{num::NonZeroU8, time::Duration};
