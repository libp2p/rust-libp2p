--- conflicted
+++ resolved
@@ -20,14 +20,6 @@
 
 //! Integration tests for the `Ping` network behaviour.
 
-<<<<<<< HEAD
-use futures::prelude::*;
-use libp2p::ping;
-use libp2p::swarm::{Swarm, SwarmEvent};
-use libp2p::NetworkBehaviour;
-use libp2p_swarm::keep_alive;
-use libp2p_swarm_test::SwarmExt;
-=======
 use either::Either;
 use futures::{channel::mpsc, prelude::*};
 use libp2p_core::{
@@ -43,7 +35,7 @@
 use libp2p_swarm::{NetworkBehaviour, Swarm, SwarmEvent};
 use libp2p_tcp as tcp;
 use libp2p_yamux as yamux;
->>>>>>> 1a9cf4f7
+use libp2p_swarm_test::SwarmExt;
 use quickcheck::*;
 use std::{num::NonZeroU8, time::Duration};
 
@@ -52,21 +44,12 @@
     fn prop(count: NonZeroU8) {
         let cfg = ping::Config::new().with_interval(Duration::from_millis(10));
 
-<<<<<<< HEAD
         let mut swarm1 = Swarm::new_ephemeral(|_| Behaviour::new(cfg.clone()));
         let mut swarm2 = Swarm::new_ephemeral(|_| Behaviour::new(cfg.clone()));
 
         async_std::task::block_on(async {
             swarm1.listen().await;
             swarm2.connect(&mut swarm1).await;
-=======
-        let (peer1_id, trans) = mk_transport(muxer);
-        let mut swarm1 =
-            Swarm::with_async_std_executor(trans, Behaviour::new(cfg.clone()), peer1_id);
-
-        let (peer2_id, trans) = mk_transport(muxer);
-        let mut swarm2 = Swarm::with_async_std_executor(trans, Behaviour::new(cfg), peer2_id);
->>>>>>> 1a9cf4f7
 
             for _ in 0..count.get() {
                 let (e1, e2) =
@@ -84,32 +67,8 @@
                 assert_eq!(&e1.peer, swarm2.local_peer_id());
                 assert_eq!(&e2.peer, swarm1.local_peer_id());
 
-<<<<<<< HEAD
                 assert_ping_rtt_less_than_50ms(e1);
                 assert_ping_rtt_less_than_50ms(e2);
-=======
-        let peer1 = async move {
-            loop {
-                match swarm1.select_next_some().await {
-                    SwarmEvent::NewListenAddr { address, .. } => tx.send(address).await.unwrap(),
-                    SwarmEvent::Behaviour(BehaviourEvent::Ping(ping::Event {
-                        peer,
-                        result: Ok(ping::Success::Ping { rtt }),
-                    })) => {
-                        count1 -= 1;
-                        if count1 == 0 {
-                            return (pid1, peer, rtt);
-                        }
-                    }
-                    SwarmEvent::Behaviour(BehaviourEvent::Ping(ping::Event {
-                        result: Err(e),
-                        ..
-                    })) => {
-                        panic!("Ping failure: {e:?}")
-                    }
-                    _ => {}
-                }
->>>>>>> 1a9cf4f7
             }
         });
     }
@@ -117,32 +76,8 @@
     QuickCheck::new().tests(10).quickcheck(prop as fn(_))
 }
 
-<<<<<<< HEAD
 fn assert_ping_rtt_less_than_50ms(e: ping::Event) {
     let success = e.result.expect("a ping success");
-=======
-            loop {
-                match swarm2.select_next_some().await {
-                    SwarmEvent::Behaviour(BehaviourEvent::Ping(ping::Event {
-                        peer,
-                        result: Ok(ping::Success::Ping { rtt }),
-                    })) => {
-                        count2 -= 1;
-                        if count2 == 0 {
-                            return (pid2, peer, rtt);
-                        }
-                    }
-                    SwarmEvent::Behaviour(BehaviourEvent::Ping(ping::Event {
-                        result: Err(e),
-                        ..
-                    })) => {
-                        panic!("Ping failure: {e:?}")
-                    }
-                    _ => {}
-                }
-            }
-        };
->>>>>>> 1a9cf4f7
 
     if let ping::Success::Ping { rtt } = success {
         assert!(rtt < Duration::from_millis(50))
@@ -159,17 +94,8 @@
             .with_timeout(Duration::from_millis(0))
             .with_max_failures(max_failures.into());
 
-<<<<<<< HEAD
         let mut swarm1 = Swarm::new_ephemeral(|_| Behaviour::new(cfg.clone()));
         let mut swarm2 = Swarm::new_ephemeral(|_| Behaviour::new(cfg.clone()));
-=======
-        let (peer1_id, trans) = mk_transport(muxer);
-        let mut swarm1 =
-            Swarm::with_async_std_executor(trans, Behaviour::new(cfg.clone()), peer1_id);
-
-        let (peer2_id, trans) = mk_transport(muxer);
-        let mut swarm2 = Swarm::with_async_std_executor(trans, Behaviour::new(cfg), peer2_id);
->>>>>>> 1a9cf4f7
 
         let (count1, count2) = async_std::task::block_on(async {
             swarm1.listen().await;
@@ -212,16 +138,8 @@
 
 #[test]
 fn unsupported_doesnt_fail() {
-<<<<<<< HEAD
     let mut swarm1 = Swarm::new_ephemeral(|_| keep_alive::Behaviour);
     let mut swarm2 = Swarm::new_ephemeral(|_| Behaviour::new(ping::Config::new()));
-=======
-    let (peer1_id, trans) = mk_transport(MuxerChoice::Mplex);
-    let mut swarm1 = Swarm::with_async_std_executor(trans, keep_alive::Behaviour, peer1_id);
-
-    let (peer2_id, trans) = mk_transport(MuxerChoice::Mplex);
-    let mut swarm2 = Swarm::with_async_std_executor(trans, Behaviour::default(), peer2_id);
->>>>>>> 1a9cf4f7
 
     let result = async_std::task::block_on(async {
         swarm1.listen().await;
@@ -249,37 +167,6 @@
     result.expect("node with ping should not fail connection due to unsupported protocol");
 }
 
-<<<<<<< HEAD
-=======
-fn mk_transport(muxer: MuxerChoice) -> (PeerId, transport::Boxed<(PeerId, StreamMuxerBox)>) {
-    let id_keys = identity::Keypair::generate_ed25519();
-    let peer_id = id_keys.public().to_peer_id();
-    (
-        peer_id,
-        tcp::async_io::Transport::new(tcp::Config::default().nodelay(true))
-            .upgrade(upgrade::Version::V1)
-            .authenticate(noise::NoiseAuthenticated::xx(&id_keys).unwrap())
-            .multiplex(match muxer {
-                MuxerChoice::Yamux => Either::Left(yamux::YamuxConfig::default()),
-                MuxerChoice::Mplex => Either::Right(mplex::MplexConfig::default()),
-            })
-            .boxed(),
-    )
-}
-
-#[derive(Debug, Copy, Clone)]
-enum MuxerChoice {
-    Mplex,
-    Yamux,
-}
-
-impl Arbitrary for MuxerChoice {
-    fn arbitrary(g: &mut Gen) -> MuxerChoice {
-        *g.choose(&[MuxerChoice::Mplex, MuxerChoice::Yamux]).unwrap()
-    }
-}
-
->>>>>>> 1a9cf4f7
 #[derive(NetworkBehaviour, Default)]
 #[behaviour(prelude = "libp2p_swarm::derive_prelude")]
 struct Behaviour {
