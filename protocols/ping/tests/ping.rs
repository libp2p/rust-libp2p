// Copyright 2019 Parity Technologies (UK) Ltd.
//
// Permission is hereby granted, free of charge, to any person obtaining a
// copy of this software and associated documentation files (the "Software"),
// to deal in the Software without restriction, including without limitation
// the rights to use, copy, modify, merge, publish, distribute, sublicense,
// and/or sell copies of the Software, and to permit persons to whom the
// Software is furnished to do so, subject to the following conditions:
//
// The above copyright notice and this permission notice shall be included in
// all copies or substantial portions of the Software.
//
// THE SOFTWARE IS PROVIDED "AS IS", WITHOUT WARRANTY OF ANY KIND, EXPRESS
// OR IMPLIED, INCLUDING BUT NOT LIMITED TO THE WARRANTIES OF MERCHANTABILITY,
// FITNESS FOR A PARTICULAR PURPOSE AND NONINFRINGEMENT. IN NO EVENT SHALL THE
// AUTHORS OR COPYRIGHT HOLDERS BE LIABLE FOR ANY CLAIM, DAMAGES OR OTHER
// LIABILITY, WHETHER IN AN ACTION OF CONTRACT, TORT OR OTHERWISE, ARISING
// FROM, OUT OF OR IN CONNECTION WITH THE SOFTWARE OR THE USE OR OTHER
// DEALINGS IN THE SOFTWARE.

//! Integration tests for the `Ping` network behaviour.

use futures::{channel::mpsc, prelude::*};
use libp2p::core::{
    identity,
    muxing::StreamMuxerBox,
    transport::{self, Transport},
    upgrade, Multiaddr, PeerId,
};
use libp2p::mplex;
use libp2p::noise;
use libp2p::ping;
use libp2p::swarm::{Swarm, SwarmEvent};
use libp2p::tcp::{GenTcpConfig, TcpTransport};
use libp2p::yamux;
use libp2p::NetworkBehaviour;
use libp2p_swarm::keep_alive;
use quickcheck::*;
use std::{num::NonZeroU8, time::Duration};

#[test]
fn ping_pong() {
    fn prop(count: NonZeroU8, muxer: MuxerChoice) {
        let cfg = ping::Config::new().with_interval(Duration::from_millis(10));

        let (peer1_id, trans) = mk_transport(muxer);
<<<<<<< HEAD
        let mut swarm1 = Swarm::new(trans, Behaviour::new(cfg.clone()), peer1_id.clone());

        let (peer2_id, trans) = mk_transport(muxer);
        let mut swarm2 = Swarm::new(trans, Behaviour::new(cfg), peer2_id.clone());
=======
        let mut swarm1 = Swarm::new(trans, ping::Behaviour::new(cfg.clone()), peer1_id);

        let (peer2_id, trans) = mk_transport(muxer);
        let mut swarm2 = Swarm::new(trans, ping::Behaviour::new(cfg), peer2_id);
>>>>>>> 1b793242

        let (mut tx, mut rx) = mpsc::channel::<Multiaddr>(1);

        let pid1 = peer1_id;
        let addr = "/ip4/127.0.0.1/tcp/0".parse().unwrap();
        swarm1.listen_on(addr).unwrap();

        let mut count1 = count.get();
        let mut count2 = count.get();

        let peer1 = async move {
            loop {
                match swarm1.select_next_some().await {
                    SwarmEvent::NewListenAddr { address, .. } => tx.send(address).await.unwrap(),
                    SwarmEvent::Behaviour(BehaviourEvent::Ping(ping::Event {
                        peer,
                        result: Ok(ping::Success::Ping { rtt }),
                    })) => {
                        count1 -= 1;
                        if count1 == 0 {
                            return (pid1, peer, rtt);
                        }
                    }
                    SwarmEvent::Behaviour(BehaviourEvent::Ping(ping::Event {
                        result: Err(e),
                        ..
                    })) => {
                        panic!("Ping failure: {:?}", e)
                    }
                    _ => {}
                }
            }
        };

        let pid2 = peer2_id;
        let peer2 = async move {
            swarm2.dial(rx.next().await.unwrap()).unwrap();

            loop {
                match swarm2.select_next_some().await {
                    SwarmEvent::Behaviour(BehaviourEvent::Ping(ping::Event {
                        peer,
                        result: Ok(ping::Success::Ping { rtt }),
                    })) => {
                        count2 -= 1;
                        if count2 == 0 {
                            return (pid2, peer, rtt);
                        }
                    }
                    SwarmEvent::Behaviour(BehaviourEvent::Ping(ping::Event {
                        result: Err(e),
                        ..
                    })) => {
                        panic!("Ping failure: {:?}", e)
                    }
                    _ => {}
                }
            }
        };

        let result = future::select(Box::pin(peer1), Box::pin(peer2));
        let ((p1, p2, rtt), _) = async_std::task::block_on(result).factor_first();
        assert!(p1 == peer1_id && p2 == peer2_id || p1 == peer2_id && p2 == peer1_id);
        assert!(rtt < Duration::from_millis(50));
    }

    QuickCheck::new().tests(10).quickcheck(prop as fn(_, _))
}

/// Tests that the connection is closed upon a configurable
/// number of consecutive ping failures.
#[test]
fn max_failures() {
    fn prop(max_failures: NonZeroU8, muxer: MuxerChoice) {
        let cfg = ping::Config::new()
            .with_interval(Duration::from_millis(10))
            .with_timeout(Duration::from_millis(0))
            .with_max_failures(max_failures.into());

        let (peer1_id, trans) = mk_transport(muxer);
<<<<<<< HEAD
        let mut swarm1 = Swarm::new(trans, Behaviour::new(cfg.clone()), peer1_id.clone());

        let (peer2_id, trans) = mk_transport(muxer);
        let mut swarm2 = Swarm::new(trans, Behaviour::new(cfg), peer2_id.clone());
=======
        let mut swarm1 = Swarm::new(trans, ping::Behaviour::new(cfg.clone()), peer1_id);

        let (peer2_id, trans) = mk_transport(muxer);
        let mut swarm2 = Swarm::new(trans, ping::Behaviour::new(cfg), peer2_id);
>>>>>>> 1b793242

        let (mut tx, mut rx) = mpsc::channel::<Multiaddr>(1);

        let addr = "/ip4/127.0.0.1/tcp/0".parse().unwrap();
        swarm1.listen_on(addr).unwrap();

        let peer1 = async move {
            let mut count1: u8 = 0;

            loop {
                match swarm1.select_next_some().await {
                    SwarmEvent::NewListenAddr { address, .. } => tx.send(address).await.unwrap(),
                    SwarmEvent::Behaviour(BehaviourEvent::Ping(ping::Event {
                        result: Ok(ping::Success::Ping { .. }),
                        ..
                    })) => {
                        count1 = 0; // there may be an occasional success
                    }
                    SwarmEvent::Behaviour(BehaviourEvent::Ping(ping::Event {
                        result: Err(_),
                        ..
                    })) => {
                        count1 += 1;
                    }
                    SwarmEvent::ConnectionClosed { .. } => return count1,
                    _ => {}
                }
            }
        };

        let peer2 = async move {
            swarm2.dial(rx.next().await.unwrap()).unwrap();

            let mut count2: u8 = 0;

            loop {
                match swarm2.select_next_some().await {
                    SwarmEvent::Behaviour(BehaviourEvent::Ping(ping::Event {
                        result: Ok(ping::Success::Ping { .. }),
                        ..
                    })) => {
                        count2 = 0; // there may be an occasional success
                    }
                    SwarmEvent::Behaviour(BehaviourEvent::Ping(ping::Event {
                        result: Err(_),
                        ..
                    })) => {
                        count2 += 1;
                    }
                    SwarmEvent::ConnectionClosed { .. } => return count2,
                    _ => {}
                }
            }
        };

        let future = future::join(peer1, peer2);
        let (count1, count2) = async_std::task::block_on(future);
        assert_eq!(u8::max(count1, count2), max_failures.get() - 1);
    }

    QuickCheck::new().tests(10).quickcheck(prop as fn(_, _))
}

#[test]
fn unsupported_doesnt_fail() {
    let (peer1_id, trans) = mk_transport(MuxerChoice::Mplex);
<<<<<<< HEAD
    let mut swarm1 = Swarm::new(trans, keep_alive::Behaviour, peer1_id.clone());

    let (peer2_id, trans) = mk_transport(MuxerChoice::Mplex);
    let mut swarm2 = Swarm::new(trans, Behaviour::default(), peer2_id.clone());
=======
    let mut swarm1 = Swarm::new(
        trans,
        DummyBehaviour::with_keep_alive(KeepAlive::Yes),
        peer1_id,
    );

    let (peer2_id, trans) = mk_transport(MuxerChoice::Mplex);
    let mut swarm2 = Swarm::new(
        trans,
        ping::Behaviour::new(ping::Config::new().with_keep_alive(true)),
        peer2_id,
    );
>>>>>>> 1b793242

    let (mut tx, mut rx) = mpsc::channel::<Multiaddr>(1);

    let addr = "/ip4/127.0.0.1/tcp/0".parse().unwrap();
    swarm1.listen_on(addr).unwrap();

    async_std::task::spawn(async move {
        loop {
            if let SwarmEvent::NewListenAddr { address, .. } = swarm1.select_next_some().await {
                tx.send(address).await.unwrap()
            }
        }
    });

    let result = async_std::task::block_on(async move {
        swarm2.dial(rx.next().await.unwrap()).unwrap();

        loop {
            match swarm2.select_next_some().await {
                SwarmEvent::Behaviour(BehaviourEvent::Ping(ping::Event {
                    result: Err(ping::Failure::Unsupported),
                    ..
                })) => {
                    swarm2.disconnect_peer_id(peer1_id).unwrap();
                }
                SwarmEvent::ConnectionClosed { cause: Some(e), .. } => {
                    break Err(e);
                }
                SwarmEvent::ConnectionClosed { cause: None, .. } => {
                    break Ok(());
                }
                _ => {}
            }
        }
    });

    result.expect("node with ping should not fail connection due to unsupported protocol");
}

fn mk_transport(muxer: MuxerChoice) -> (PeerId, transport::Boxed<(PeerId, StreamMuxerBox)>) {
    let id_keys = identity::Keypair::generate_ed25519();
    let peer_id = id_keys.public().to_peer_id();
    (
        peer_id,
        TcpTransport::new(GenTcpConfig::default().nodelay(true))
            .upgrade(upgrade::Version::V1)
            .authenticate(noise::NoiseAuthenticated::xx(&id_keys).unwrap())
            .multiplex(match muxer {
                MuxerChoice::Yamux => upgrade::EitherUpgrade::A(yamux::YamuxConfig::default()),
                MuxerChoice::Mplex => upgrade::EitherUpgrade::B(mplex::MplexConfig::default()),
            })
            .boxed(),
    )
}

#[derive(Debug, Copy, Clone)]
enum MuxerChoice {
    Mplex,
    Yamux,
}

impl Arbitrary for MuxerChoice {
    fn arbitrary(g: &mut Gen) -> MuxerChoice {
        *g.choose(&[MuxerChoice::Mplex, MuxerChoice::Yamux]).unwrap()
    }
}

#[derive(NetworkBehaviour, Default)]
struct Behaviour {
    keep_alive: keep_alive::Behaviour,
    ping: ping::Behaviour,
}

impl Behaviour {
    fn new(config: ping::Config) -> Self {
        Self {
            keep_alive: keep_alive::Behaviour,
            ping: ping::Behaviour::new(config),
        }
    }
}<|MERGE_RESOLUTION|>--- conflicted
+++ resolved
@@ -44,17 +44,10 @@
         let cfg = ping::Config::new().with_interval(Duration::from_millis(10));
 
         let (peer1_id, trans) = mk_transport(muxer);
-<<<<<<< HEAD
-        let mut swarm1 = Swarm::new(trans, Behaviour::new(cfg.clone()), peer1_id.clone());
+        let mut swarm1 = Swarm::new(trans, Behaviour::new(cfg.clone()), peer1_id);
 
         let (peer2_id, trans) = mk_transport(muxer);
-        let mut swarm2 = Swarm::new(trans, Behaviour::new(cfg), peer2_id.clone());
-=======
-        let mut swarm1 = Swarm::new(trans, ping::Behaviour::new(cfg.clone()), peer1_id);
-
-        let (peer2_id, trans) = mk_transport(muxer);
-        let mut swarm2 = Swarm::new(trans, ping::Behaviour::new(cfg), peer2_id);
->>>>>>> 1b793242
+        let mut swarm2 = Swarm::new(trans, Behaviour::new(cfg), peer2_id);
 
         let (mut tx, mut rx) = mpsc::channel::<Multiaddr>(1);
 
@@ -135,17 +128,10 @@
             .with_max_failures(max_failures.into());
 
         let (peer1_id, trans) = mk_transport(muxer);
-<<<<<<< HEAD
-        let mut swarm1 = Swarm::new(trans, Behaviour::new(cfg.clone()), peer1_id.clone());
+        let mut swarm1 = Swarm::new(trans, Behaviour::new(cfg.clone()), peer1_id);
 
         let (peer2_id, trans) = mk_transport(muxer);
-        let mut swarm2 = Swarm::new(trans, Behaviour::new(cfg), peer2_id.clone());
-=======
-        let mut swarm1 = Swarm::new(trans, ping::Behaviour::new(cfg.clone()), peer1_id);
-
-        let (peer2_id, trans) = mk_transport(muxer);
-        let mut swarm2 = Swarm::new(trans, ping::Behaviour::new(cfg), peer2_id);
->>>>>>> 1b793242
+        let mut swarm2 = Swarm::new(trans, Behaviour::new(cfg), peer2_id);
 
         let (mut tx, mut rx) = mpsc::channel::<Multiaddr>(1);
 
@@ -212,25 +198,10 @@
 #[test]
 fn unsupported_doesnt_fail() {
     let (peer1_id, trans) = mk_transport(MuxerChoice::Mplex);
-<<<<<<< HEAD
-    let mut swarm1 = Swarm::new(trans, keep_alive::Behaviour, peer1_id.clone());
+    let mut swarm1 = Swarm::new(trans, keep_alive::Behaviour, peer1_id);
 
     let (peer2_id, trans) = mk_transport(MuxerChoice::Mplex);
-    let mut swarm2 = Swarm::new(trans, Behaviour::default(), peer2_id.clone());
-=======
-    let mut swarm1 = Swarm::new(
-        trans,
-        DummyBehaviour::with_keep_alive(KeepAlive::Yes),
-        peer1_id,
-    );
-
-    let (peer2_id, trans) = mk_transport(MuxerChoice::Mplex);
-    let mut swarm2 = Swarm::new(
-        trans,
-        ping::Behaviour::new(ping::Config::new().with_keep_alive(true)),
-        peer2_id,
-    );
->>>>>>> 1b793242
+    let mut swarm2 = Swarm::new(trans, Behaviour::default(), peer2_id);
 
     let (mut tx, mut rx) = mpsc::channel::<Multiaddr>(1);
 
