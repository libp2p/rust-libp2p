--- conflicted
+++ resolved
@@ -1,9 +1,7 @@
-<<<<<<< HEAD
-## 0.44.1
+## 0.47.1
 
 - Making the silence of the first ping error configurable.
   [PR 5005](https://github.com/libp2p/rust-libp2p/pull/5005).
-=======
 ## 0.47.0
 
 <!-- Update to libp2p-swarm v0.47.0 -->
@@ -34,7 +32,6 @@
   See [PR 5250]
 
 [PR 5250]: https://github.com/libp2p/rust-libp2p/pull/5250
->>>>>>> aefbfbdc
 
 ## 0.44.0
 
