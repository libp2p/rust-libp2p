<<<<<<< HEAD
# Unreleased

- Don't close connection if ping protocol is unsupported by remote.
  Previously, a failed protocol negotation for ping caused a force close of the connection.
  As a result, all nodes in a network had to support ping.
  To allow networks where some nodes don't support ping, we now emit
  `PingFailure::Unsupported` once for every connection on which ping is not supported.

  Fixes [#2109](https://github.com/libp2p/rust-libp2p/issues/2109).
=======
# 0.31.0 [unreleased]

- Update dependencies.
>>>>>>> e437c009

# 0.30.0 [2021-07-12]

- Update dependencies.

# 0.29.0 [2021-04-13]

- Update `libp2p-swarm`.

# 0.28.0 [2021-03-17]

- Update `libp2p-swarm`.

# 0.27.0 [2021-01-12]

- Update dependencies.

# 0.26.0 [2020-12-17]

- Update `libp2p-swarm` and `libp2p-core`.

# 0.25.0 [2020-11-25]

- Update `libp2p-swarm` and `libp2p-core`.

# 0.24.0 [2020-11-09]

- Update dependencies.

# 0.23.0 [2020-10-16]

- Update `libp2p-swarm` and `libp2p-core`.

- Ensure the outbound ping is flushed before awaiting
  the response. Otherwise the behaviour depends on
  implementation details of the stream muxer used.
  The current behaviour resulted in stalls with Mplex.

# 0.22.0 [2020-09-09]

- Update `libp2p-swarm` and `libp2p-core`.

# 0.21.0 [2020-08-18]

- Refactor the ping protocol for conformity by (re)using
a single substream for outbound pings, addressing
[#1601](https://github.com/libp2p/rust-libp2p/issues/1601).

- Bump `libp2p-core` and `libp2p-swarm` dependencies.

# 0.20.0 [2020-07-01]

- Updated dependencies.

# 0.19.3 [2020-06-22]

- Updated dependencies.

# 0.19.2 [2020-06-18]

- Close substream in inbound upgrade
  [PR 1606](https://github.com/libp2p/rust-libp2p/pull/1606).<|MERGE_RESOLUTION|>--- conflicted
+++ resolved
@@ -1,5 +1,6 @@
-<<<<<<< HEAD
-# Unreleased
+# 0.31.0 [unreleased]
+
+- Update dependencies.
 
 - Don't close connection if ping protocol is unsupported by remote.
   Previously, a failed protocol negotation for ping caused a force close of the connection.
@@ -8,11 +9,6 @@
   `PingFailure::Unsupported` once for every connection on which ping is not supported.
 
   Fixes [#2109](https://github.com/libp2p/rust-libp2p/issues/2109).
-=======
-# 0.31.0 [unreleased]
-
-- Update dependencies.
->>>>>>> e437c009
 
 # 0.30.0 [2021-07-12]
 
