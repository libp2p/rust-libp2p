## 0.44.2

- Use `web-time` instead of `instant`.
  See [PR 5347](https://github.com/libp2p/rust-libp2p/pull/5347).

<<<<<<< HEAD
- Fix panic in WASM caused by retrying on dail errors.
  See [PR 5447](https://github.com/libp2p/rust-libp2p/pull/5447).

=======
>>>>>>> 927428fb
## 0.44.1

- Impose `Sync` on `ping::Failure::Other`.
  `ping::Event` can now be shared between threads.
  See [PR 5250]

<<<<<<< HEAD
=======

>>>>>>> 927428fb
[PR 5250]: https://github.com/libp2p/rust-libp2p/pull/5250

## 0.44.0


## 0.43.1

- Honor ping interval in case of errors.
  Previously, we would immediately open another ping stream if the current one failed.
  See [PR 4423].

[PR 4423]: https://github.com/libp2p/rust-libp2p/pull/4423

## 0.43.0

- Raise MSRV to 1.65.
  See [PR 3715].

- Remove deprecated items. See [PR 3702].

- Don't close connections on ping failures.
  To restore the previous behaviour, users should call `Swarm::close_connection` upon receiving a `ping::Event` with a `ping::Failure`.
  This also removes the `max_failures` config option.
  See [PR 3947].

[PR 3715]: https://github.com/libp2p/rust-libp2p/pull/3715
[PR 3702]: https://github.com/libp2p/rust-libp2p/pull/3702
[PR 3947]: https://github.com/libp2p/rust-libp2p/pull/3947

## 0.42.0

- Update to `libp2p-core` `v0.39.0`.

- Update to `libp2p-swarm` `v0.42.0`.

## 0.41.0

- Update to `libp2p-core` `v0.38.0`.

- Update to `libp2p-swarm` `v0.41.0`.

- Replace `Behaviour`'s `NetworkBehaviour` implemention `inject_*` methods with the new `on_*` methods.
  See [PR 3011].

- Replace `Handler`'s `ConnectionHandler` implemention `inject_*` methods with the new `on_*` methods.
  See [PR 3085].

- Update `rust-version` to reflect the actual MSRV: 1.62.0. See [PR 3090].

[PR 3085]: https://github.com/libp2p/rust-libp2p/pull/3085
[PR 3011]: https://github.com/libp2p/rust-libp2p/pull/3011
[PR 3090]: https://github.com/libp2p/rust-libp2p/pull/3090

## 0.40.0

- Bump rand to 0.8 and quickcheck to 1. See [PR 2857].
- Deprecate types with `Ping` prefix. Prefer importing them via the `ping` namespace, i.e. `libp2p::ping::Event` instead
  of `libp2p::ping::PingEvent`. See [PR 2937].

- Update to `libp2p-core` `v0.37.0`.

- Update to `libp2p-swarm` `v0.40.0`.

- Deprecate `Config::with_keep_alive`. See [PR 2859].

[PR 2857]: https://github.com/libp2p/rust-libp2p/pull/2857
[PR 2937]: https://github.com/libp2p/rust-libp2p/pull/2937
[PR 2859]: https://github.com/libp2p/rust-libp2p/pull/2859/

## 0.39.0

- Update to `libp2p-swarm` `v0.39.0`.

- Update to `libp2p-core` `v0.36.0`.

## 0.38.0

- Update to `libp2p-swarm` `v0.38.0`.

- Expose `PROTOCOL_NAME`. See [PR 2734].

- Update to `libp2p-core` `v0.35.0`.

[PR 2734]: https://github.com/libp2p/rust-libp2p/pull/2734/

## 0.37.0

- Update to `libp2p-core` `v0.34.0`.

- Update to `libp2p-swarm` `v0.37.0`.

## 0.36.0

- Update to `libp2p-core` `v0.33.0`.

- Update to `libp2p-swarm` `v0.36.0`.

## 0.35.0

- Update to `libp2p-swarm` `v0.35.0`.

## 0.34.0 [2022-02-22]

- Update to `libp2p-core` `v0.32.0`.

- Update to `libp2p-swarm` `v0.34.0`.

- Merge NetworkBehaviour's inject_\* paired methods (see PR 2445).

[PR 2445]: https://github.com/libp2p/rust-libp2p/pull/2445

## 0.33.0 [2022-01-27]

- Update dependencies.

- Migrate to Rust edition 2021 (see [PR 2339]).

[PR 2339]: https://github.com/libp2p/rust-libp2p/pull/2339

## 0.32.0 [2021-11-16]

- Use `instant` and `futures-timer` instead of `wasm-timer` (see [PR 2245]).

- Update dependencies.

[PR 2245]: https://github.com/libp2p/rust-libp2p/pull/2245

## 0.31.0 [2021-11-01]

- Make default features of `libp2p-core` optional.
  [PR 2181](https://github.com/libp2p/rust-libp2p/pull/2181)

- Update dependencies.

- Don't close connection if ping protocol is unsupported by remote.
  Previously, a failed protocol negotation for ping caused a force close of the connection.
  As a result, all nodes in a network had to support ping.
  To allow networks where some nodes don't support ping, we now emit
  `PingFailure::Unsupported` once for every connection on which ping is not supported.

  In case you want to stick with the old behavior, you need to close the connection
  manually on `PingFailure::Unsupported`.

  Fixes [#2109](https://github.com/libp2p/rust-libp2p/issues/2109). Also see [PR 2149].

  [PR 2149]: https://github.com/libp2p/rust-libp2p/pull/2149/

- Rename types as per [discussion 2174].
  `Ping` has been renamed to `Behaviour`.
  The `Ping` prefix has been removed from various types like `PingEvent`.
  Users should prefer importing the ping protocol as a module (`use libp2p::ping;`),
  and refer to its types via `ping::`. For example: `ping::Behaviour` or `ping::Event`.

  [discussion 2174]: https://github.com/libp2p/rust-libp2p/discussions/2174

## 0.30.0 [2021-07-12]

- Update dependencies.

## 0.29.0 [2021-04-13]

- Update `libp2p-swarm`.

## 0.28.0 [2021-03-17]

- Update `libp2p-swarm`.

## 0.27.0 [2021-01-12]

- Update dependencies.

## 0.26.0 [2020-12-17]

- Update `libp2p-swarm` and `libp2p-core`.

## 0.25.0 [2020-11-25]

- Update `libp2p-swarm` and `libp2p-core`.

## 0.24.0 [2020-11-09]

- Update dependencies.

## 0.23.0 [2020-10-16]

- Update `libp2p-swarm` and `libp2p-core`.

- Ensure the outbound ping is flushed before awaiting
  the response. Otherwise the behaviour depends on
  implementation details of the stream muxer used.
  The current behaviour resulted in stalls with Mplex.

## 0.22.0 [2020-09-09]

- Update `libp2p-swarm` and `libp2p-core`.

## 0.21.0 [2020-08-18]

- Refactor the ping protocol for conformity by (re)using
a single substream for outbound pings, addressing
[#1601](https://github.com/libp2p/rust-libp2p/issues/1601).

- Bump `libp2p-core` and `libp2p-swarm` dependencies.

## 0.20.0 [2020-07-01]

- Updated dependencies.

## 0.19.3 [2020-06-22]

- Updated dependencies.

## 0.19.2 [2020-06-18]

- Close substream in inbound upgrade
  [PR 1606](https://github.com/libp2p/rust-libp2p/pull/1606).<|MERGE_RESOLUTION|>--- conflicted
+++ resolved
@@ -3,22 +3,16 @@
 - Use `web-time` instead of `instant`.
   See [PR 5347](https://github.com/libp2p/rust-libp2p/pull/5347).
 
-<<<<<<< HEAD
 - Fix panic in WASM caused by retrying on dail errors.
   See [PR 5447](https://github.com/libp2p/rust-libp2p/pull/5447).
 
-=======
->>>>>>> 927428fb
 ## 0.44.1
 
 - Impose `Sync` on `ping::Failure::Other`.
   `ping::Event` can now be shared between threads.
   See [PR 5250]
 
-<<<<<<< HEAD
-=======
-
->>>>>>> 927428fb
+
 [PR 5250]: https://github.com/libp2p/rust-libp2p/pull/5250
 
 ## 0.44.0
