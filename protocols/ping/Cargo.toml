[package]
name = "libp2p-ping"
edition = "2018"
description = "Ping protocol for libp2p"
<<<<<<< HEAD
version = "0.24.0"
=======
version = "0.25.0"
>>>>>>> 3f38c1c8
authors = ["Parity Technologies <admin@parity.io>"]
license = "MIT"
repository = "https://github.com/libp2p/rust-libp2p"
keywords = ["peer-to-peer", "libp2p", "networking"]
categories = ["network-programming", "asynchronous"]

[dependencies]
futures = "0.3.1"
<<<<<<< HEAD
libp2p-core = { version = "0.24.0", path = "../../core" }
libp2p-swarm = { version = "0.24.0", path = "../../swarm" }
=======
libp2p-core = { version = "0.25.0", path = "../../core" }
libp2p-swarm = { version = "0.25.0", path = "../../swarm" }
>>>>>>> 3f38c1c8
log = "0.4.1"
rand = "0.7.2"
void = "1.0"
wasm-timer = "0.2"

[dev-dependencies]
async-std = "1.6.2"
libp2p-tcp = { path = "../../transports/tcp", features = ["async-std"] }
libp2p-noise = { path = "../../protocols/noise" }
libp2p-yamux = { path = "../../muxers/yamux" }
libp2p-mplex = { path = "../../muxers/mplex" }
quickcheck = "0.9.0"<|MERGE_RESOLUTION|>--- conflicted
+++ resolved
@@ -2,11 +2,7 @@
 name = "libp2p-ping"
 edition = "2018"
 description = "Ping protocol for libp2p"
-<<<<<<< HEAD
-version = "0.24.0"
-=======
 version = "0.25.0"
->>>>>>> 3f38c1c8
 authors = ["Parity Technologies <admin@parity.io>"]
 license = "MIT"
 repository = "https://github.com/libp2p/rust-libp2p"
@@ -15,13 +11,8 @@
 
 [dependencies]
 futures = "0.3.1"
-<<<<<<< HEAD
-libp2p-core = { version = "0.24.0", path = "../../core" }
-libp2p-swarm = { version = "0.24.0", path = "../../swarm" }
-=======
 libp2p-core = { version = "0.25.0", path = "../../core" }
 libp2p-swarm = { version = "0.25.0", path = "../../swarm" }
->>>>>>> 3f38c1c8
 log = "0.4.1"
 rand = "0.7.2"
 void = "1.0"
