--- conflicted
+++ resolved
@@ -11,13 +11,8 @@
 categories = ["network-programming", "asynchronous"]
 
 [dependencies]
-<<<<<<< HEAD
-either = "1.9.0"
+either = "1.11.0"
 futures = { workspace = true }
-=======
-either = "1.11.0"
-futures = "0.3.30"
->>>>>>> 44bc941c
 futures-timer = "3.0.3"
 instant = "0.1.12"
 libp2p-core = { workspace = true }
