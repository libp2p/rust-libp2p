--- conflicted
+++ resolved
@@ -3,11 +3,7 @@
 edition.workspace = true
 rust-version = { workspace = true }
 description = "Ping protocol for libp2p"
-<<<<<<< HEAD
-version = "0.44.1"
-=======
-version = "0.47.0"
->>>>>>> aefbfbdc
+version = "0.47.1"
 authors = ["Parity Technologies <admin@parity.io>"]
 license = "MIT"
 repository = "https://github.com/libp2p/rust-libp2p"
