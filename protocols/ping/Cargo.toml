[package]
name = "libp2p-ping"
edition = "2021"
rust-version = "1.56.1"
description = "Ping protocol for libp2p"
version = "0.40.1"
authors = ["Parity Technologies <admin@parity.io>"]
license = "MIT"
repository = "https://github.com/libp2p/rust-libp2p"
keywords = ["peer-to-peer", "libp2p", "networking"]
categories = ["network-programming", "asynchronous"]

[dependencies]
futures = "0.3.1"
futures-timer = "3.0.2"
instant = "0.1.11"
libp2p-core = { version = "0.37.0", path = "../../core" }
libp2p-swarm = { version = "0.40.0", path = "../../swarm" }
log = "0.4.1"
rand = "0.8"
void = "1.0"

[dev-dependencies]
async-std = "1.6.2"
<<<<<<< HEAD
libp2p-mplex = { path = "../../muxers/mplex" }
libp2p-noise = { path = "../../transports/noise" }
libp2p-tcp = { path = "../../transports/tcp" }
libp2p-yamux = { path = "../../muxers/yamux" }
quickcheck = { package = "quickcheck-ext", path = "../../misc/quickcheck-ext" }
=======
libp2p = { path = "../..", features = ["full"] }
quickcheck = { package = "quickcheck-ext", path = "../../misc/quickcheck-ext" }

# Passing arguments to the docsrs builder in order to properly document cfg's. 
# More information: https://docs.rs/about/builds#cross-compiling
[package.metadata.docs.rs]
all-features = true
rustdoc-args = ["--cfg", "docsrs"]
rustc-args = ["--cfg", "docsrs"]
>>>>>>> 7b0943bd
<|MERGE_RESOLUTION|>--- conflicted
+++ resolved
@@ -22,14 +22,10 @@
 
 [dev-dependencies]
 async-std = "1.6.2"
-<<<<<<< HEAD
 libp2p-mplex = { path = "../../muxers/mplex" }
 libp2p-noise = { path = "../../transports/noise" }
 libp2p-tcp = { path = "../../transports/tcp" }
 libp2p-yamux = { path = "../../muxers/yamux" }
-quickcheck = { package = "quickcheck-ext", path = "../../misc/quickcheck-ext" }
-=======
-libp2p = { path = "../..", features = ["full"] }
 quickcheck = { package = "quickcheck-ext", path = "../../misc/quickcheck-ext" }
 
 # Passing arguments to the docsrs builder in order to properly document cfg's. 
@@ -37,5 +33,4 @@
 [package.metadata.docs.rs]
 all-features = true
 rustdoc-args = ["--cfg", "docsrs"]
-rustc-args = ["--cfg", "docsrs"]
->>>>>>> 7b0943bd
+rustc-args = ["--cfg", "docsrs"]