--- conflicted
+++ resolved
@@ -21,15 +21,8 @@
 wasm-timer = "0.2"
 
 [dev-dependencies]
-<<<<<<< HEAD
 async-std = { git = "https://github.com/paritytech/async-std", branch = "poll-recv-send-udp" }
-libp2p-tcp = { version = "0.13.0", path = "../../transports/tcp" }
-libp2p-secio = { version = "0.13.0", path = "../../protocols/secio" }
-libp2p-yamux = { version = "0.13.0", path = "../../muxers/yamux" }
-=======
-async-std = "1.0"
 libp2p-tcp = { version = "0.14.0-alpha.1", path = "../../transports/tcp" }
 libp2p-secio = { version = "0.14.0-alpha.1", path = "../../protocols/secio" }
 libp2p-yamux = { version = "0.14.0-alpha.1", path = "../../muxers/yamux" }
->>>>>>> 84487cf9
 quickcheck = "0.9.0"