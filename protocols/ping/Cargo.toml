--- conflicted
+++ resolved
@@ -11,14 +11,9 @@
 
 [dependencies]
 futures = "0.3.1"
-<<<<<<< HEAD
 futures-timer = "3.0.2"
-libp2p-core = { version = "0.30.0", path = "../../core", default-features = false }
-libp2p-swarm = { version = "0.31.0", path = "../../swarm" }
-=======
 libp2p-core = { version = "0.30.0-rc.1", path = "../../core", default-features = false }
 libp2p-swarm = { version = "0.31.0-rc.1", path = "../../swarm" }
->>>>>>> a430e6bf
 log = "0.4.1"
 rand = "0.7.2"
 void = "1.0"
