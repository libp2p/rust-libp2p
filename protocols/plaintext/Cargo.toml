--- conflicted
+++ resolved
@@ -15,11 +15,7 @@
 futures_codec = "0.3.4"
 libp2p-core = { version = "0.14.0-alpha.1", path = "../../core" }
 log = "0.4.8"
-<<<<<<< HEAD
-protobuf = "=2.8.1" # note: see https://github.com/libp2p/rust-libp2p/issues/1363
-=======
 prost = "0.6"
->>>>>>> 3405fc8b
 rw-stream-sink = { version = "0.2.0", path = "../../misc/rw-stream-sink" }
 unsigned-varint = { version = "0.3", features = ["futures-codec"] }
 void = "1.0.2"
@@ -27,11 +23,7 @@
 [dev-dependencies]
 env_logger = "0.7.1"
 quickcheck = "0.9.0"
-<<<<<<< HEAD
-rand = "0.7"
-=======
 rand = "0.7"
 
 [build-dependencies]
 prost-build = "0.6"
->>>>>>> 3405fc8b
