--- conflicted
+++ resolved
@@ -19,18 +19,9 @@
 // DEALINGS IN THE SOFTWARE.
 
 use futures::StreamExt;
-<<<<<<< HEAD
 use libp2p_core::{identity, upgrade::Version, Multiaddr, PeerId, Transport};
 use libp2p_ping as ping;
 use libp2p_rendezvous as rendezvous;
-=======
-use libp2p::core::identity;
-use libp2p::core::PeerId;
-use libp2p::ping;
-use libp2p::swarm::{NetworkBehaviour, Swarm, SwarmEvent};
-use libp2p::Multiaddr;
-use libp2p::{rendezvous, tokio_development_transport};
->>>>>>> 43fdfe27
 use libp2p_swarm::AddressScore;
 use libp2p_swarm::{NetworkBehaviour, Swarm, SwarmEvent};
 use std::time::Duration;
@@ -46,17 +37,12 @@
 
     let identity = identity::Keypair::generate_ed25519();
 
-<<<<<<< HEAD
-    let mut swarm = Swarm::new(
+    let mut swarm = Swarm::with_tokio_executor(
         libp2p_tcp::tokio::Transport::default()
             .upgrade(Version::V1)
             .authenticate(libp2p_noise::NoiseAuthenticated::xx(&identity).unwrap())
             .multiplex(libp2p_yamux::YamuxConfig::default())
             .boxed(),
-=======
-    let mut swarm = Swarm::with_tokio_executor(
-        tokio_development_transport(identity.clone()).unwrap(),
->>>>>>> 43fdfe27
         MyBehaviour {
             rendezvous: rendezvous::client::Behaviour::new(identity.clone()),
             ping: ping::Behaviour::new(ping::Config::new().with_interval(Duration::from_secs(1))),
