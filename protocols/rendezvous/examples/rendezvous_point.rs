--- conflicted
+++ resolved
@@ -53,12 +53,8 @@
                 identity.public(),
             )),
             rendezvous: rendezvous::server::Behaviour::new(rendezvous::server::Config::default()),
-<<<<<<< HEAD
-            ping: Ping::new(ping::Config::new()),
+            ping: ping::Behaviour::new(ping::Config::new()),
             keep_alive: keep_alive::Behaviour,
-=======
-            ping: ping::Behaviour::new(ping::Config::new().with_keep_alive(true)),
->>>>>>> e6da99e4
         },
         PeerId::from(identity.public()),
     );
@@ -142,10 +138,6 @@
 struct MyBehaviour {
     identify: identify::Behaviour,
     rendezvous: rendezvous::server::Behaviour,
-<<<<<<< HEAD
-    ping: Ping,
+    ping: ping::Behaviour,
     keep_alive: keep_alive::Behaviour,
-=======
-    ping: ping::Behaviour,
->>>>>>> e6da99e4
 }