// Copyright 2021 COMIT Network.
//
// Permission is hereby granted, free of charge, to any person obtaining a
// copy of this software and associated documentation files (the "Software"),
// to deal in the Software without restriction, including without limitation
// the rights to use, copy, modify, merge, publish, distribute, sublicense,
// and/or sell copies of the Software, and to permit persons to whom the
// Software is furnished to do so, subject to the following conditions:
//
// The above copyright notice and this permission notice shall be included in
// all copies or substantial portions of the Software.
//
// THE SOFTWARE IS PROVIDED "AS IS", WITHOUT WARRANTY OF ANY KIND, EXPRESS
// OR IMPLIED, INCLUDING BUT NOT LIMITED TO THE WARRANTIES OF MERCHANTABILITY,
// FITNESS FOR A PARTICULAR PURPOSE AND NONINFRINGEMENT. IN NO EVENT SHALL THE
// AUTHORS OR COPYRIGHT HOLDERS BE LIABLE FOR ANY CLAIM, DAMAGES OR OTHER
// LIABILITY, WHETHER IN AN ACTION OF CONTRACT, TORT OR OTHERWISE, ARISING
// FROM, OUT OF OR IN CONNECTION WITH THE SOFTWARE OR THE USE OR OTHER
// DEALINGS IN THE SOFTWARE.

use crate::codec::{Cookie, ErrorCode, Namespace, NewRegistration, Registration, Ttl};
use crate::handler;
use crate::handler::outbound;
use crate::handler::outbound::OpenInfo;
use crate::substream_handler::{InEvent, SubstreamConnectionHandler};
use futures::future::BoxFuture;
use futures::future::FutureExt;
use futures::stream::FuturesUnordered;
use futures::stream::StreamExt;
use instant::Duration;
use libp2p_core::identity::error::SigningError;
use libp2p_core::identity::Keypair;
use libp2p_core::{Multiaddr, PeerId, PeerRecord};
use libp2p_swarm::behaviour::FromSwarm;
use libp2p_swarm::{
    CloseConnection, ConnectionId, ExternalAddresses, NetworkBehaviour, NetworkBehaviourAction,
<<<<<<< HEAD
    NotifyHandler, PollParameters, THandlerInEvent,
=======
    NotifyHandler, PollParameters, THandlerOutEvent,
>>>>>>> d1336a7d
};
use std::collections::{HashMap, VecDeque};
use std::iter::FromIterator;
use std::task::{Context, Poll};
use void::Void;

pub struct Behaviour {
    events: VecDeque<NetworkBehaviourAction<Event, InEvent<outbound::OpenInfo, Void, Void>>>,
    keypair: Keypair,
    pending_register_requests: Vec<(Namespace, PeerId, Option<Ttl>)>,

    /// Hold addresses of all peers that we have discovered so far.
    ///
    /// Storing these internally allows us to assist the [`libp2p_swarm::Swarm`] in dialing by returning addresses from [`NetworkBehaviour::addresses_of_peer`].
    discovered_peers: HashMap<(PeerId, Namespace), Vec<Multiaddr>>,

    /// Tracks the expiry of registrations that we have discovered and stored in `discovered_peers` otherwise we have a memory leak.
    expiring_registrations: FuturesUnordered<BoxFuture<'static, (PeerId, Namespace)>>,

    external_addresses: ExternalAddresses,
}

impl Behaviour {
    /// Create a new instance of the rendezvous [`NetworkBehaviour`].
    pub fn new(keypair: Keypair) -> Self {
        Self {
            events: Default::default(),
            keypair,
            pending_register_requests: vec![],
            discovered_peers: Default::default(),
            expiring_registrations: FuturesUnordered::from_iter(vec![
                futures::future::pending().boxed()
            ]),
            external_addresses: Default::default(),
        }
    }

    /// Register our external addresses in the given namespace with the given rendezvous peer.
    ///
    /// External addresses are either manually added via [`libp2p_swarm::Swarm::add_external_address`] or reported
    /// by other [`NetworkBehaviour`]s via [`NetworkBehaviourAction::ReportObservedAddr`].
    pub fn register(&mut self, namespace: Namespace, rendezvous_node: PeerId, ttl: Option<Ttl>) {
        self.pending_register_requests
            .push((namespace, rendezvous_node, ttl));
    }

    /// Unregister ourselves from the given namespace with the given rendezvous peer.
    pub fn unregister(&mut self, namespace: Namespace, rendezvous_node: PeerId) {
        self.events
            .push_back(NetworkBehaviourAction::NotifyHandler {
                peer_id: rendezvous_node,
                event: handler::OutboundInEvent::NewSubstream {
                    open_info: OpenInfo::UnregisterRequest(namespace),
                },
                handler: NotifyHandler::Any,
            });
    }

    /// Discover other peers at a given rendezvous peer.
    ///
    /// If desired, the registrations can be filtered by a namespace.
    /// If no namespace is given, peers from all namespaces will be returned.
    /// A successfully discovery returns a cookie within [`Event::Discovered`].
    /// Such a cookie can be used to only fetch the _delta_ of registrations since
    /// the cookie was acquired.
    pub fn discover(
        &mut self,
        ns: Option<Namespace>,
        cookie: Option<Cookie>,
        limit: Option<u64>,
        rendezvous_node: PeerId,
    ) {
        self.events
            .push_back(NetworkBehaviourAction::NotifyHandler {
                peer_id: rendezvous_node,
                event: handler::OutboundInEvent::NewSubstream {
                    open_info: OpenInfo::DiscoverRequest {
                        namespace: ns,
                        cookie,
                        limit,
                    },
                },
                handler: NotifyHandler::Any,
            });
    }
}

#[derive(Debug, thiserror::Error)]
pub enum RegisterError {
    #[error("We don't know about any externally reachable addresses of ours")]
    NoExternalAddresses,
    #[error("Failed to make a new PeerRecord")]
    FailedToMakeRecord(#[from] SigningError),
    #[error("Failed to register with Rendezvous node")]
    Remote {
        rendezvous_node: PeerId,
        namespace: Namespace,
        error: ErrorCode,
    },
}

#[derive(Debug)]
#[allow(clippy::large_enum_variant)]
pub enum Event {
    /// We successfully discovered other nodes with using the contained rendezvous node.
    Discovered {
        rendezvous_node: PeerId,
        registrations: Vec<Registration>,
        cookie: Cookie,
    },
    /// We failed to discover other nodes on the contained rendezvous node.
    DiscoverFailed {
        rendezvous_node: PeerId,
        namespace: Option<Namespace>,
        error: ErrorCode,
    },
    /// We successfully registered with the contained rendezvous node.
    Registered {
        rendezvous_node: PeerId,
        ttl: Ttl,
        namespace: Namespace,
    },
    /// We failed to register with the contained rendezvous node.
    RegisterFailed(RegisterError),
    /// The connection details we learned from this node expired.
    Expired { peer: PeerId },
}

impl NetworkBehaviour for Behaviour {
    type ConnectionHandler =
        SubstreamConnectionHandler<void::Void, outbound::Stream, outbound::OpenInfo>;
    type OutEvent = Event;

    fn new_handler(&mut self) -> Self::ConnectionHandler {
        let initial_keep_alive = Duration::from_secs(30);

        SubstreamConnectionHandler::new_outbound_only(initial_keep_alive)
    }

    fn addresses_of_peer(&mut self, peer: &PeerId) -> Vec<Multiaddr> {
        self.discovered_peers
            .iter()
            .filter_map(|((candidate, _), addresses)| (candidate == peer).then_some(addresses))
            .flatten()
            .cloned()
            .collect()
    }

    fn on_connection_handler_event(
        &mut self,
        peer_id: PeerId,
        connection_id: ConnectionId,
        event: THandlerOutEvent<Self>,
    ) {
        let new_events = match event {
            handler::OutboundOutEvent::InboundEvent { message, .. } => void::unreachable(message),
            handler::OutboundOutEvent::OutboundEvent { message, .. } => handle_outbound_event(
                message,
                peer_id,
                &mut self.discovered_peers,
                &mut self.expiring_registrations,
            ),
            handler::OutboundOutEvent::InboundError { error, .. } => void::unreachable(error),
            handler::OutboundOutEvent::OutboundError { error, .. } => {
                log::warn!("Connection with peer {} failed: {}", peer_id, error);

                vec![NetworkBehaviourAction::CloseConnection {
                    peer_id,
                    connection: CloseConnection::One(connection_id),
                }]
            }
        };

        self.events.extend(new_events);
    }

    fn poll(
        &mut self,
        cx: &mut Context<'_>,
        _: &mut impl PollParameters,
    ) -> Poll<NetworkBehaviourAction<Self::OutEvent, THandlerInEvent<Self>>> {
        if let Some(event) = self.events.pop_front() {
            return Poll::Ready(event);
        }

        if let Some((namespace, rendezvous_node, ttl)) = self.pending_register_requests.pop() {
            // Update our external addresses based on the Swarm's current knowledge.
            // It doesn't make sense to register addresses on which we are not reachable, hence this should not be configurable from the outside.

            let external_addresses = self.external_addresses.iter().cloned().collect::<Vec<_>>();

            if external_addresses.is_empty() {
                return Poll::Ready(NetworkBehaviourAction::GenerateEvent(
                    Event::RegisterFailed(RegisterError::NoExternalAddresses),
                ));
            }

            let action = match PeerRecord::new(&self.keypair, external_addresses) {
                Ok(peer_record) => NetworkBehaviourAction::NotifyHandler {
                    peer_id: rendezvous_node,
                    event: handler::OutboundInEvent::NewSubstream {
                        open_info: OpenInfo::RegisterRequest(NewRegistration {
                            namespace,
                            record: peer_record,
                            ttl,
                        }),
                    },
                    handler: NotifyHandler::Any,
                },
                Err(signing_error) => NetworkBehaviourAction::GenerateEvent(Event::RegisterFailed(
                    RegisterError::FailedToMakeRecord(signing_error),
                )),
            };

            return Poll::Ready(action);
        }

        if let Some(expired_registration) =
            futures::ready!(self.expiring_registrations.poll_next_unpin(cx))
        {
            self.discovered_peers.remove(&expired_registration);
            return Poll::Ready(NetworkBehaviourAction::GenerateEvent(Event::Expired {
                peer: expired_registration.0,
            }));
        }

        Poll::Pending
    }

    fn on_swarm_event(&mut self, event: FromSwarm<Self::ConnectionHandler>) {
        self.external_addresses.on_swarm_event(&event);

        match event {
            FromSwarm::ConnectionEstablished(_)
            | FromSwarm::ConnectionClosed(_)
            | FromSwarm::AddressChange(_)
            | FromSwarm::DialFailure(_)
            | FromSwarm::ListenFailure(_)
            | FromSwarm::NewListener(_)
            | FromSwarm::NewListenAddr(_)
            | FromSwarm::ExpiredListenAddr(_)
            | FromSwarm::ListenerError(_)
            | FromSwarm::ListenerClosed(_)
            | FromSwarm::NewExternalAddr(_)
            | FromSwarm::ExpiredExternalAddr(_) => {}
        }
    }
}

fn handle_outbound_event(
    event: outbound::OutEvent,
    peer_id: PeerId,
    discovered_peers: &mut HashMap<(PeerId, Namespace), Vec<Multiaddr>>,
    expiring_registrations: &mut FuturesUnordered<BoxFuture<'static, (PeerId, Namespace)>>,
) -> Vec<NetworkBehaviourAction<Event, InEvent<outbound::OpenInfo, Void, Void>>> {
    match event {
        outbound::OutEvent::Registered { namespace, ttl } => {
            vec![NetworkBehaviourAction::GenerateEvent(Event::Registered {
                rendezvous_node: peer_id,
                ttl,
                namespace,
            })]
        }
        outbound::OutEvent::RegisterFailed(namespace, error) => {
            vec![NetworkBehaviourAction::GenerateEvent(
                Event::RegisterFailed(RegisterError::Remote {
                    rendezvous_node: peer_id,
                    namespace,
                    error,
                }),
            )]
        }
        outbound::OutEvent::Discovered {
            registrations,
            cookie,
        } => {
            discovered_peers.extend(registrations.iter().map(|registration| {
                let peer_id = registration.record.peer_id();
                let namespace = registration.namespace.clone();

                let addresses = registration.record.addresses().to_vec();

                ((peer_id, namespace), addresses)
            }));
            expiring_registrations.extend(registrations.iter().cloned().map(|registration| {
                async move {
                    // if the timer errors we consider it expired
                    futures_timer::Delay::new(Duration::from_secs(registration.ttl)).await;

                    (registration.record.peer_id(), registration.namespace)
                }
                .boxed()
            }));

            vec![NetworkBehaviourAction::GenerateEvent(Event::Discovered {
                rendezvous_node: peer_id,
                registrations,
                cookie,
            })]
        }
        outbound::OutEvent::DiscoverFailed { namespace, error } => {
            vec![NetworkBehaviourAction::GenerateEvent(
                Event::DiscoverFailed {
                    rendezvous_node: peer_id,
                    namespace,
                    error,
                },
            )]
        }
    }
}<|MERGE_RESOLUTION|>--- conflicted
+++ resolved
@@ -34,11 +34,7 @@
 use libp2p_swarm::behaviour::FromSwarm;
 use libp2p_swarm::{
     CloseConnection, ConnectionId, ExternalAddresses, NetworkBehaviour, NetworkBehaviourAction,
-<<<<<<< HEAD
-    NotifyHandler, PollParameters, THandlerInEvent,
-=======
-    NotifyHandler, PollParameters, THandlerOutEvent,
->>>>>>> d1336a7d
+    NotifyHandler, PollParameters, THandlerInEvent, THandlerOutEvent,
 };
 use std::collections::{HashMap, VecDeque};
 use std::iter::FromIterator;
