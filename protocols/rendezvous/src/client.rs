// Copyright 2021 COMIT Network.
//
// Permission is hereby granted, free of charge, to any person obtaining a
// copy of this software and associated documentation files (the "Software"),
// to deal in the Software without restriction, including without limitation
// the rights to use, copy, modify, merge, publish, distribute, sublicense,
// and/or sell copies of the Software, and to permit persons to whom the
// Software is furnished to do so, subject to the following conditions:
//
// The above copyright notice and this permission notice shall be included in
// all copies or substantial portions of the Software.
//
// THE SOFTWARE IS PROVIDED "AS IS", WITHOUT WARRANTY OF ANY KIND, EXPRESS
// OR IMPLIED, INCLUDING BUT NOT LIMITED TO THE WARRANTIES OF MERCHANTABILITY,
// FITNESS FOR A PARTICULAR PURPOSE AND NONINFRINGEMENT. IN NO EVENT SHALL THE
// AUTHORS OR COPYRIGHT HOLDERS BE LIABLE FOR ANY CLAIM, DAMAGES OR OTHER
// LIABILITY, WHETHER IN AN ACTION OF CONTRACT, TORT OR OTHERWISE, ARISING
// FROM, OUT OF OR IN CONNECTION WITH THE SOFTWARE OR THE USE OR OTHER
// DEALINGS IN THE SOFTWARE.

use std::{
    collections::HashMap,
    iter,
    task::{Context, Poll},
    time::Duration,
};

use futures::{
    future::{BoxFuture, FutureExt},
    stream::{FuturesUnordered, StreamExt},
};
use libp2p_core::{transport::PortUse, Endpoint, Multiaddr, PeerRecord};
use libp2p_identity::{Keypair, PeerId, SigningError};
use libp2p_request_response::{OutboundRequestId, ProtocolSupport};
use libp2p_swarm::{
    ConnectionDenied, ConnectionId, ExternalAddresses, FromSwarm, NetworkBehaviour, THandler,
    THandlerInEvent, THandlerOutEvent, ToSwarm,
};
<<<<<<< HEAD
use std::collections::{HashMap, VecDeque};
use std::iter;
use std::task::{Context, Poll};
use std::time::Duration;
=======

use crate::codec::{
    Cookie, ErrorCode, Message, Message::*, Namespace, NewRegistration, Registration, Ttl,
};
>>>>>>> 9e0e8bec

pub struct Behaviour {
    events: VecDeque<ToSwarm<<Self as NetworkBehaviour>::ToSwarm, THandlerInEvent<Self>>>,

    inner: libp2p_request_response::Behaviour<crate::codec::Codec>,

    keypair: Keypair,

    waiting_for_register: HashMap<OutboundRequestId, (PeerId, Namespace)>,
    waiting_for_discovery: HashMap<OutboundRequestId, (PeerId, Option<Namespace>)>,

    /// Hold addresses of all peers that we have discovered so far.
    ///
    /// Storing these internally allows us to assist the [`libp2p_swarm::Swarm`] in dialing by
    /// returning addresses from [`NetworkBehaviour::handle_pending_outbound_connection`].
    discovered_peers: HashMap<(PeerId, Namespace), Vec<Multiaddr>>,

    registered_namespaces: HashMap<(PeerId, Namespace), Ttl>,

    /// Tracks the expiry of registrations that we have discovered and stored in `discovered_peers`
    /// otherwise we have a memory leak.
    expiring_registrations: FuturesUnordered<BoxFuture<'static, (PeerId, Namespace)>>,

    external_addresses: ExternalAddresses,
}

impl Behaviour {
    /// Create a new instance of the rendezvous [`NetworkBehaviour`].
    pub fn new(keypair: Keypair) -> Self {
        Self {
            events: Default::default(),
            inner: libp2p_request_response::Behaviour::with_codec(
                crate::codec::Codec::default(),
                iter::once((crate::PROTOCOL_IDENT, ProtocolSupport::Outbound)),
                libp2p_request_response::Config::default(),
            ),
            keypair,
            waiting_for_register: Default::default(),
            waiting_for_discovery: Default::default(),
            discovered_peers: Default::default(),
            registered_namespaces: Default::default(),
            expiring_registrations: FuturesUnordered::from_iter(vec![
                futures::future::pending().boxed()
            ]),
            external_addresses: Default::default(),
        }
    }

    /// Register our external addresses in the given namespace with the given rendezvous peer.
    ///
    /// External addresses are either manually added via
    /// [`libp2p_swarm::Swarm::add_external_address`] or reported by other [`NetworkBehaviour`]s
    /// via [`ToSwarm::ExternalAddrConfirmed`].
    pub fn register(
        &mut self,
        namespace: Namespace,
        rendezvous_node: PeerId,
        ttl: Option<Ttl>,
    ) -> Result<(), RegisterError> {
        let external_addresses = self.external_addresses.iter().cloned().collect::<Vec<_>>();
        if external_addresses.is_empty() {
            return Err(RegisterError::NoExternalAddresses);
        }

        let peer_record = PeerRecord::new(&self.keypair, external_addresses)?;
        let req_id = self.inner.send_request(
            &rendezvous_node,
            Register(NewRegistration::new(namespace.clone(), peer_record, ttl)),
        );
        self.waiting_for_register
            .insert(req_id, (rendezvous_node, namespace));

        Ok(())
    }

    /// Unregister ourselves from the given namespace with the given rendezvous peer.
    pub fn unregister(&mut self, namespace: Namespace, rendezvous_node: PeerId) {
        self.registered_namespaces
            .retain(|(rz_node, ns), _| rz_node.ne(&rendezvous_node) && ns.ne(&namespace));

        self.inner
            .send_request(&rendezvous_node, Unregister(namespace));
    }

    /// Discover other peers at a given rendezvous peer.
    ///
    /// If desired, the registrations can be filtered by a namespace.
    /// If no namespace is given, peers from all namespaces will be returned.
    /// A successfully discovery returns a cookie within [`Event::Discovered`].
    /// Such a cookie can be used to only fetch the _delta_ of registrations since
    /// the cookie was acquired.
    pub fn discover(
        &mut self,
        namespace: Option<Namespace>,
        cookie: Option<Cookie>,
        limit: Option<u64>,
        rendezvous_node: PeerId,
    ) {
        let req_id = self.inner.send_request(
            &rendezvous_node,
            Discover {
                namespace: namespace.clone(),
                cookie,
                limit,
            },
        );

        self.waiting_for_discovery
            .insert(req_id, (rendezvous_node, namespace));
    }
}

#[derive(Debug, thiserror::Error)]
pub enum RegisterError {
    #[error("We don't know about any externally reachable addresses of ours")]
    NoExternalAddresses,
    #[error("Failed to make a new PeerRecord")]
    FailedToMakeRecord(#[from] SigningError),
}

#[derive(Debug)]
#[allow(clippy::large_enum_variant)]
pub enum Event {
    /// We successfully discovered other nodes with using the contained rendezvous node.
    Discovered {
        rendezvous_node: PeerId,
        registrations: Vec<Registration>,
        cookie: Cookie,
    },
    /// We failed to discover other nodes on the contained rendezvous node.
    DiscoverFailed {
        rendezvous_node: PeerId,
        namespace: Option<Namespace>,
        error: ErrorCode,
    },
    /// We successfully registered with the contained rendezvous node.
    Registered {
        rendezvous_node: PeerId,
        ttl: Ttl,
        namespace: Namespace,
    },
    /// We failed to register with the contained rendezvous node.
    RegisterFailed {
        rendezvous_node: PeerId,
        namespace: Namespace,
        error: ErrorCode,
    },
    /// The connection details we learned from this node expired.
    Expired { peer: PeerId },
}

impl NetworkBehaviour for Behaviour {
    type ConnectionHandler = <libp2p_request_response::Behaviour<
        crate::codec::Codec,
    > as NetworkBehaviour>::ConnectionHandler;

    type ToSwarm = Event;

    fn handle_established_inbound_connection(
        &mut self,
        connection_id: ConnectionId,
        peer: PeerId,
        local_addr: &Multiaddr,
        remote_addr: &Multiaddr,
    ) -> Result<THandler<Self>, ConnectionDenied> {
        self.inner.handle_established_inbound_connection(
            connection_id,
            peer,
            local_addr,
            remote_addr,
        )
    }

    fn handle_established_outbound_connection(
        &mut self,
        connection_id: ConnectionId,
        peer: PeerId,
        addr: &Multiaddr,
        role_override: Endpoint,
        port_use: PortUse,
    ) -> Result<THandler<Self>, ConnectionDenied> {
        self.inner.handle_established_outbound_connection(
            connection_id,
            peer,
            addr,
            role_override,
            port_use,
        )
    }

    fn on_connection_handler_event(
        &mut self,
        peer_id: PeerId,
        connection_id: ConnectionId,
        event: THandlerOutEvent<Self>,
    ) {
        self.inner
            .on_connection_handler_event(peer_id, connection_id, event);
    }

    fn on_swarm_event(&mut self, event: FromSwarm) {
        let changed = self.external_addresses.on_swarm_event(&event);

        self.inner.on_swarm_event(event);

        if changed && self.external_addresses.iter().count() > 0 {
            let registered = self.registered_namespaces.clone();
            for ((rz_node, ns), ttl) in registered {
                if let Err(e) = self.register(ns, rz_node, Some(ttl)) {
                    tracing::warn!("refreshing registration failed: {e}")
                }
            }
        }
    }

    #[tracing::instrument(level = "trace", name = "NetworkBehaviour::poll", skip(self, cx))]
    fn poll(
        &mut self,
        cx: &mut Context<'_>,
    ) -> Poll<ToSwarm<Self::ToSwarm, THandlerInEvent<Self>>> {
        use libp2p_request_response as req_res;
        loop {
            if let Some(event) = self.events.pop_front() {
                return Poll::Ready(event);
            }

            match self.inner.poll(cx) {
                Poll::Ready(ToSwarm::GenerateEvent(req_res::Event::Message {
                    message:
                        req_res::Message::Response {
                            request_id,
                            response,
                        },
                    ..
                })) => {
                    if let Some(event) = self.handle_response(&request_id, response) {
                        return Poll::Ready(ToSwarm::GenerateEvent(event));
                    }

                    continue; // not a request we care about
                }
                Poll::Ready(ToSwarm::GenerateEvent(req_res::Event::OutboundFailure {
                    request_id,
                    ..
                })) => {
                    if let Some(event) = self.event_for_outbound_failure(&request_id) {
                        return Poll::Ready(ToSwarm::GenerateEvent(event));
                    }

                    continue; // not a request we care about
                }
                Poll::Ready(ToSwarm::GenerateEvent(
                    req_res::Event::InboundFailure { .. }
                    | req_res::Event::ResponseSent { .. }
                    | req_res::Event::Message {
                        message: req_res::Message::Request { .. },
                        ..
                    },
                )) => {
                    unreachable!("rendezvous clients never receive requests")
                }
                Poll::Ready(other) => {
                    let new_to_swarm =
                        other.map_out(|_| unreachable!("we manually map `GenerateEvent` variants"));

                    return Poll::Ready(new_to_swarm);
                }
                Poll::Pending => {}
            }

            if let Poll::Ready(Some(expired_registration)) =
                self.expiring_registrations.poll_next_unpin(cx)
            {
                self.discovered_peers.remove(&expired_registration);
                return Poll::Ready(ToSwarm::GenerateEvent(Event::Expired {
                    peer: expired_registration.0,
                }));
            }

            return Poll::Pending;
        }
    }

    fn handle_pending_outbound_connection(
        &mut self,
        _connection_id: ConnectionId,
        maybe_peer: Option<PeerId>,
        _addresses: &[Multiaddr],
        _effective_role: Endpoint,
    ) -> Result<Vec<Multiaddr>, ConnectionDenied> {
        let peer = match maybe_peer {
            None => return Ok(vec![]),
            Some(peer) => peer,
        };

        let addresses = self
            .discovered_peers
            .iter()
            .filter_map(|((candidate, _), addresses)| (candidate == &peer).then_some(addresses))
            .flatten()
            .cloned()
            .collect();

        Ok(addresses)
    }
}

impl Behaviour {
    fn event_for_outbound_failure(&mut self, req_id: &OutboundRequestId) -> Option<Event> {
        if let Some((rendezvous_node, namespace)) = self.waiting_for_register.remove(req_id) {
            return Some(Event::RegisterFailed {
                rendezvous_node,
                namespace,
                error: ErrorCode::Unavailable,
            });
        };

        if let Some((rendezvous_node, namespace)) = self.waiting_for_discovery.remove(req_id) {
            return Some(Event::DiscoverFailed {
                rendezvous_node,
                namespace,
                error: ErrorCode::Unavailable,
            });
        };

        None
    }

    fn handle_response(
        &mut self,
        request_id: &OutboundRequestId,
        response: Message,
    ) -> Option<Event> {
        match response {
            RegisterResponse(Ok(ttl)) => {
                if let Some((rendezvous_node, namespace)) =
                    self.waiting_for_register.remove(request_id)
                {
                    self.registered_namespaces
                        .insert((rendezvous_node, namespace.clone()), ttl);

                    return Some(Event::Registered {
                        rendezvous_node,
                        ttl,
                        namespace,
                    });
                }

                None
            }
            RegisterResponse(Err(error_code)) => {
                if let Some((rendezvous_node, namespace)) =
                    self.waiting_for_register.remove(request_id)
                {
                    return Some(Event::RegisterFailed {
                        rendezvous_node,
                        namespace,
                        error: error_code,
                    });
                }

                None
            }
            DiscoverResponse(Ok((registrations, cookie))) => {
                if let Some((rendezvous_node, _ns)) = self.waiting_for_discovery.remove(request_id)
                {
                    self.events
                        .extend(registrations.iter().flat_map(|registration| {
                            let peer_id = registration.record.peer_id();
                            registration
                                .record
                                .addresses()
                                .iter()
                                .filter(|addr| {
                                    !self.discovered_peers.iter().any(
                                        |((discovered_peer_id, _), addrs)| {
                                            *discovered_peer_id == peer_id && addrs.contains(addr)
                                        },
                                    )
                                })
                                .map(|address| ToSwarm::NewExternalAddrOfPeer {
                                    peer_id,
                                    address: address.clone(),
                                })
                                .collect::<Vec<_>>()
                        }));

                    self.discovered_peers
                        .extend(registrations.iter().map(|registration| {
                            let peer_id = registration.record.peer_id();
                            let namespace = registration.namespace.clone();

                            let addresses = registration.record.addresses().to_vec();

                            ((peer_id, namespace), addresses)
                        }));

                    self.expiring_registrations
                        .extend(registrations.iter().cloned().map(|registration| {
                            async move {
                                // if the timer errors we consider it expired
                                futures_timer::Delay::new(Duration::from_secs(registration.ttl))
                                    .await;

                                (registration.record.peer_id(), registration.namespace)
                            }
                            .boxed()
                        }));

                    return Some(Event::Discovered {
                        rendezvous_node,
                        registrations,
                        cookie,
                    });
                }

                None
            }
            DiscoverResponse(Err(error_code)) => {
                if let Some((rendezvous_node, ns)) = self.waiting_for_discovery.remove(request_id) {
                    return Some(Event::DiscoverFailed {
                        rendezvous_node,
                        namespace: ns,
                        error: error_code,
                    });
                }

                None
            }
            _ => unreachable!("rendezvous clients never receive requests"),
        }
    }
}<|MERGE_RESOLUTION|>--- conflicted
+++ resolved
@@ -19,7 +19,7 @@
 // DEALINGS IN THE SOFTWARE.
 
 use std::{
-    collections::HashMap,
+    collections::{HashMap, VecDeque},
     iter,
     task::{Context, Poll},
     time::Duration,
@@ -36,17 +36,10 @@
     ConnectionDenied, ConnectionId, ExternalAddresses, FromSwarm, NetworkBehaviour, THandler,
     THandlerInEvent, THandlerOutEvent, ToSwarm,
 };
-<<<<<<< HEAD
-use std::collections::{HashMap, VecDeque};
-use std::iter;
-use std::task::{Context, Poll};
-use std::time::Duration;
-=======
 
 use crate::codec::{
     Cookie, ErrorCode, Message, Message::*, Namespace, NewRegistration, Registration, Ttl,
 };
->>>>>>> 9e0e8bec
 
 pub struct Behaviour {
     events: VecDeque<ToSwarm<<Self as NetworkBehaviour>::ToSwarm, THandlerInEvent<Self>>>,
