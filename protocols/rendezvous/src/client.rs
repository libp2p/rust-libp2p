// Copyright 2021 COMIT Network.
//
// Permission is hereby granted, free of charge, to any person obtaining a
// copy of this software and associated documentation files (the "Software"),
// to deal in the Software without restriction, including without limitation
// the rights to use, copy, modify, merge, publish, distribute, sublicense,
// and/or sell copies of the Software, and to permit persons to whom the
// Software is furnished to do so, subject to the following conditions:
//
// The above copyright notice and this permission notice shall be included in
// all copies or substantial portions of the Software.
//
// THE SOFTWARE IS PROVIDED "AS IS", WITHOUT WARRANTY OF ANY KIND, EXPRESS
// OR IMPLIED, INCLUDING BUT NOT LIMITED TO THE WARRANTIES OF MERCHANTABILITY,
// FITNESS FOR A PARTICULAR PURPOSE AND NONINFRINGEMENT. IN NO EVENT SHALL THE
// AUTHORS OR COPYRIGHT HOLDERS BE LIABLE FOR ANY CLAIM, DAMAGES OR OTHER
// LIABILITY, WHETHER IN AN ACTION OF CONTRACT, TORT OR OTHERWISE, ARISING
// FROM, OUT OF OR IN CONNECTION WITH THE SOFTWARE OR THE USE OR OTHER
// DEALINGS IN THE SOFTWARE.

use crate::codec::Message::*;
use crate::codec::{Cookie, ErrorCode, Message, Namespace, NewRegistration, Registration, Ttl};
use futures::future::BoxFuture;
use futures::future::FutureExt;
use futures::stream::FuturesUnordered;
use futures::stream::StreamExt;
use libp2p_core::{Endpoint, Multiaddr, PeerRecord};
use libp2p_identity::{Keypair, PeerId, SigningError};
use libp2p_request_response::{ProtocolSupport, RequestId};
use libp2p_swarm::{
    ConnectionDenied, ConnectionId, ExternalAddresses, FromSwarm, NetworkBehaviour, PollParameters,
    THandler, THandlerInEvent, THandlerOutEvent, ToSwarm,
};
use std::collections::{HashMap, VecDeque};
use std::iter;
use std::task::{Context, Poll};
use std::time::Duration;

pub struct Behaviour {
    inner: libp2p_request_response::Behaviour<crate::codec::Codec>,

    keypair: Keypair,

    error_events: VecDeque<Event>,

    waiting_for_register: HashMap<RequestId, (PeerId, Namespace)>,
    waiting_for_discovery: HashMap<RequestId, (PeerId, Option<Namespace>)>,

    /// Hold addresses of all peers that we have discovered so far.
    ///
    /// Storing these internally allows us to assist the [`libp2p_swarm::Swarm`] in dialing by returning addresses from [`NetworkBehaviour::handle_pending_outbound_connection`].
    discovered_peers: HashMap<(PeerId, Namespace), Vec<Multiaddr>>,

    /// Tracks the expiry of registrations that we have discovered and stored in `discovered_peers` otherwise we have a memory leak.
    expiring_registrations: FuturesUnordered<BoxFuture<'static, (PeerId, Namespace)>>,

    external_addresses: ExternalAddresses,
}

impl Behaviour {
    /// Create a new instance of the rendezvous [`NetworkBehaviour`].
    pub fn new(keypair: Keypair) -> Self {
        Self {
            inner: libp2p_request_response::Behaviour::with_codec(
                crate::codec::Codec::default(),
                iter::once((crate::PROTOCOL_IDENT, ProtocolSupport::Outbound)),
                libp2p_request_response::Config::default(),
            ),
            error_events: Default::default(),
            keypair,
            waiting_for_register: Default::default(),
            waiting_for_discovery: Default::default(),
            discovered_peers: Default::default(),
            expiring_registrations: FuturesUnordered::from_iter(vec![
                futures::future::pending().boxed()
            ]),
            external_addresses: Default::default(),
        }
    }

    /// Register our external addresses in the given namespace with the given rendezvous peer.
    ///
    /// External addresses are either manually added via [`libp2p_swarm::Swarm::add_external_address`] or reported
    /// by other [`NetworkBehaviour`]s via [`ToSwarm::ExternalAddrConfirmed`].
    pub fn register(&mut self, namespace: Namespace, rendezvous_node: PeerId, ttl: Option<Ttl>) {
        let external_addresses = self.external_addresses.iter().cloned().collect::<Vec<_>>();
        if external_addresses.is_empty() {
            self.error_events
                .push_back(Event::RegisterFailed(RegisterError::NoExternalAddresses));

            return;
        }

        match PeerRecord::new(&self.keypair, external_addresses) {
            Ok(peer_record) => {
                let req_id = self.inner.send_request(
                    &rendezvous_node,
                    Register(NewRegistration::new(namespace.clone(), peer_record, ttl)),
                );
                self.waiting_for_register
                    .insert(req_id, (rendezvous_node, namespace));
            }
            Err(signing_error) => {
                self.error_events.push_back(Event::RegisterFailed(
                    RegisterError::FailedToMakeRecord(signing_error),
                ));
            }
        };
    }

    /// Unregister ourselves from the given namespace with the given rendezvous peer.
    pub fn unregister(&mut self, namespace: Namespace, rendezvous_node: PeerId) {
        self.inner
            .send_request(&rendezvous_node, Unregister(namespace));
    }

    /// Discover other peers at a given rendezvous peer.
    ///
    /// If desired, the registrations can be filtered by a namespace.
    /// If no namespace is given, peers from all namespaces will be returned.
    /// A successfully discovery returns a cookie within [`Event::Discovered`].
    /// Such a cookie can be used to only fetch the _delta_ of registrations since
    /// the cookie was acquired.
    pub fn discover(
        &mut self,
        namespace: Option<Namespace>,
        cookie: Option<Cookie>,
        limit: Option<u64>,
        rendezvous_node: PeerId,
    ) {
        let req_id = self.inner.send_request(
            &rendezvous_node,
            Discover {
                namespace: namespace.clone(),
                cookie,
                limit,
            },
        );

        self.waiting_for_discovery
            .insert(req_id, (rendezvous_node, namespace));
    }
}

#[derive(Debug, thiserror::Error)]
pub enum RegisterError {
    #[error("We don't know about any externally reachable addresses of ours")]
    NoExternalAddresses,
    #[error("Failed to make a new PeerRecord")]
    FailedToMakeRecord(#[from] SigningError),
    #[error("Failed to register with Rendezvous node")]
    Remote {
        rendezvous_node: PeerId,
        namespace: Namespace,
        error: ErrorCode,
    },
}

#[derive(Debug)]
#[allow(clippy::large_enum_variant)]
pub enum Event {
    /// We successfully discovered other nodes with using the contained rendezvous node.
    Discovered {
        rendezvous_node: PeerId,
        registrations: Vec<Registration>,
        cookie: Cookie,
    },
    /// We failed to discover other nodes on the contained rendezvous node.
    DiscoverFailed {
        rendezvous_node: PeerId,
        namespace: Option<Namespace>,
        error: ErrorCode,
    },
    /// We successfully registered with the contained rendezvous node.
    Registered {
        rendezvous_node: PeerId,
        ttl: Ttl,
        namespace: Namespace,
    },
    /// We failed to register with the contained rendezvous node.
    RegisterFailed(RegisterError),
    /// The connection details we learned from this node expired.
    Expired { peer: PeerId },
}

impl NetworkBehaviour for Behaviour {
    type ConnectionHandler = <libp2p_request_response::Behaviour<
        crate::codec::Codec,
    > as NetworkBehaviour>::ConnectionHandler;

    type ToSwarm = Event;

    fn handle_established_inbound_connection(
        &mut self,
        connection_id: ConnectionId,
        peer: PeerId,
        local_addr: &Multiaddr,
        remote_addr: &Multiaddr,
    ) -> Result<THandler<Self>, ConnectionDenied> {
        self.inner.handle_established_inbound_connection(
            connection_id,
            peer,
            local_addr,
            remote_addr,
        )
    }

    fn handle_established_outbound_connection(
        &mut self,
        connection_id: ConnectionId,
        peer: PeerId,
        addr: &Multiaddr,
        role_override: Endpoint,
    ) -> Result<THandler<Self>, ConnectionDenied> {
        self.inner
            .handle_established_outbound_connection(connection_id, peer, addr, role_override)
    }

    fn on_connection_handler_event(
        &mut self,
        peer_id: PeerId,
        connection_id: ConnectionId,
        event: THandlerOutEvent<Self>,
    ) {
        self.inner
            .on_connection_handler_event(peer_id, connection_id, event);
    }

    fn on_swarm_event(&mut self, event: FromSwarm<Self::ConnectionHandler>) {
        self.external_addresses.on_swarm_event(&event);

        self.inner.on_swarm_event(event);
    }

    fn poll(
        &mut self,
        cx: &mut Context<'_>,
        params: &mut impl PollParameters,
    ) -> Poll<ToSwarm<Self::ToSwarm, THandlerInEvent<Self>>> {
        use libp2p_request_response as req_res;

        if let Some(event) = self.error_events.pop_front() {
            return Poll::Ready(ToSwarm::GenerateEvent(event));
        }

        loop {
            match self.inner.poll(cx, params) {
                Poll::Ready(ToSwarm::GenerateEvent(req_res::Event::Message {
                    message:
                        req_res::Message::Response {
                            request_id,
                            response,
                        },
                    ..
                })) => {
                    if let Some(event) = self.handle_response(&request_id, response) {
                        return Poll::Ready(ToSwarm::GenerateEvent(event));
                    }

                    continue; // not a request we care about
                }
                Poll::Ready(ToSwarm::GenerateEvent(req_res::Event::OutboundFailure {
                    request_id,
                    ..
                })) => {
                    if let Some(event) = self.event_for_outbound_failure(&request_id) {
                        return Poll::Ready(ToSwarm::GenerateEvent(event));
                    }

                    continue; // not a request we care about
                }
                Poll::Ready(ToSwarm::GenerateEvent(
                    req_res::Event::InboundFailure { .. }
                    | req_res::Event::ResponseSent { .. }
                    | req_res::Event::Message {
                        message: req_res::Message::Request { .. },
                        ..
                    },
                )) => {
                    unreachable!("rendezvous clients never receive requests")
                }
                Poll::Ready(
                    other @ (ToSwarm::ExternalAddrConfirmed(_)
                    | ToSwarm::ExternalAddrExpired(_)
                    | ToSwarm::NewExternalAddrCandidate(_)
                    | ToSwarm::NotifyHandler { .. }
                    | ToSwarm::Dial { .. }
                    | ToSwarm::CloseConnection { .. }
                    | ToSwarm::ListenOn { .. }
                    | ToSwarm::RemoveListener { .. }),
                ) => {
                    let new_to_swarm =
                        other.map_out(|_| unreachable!("we manually map `GenerateEvent` variants"));

                    return Poll::Ready(new_to_swarm);
                }
                Poll::Pending => {}
            }

            if let Poll::Ready(Some(expired_registration)) =
                self.expiring_registrations.poll_next_unpin(cx)
            {
                self.discovered_peers.remove(&expired_registration);
                return Poll::Ready(ToSwarm::GenerateEvent(Event::Expired {
                    peer: expired_registration.0,
                }));
            }

            return Poll::Pending;
        }
    }

<<<<<<< HEAD
    fn on_swarm_event(&mut self, event: FromSwarm) {
        self.external_addresses.on_swarm_event(&event);
=======
    fn handle_pending_outbound_connection(
        &mut self,
        _connection_id: ConnectionId,
        maybe_peer: Option<PeerId>,
        _addresses: &[Multiaddr],
        _effective_role: Endpoint,
    ) -> Result<Vec<Multiaddr>, ConnectionDenied> {
        let peer = match maybe_peer {
            None => return Ok(vec![]),
            Some(peer) => peer,
        };
>>>>>>> b8ceeccd

        let addresses = self
            .discovered_peers
            .iter()
            .filter_map(|((candidate, _), addresses)| (candidate == &peer).then_some(addresses))
            .flatten()
            .cloned()
            .collect();

        Ok(addresses)
    }
}

impl Behaviour {
    fn event_for_outbound_failure(&mut self, req_id: &RequestId) -> Option<Event> {
        if let Some((rendezvous_node, namespace)) = self.waiting_for_register.remove(req_id) {
            return Some(Event::RegisterFailed(RegisterError::Remote {
                rendezvous_node,
                namespace,
                error: ErrorCode::Unavailable,
            }));
        };

        if let Some((rendezvous_node, namespace)) = self.waiting_for_discovery.remove(req_id) {
            return Some(Event::DiscoverFailed {
                rendezvous_node,
                namespace,
                error: ErrorCode::Unavailable,
            });
        };

        None
    }

    fn handle_response(&mut self, request_id: &RequestId, response: Message) -> Option<Event> {
        match response {
            RegisterResponse(Ok(ttl)) => {
                if let Some((rendezvous_node, namespace)) =
                    self.waiting_for_register.remove(request_id)
                {
                    return Some(Event::Registered {
                        rendezvous_node,
                        ttl,
                        namespace,
                    });
                }

                None
            }
            RegisterResponse(Err(error_code)) => {
                if let Some((rendezvous_node, namespace)) =
                    self.waiting_for_register.remove(request_id)
                {
                    return Some(Event::RegisterFailed(RegisterError::Remote {
                        rendezvous_node,
                        namespace,
                        error: error_code,
                    }));
                }

                None
            }
            DiscoverResponse(Ok((registrations, cookie))) => {
                if let Some((rendezvous_node, _ns)) = self.waiting_for_discovery.remove(request_id)
                {
                    self.discovered_peers
                        .extend(registrations.iter().map(|registration| {
                            let peer_id = registration.record.peer_id();
                            let namespace = registration.namespace.clone();

                            let addresses = registration.record.addresses().to_vec();

                            ((peer_id, namespace), addresses)
                        }));

                    self.expiring_registrations
                        .extend(registrations.iter().cloned().map(|registration| {
                            async move {
                                // if the timer errors we consider it expired
                                futures_timer::Delay::new(Duration::from_secs(registration.ttl))
                                    .await;

                                (registration.record.peer_id(), registration.namespace)
                            }
                            .boxed()
                        }));

                    return Some(Event::Discovered {
                        rendezvous_node,
                        registrations,
                        cookie,
                    });
                }

                None
            }
            DiscoverResponse(Err(error_code)) => {
                if let Some((rendezvous_node, ns)) = self.waiting_for_discovery.remove(request_id) {
                    return Some(Event::DiscoverFailed {
                        rendezvous_node,
                        namespace: ns,
                        error: error_code,
                    });
                }

                None
            }
            _ => unreachable!("rendezvous clients never receive requests"),
        }
    }
}<|MERGE_RESOLUTION|>--- conflicted
+++ resolved
@@ -310,10 +310,6 @@
         }
     }
 
-<<<<<<< HEAD
-    fn on_swarm_event(&mut self, event: FromSwarm) {
-        self.external_addresses.on_swarm_event(&event);
-=======
     fn handle_pending_outbound_connection(
         &mut self,
         _connection_id: ConnectionId,
@@ -325,7 +321,6 @@
             None => return Ok(vec![]),
             Some(peer) => peer,
         };
->>>>>>> b8ceeccd
 
         let addresses = self
             .discovered_peers
