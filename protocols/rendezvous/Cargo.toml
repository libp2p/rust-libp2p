--- conflicted
+++ resolved
@@ -35,14 +35,19 @@
 libp2p-ping = { workspace = true }
 libp2p-swarm = { workspace = true, features = ["macros", "tokio"] }
 libp2p-swarm-test = { path = "../../swarm-test" }
+libp2p-swarm-test = { path = "../../swarm-test" }
 libp2p-tcp = { workspace = true, features = ["tokio"] }
 libp2p-yamux = { workspace = true }
 rand = "0.8"
-tokio = { version = "1.31", features = [ "rt-multi-thread", "time", "macros", "sync", "process", "fs", "net" ] }
-<<<<<<< HEAD
-=======
-libp2p-swarm-test = { path = "../../swarm-test" }
->>>>>>> cbdbaa83
+tokio = { version = "1.31", features = [
+    "fs",
+    "macros",
+    "net",
+    "process",
+    "rt-multi-thread",
+    "sync",
+    "time",
+] }
 
 # Passing arguments to the docsrs builder in order to properly document cfg's.
 # More information: https://docs.rs/about/builds#cross-compiling
