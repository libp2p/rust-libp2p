[package]
name = "libp2p-rendezvous"
edition = "2021"
rust-version = "1.62.0"
description = "Rendezvous protocol for libp2p"
version = "0.11.0"
authors = ["The COMIT guys <hello@comit.network>"]
license = "MIT"
repository = "https://github.com/libp2p/rust-libp2p"
keywords = ["peer-to-peer", "libp2p", "networking"]
categories = ["network-programming", "asynchronous"]

[dependencies]
asynchronous-codec = "0.6"
bimap = "0.6.1"
futures = { version = "0.3", default-features = false, features = ["std"] }
futures-timer = "3.0.2"
instant = "0.1.11"
libp2p-core = { version = "0.38.0", path = "../../core" }
libp2p-swarm = { version = "0.41.0", path = "../../swarm" }
log = "0.4"
prost = "0.11"
prost-codec = { version = "0.3.0", path = "../../misc/prost-codec" }
rand = "0.8"
sha2 = "0.10"
thiserror = "1"
unsigned-varint = { version = "0.7", features = ["asynchronous_codec"] }
void = "1"

[dev-dependencies]
async-trait = "0.1"
<<<<<<< HEAD
env_logger = "0.9.0"
libp2p-swarm = { path = "../../swarm", features = ["macros", "tokio"] }
libp2p-mplex = { path = "../../muxers/mplex" }
libp2p-noise = { path = "../../transports/noise" }
libp2p-ping = { path = "../ping" }
libp2p-identify = { path = "../identify" }
libp2p-yamux = { path = "../../muxers/yamux" }
libp2p-tcp = { path = "../../transports/tcp", features = ["tokio"] }
=======
env_logger = "0.10.0"
libp2p = { path = "../..", features = ["full"] }
>>>>>>> 5755942d
rand = "0.8"
tokio = { version = "1.15", features = [ "rt-multi-thread", "time", "macros", "sync", "process", "fs", "net" ] }

[build-dependencies]
prost-build = "0.11"

# Passing arguments to the docsrs builder in order to properly document cfg's. 
# More information: https://docs.rs/about/builds#cross-compiling
[package.metadata.docs.rs]
all-features = true
rustdoc-args = ["--cfg", "docsrs"]
rustc-args = ["--cfg", "docsrs"]<|MERGE_RESOLUTION|>--- conflicted
+++ resolved
@@ -29,8 +29,7 @@
 
 [dev-dependencies]
 async-trait = "0.1"
-<<<<<<< HEAD
-env_logger = "0.9.0"
+env_logger = "0.10.0"
 libp2p-swarm = { path = "../../swarm", features = ["macros", "tokio"] }
 libp2p-mplex = { path = "../../muxers/mplex" }
 libp2p-noise = { path = "../../transports/noise" }
@@ -38,10 +37,6 @@
 libp2p-identify = { path = "../identify" }
 libp2p-yamux = { path = "../../muxers/yamux" }
 libp2p-tcp = { path = "../../transports/tcp", features = ["tokio"] }
-=======
-env_logger = "0.10.0"
-libp2p = { path = "../..", features = ["full"] }
->>>>>>> 5755942d
 rand = "0.8"
 tokio = { version = "1.15", features = [ "rt-multi-thread", "time", "macros", "sync", "process", "fs", "net" ] }
 
