[package]
name = "libp2p-rendezvous"
edition = "2018"
description = "Rendezvous protocol for libp2p"
version = "0.1.0-rc.1"
authors = ["The COMIT guys <hello@comit.network>"]
license = "MIT"
repository = "https://github.com/libp2p/rust-libp2p"
keywords = ["peer-to-peer", "libp2p", "networking"]
categories = ["network-programming", "asynchronous"]

[dependencies]
asynchronous-codec = "0.6"
<<<<<<< HEAD
bimap = "0.6.1"
futures = { version = "0.3", default-features = false, features = ["std"] }
futures-timer = "3.0.2"
libp2p-core = { version = "0.30.0", path = "../../core", default-features = false }
libp2p-swarm = { version = "0.31.0", path = "../../swarm" }
=======
libp2p-core = { version = "0.30.0-rc.1", path = "../../core", default-features = false }
libp2p-swarm = { version = "0.31.0-rc.1", path = "../../swarm" }
prost = "0.9"
void = "1"
>>>>>>> a430e6bf
log = "0.4"
prost = "0.8"
rand = "0.8"
sha2 = "0.9"
thiserror = "1"
unsigned-varint = { version = "0.7", features = ["asynchronous_codec"] }
void = "1"

[dev-dependencies]
async-trait = "0.1"
env_logger = "0.8"
libp2p = { path = "../.." }
rand = "0.8"
tokio = { version = "1", features = [ "rt-multi-thread", "time", "macros", "sync", "process", "fs", "net" ] }

[build-dependencies]
prost-build = "0.9"<|MERGE_RESOLUTION|>--- conflicted
+++ resolved
@@ -11,25 +11,18 @@
 
 [dependencies]
 asynchronous-codec = "0.6"
-<<<<<<< HEAD
-bimap = "0.6.1"
-futures = { version = "0.3", default-features = false, features = ["std"] }
-futures-timer = "3.0.2"
-libp2p-core = { version = "0.30.0", path = "../../core", default-features = false }
-libp2p-swarm = { version = "0.31.0", path = "../../swarm" }
-=======
 libp2p-core = { version = "0.30.0-rc.1", path = "../../core", default-features = false }
 libp2p-swarm = { version = "0.31.0-rc.1", path = "../../swarm" }
 prost = "0.9"
 void = "1"
->>>>>>> a430e6bf
 log = "0.4"
-prost = "0.8"
-rand = "0.8"
-sha2 = "0.9"
+futures = { version = "0.3", default-features = false, features = ["std"] }
 thiserror = "1"
 unsigned-varint = { version = "0.7", features = ["asynchronous_codec"] }
-void = "1"
+bimap = "0.6.1"
+sha2 = "0.9"
+rand = "0.8"
+futures-timer = "3.0.2"
 
 [dev-dependencies]
 async-trait = "0.1"
