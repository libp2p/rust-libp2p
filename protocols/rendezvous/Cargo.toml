[package]
name = "libp2p-rendezvous"
edition = "2021"
rust-version = "1.56.1"
description = "Rendezvous protocol for libp2p"
version = "0.11.0"
authors = ["The COMIT guys <hello@comit.network>"]
license = "MIT"
repository = "https://github.com/libp2p/rust-libp2p"
keywords = ["peer-to-peer", "libp2p", "networking"]
categories = ["network-programming", "asynchronous"]

[dependencies]
asynchronous-codec = "0.6"
<<<<<<< HEAD
libp2p-core = { version = "0.37.1", path = "../../core" }
libp2p-swarm = { version = "0.40.0", path = "../../swarm" }
prost = "0.11"
void = "1"
log = "0.4"
futures = { version = "0.3", default-features = false, features = ["std"] }
thiserror = "1"
unsigned-varint = { version = "0.7", features = ["asynchronous_codec"] }
=======
>>>>>>> f9b4af3d
bimap = "0.6.1"
futures = { version = "0.3", default-features = false, features = ["std"] }
futures-timer = "3.0.2"
instant = "0.1.11"
libp2p-core = { version = "0.38.0", path = "../../core" }
libp2p-swarm = { version = "0.41.0", path = "../../swarm" }
log = "0.4"
prost = "0.11"
prost-codec = { version = "0.3.0", path = "../../misc/prost-codec" }
rand = "0.8"
sha2 = "0.10"
thiserror = "1"
unsigned-varint = { version = "0.7", features = ["asynchronous_codec"] }
void = "1"

[dev-dependencies]
async-trait = "0.1"
env_logger = "0.9.0"
libp2p = { path = "../..", features = ["full"] }
rand = "0.8"
tokio = { version = "1.15", features = [ "rt-multi-thread", "time", "macros", "sync", "process", "fs", "net" ] }

[build-dependencies]
prost-build = "0.11"

# Passing arguments to the docsrs builder in order to properly document cfg's. 
# More information: https://docs.rs/about/builds#cross-compiling
[package.metadata.docs.rs]
all-features = true
rustdoc-args = ["--cfg", "docsrs"]
rustc-args = ["--cfg", "docsrs"]<|MERGE_RESOLUTION|>--- conflicted
+++ resolved
@@ -12,17 +12,6 @@
 
 [dependencies]
 asynchronous-codec = "0.6"
-<<<<<<< HEAD
-libp2p-core = { version = "0.37.1", path = "../../core" }
-libp2p-swarm = { version = "0.40.0", path = "../../swarm" }
-prost = "0.11"
-void = "1"
-log = "0.4"
-futures = { version = "0.3", default-features = false, features = ["std"] }
-thiserror = "1"
-unsigned-varint = { version = "0.7", features = ["asynchronous_codec"] }
-=======
->>>>>>> f9b4af3d
 bimap = "0.6.1"
 futures = { version = "0.3", default-features = false, features = ["std"] }
 futures-timer = "3.0.2"
