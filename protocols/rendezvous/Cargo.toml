--- conflicted
+++ resolved
@@ -2,11 +2,7 @@
 name = "libp2p-rendezvous"
 edition = "2018"
 description = "Rendezvous protocol for libp2p"
-<<<<<<< HEAD
 version = "0.1.1"
-=======
-version = "0.1.0"
->>>>>>> c88cff1d
 authors = ["The COMIT guys <hello@comit.network>"]
 license = "MIT"
 repository = "https://github.com/libp2p/rust-libp2p"
