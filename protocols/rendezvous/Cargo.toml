--- conflicted
+++ resolved
@@ -37,13 +37,8 @@
 libp2p-yamux = { workspace = true }
 libp2p-tcp = { workspace = true, features = ["tokio"] }
 rand = "0.8"
-<<<<<<< HEAD
-tokio = { version = "1.27", features = [ "rt-multi-thread", "time", "macros", "sync", "process", "fs", "net" ] }
+tokio = { version = "1.28", features = [ "rt-multi-thread", "time", "macros", "sync", "process", "fs", "net" ] }
 libp2p-swarm-test = { workspace = true }
-=======
-tokio = { version = "1.28", features = [ "rt-multi-thread", "time", "macros", "sync", "process", "fs", "net" ] }
-libp2p-swarm-test = { path = "../../swarm-test" }
->>>>>>> 193d2a1a
 
 # Passing arguments to the docsrs builder in order to properly document cfg's.
 # More information: https://docs.rs/about/builds#cross-compiling
