// Copyright 2018 Parity Technologies (UK) Ltd.
//
// Permission is hereby granted, free of charge, to any person obtaining a
// copy of this software and associated documentation files (the "Software"),
// to deal in the Software without restriction, including without limitation
// the rights to use, copy, modify, merge, publish, distribute, sublicense,
// and/or sell copies of the Software, and to permit persons to whom the
// Software is furnished to do so, subject to the following conditions:
//
// The above copyright notice and this permission notice shall be included in
// all copies or substantial portions of the Software.
//
// THE SOFTWARE IS PROVIDED "AS IS", WITHOUT WARRANTY OF ANY KIND, EXPRESS
// OR IMPLIED, INCLUDING BUT NOT LIMITED TO THE WARRANTIES OF MERCHANTABILITY,
// FITNESS FOR A PARTICULAR PURPOSE AND NONINFRINGEMENT. IN NO EVENT SHALL THE
// AUTHORS OR COPYRIGHT HOLDERS BE LIABLE FOR ANY CLAIM, DAMAGES OR OTHER
// LIABILITY, WHETHER IN AN ACTION OF CONTRACT, TORT OR OTHERWISE, ARISING
// FROM, OUT OF OR IN CONNECTION WITH THE SOFTWARE OR THE USE OR OTHER
// DEALINGS IN THE SOFTWARE.

mod iface;
mod socket;
mod timer;

use self::iface::InterfaceState;
use crate::behaviour::{socket::AsyncSocket, timer::Builder};
use crate::Config;
use futures::Stream;
use if_watch::IfEvent;
use libp2p_core::connection::ConnectionId;
use libp2p_core::{Endpoint, Multiaddr, PeerId};
use libp2p_swarm::behaviour::{ConnectionClosed, FromSwarm};
use libp2p_swarm::{
    dummy, ListenAddresses, NetworkBehaviour, NetworkBehaviourAction, PollParameters, THandler,
    THandlerInEvent, THandlerOutEvent,
};
use smallvec::SmallVec;
use std::collections::hash_map::{Entry, HashMap};
use std::error::Error;
use std::{cmp, fmt, io, net::IpAddr, pin::Pin, task::Context, task::Poll, time::Instant};
use void::Void;

/// An abstraction to allow for compatibility with various async runtimes.
pub trait Provider: 'static {
    /// The Async Socket type.
    type Socket: AsyncSocket;
    /// The Async Timer type.
    type Timer: Builder + Stream;
    /// The IfWatcher type.
    type Watcher: Stream<Item = std::io::Result<IfEvent>> + fmt::Debug + Unpin;

    /// Create a new instance of the `IfWatcher` type.
    fn new_watcher() -> Result<Self::Watcher, std::io::Error>;
}

/// The type of a [`Behaviour`] using the `async-io` implementation.
#[cfg(feature = "async-io")]
pub mod async_io {
    use super::Provider;
    use crate::behaviour::{socket::asio::AsyncUdpSocket, timer::asio::AsyncTimer};
    use if_watch::smol::IfWatcher;

    #[doc(hidden)]
    pub enum AsyncIo {}

    impl Provider for AsyncIo {
        type Socket = AsyncUdpSocket;
        type Timer = AsyncTimer;
        type Watcher = IfWatcher;

        fn new_watcher() -> Result<Self::Watcher, std::io::Error> {
            IfWatcher::new()
        }
    }

    pub type Behaviour = super::Behaviour<AsyncIo>;
}

/// The type of a [`Behaviour`] using the `tokio` implementation.
#[cfg(feature = "tokio")]
pub mod tokio {
    use super::Provider;
    use crate::behaviour::{socket::tokio::TokioUdpSocket, timer::tokio::TokioTimer};
    use if_watch::tokio::IfWatcher;

    #[doc(hidden)]
    pub enum Tokio {}

    impl Provider for Tokio {
        type Socket = TokioUdpSocket;
        type Timer = TokioTimer;
        type Watcher = IfWatcher;

        fn new_watcher() -> Result<Self::Watcher, std::io::Error> {
            IfWatcher::new()
        }
    }

    pub type Behaviour = super::Behaviour<Tokio>;
}

/// A `NetworkBehaviour` for mDNS. Automatically discovers peers on the local network and adds
/// them to the topology.
#[derive(Debug)]
pub struct Behaviour<P>
where
    P: Provider,
{
    /// InterfaceState config.
    config: Config,

    /// Iface watcher.
    if_watch: P::Watcher,

    /// Mdns interface states.
    iface_states: HashMap<IpAddr, InterfaceState<P::Socket, P::Timer>>,

    /// List of nodes that we have discovered, the address, and when their TTL expires.
    ///
    /// Each combination of `PeerId` and `Multiaddr` can only appear once, but the same `PeerId`
    /// can appear multiple times.
    discovered_nodes: SmallVec<[(PeerId, Multiaddr, Instant); 8]>,

    /// Future that fires when the TTL of at least one node in `discovered_nodes` expires.
    ///
    /// `None` if `discovered_nodes` is empty.
    closest_expiration: Option<P::Timer>,

    listen_addresses: ListenAddresses,

    local_peer_id: PeerId,
}

impl<P> Behaviour<P>
where
    P: Provider,
{
    /// Builds a new `Mdns` behaviour.
    pub fn new(config: Config, local_peer_id: PeerId) -> io::Result<Self> {
        Ok(Self {
            config,
            if_watch: P::new_watcher()?,
            iface_states: Default::default(),
            discovered_nodes: Default::default(),
            closest_expiration: Default::default(),
            listen_addresses: Default::default(),
            local_peer_id,
        })
    }

    /// Returns true if the given `PeerId` is in the list of nodes discovered through mDNS.
    pub fn has_node(&self, peer_id: &PeerId) -> bool {
        self.discovered_nodes().any(|p| p == peer_id)
    }

    /// Returns the list of nodes that we have discovered through mDNS and that are not expired.
    pub fn discovered_nodes(&self) -> impl ExactSizeIterator<Item = &PeerId> {
        self.discovered_nodes.iter().map(|(p, _, _)| p)
    }

    /// Expires a node before the ttl.
    pub fn expire_node(&mut self, peer_id: &PeerId) {
        let now = Instant::now();
        for (peer, _addr, expires) in &mut self.discovered_nodes {
            if peer == peer_id {
                *expires = now;
            }
        }
        self.closest_expiration = Some(P::Timer::at(now));
    }
}

impl<P> NetworkBehaviour for Behaviour<P>
where
    P: Provider,
{
    type ConnectionHandler = dummy::ConnectionHandler;
    type OutEvent = Event;

    fn handle_established_inbound_connection(
        &mut self,
        _: PeerId,
        _: ConnectionId,
        _: &Multiaddr,
        _: &Multiaddr,
    ) -> Result<THandler<Self>, Box<dyn std::error::Error + Send + 'static>> {
        Ok(dummy::ConnectionHandler)
    }

    fn handle_pending_outbound_connection(
        &mut self,
        maybe_peer: Option<PeerId>,
        _addresses: &[Multiaddr],
        _effective_role: Endpoint,
        _connection_id: ConnectionId,
    ) -> Result<Vec<Multiaddr>, Box<dyn Error + Send + 'static>> {
        let peer_id = match maybe_peer {
            None => return Ok(vec![]),
            Some(peer) => peer,
        };

        Ok(self
            .discovered_nodes
            .iter()
            .filter(|(peer, _, _)| peer == &peer_id)
            .map(|(_, addr, _)| addr.clone())
            .collect())
    }

    fn handle_established_outbound_connection(
        &mut self,
        _: PeerId,
<<<<<<< HEAD
        _: &Multiaddr,
        _: Endpoint,
        _: ConnectionId,
    ) -> Result<THandler<Self>, Box<dyn std::error::Error + Send + 'static>> {
        Ok(dummy::ConnectionHandler)
=======
        _: libp2p_swarm::ConnectionId,
        ev: <Self::ConnectionHandler as ConnectionHandler>::OutEvent,
    ) {
        void::unreachable(ev)
>>>>>>> a82e087e
    }

    fn on_swarm_event(&mut self, event: FromSwarm<Self::ConnectionHandler>) {
        self.listen_addresses.on_swarm_event(&event);

        match event {
            FromSwarm::ConnectionClosed(ConnectionClosed {
                peer_id,
                remaining_established,
                ..
            }) => {
                if remaining_established == 0 {
                    self.expire_node(&peer_id);
                }
            }
            FromSwarm::NewListener(_) => {
                log::trace!("waking interface state because listening address changed");
                for iface in self.iface_states.values_mut() {
                    iface.fire_timer();
                }
            }
            FromSwarm::ConnectionEstablished(_)
            | FromSwarm::DialFailure(_)
            | FromSwarm::AddressChange(_)
            | FromSwarm::ListenFailure(_)
            | FromSwarm::NewListenAddr(_)
            | FromSwarm::ExpiredListenAddr(_)
            | FromSwarm::ListenerError(_)
            | FromSwarm::ListenerClosed(_)
            | FromSwarm::NewExternalAddr(_)
            | FromSwarm::ExpiredExternalAddr(_) => {}
        }
    }

    fn on_connection_handler_event(
        &mut self,
        _: PeerId,
        _: libp2p_core::connection::ConnectionId,
        ev: THandlerOutEvent<Self>,
    ) {
        void::unreachable(ev)
    }

    fn poll(
        &mut self,
        cx: &mut Context<'_>,
        _: &mut impl PollParameters,
<<<<<<< HEAD
    ) -> Poll<NetworkBehaviourAction<Self::OutEvent, THandlerInEvent<Self>>> {
=======
    ) -> Poll<NetworkBehaviourAction<Self::OutEvent, Void>> {
>>>>>>> a82e087e
        // Poll ifwatch.
        while let Poll::Ready(Some(event)) = Pin::new(&mut self.if_watch).poll_next(cx) {
            match event {
                Ok(IfEvent::Up(inet)) => {
                    let addr = inet.addr();
                    if addr.is_loopback() {
                        continue;
                    }
                    if addr.is_ipv4() && self.config.enable_ipv6
                        || addr.is_ipv6() && !self.config.enable_ipv6
                    {
                        continue;
                    }
                    if let Entry::Vacant(e) = self.iface_states.entry(addr) {
                        match InterfaceState::new(addr, self.config.clone(), self.local_peer_id) {
                            Ok(iface_state) => {
                                e.insert(iface_state);
                            }
                            Err(err) => log::error!("failed to create `InterfaceState`: {}", err),
                        }
                    }
                }
                Ok(IfEvent::Down(inet)) => {
                    if self.iface_states.contains_key(&inet.addr()) {
                        log::info!("dropping instance {}", inet.addr());
                        self.iface_states.remove(&inet.addr());
                    }
                }
                Err(err) => log::error!("if watch returned an error: {}", err),
            }
        }
        // Emit discovered event.
        let mut discovered = SmallVec::<[(PeerId, Multiaddr); 4]>::new();
        for iface_state in self.iface_states.values_mut() {
            while let Poll::Ready((peer, addr, expiration)) =
                iface_state.poll(cx, &self.listen_addresses)
            {
                if let Some((_, _, cur_expires)) = self
                    .discovered_nodes
                    .iter_mut()
                    .find(|(p, a, _)| *p == peer && *a == addr)
                {
                    *cur_expires = cmp::max(*cur_expires, expiration);
                } else {
                    log::info!("discovered: {} {}", peer, addr);
                    self.discovered_nodes.push((peer, addr.clone(), expiration));
                    discovered.push((peer, addr));
                }
            }
        }
        if !discovered.is_empty() {
            let event = Event::Discovered(DiscoveredAddrsIter {
                inner: discovered.into_iter(),
            });
            return Poll::Ready(NetworkBehaviourAction::GenerateEvent(event));
        }
        // Emit expired event.
        let now = Instant::now();
        let mut closest_expiration = None;
        let mut expired = SmallVec::<[(PeerId, Multiaddr); 4]>::new();
        self.discovered_nodes.retain(|(peer, addr, expiration)| {
            if *expiration <= now {
                log::info!("expired: {} {}", peer, addr);
                expired.push((*peer, addr.clone()));
                return false;
            }
            closest_expiration = Some(closest_expiration.unwrap_or(*expiration).min(*expiration));
            true
        });
        if !expired.is_empty() {
            let event = Event::Expired(ExpiredAddrsIter {
                inner: expired.into_iter(),
            });
            return Poll::Ready(NetworkBehaviourAction::GenerateEvent(event));
        }
        if let Some(closest_expiration) = closest_expiration {
            let mut timer = P::Timer::at(closest_expiration);
            let _ = Pin::new(&mut timer).poll_next(cx);

            self.closest_expiration = Some(timer);
        }
        Poll::Pending
    }
}

/// Event that can be produced by the `Mdns` behaviour.
#[derive(Debug)]
pub enum Event {
    /// Discovered nodes through mDNS.
    Discovered(DiscoveredAddrsIter),

    /// The given combinations of `PeerId` and `Multiaddr` have expired.
    ///
    /// Each discovered record has a time-to-live. When this TTL expires and the address hasn't
    /// been refreshed, we remove it from the list and emit it as an `Expired` event.
    Expired(ExpiredAddrsIter),
}

/// Iterator that produces the list of addresses that have been discovered.
pub struct DiscoveredAddrsIter {
    inner: smallvec::IntoIter<[(PeerId, Multiaddr); 4]>,
}

impl Iterator for DiscoveredAddrsIter {
    type Item = (PeerId, Multiaddr);

    #[inline]
    fn next(&mut self) -> Option<Self::Item> {
        self.inner.next()
    }

    #[inline]
    fn size_hint(&self) -> (usize, Option<usize>) {
        self.inner.size_hint()
    }
}

impl ExactSizeIterator for DiscoveredAddrsIter {}

impl fmt::Debug for DiscoveredAddrsIter {
    fn fmt(&self, fmt: &mut fmt::Formatter<'_>) -> fmt::Result {
        fmt.debug_struct("DiscoveredAddrsIter").finish()
    }
}

/// Iterator that produces the list of addresses that have expired.
pub struct ExpiredAddrsIter {
    inner: smallvec::IntoIter<[(PeerId, Multiaddr); 4]>,
}

impl Iterator for ExpiredAddrsIter {
    type Item = (PeerId, Multiaddr);

    #[inline]
    fn next(&mut self) -> Option<Self::Item> {
        self.inner.next()
    }

    #[inline]
    fn size_hint(&self) -> (usize, Option<usize>) {
        self.inner.size_hint()
    }
}

impl ExactSizeIterator for ExpiredAddrsIter {}

impl fmt::Debug for ExpiredAddrsIter {
    fn fmt(&self, fmt: &mut fmt::Formatter<'_>) -> fmt::Result {
        fmt.debug_struct("ExpiredAddrsIter").finish()
    }
}<|MERGE_RESOLUTION|>--- conflicted
+++ resolved
@@ -210,18 +210,11 @@
     fn handle_established_outbound_connection(
         &mut self,
         _: PeerId,
-<<<<<<< HEAD
         _: &Multiaddr,
         _: Endpoint,
         _: ConnectionId,
     ) -> Result<THandler<Self>, Box<dyn std::error::Error + Send + 'static>> {
         Ok(dummy::ConnectionHandler)
-=======
-        _: libp2p_swarm::ConnectionId,
-        ev: <Self::ConnectionHandler as ConnectionHandler>::OutEvent,
-    ) {
-        void::unreachable(ev)
->>>>>>> a82e087e
     }
 
     fn on_swarm_event(&mut self, event: FromSwarm<Self::ConnectionHandler>) {
@@ -269,11 +262,7 @@
         &mut self,
         cx: &mut Context<'_>,
         _: &mut impl PollParameters,
-<<<<<<< HEAD
-    ) -> Poll<NetworkBehaviourAction<Self::OutEvent, THandlerInEvent<Self>>> {
-=======
     ) -> Poll<NetworkBehaviourAction<Self::OutEvent, Void>> {
->>>>>>> a82e087e
         // Poll ifwatch.
         while let Poll::Ready(Some(event)) = Pin::new(&mut self.if_watch).poll_next(cx) {
             match event {
