--- conflicted
+++ resolved
@@ -30,13 +30,8 @@
 use libp2p_core::{Endpoint, Multiaddr, PeerId};
 use libp2p_swarm::behaviour::{ConnectionClosed, FromSwarm};
 use libp2p_swarm::{
-<<<<<<< HEAD
     dummy, ConnectionDenied, ConnectionId, ListenAddresses, NetworkBehaviour,
-    NetworkBehaviourAction, PollParameters, THandler, THandlerOutEvent,
-=======
-    dummy, ListenAddresses, NetworkBehaviour, NetworkBehaviourAction, PollParameters,
-    THandlerInEvent, THandlerOutEvent,
->>>>>>> cf772461
+    NetworkBehaviourAction, PollParameters, THandler, THandlerInEvent, THandlerOutEvent,
 };
 use smallvec::SmallVec;
 use std::collections::hash_map::{Entry, HashMap};
@@ -212,18 +207,11 @@
     fn handle_established_outbound_connection(
         &mut self,
         _: PeerId,
-<<<<<<< HEAD
         _: &Multiaddr,
         _: Endpoint,
         _: ConnectionId,
     ) -> Result<THandler<Self>, ConnectionDenied> {
         Ok(dummy::ConnectionHandler)
-=======
-        _: libp2p_swarm::ConnectionId,
-        ev: THandlerOutEvent<Self>,
-    ) {
-        void::unreachable(ev)
->>>>>>> cf772461
     }
 
     fn on_swarm_event(&mut self, event: FromSwarm<Self::ConnectionHandler>) {
