// Copyright 2018 Parity Technologies (UK) Ltd.
//
// Permission is hereby granted, free of charge, to any person obtaining a
// copy of this software and associated documentation files (the "Software"),
// to deal in the Software without restriction, including without limitation
// the rights to use, copy, modify, merge, publish, distribute, sublicense,
// and/or sell copies of the Software, and to permit persons to whom the
// Software is furnished to do so, subject to the following conditions:
//
// The above copyright notice and this permission notice shall be included in
// all copies or substantial portions of the Software.
//
// THE SOFTWARE IS PROVIDED "AS IS", WITHOUT WARRANTY OF ANY KIND, EXPRESS
// OR IMPLIED, INCLUDING BUT NOT LIMITED TO THE WARRANTIES OF MERCHANTABILITY,
// FITNESS FOR A PARTICULAR PURPOSE AND NONINFRINGEMENT. IN NO EVENT SHALL THE
// AUTHORS OR COPYRIGHT HOLDERS BE LIABLE FOR ANY CLAIM, DAMAGES OR OTHER
// LIABILITY, WHETHER IN AN ACTION OF CONTRACT, TORT OR OTHERWISE, ARISING
// FROM, OUT OF OR IN CONNECTION WITH THE SOFTWARE OR THE USE OR OTHER
// DEALINGS IN THE SOFTWARE.

mod iface;
mod socket;
mod timer;

use self::iface::InterfaceState;
use crate::behaviour::{socket::AsyncSocket, timer::Builder};
use crate::Config;
use futures::channel::mpsc;
use futures::{Stream, StreamExt};
use if_watch::IfEvent;
use libp2p_core::{Endpoint, Multiaddr};
use libp2p_identity::PeerId;
use libp2p_swarm::behaviour::FromSwarm;
use libp2p_swarm::{
    dummy, ConnectionDenied, ConnectionId, ListenAddresses, NetworkBehaviour, PollParameters,
    THandler, THandlerInEvent, THandlerOutEvent, ToSwarm,
};
use smallvec::SmallVec;
use std::collections::hash_map::{Entry, HashMap};
use std::future::Future;
use std::sync::{Arc, RwLock};
use std::{cmp, fmt, io, net::IpAddr, pin::Pin, task::Context, task::Poll, time::Instant};

/// An abstraction to allow for compatibility with various async runtimes.
pub trait Provider: 'static {
    /// The Async Socket type.
    type Socket: AsyncSocket;
    /// The Async Timer type.
    type Timer: Builder + Stream;
    /// The IfWatcher type.
    type Watcher: Stream<Item = std::io::Result<IfEvent>> + fmt::Debug + Unpin;

    type TaskHandle: Abort;

    /// Create a new instance of the `IfWatcher` type.
    fn new_watcher() -> Result<Self::Watcher, std::io::Error>;

    fn spawn(task: impl Future<Output = ()> + Send + 'static) -> Self::TaskHandle;
}

#[allow(unreachable_pub)] // Not re-exported.
pub trait Abort {
    fn abort(self);
}

/// The type of a [`Behaviour`] using the `async-io` implementation.
#[cfg(feature = "async-io")]
pub mod async_io {
    use super::Provider;
    use crate::behaviour::{socket::asio::AsyncUdpSocket, timer::asio::AsyncTimer, Abort};
    use async_std::task::JoinHandle;
    use if_watch::smol::IfWatcher;
    use std::future::Future;

    #[doc(hidden)]
    pub enum AsyncIo {}

    impl Provider for AsyncIo {
        type Socket = AsyncUdpSocket;
        type Timer = AsyncTimer;
        type Watcher = IfWatcher;
        type TaskHandle = JoinHandle<()>;

        fn new_watcher() -> Result<Self::Watcher, std::io::Error> {
            IfWatcher::new()
        }

        fn spawn(task: impl Future<Output = ()> + Send + 'static) -> JoinHandle<()> {
            async_std::task::spawn(task)
        }
    }

    impl Abort for JoinHandle<()> {
        fn abort(self) {
            async_std::task::spawn(self.cancel());
        }
    }

    pub type Behaviour = super::Behaviour<AsyncIo>;
}

/// The type of a [`Behaviour`] using the `tokio` implementation.
#[cfg(feature = "tokio")]
pub mod tokio {
    use super::Provider;
    use crate::behaviour::{socket::tokio::TokioUdpSocket, timer::tokio::TokioTimer, Abort};
    use if_watch::tokio::IfWatcher;
    use std::future::Future;
    use tokio::task::JoinHandle;

    #[doc(hidden)]
    pub enum Tokio {}

    impl Provider for Tokio {
        type Socket = TokioUdpSocket;
        type Timer = TokioTimer;
        type Watcher = IfWatcher;
        type TaskHandle = JoinHandle<()>;

        fn new_watcher() -> Result<Self::Watcher, std::io::Error> {
            IfWatcher::new()
        }

        fn spawn(task: impl Future<Output = ()> + Send + 'static) -> Self::TaskHandle {
            tokio::spawn(task)
        }
    }

    impl Abort for JoinHandle<()> {
        fn abort(self) {
            JoinHandle::abort(&self)
        }
    }

    pub type Behaviour = super::Behaviour<Tokio>;
}

/// A `NetworkBehaviour` for mDNS. Automatically discovers peers on the local network and adds
/// them to the topology.
#[derive(Debug)]
pub struct Behaviour<P>
where
    P: Provider,
{
    /// InterfaceState config.
    config: Config,

    /// Iface watcher.
    if_watch: P::Watcher,

    /// Handles to tasks running the mDNS queries.
    if_tasks: HashMap<IpAddr, P::TaskHandle>,

    query_response_receiver: mpsc::Receiver<(PeerId, Multiaddr, Instant)>,
    query_response_sender: mpsc::Sender<(PeerId, Multiaddr, Instant)>,

    /// List of nodes that we have discovered, the address, and when their TTL expires.
    ///
    /// Each combination of `PeerId` and `Multiaddr` can only appear once, but the same `PeerId`
    /// can appear multiple times.
    discovered_nodes: SmallVec<[(PeerId, Multiaddr, Instant); 8]>,

    /// Future that fires when the TTL of at least one node in `discovered_nodes` expires.
    ///
    /// `None` if `discovered_nodes` is empty.
    closest_expiration: Option<P::Timer>,

    /// The current set of listen addresses.
    ///
    /// This is shared across all interface tasks using an [`RwLock`].
    /// The [`Behaviour`] updates this upon new [`FromSwarm`] events where as [`InterfaceState`]s read from it to answer inbound mDNS queries.
    listen_addresses: Arc<RwLock<ListenAddresses>>,

    local_peer_id: PeerId,
}

impl<P> Behaviour<P>
where
    P: Provider,
{
    /// Builds a new `Mdns` behaviour.
    pub fn new(config: Config, local_peer_id: PeerId) -> io::Result<Self> {
        let (tx, rx) = mpsc::channel(10); // Chosen arbitrarily.

        Ok(Self {
            config,
            if_watch: P::new_watcher()?,
            if_tasks: Default::default(),
            query_response_receiver: rx,
            query_response_sender: tx,
            discovered_nodes: Default::default(),
            closest_expiration: Default::default(),
            listen_addresses: Default::default(),
            local_peer_id,
        })
    }

    /// Returns true if the given `PeerId` is in the list of nodes discovered through mDNS.
    #[deprecated(note = "Use `discovered_nodes` iterator instead.")]
    pub fn has_node(&self, peer_id: &PeerId) -> bool {
        self.discovered_nodes().any(|p| p == peer_id)
    }

    /// Returns the list of nodes that we have discovered through mDNS and that are not expired.
    pub fn discovered_nodes(&self) -> impl ExactSizeIterator<Item = &PeerId> {
        self.discovered_nodes.iter().map(|(p, _, _)| p)
    }

    /// Expires a node before the ttl.
    #[deprecated(note = "Unused API. Will be removed in the next release.")]
    pub fn expire_node(&mut self, peer_id: &PeerId) {
        let now = Instant::now();
        for (peer, _addr, expires) in &mut self.discovered_nodes {
            if peer == peer_id {
                *expires = now;
            }
        }
        self.closest_expiration = Some(P::Timer::at(now));
    }
}

impl<P> NetworkBehaviour for Behaviour<P>
where
    P: Provider,
{
    type ConnectionHandler = dummy::ConnectionHandler;
    type ToSwarm = Event;

    fn handle_established_inbound_connection(
        &mut self,
        _: ConnectionId,
        _: PeerId,
        _: &Multiaddr,
        _: &Multiaddr,
    ) -> Result<THandler<Self>, ConnectionDenied> {
        Ok(dummy::ConnectionHandler)
    }

    fn handle_pending_outbound_connection(
        &mut self,
        _connection_id: ConnectionId,
        maybe_peer: Option<PeerId>,
        _addresses: &[Multiaddr],
        _effective_role: Endpoint,
    ) -> Result<Vec<Multiaddr>, ConnectionDenied> {
        let peer_id = match maybe_peer {
            None => return Ok(vec![]),
            Some(peer) => peer,
        };

        Ok(self
            .discovered_nodes
            .iter()
            .filter(|(peer, _, _)| peer == &peer_id)
            .map(|(_, addr, _)| addr.clone())
            .collect())
    }

    fn handle_established_outbound_connection(
        &mut self,
        _: ConnectionId,
        _: PeerId,
        _: &Multiaddr,
        _: Endpoint,
    ) -> Result<THandler<Self>, ConnectionDenied> {
        Ok(dummy::ConnectionHandler)
    }

    fn on_connection_handler_event(
        &mut self,
        _: PeerId,
        _: ConnectionId,
        ev: THandlerOutEvent<Self>,
    ) {
        void::unreachable(ev)
    }

<<<<<<< HEAD
    fn on_swarm_event(&mut self, event: FromSwarm) {
        self.listen_addresses.on_swarm_event(&event);

        match event {
            FromSwarm::NewListener(_) => {
                log::trace!("waking interface state because listening address changed");
                for iface in self.iface_states.values_mut() {
                    iface.fire_timer();
                }
            }
            FromSwarm::ConnectionClosed(_)
            | FromSwarm::ConnectionEstablished(_)
            | FromSwarm::DialFailure(_)
            | FromSwarm::AddressChange(_)
            | FromSwarm::ListenFailure(_)
            | FromSwarm::NewListenAddr(_)
            | FromSwarm::ExpiredListenAddr(_)
            | FromSwarm::ListenerError(_)
            | FromSwarm::ListenerClosed(_)
            | FromSwarm::NewExternalAddrCandidate(_)
            | FromSwarm::ExternalAddrExpired(_)
            | FromSwarm::ExternalAddrConfirmed(_) => {}
        }
=======
    fn on_swarm_event(&mut self, event: FromSwarm<Self::ConnectionHandler>) {
        self.listen_addresses
            .write()
            .unwrap_or_else(|e| e.into_inner())
            .on_swarm_event(&event);
>>>>>>> b709a405
    }

    fn poll(
        &mut self,
        cx: &mut Context<'_>,
        _: &mut impl PollParameters,
    ) -> Poll<ToSwarm<Self::ToSwarm, THandlerInEvent<Self>>> {
        // Poll ifwatch.
        while let Poll::Ready(Some(event)) = Pin::new(&mut self.if_watch).poll_next(cx) {
            match event {
                Ok(IfEvent::Up(inet)) => {
                    let addr = inet.addr();
                    if addr.is_loopback() {
                        continue;
                    }
                    if addr.is_ipv4() && self.config.enable_ipv6
                        || addr.is_ipv6() && !self.config.enable_ipv6
                    {
                        continue;
                    }
                    if let Entry::Vacant(e) = self.if_tasks.entry(addr) {
                        match InterfaceState::<P::Socket, P::Timer>::new(
                            addr,
                            self.config.clone(),
                            self.local_peer_id,
                            self.listen_addresses.clone(),
                            self.query_response_sender.clone(),
                        ) {
                            Ok(iface_state) => {
                                e.insert(P::spawn(iface_state));
                            }
                            Err(err) => log::error!("failed to create `InterfaceState`: {}", err),
                        }
                    }
                }
                Ok(IfEvent::Down(inet)) => {
                    if let Some(handle) = self.if_tasks.remove(&inet.addr()) {
                        log::info!("dropping instance {}", inet.addr());

                        handle.abort();
                    }
                }
                Err(err) => log::error!("if watch returned an error: {}", err),
            }
        }
        // Emit discovered event.
        let mut discovered = Vec::new();

        while let Poll::Ready(Some((peer, addr, expiration))) =
            self.query_response_receiver.poll_next_unpin(cx)
        {
            if let Some((_, _, cur_expires)) = self
                .discovered_nodes
                .iter_mut()
                .find(|(p, a, _)| *p == peer && *a == addr)
            {
                *cur_expires = cmp::max(*cur_expires, expiration);
            } else {
                log::info!("discovered: {} {}", peer, addr);
                self.discovered_nodes.push((peer, addr.clone(), expiration));
                discovered.push((peer, addr));
            }
        }

        if !discovered.is_empty() {
            let event = Event::Discovered(discovered);
            return Poll::Ready(ToSwarm::GenerateEvent(event));
        }
        // Emit expired event.
        let now = Instant::now();
        let mut closest_expiration = None;
        let mut expired = Vec::new();
        self.discovered_nodes.retain(|(peer, addr, expiration)| {
            if *expiration <= now {
                log::info!("expired: {} {}", peer, addr);
                expired.push((*peer, addr.clone()));
                return false;
            }
            closest_expiration = Some(closest_expiration.unwrap_or(*expiration).min(*expiration));
            true
        });
        if !expired.is_empty() {
            let event = Event::Expired(expired);
            return Poll::Ready(ToSwarm::GenerateEvent(event));
        }
        if let Some(closest_expiration) = closest_expiration {
            let mut timer = P::Timer::at(closest_expiration);
            let _ = Pin::new(&mut timer).poll_next(cx);

            self.closest_expiration = Some(timer);
        }
        Poll::Pending
    }
}

/// Event that can be produced by the `Mdns` behaviour.
#[derive(Debug, Clone)]
pub enum Event {
    /// Discovered nodes through mDNS.
    Discovered(Vec<(PeerId, Multiaddr)>),

    /// The given combinations of `PeerId` and `Multiaddr` have expired.
    ///
    /// Each discovered record has a time-to-live. When this TTL expires and the address hasn't
    /// been refreshed, we remove it from the list and emit it as an `Expired` event.
    Expired(Vec<(PeerId, Multiaddr)>),
}<|MERGE_RESOLUTION|>--- conflicted
+++ resolved
@@ -275,37 +275,11 @@
         void::unreachable(ev)
     }
 
-<<<<<<< HEAD
     fn on_swarm_event(&mut self, event: FromSwarm) {
-        self.listen_addresses.on_swarm_event(&event);
-
-        match event {
-            FromSwarm::NewListener(_) => {
-                log::trace!("waking interface state because listening address changed");
-                for iface in self.iface_states.values_mut() {
-                    iface.fire_timer();
-                }
-            }
-            FromSwarm::ConnectionClosed(_)
-            | FromSwarm::ConnectionEstablished(_)
-            | FromSwarm::DialFailure(_)
-            | FromSwarm::AddressChange(_)
-            | FromSwarm::ListenFailure(_)
-            | FromSwarm::NewListenAddr(_)
-            | FromSwarm::ExpiredListenAddr(_)
-            | FromSwarm::ListenerError(_)
-            | FromSwarm::ListenerClosed(_)
-            | FromSwarm::NewExternalAddrCandidate(_)
-            | FromSwarm::ExternalAddrExpired(_)
-            | FromSwarm::ExternalAddrConfirmed(_) => {}
-        }
-=======
-    fn on_swarm_event(&mut self, event: FromSwarm<Self::ConnectionHandler>) {
         self.listen_addresses
             .write()
             .unwrap_or_else(|e| e.into_inner())
             .on_swarm_event(&event);
->>>>>>> b709a405
     }
 
     fn poll(
