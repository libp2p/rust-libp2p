--- conflicted
+++ resolved
@@ -71,39 +71,6 @@
     fn spawn(task: impl Future<Output = ()> + Send + 'static);
 }
 
-<<<<<<< HEAD
-/// The type of a [`Behaviour`] using the `async-io` implementation.
-#[cfg(feature = "async-io")]
-pub mod async_io {
-    use std::future::Future;
-
-    use if_watch::smol::IfWatcher;
-
-    use super::Provider;
-    use crate::behaviour::{socket::asio::AsyncUdpSocket, timer::asio::AsyncTimer};
-
-    #[doc(hidden)]
-    pub enum AsyncIo {}
-
-    impl Provider for AsyncIo {
-        type Socket = AsyncUdpSocket;
-        type Timer = AsyncTimer;
-        type Watcher = IfWatcher;
-
-        fn new_watcher() -> Result<Self::Watcher, std::io::Error> {
-            IfWatcher::new()
-        }
-
-        fn spawn(task: impl Future<Output = ()> + Send + 'static) {
-            async_std::task::spawn(task);
-        }
-    }
-
-    pub type Behaviour = super::Behaviour<AsyncIo>;
-}
-
-=======
->>>>>>> dd3fb5d7
 /// The type of a [`Behaviour`] using the `tokio` implementation.
 #[cfg(feature = "tokio")]
 pub mod tokio {
