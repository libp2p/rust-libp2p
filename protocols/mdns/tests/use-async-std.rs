// Copyright 2018 Parity Technologies (UK) Ltd.
//
// Permission is hereby granted, free of charge, to any person obtaining a
// copy of this software and associated documentation files (the "Software"),
// to deal in the Software without restriction, including without limitation
// the rights to use, copy, modify, merge, publish, distribute, sublicense,
// and/or sell copies of the Software, and to permit persons to whom the
// Software is furnished to do so, subject to the following conditions:
//
// The above copyright notice and this permission notice shall be included in
// all copies or substantial portions of the Software.
//
// THE SOFTWARE IS PROVIDED "AS IS", WITHOUT WARRANTY OF ANY KIND, EXPRESS
// OR IMPLIED, INCLUDING BUT NOT LIMITED TO THE WARRANTIES OF MERCHANTABILITY,
// FITNESS FOR A PARTICULAR PURPOSE AND NONINFRINGEMENT. IN NO EVENT SHALL THE
// AUTHORS OR COPYRIGHT HOLDERS BE LIABLE FOR ANY CLAIM, DAMAGES OR OTHER
// LIABILITY, WHETHER IN AN ACTION OF CONTRACT, TORT OR OTHERWISE, ARISING
// FROM, OUT OF OR IN CONNECTION WITH THE SOFTWARE OR THE USE OR OTHER
// DEALINGS IN THE SOFTWARE.use futures::StreamExt;

use futures::StreamExt;
use libp2p::{
    identity,
    mdns::{async_io::Behaviour, Config, Event},
    swarm::{Swarm, SwarmEvent},
    PeerId,
};
use std::error::Error;
use std::time::Duration;

#[async_std::test]
async fn test_discovery_async_std_ipv4() -> Result<(), Box<dyn Error>> {
    run_discovery_test(Config::default()).await
}

#[async_std::test]
async fn test_discovery_async_std_ipv6() -> Result<(), Box<dyn Error>> {
    let config = Config {
        enable_ipv6: true,
        ..Default::default()
    };
    run_discovery_test(config).await
}

#[async_std::test]
async fn test_expired_async_std() -> Result<(), Box<dyn Error>> {
    env_logger::try_init().ok();
    let config = Config {
        ttl: Duration::from_secs(1),
        query_interval: Duration::from_secs(10),
        ..Default::default()
    };

    async_std::future::timeout(Duration::from_secs(6), run_peer_expiration_test(config))
        .await
        .map(|_| ())
        .map_err(|e| Box::new(e) as Box<dyn Error>)
}

async fn create_swarm(config: Config) -> Result<Swarm<Behaviour>, Box<dyn Error>> {
    let id_keys = identity::Keypair::generate_ed25519();
    let peer_id = PeerId::from(id_keys.public());
    let transport = libp2p::development_transport(id_keys).await?;
<<<<<<< HEAD
    let behaviour = Mdns::new(config)?;
=======
    let behaviour = Behaviour::new(config)?;
>>>>>>> 5b4eab7b
    let mut swarm = Swarm::with_async_std_executor(transport, behaviour, peer_id);
    swarm.listen_on("/ip4/0.0.0.0/tcp/0".parse()?)?;
    Ok(swarm)
}

async fn run_discovery_test(config: Config) -> Result<(), Box<dyn Error>> {
    env_logger::try_init().ok();
    let mut a = create_swarm(config.clone()).await?;
    let mut b = create_swarm(config).await?;
    let mut discovered_a = false;
    let mut discovered_b = false;
    loop {
        futures::select! {
            ev = a.select_next_some() => if let SwarmEvent::Behaviour(Event::Discovered(peers)) = ev {
                for (peer, _addr) in peers {
                    if peer == *b.local_peer_id() {
                        if discovered_a {
                            return Ok(());
                        } else {
                            discovered_b = true;
                        }
                    }
                }
            },
            ev = b.select_next_some() => if let SwarmEvent::Behaviour(Event::Discovered(peers)) = ev {
                for (peer, _addr) in peers {
                    if peer == *a.local_peer_id() {
                        if discovered_b {
                            return Ok(());
                        } else {
                            discovered_a = true;
                        }
                    }
                }
            }
        }
    }
}

async fn run_peer_expiration_test(config: Config) -> Result<(), Box<dyn Error>> {
    let mut a = create_swarm(config.clone()).await?;
    let mut b = create_swarm(config).await?;

    loop {
        futures::select! {
            ev = a.select_next_some() => if let SwarmEvent::Behaviour(Event::Expired(peers)) = ev {
                for (peer, _addr) in peers {
                    if peer == *b.local_peer_id() {
                        return Ok(());
                    }
                }
            },
            ev = b.select_next_some() => if let SwarmEvent::Behaviour(Event::Expired(peers)) = ev {
                for (peer, _addr) in peers {
                    if peer == *a.local_peer_id() {
                        return Ok(());
                    }
                }
            }
        }
    }
}<|MERGE_RESOLUTION|>--- conflicted
+++ resolved
@@ -61,11 +61,7 @@
     let id_keys = identity::Keypair::generate_ed25519();
     let peer_id = PeerId::from(id_keys.public());
     let transport = libp2p::development_transport(id_keys).await?;
-<<<<<<< HEAD
-    let behaviour = Mdns::new(config)?;
-=======
     let behaviour = Behaviour::new(config)?;
->>>>>>> 5b4eab7b
     let mut swarm = Swarm::with_async_std_executor(transport, behaviour, peer_id);
     swarm.listen_on("/ip4/0.0.0.0/tcp/0".parse()?)?;
     Ok(swarm)
