// Copyright 2018 Parity Technologies (UK) Ltd.
//
// Permission is hereby granted, free of charge, to any person obtaining a
// copy of this software and associated documentation files (the "Software"),
// to deal in the Software without restriction, including without limitation
// the rights to use, copy, modify, merge, publish, distribute, sublicense,
// and/or sell copies of the Software, and to permit persons to whom the
// Software is furnished to do so, subject to the following conditions:
//
// The above copyright notice and this permission notice shall be included in
// all copies or substantial portions of the Software.
//
// THE SOFTWARE IS PROVIDED "AS IS", WITHOUT WARRANTY OF ANY KIND, EXPRESS
// OR IMPLIED, INCLUDING BUT NOT LIMITED TO THE WARRANTIES OF MERCHANTABILITY,
// FITNESS FOR A PARTICULAR PURPOSE AND NONINFRINGEMENT. IN NO EVENT SHALL THE
// AUTHORS OR COPYRIGHT HOLDERS BE LIABLE FOR ANY CLAIM, DAMAGES OR OTHER
// LIABILITY, WHETHER IN AN ACTION OF CONTRACT, TORT OR OTHERWISE, ARISING
// FROM, OUT OF OR IN CONNECTION WITH THE SOFTWARE OR THE USE OR OTHER
// DEALINGS IN THE SOFTWARE.use futures::StreamExt;

use futures::StreamExt;
<<<<<<< HEAD
use libp2p_core::{identity, upgrade::Version, PeerId, Transport};
use libp2p_mdns::MdnsEvent;
use libp2p_mdns::{Mdns, MdnsConfig};
use libp2p_swarm::{Swarm, SwarmEvent};
=======
use libp2p::{
    identity,
    mdns::{async_io::Behaviour, Config, Event},
    swarm::{Swarm, SwarmEvent},
    PeerId,
};
>>>>>>> 08510dd5
use std::error::Error;
use std::time::Duration;

#[async_std::test]
async fn test_discovery_async_std_ipv4() -> Result<(), Box<dyn Error>> {
    run_discovery_test(Config::default()).await
}

#[async_std::test]
async fn test_discovery_async_std_ipv6() -> Result<(), Box<dyn Error>> {
    let config = Config {
        enable_ipv6: true,
        ..Default::default()
    };
    run_discovery_test(config).await
}

#[async_std::test]
async fn test_expired_async_std() -> Result<(), Box<dyn Error>> {
    env_logger::try_init().ok();
    let config = Config {
        ttl: Duration::from_secs(1),
        query_interval: Duration::from_secs(10),
        ..Default::default()
    };

    async_std::future::timeout(Duration::from_secs(6), run_peer_expiration_test(config))
        .await
        .map(|_| ())
        .map_err(|e| Box::new(e) as Box<dyn Error>)
}

async fn create_swarm(config: Config) -> Result<Swarm<Behaviour>, Box<dyn Error>> {
    let id_keys = identity::Keypair::generate_ed25519();
    let peer_id = PeerId::from(id_keys.public());
<<<<<<< HEAD
    let transport = libp2p_tcp::tokio::Transport::default()
        .upgrade(Version::V1)
        .authenticate(libp2p_noise::NoiseAuthenticated::xx(&id_keys).unwrap())
        .multiplex(libp2p_yamux::YamuxConfig::default())
        .boxed();
    let behaviour = Mdns::new(config)?;
=======
    let transport = libp2p::development_transport(id_keys).await?;
    let behaviour = Behaviour::new(config)?;
>>>>>>> 08510dd5
    let mut swarm = Swarm::with_async_std_executor(transport, behaviour, peer_id);
    swarm.listen_on("/ip4/0.0.0.0/tcp/0".parse()?)?;
    Ok(swarm)
}

async fn run_discovery_test(config: Config) -> Result<(), Box<dyn Error>> {
    env_logger::try_init().ok();
    let mut a = create_swarm(config.clone()).await?;
    let mut b = create_swarm(config).await?;
    let mut discovered_a = false;
    let mut discovered_b = false;
    loop {
        futures::select! {
            ev = a.select_next_some() => if let SwarmEvent::Behaviour(Event::Discovered(peers)) = ev {
                for (peer, _addr) in peers {
                    if peer == *b.local_peer_id() {
                        if discovered_a {
                            return Ok(());
                        } else {
                            discovered_b = true;
                        }
                    }
                }
            },
            ev = b.select_next_some() => if let SwarmEvent::Behaviour(Event::Discovered(peers)) = ev {
                for (peer, _addr) in peers {
                    if peer == *a.local_peer_id() {
                        if discovered_b {
                            return Ok(());
                        } else {
                            discovered_a = true;
                        }
                    }
                }
            }
        }
    }
}

async fn run_peer_expiration_test(config: Config) -> Result<(), Box<dyn Error>> {
    let mut a = create_swarm(config.clone()).await?;
    let mut b = create_swarm(config).await?;

    loop {
        futures::select! {
            ev = a.select_next_some() => if let SwarmEvent::Behaviour(Event::Expired(peers)) = ev {
                for (peer, _addr) in peers {
                    if peer == *b.local_peer_id() {
                        return Ok(());
                    }
                }
            },
            ev = b.select_next_some() => if let SwarmEvent::Behaviour(Event::Expired(peers)) = ev {
                for (peer, _addr) in peers {
                    if peer == *a.local_peer_id() {
                        return Ok(());
                    }
                }
            }
        }
    }
}<|MERGE_RESOLUTION|>--- conflicted
+++ resolved
@@ -19,19 +19,10 @@
 // DEALINGS IN THE SOFTWARE.use futures::StreamExt;
 
 use futures::StreamExt;
-<<<<<<< HEAD
 use libp2p_core::{identity, upgrade::Version, PeerId, Transport};
-use libp2p_mdns::MdnsEvent;
-use libp2p_mdns::{Mdns, MdnsConfig};
+use libp2p_mdns::Event;
+use libp2p_mdns::{async_io::Behaviour, Config};
 use libp2p_swarm::{Swarm, SwarmEvent};
-=======
-use libp2p::{
-    identity,
-    mdns::{async_io::Behaviour, Config, Event},
-    swarm::{Swarm, SwarmEvent},
-    PeerId,
-};
->>>>>>> 08510dd5
 use std::error::Error;
 use std::time::Duration;
 
@@ -67,17 +58,12 @@
 async fn create_swarm(config: Config) -> Result<Swarm<Behaviour>, Box<dyn Error>> {
     let id_keys = identity::Keypair::generate_ed25519();
     let peer_id = PeerId::from(id_keys.public());
-<<<<<<< HEAD
     let transport = libp2p_tcp::tokio::Transport::default()
         .upgrade(Version::V1)
         .authenticate(libp2p_noise::NoiseAuthenticated::xx(&id_keys).unwrap())
         .multiplex(libp2p_yamux::YamuxConfig::default())
         .boxed();
-    let behaviour = Mdns::new(config)?;
-=======
-    let transport = libp2p::development_transport(id_keys).await?;
     let behaviour = Behaviour::new(config)?;
->>>>>>> 08510dd5
     let mut swarm = Swarm::with_async_std_executor(transport, behaviour, peer_id);
     swarm.listen_on("/ip4/0.0.0.0/tcp/0".parse()?)?;
     Ok(swarm)
