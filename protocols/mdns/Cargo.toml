[package]
name = "libp2p-mdns"
edition = "2021"
rust-version = "1.62.0"
version = "0.43.1"
description = "Implementation of the libp2p mDNS discovery method"
authors = ["Parity Technologies <admin@parity.io>"]
license = "MIT"
repository = "https://github.com/libp2p/rust-libp2p"
keywords = ["peer-to-peer", "libp2p", "networking"]
categories = ["network-programming", "asynchronous"]

[dependencies]
async-io  = { version = "1.13.0", optional = true }
data-encoding = "2.3.2"
<<<<<<< HEAD
futures = "0.3.27"
if-watch = "3.0.1"
=======
futures = "0.3.28"
if-watch = "3.0.0"
>>>>>>> 451c64a8
libp2p-core = { version = "0.39.0", path = "../../core" }
libp2p-swarm = { version = "0.42.1", path = "../../swarm" }
libp2p-identity = { version = "0.1.0", path = "../../identity" }
log = "0.4.14"
rand = "0.8.3"
smallvec = "1.6.1"
socket2 = { version = "0.4.0", features = ["all"] }
tokio = { version = "1.27", default-features = false, features = ["net", "time"], optional = true}
trust-dns-proto = { version = "0.22.0", default-features = false, features = ["mdns", "tokio-runtime"] }
void = "1.0.2"

[features]
tokio = ["dep:tokio", "if-watch/tokio"]
async-io = ["dep:async-io", "if-watch/smol"]

[dev-dependencies]
async-std = { version = "1.9.0", features = ["attributes"] }
env_logger = "0.10.0"
libp2p-noise = { path = "../../transports/noise" }
libp2p-swarm = { path = "../../swarm", features = ["tokio", "async-std"] }
libp2p-tcp = { path = "../../transports/tcp", features = ["tokio", "async-io"] }
libp2p-yamux = { path = "../../muxers/yamux" }
tokio = { version = "1.27", default-features = false, features = ["macros", "rt", "rt-multi-thread", "time"] }
libp2p-swarm-test = { path = "../../swarm-test" }

[[test]]
name = "use-async-std"
required-features = ["async-io"]

[[test]]
name = "use-tokio"
required-features = ["tokio"]


# Passing arguments to the docsrs builder in order to properly document cfg's.
# More information: https://docs.rs/about/builds#cross-compiling
[package.metadata.docs.rs]
all-features = true
rustdoc-args = ["--cfg", "docsrs"]
rustc-args = ["--cfg", "docsrs"]<|MERGE_RESOLUTION|>--- conflicted
+++ resolved
@@ -13,13 +13,8 @@
 [dependencies]
 async-io  = { version = "1.13.0", optional = true }
 data-encoding = "2.3.2"
-<<<<<<< HEAD
-futures = "0.3.27"
+futures = "0.3.28"
 if-watch = "3.0.1"
-=======
-futures = "0.3.28"
-if-watch = "3.0.0"
->>>>>>> 451c64a8
 libp2p-core = { version = "0.39.0", path = "../../core" }
 libp2p-swarm = { version = "0.42.1", path = "../../swarm" }
 libp2p-identity = { version = "0.1.0", path = "../../identity" }
