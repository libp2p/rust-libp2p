[package]
name = "libp2p-mdns"
edition.workspace = true
rust-version = { workspace = true }
version = "0.48.0"
description = "Implementation of the libp2p mDNS discovery method"
authors = ["Parity Technologies <admin@parity.io>"]
license = "MIT"
repository = "https://github.com/libp2p/rust-libp2p"
keywords = ["peer-to-peer", "libp2p", "networking"]
categories = ["network-programming", "asynchronous"]

[dependencies]
futures = { workspace = true }
if-watch = { workspace = true }
libp2p-core = { workspace = true }
libp2p-swarm = { workspace = true }
libp2p-identity = { workspace = true }
rand = "0.8.3"
smallvec = "1.13.2"
socket2 = { version = "0.5.7", features = ["all"] }
tokio = { workspace = true, default-features = false, features = ["net", "time"], optional = true }
tracing = { workspace = true }
hickory-proto = { workspace = true, features = ["mdns"] }

[features]
tokio = ["dep:tokio", "if-watch/tokio"]

[dev-dependencies]
<<<<<<< HEAD
async-std = { version = "1.9.0", features = ["attributes"] }
=======
>>>>>>> d3e88cfc
libp2p-swarm = { workspace = true, features = ["tokio"] }
tokio = { workspace = true, features = ["macros", "rt", "rt-multi-thread", "time"] }
libp2p-swarm-test = { path = "../../swarm-test" }
tracing-subscriber = { workspace = true, features = ["env-filter"] }

[[test]]
name = "use-tokio"
required-features = ["tokio", "libp2p-swarm-test/tokio"]


# Passing arguments to the docsrs builder in order to properly document cfg's.
# More information: https://docs.rs/about/builds#cross-compiling
[package.metadata.docs.rs]
all-features = true

[lints]
workspace = true<|MERGE_RESOLUTION|>--- conflicted
+++ resolved
@@ -27,10 +27,6 @@
 tokio = ["dep:tokio", "if-watch/tokio"]
 
 [dev-dependencies]
-<<<<<<< HEAD
-async-std = { version = "1.9.0", features = ["attributes"] }
-=======
->>>>>>> d3e88cfc
 libp2p-swarm = { workspace = true, features = ["tokio"] }
 tokio = { workspace = true, features = ["macros", "rt", "rt-multi-thread", "time"] }
 libp2p-swarm-test = { path = "../../swarm-test" }
