[package]
name = "libp2p-mdns"
edition = "2021"
rust-version = "1.56.1"
version = "0.41.0"
description = "Implementation of the libp2p mDNS discovery method"
authors = ["Parity Technologies <admin@parity.io>"]
license = "MIT"
repository = "https://github.com/libp2p/rust-libp2p"
keywords = ["peer-to-peer", "libp2p", "networking"]
categories = ["network-programming", "asynchronous"]

[dependencies]
data-encoding = "2.3.2"
dns-parser = "0.8.0"
futures = "0.3.13"
if-watch = "1.1.1"
lazy_static = "1.4.0"
<<<<<<< HEAD
libp2p-core = { version = "0.36.0", path = "../../core", default-features = false }
=======
libp2p-core = { version = "0.37.0", path = "../../core" }
>>>>>>> f6bb846c
libp2p-swarm = { version = "0.40.0", path = "../../swarm" }
log = "0.4.14"
rand = "0.8.3"
smallvec = "1.6.1"
socket2 = { version = "0.4.0", features = ["all"] }
void = "1.0.2"

async-io  = { version = "1.3.1", optional = true }
tokio = { version = "1.19", default-features = false, features = ["net", "time"], optional = true}

[features]
tokio = ["dep:tokio"]
async-io = ["dep:async-io"]

[dev-dependencies]
async-std = { version = "1.9.0", features = ["attributes"] }
env_logger = "0.9.0"
libp2p = { path = "../..", features = ["full"] }
tokio = { version = "1.19", default-features = false, features = ["macros", "rt", "rt-multi-thread", "time"] }


[[test]]
name = "use-async-std"
required-features = ["async-io"]

[[test]]
name = "use-tokio"
required-features = ["tokio"]
<|MERGE_RESOLUTION|>--- conflicted
+++ resolved
@@ -16,11 +16,7 @@
 futures = "0.3.13"
 if-watch = "1.1.1"
 lazy_static = "1.4.0"
-<<<<<<< HEAD
-libp2p-core = { version = "0.36.0", path = "../../core", default-features = false }
-=======
 libp2p-core = { version = "0.37.0", path = "../../core" }
->>>>>>> f6bb846c
 libp2p-swarm = { version = "0.40.0", path = "../../swarm" }
 log = "0.4.14"
 rand = "0.8.3"
