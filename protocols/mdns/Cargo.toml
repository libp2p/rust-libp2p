[package]
name = "libp2p-mdns"
edition = "2021"
rust-version = { workspace = true }
version = "0.45.1"
description = "Implementation of the libp2p mDNS discovery method"
authors = ["Parity Technologies <admin@parity.io>"]
license = "MIT"
repository = "https://github.com/libp2p/rust-libp2p"
keywords = ["peer-to-peer", "libp2p", "networking"]
categories = ["network-programming", "asynchronous"]

[dependencies]
async-std  = { version = "1.12.0", optional = true }
async-io  = { version = "2.3.2", optional = true }
data-encoding = "2.5.0"
futures = "0.3.30"
if-watch = "3.2.0"
libp2p-core = { workspace = true }
libp2p-swarm = { workspace = true }
libp2p-identity = { workspace = true }
rand = "0.8.3"
smallvec = "1.13.2"
socket2 = { version = "0.5.6", features = ["all"] }
<<<<<<< HEAD
tokio = { workspace = true, features = ["net", "time"], optional = true}
tracing = "0.1.37"
=======
tokio = { version = "1.37", default-features = false, features = ["net", "time"], optional = true}
tracing = { workspace = true }
>>>>>>> c92966d7
hickory-proto = { version = "0.24.0", default-features = false, features = ["mdns"] }
void = "1.0.2"

[features]
tokio = ["dep:tokio", "if-watch/tokio"]
async-io = ["dep:async-io", "dep:async-std", "if-watch/smol"]

[dev-dependencies]
async-std = { version = "1.9.0", features = ["attributes"] }
libp2p-noise = { workspace = true }
libp2p-swarm = { workspace = true, features = ["tokio", "async-std"] }
libp2p-tcp = { workspace = true, features = ["tokio", "async-io"] }
libp2p-yamux = { workspace = true }
<<<<<<< HEAD
tokio = { workspace = true, features = ["macros", "rt", "rt-multi-thread", "time"] }
=======
tokio = { version = "1.37", default-features = false, features = ["macros", "rt", "rt-multi-thread", "time"] }
>>>>>>> c92966d7
libp2p-swarm-test = { path = "../../swarm-test" }
tracing-subscriber = { version = "0.3", features = ["env-filter"] }

[[test]]
name = "use-async-std"
required-features = ["async-io"]

[[test]]
name = "use-tokio"
required-features = ["tokio"]


# Passing arguments to the docsrs builder in order to properly document cfg's.
# More information: https://docs.rs/about/builds#cross-compiling
[package.metadata.docs.rs]
all-features = true
rustdoc-args = ["--cfg", "docsrs"]
rustc-args = ["--cfg", "docsrs"]

[lints]
workspace = true<|MERGE_RESOLUTION|>--- conflicted
+++ resolved
@@ -22,13 +22,8 @@
 rand = "0.8.3"
 smallvec = "1.13.2"
 socket2 = { version = "0.5.6", features = ["all"] }
-<<<<<<< HEAD
-tokio = { workspace = true, features = ["net", "time"], optional = true}
-tracing = "0.1.37"
-=======
-tokio = { version = "1.37", default-features = false, features = ["net", "time"], optional = true}
+tokio = { workspace = true, default-features = false, features = ["net", "time"], optional = true}
 tracing = { workspace = true }
->>>>>>> c92966d7
 hickory-proto = { version = "0.24.0", default-features = false, features = ["mdns"] }
 void = "1.0.2"
 
@@ -42,11 +37,7 @@
 libp2p-swarm = { workspace = true, features = ["tokio", "async-std"] }
 libp2p-tcp = { workspace = true, features = ["tokio", "async-io"] }
 libp2p-yamux = { workspace = true }
-<<<<<<< HEAD
 tokio = { workspace = true, features = ["macros", "rt", "rt-multi-thread", "time"] }
-=======
-tokio = { version = "1.37", default-features = false, features = ["macros", "rt", "rt-multi-thread", "time"] }
->>>>>>> c92966d7
 libp2p-swarm-test = { path = "../../swarm-test" }
 tracing-subscriber = { version = "0.3", features = ["env-filter"] }
 
