[package]
name = "libp2p-mdns"
edition.workspace = true
rust-version = { workspace = true }
<<<<<<< HEAD
version = "0.47.1"
=======
version = "0.48.0"
>>>>>>> 4dc9431d
description = "Implementation of the libp2p mDNS discovery method"
authors = ["Parity Technologies <admin@parity.io>"]
license = "MIT"
repository = "https://github.com/libp2p/rust-libp2p"
keywords = ["peer-to-peer", "libp2p", "networking"]
categories = ["network-programming", "asynchronous"]

[dependencies]
futures = { workspace = true }
if-watch = { workspace = true }
libp2p-core = { workspace = true }
libp2p-swarm = { workspace = true }
libp2p-identity = { workspace = true }
rand = "0.8.3"
smallvec = "1.13.2"
socket2 = { version = "0.5.7", features = ["all"] }
tokio = { workspace = true, default-features = false, features = ["net", "time"], optional = true }
tracing = { workspace = true }
hickory-proto = { workspace = true, features = ["mdns"] }

[features]
tokio = ["dep:tokio", "if-watch/tokio"]

[dev-dependencies]
libp2p-swarm = { workspace = true, features = ["tokio"] }
tokio = { workspace = true, features = ["macros", "rt", "rt-multi-thread", "time"] }
libp2p-swarm-test = { path = "../../swarm-test" }
tracing-subscriber = { workspace = true, features = ["env-filter"] }

[[test]]
name = "use-tokio"
required-features = ["tokio", "libp2p-swarm-test/tokio"]


# Passing arguments to the docsrs builder in order to properly document cfg's.
# More information: https://docs.rs/about/builds#cross-compiling
[package.metadata.docs.rs]
all-features = true

[lints]
workspace = true<|MERGE_RESOLUTION|>--- conflicted
+++ resolved
@@ -2,11 +2,7 @@
 name = "libp2p-mdns"
 edition.workspace = true
 rust-version = { workspace = true }
-<<<<<<< HEAD
-version = "0.47.1"
-=======
 version = "0.48.0"
->>>>>>> 4dc9431d
 description = "Implementation of the libp2p mDNS discovery method"
 authors = ["Parity Technologies <admin@parity.io>"]
 license = "MIT"
