[package]
name = "libp2p-mdns"
edition = "2021"
rust-version = "1.56.1"
version = "0.42.0"
description = "Implementation of the libp2p mDNS discovery method"
authors = ["Parity Technologies <admin@parity.io>"]
license = "MIT"
repository = "https://github.com/libp2p/rust-libp2p"
keywords = ["peer-to-peer", "libp2p", "networking"]
categories = ["network-programming", "asynchronous"]

[dependencies]
data-encoding = "2.3.2"
dns-parser = "0.8.0"
futures = "0.3.13"
if-watch = "2.0.0"
<<<<<<< HEAD
libp2p-core = { version = "0.37.1", path = "../../core" }
libp2p-swarm = { version = "0.40.0", path = "../../swarm" }
=======
libp2p-core = { version = "0.38.0", path = "../../core" }
libp2p-swarm = { version = "0.41.0", path = "../../swarm" }
>>>>>>> f9b4af3d
log = "0.4.14"
rand = "0.8.3"
smallvec = "1.6.1"
socket2 = { version = "0.4.0", features = ["all"] }
void = "1.0.2"

async-io  = { version = "1.3.1", optional = true }
tokio = { version = "1.19", default-features = false, features = ["net", "time"], optional = true}

[features]
tokio = ["dep:tokio"]
async-io = ["dep:async-io"]

[dev-dependencies]
async-std = { version = "1.9.0", features = ["attributes"] }
env_logger = "0.9.0"
libp2p = { path = "../..", features = ["full"] }
tokio = { version = "1.19", default-features = false, features = ["macros", "rt", "rt-multi-thread", "time"] }


[[test]]
name = "use-async-std"
required-features = ["async-io"]

[[test]]
name = "use-tokio"
required-features = ["tokio"]


# Passing arguments to the docsrs builder in order to properly document cfg's. 
# More information: https://docs.rs/about/builds#cross-compiling
[package.metadata.docs.rs]
all-features = true
rustdoc-args = ["--cfg", "docsrs"]
rustc-args = ["--cfg", "docsrs"]<|MERGE_RESOLUTION|>--- conflicted
+++ resolved
@@ -15,13 +15,8 @@
 dns-parser = "0.8.0"
 futures = "0.3.13"
 if-watch = "2.0.0"
-<<<<<<< HEAD
-libp2p-core = { version = "0.37.1", path = "../../core" }
-libp2p-swarm = { version = "0.40.0", path = "../../swarm" }
-=======
 libp2p-core = { version = "0.38.0", path = "../../core" }
 libp2p-swarm = { version = "0.41.0", path = "../../swarm" }
->>>>>>> f9b4af3d
 log = "0.4.14"
 rand = "0.8.3"
 smallvec = "1.6.1"
