[package]
name = "libp2p-mdns"
edition.workspace = true
rust-version = { workspace = true }
version = "0.48.0"
description = "Implementation of the libp2p mDNS discovery method"
authors = ["Parity Technologies <admin@parity.io>"]
license = "MIT"
repository = "https://github.com/libp2p/rust-libp2p"
keywords = ["peer-to-peer", "libp2p", "networking"]
categories = ["network-programming", "asynchronous"]

[dependencies]
async-io  = { version = "2.3.3", optional = true }
futures = { workspace = true }
if-watch = { workspace = true }
libp2p-core = { workspace = true }
libp2p-swarm = { workspace = true }
libp2p-identity = { workspace = true }
rand = "0.8.3"
smallvec = "1.13.2"
socket2 = { version = "0.5.7", features = ["all"] }
tokio = { workspace = true, default-features = false, features = ["net", "time"], optional = true}
tracing = { workspace = true }
hickory-proto = { workspace = true, features = ["mdns"] }

[features]
tokio = ["dep:tokio", "if-watch/tokio"]

[dev-dependencies]
libp2p-swarm = { workspace = true, features = ["tokio"] }
tokio = { workspace = true, features = ["macros", "rt", "rt-multi-thread", "time"] }
libp2p-swarm-test = { path = "../../swarm-test" }
tracing-subscriber = { workspace = true, features = ["env-filter"] }

[[test]]
<<<<<<< HEAD
=======
name = "use-async-std"
required-features = ["async-io", "libp2p-swarm-test/async-std"]

[[test]]
>>>>>>> c54c0f23
name = "use-tokio"
required-features = ["tokio", "libp2p-swarm-test/tokio"]


# Passing arguments to the docsrs builder in order to properly document cfg's.
# More information: https://docs.rs/about/builds#cross-compiling
[package.metadata.docs.rs]
all-features = true

[lints]
workspace = true<|MERGE_RESOLUTION|>--- conflicted
+++ resolved
@@ -34,13 +34,6 @@
 tracing-subscriber = { workspace = true, features = ["env-filter"] }
 
 [[test]]
-<<<<<<< HEAD
-=======
-name = "use-async-std"
-required-features = ["async-io", "libp2p-swarm-test/async-std"]
-
-[[test]]
->>>>>>> c54c0f23
 name = "use-tokio"
 required-features = ["tokio", "libp2p-swarm-test/tokio"]
 
