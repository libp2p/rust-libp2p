[package]
name = "libp2p-mdns"
<<<<<<< HEAD
edition = "2021"
rust-version = "1.56.1"
=======
edition = "2018"
version = "0.34.0"
>>>>>>> fd417517
description = "Implementation of the libp2p mDNS discovery method"
version = "0.33.0"
authors = ["Parity Technologies <admin@parity.io>"]
license = "MIT"
repository = "https://github.com/libp2p/rust-libp2p"
keywords = ["peer-to-peer", "libp2p", "networking"]
categories = ["network-programming", "asynchronous"]

[dependencies]
async-io = "1.3.1"
data-encoding = "2.3.2"
dns-parser = "0.8.0"
futures = "0.3.13"
if-watch = "0.2.0"
lazy_static = "1.4.0"
libp2p-core = { version = "0.31.0", path = "../../core", default-features = false }
libp2p-swarm = { version = "0.33.0", path = "../../swarm" }
log = "0.4.14"
rand = "0.8.3"
smallvec = "1.6.1"
socket2 = { version = "0.4.0", features = ["all"] }
void = "1.0.2"

[dev-dependencies]
async-std = { version = "1.9.0", features = ["attributes"] }
libp2p = { path = "../.." }
tokio = { version = "1.2.0", default-features = false, features = ["macros", "rt", "rt-multi-thread"] }<|MERGE_RESOLUTION|>--- conflicted
+++ resolved
@@ -1,14 +1,9 @@
 [package]
 name = "libp2p-mdns"
-<<<<<<< HEAD
 edition = "2021"
 rust-version = "1.56.1"
-=======
-edition = "2018"
 version = "0.34.0"
->>>>>>> fd417517
 description = "Implementation of the libp2p mDNS discovery method"
-version = "0.33.0"
 authors = ["Parity Technologies <admin@parity.io>"]
 license = "MIT"
 repository = "https://github.com/libp2p/rust-libp2p"
