[package]
name = "libp2p-mdns"
edition = "2021"
rust-version = { workspace = true }
version = "0.45.1"
description = "Implementation of the libp2p mDNS discovery method"
authors = ["Parity Technologies <admin@parity.io>"]
license = "MIT"
repository = "https://github.com/libp2p/rust-libp2p"
keywords = ["peer-to-peer", "libp2p", "networking"]
categories = ["network-programming", "asynchronous"]

[dependencies]
async-std  = { version = "1.12.0", optional = true }
async-io  = { version = "2.3.2", optional = true }
data-encoding = "2.5.0"
futures = "0.3.30"
if-watch = "3.2.0"
libp2p-core = { workspace = true }
libp2p-swarm = { workspace = true }
libp2p-identity = { workspace = true }
rand = "0.8.3"
smallvec = "1.13.2"
socket2 = { version = "0.5.6", features = ["all"] }
<<<<<<< HEAD
tokio = { version = "1.36", default-features = false, features = ["net", "time"], optional = true}
tracing = { workspace = true }
=======
tokio = { version = "1.37", default-features = false, features = ["net", "time"], optional = true}
tracing = "0.1.37"
>>>>>>> 47e19f71
hickory-proto = { version = "0.24.0", default-features = false, features = ["mdns"] }
void = "1.0.2"

[features]
tokio = ["dep:tokio", "if-watch/tokio"]
async-io = ["dep:async-io", "dep:async-std", "if-watch/smol"]

[dev-dependencies]
async-std = { version = "1.9.0", features = ["attributes"] }
libp2p-noise = { workspace = true }
libp2p-swarm = { workspace = true, features = ["tokio", "async-std"] }
libp2p-tcp = { workspace = true, features = ["tokio", "async-io"] }
libp2p-yamux = { workspace = true }
tokio = { version = "1.37", default-features = false, features = ["macros", "rt", "rt-multi-thread", "time"] }
libp2p-swarm-test = { path = "../../swarm-test" }
tracing-subscriber = { version = "0.3", features = ["env-filter"] }

[[test]]
name = "use-async-std"
required-features = ["async-io"]

[[test]]
name = "use-tokio"
required-features = ["tokio"]


# Passing arguments to the docsrs builder in order to properly document cfg's.
# More information: https://docs.rs/about/builds#cross-compiling
[package.metadata.docs.rs]
all-features = true
rustdoc-args = ["--cfg", "docsrs"]
rustc-args = ["--cfg", "docsrs"]

[lints]
workspace = true<|MERGE_RESOLUTION|>--- conflicted
+++ resolved
@@ -22,13 +22,8 @@
 rand = "0.8.3"
 smallvec = "1.13.2"
 socket2 = { version = "0.5.6", features = ["all"] }
-<<<<<<< HEAD
-tokio = { version = "1.36", default-features = false, features = ["net", "time"], optional = true}
+tokio = { version = "1.37", default-features = false, features = ["net", "time"], optional = true}
 tracing = { workspace = true }
-=======
-tokio = { version = "1.37", default-features = false, features = ["net", "time"], optional = true}
-tracing = "0.1.37"
->>>>>>> 47e19f71
 hickory-proto = { version = "0.24.0", default-features = false, features = ["mdns"] }
 void = "1.0.2"
 
