--- conflicted
+++ resolved
@@ -15,15 +15,9 @@
 data-encoding = "2.3.2"
 futures = "0.3.28"
 if-watch = "3.0.0"
-<<<<<<< HEAD
 libp2p-core = { workspace = true }
 libp2p-swarm = { workspace = true }
 libp2p-identity = { workspace = true }
-=======
-libp2p-core = { version = "0.39.0", path = "../../core" }
-libp2p-swarm = { version = "0.42.1", path = "../../swarm" }
-libp2p-identity = { version = "0.1.0", path = "../../identity" }
->>>>>>> 451c64a8
 log = "0.4.14"
 rand = "0.8.3"
 smallvec = "1.6.1"
@@ -39,21 +33,12 @@
 [dev-dependencies]
 async-std = { version = "1.9.0", features = ["attributes"] }
 env_logger = "0.10.0"
-<<<<<<< HEAD
 libp2p-noise = { workspace = true }
 libp2p-swarm = { workspace = true, features = ["tokio", "async-std"] }
 libp2p-tcp = { workspace = true, features = ["tokio", "async-io"] }
 libp2p-yamux = { workspace = true }
-tokio = { version = "1.19", default-features = false, features = ["macros", "rt", "rt-multi-thread", "time"] }
+tokio = { version = "1.27", default-features = false, features = ["macros", "rt", "rt-multi-thread", "time"] }
 libp2p-swarm-test = { workspace = true }
-=======
-libp2p-noise = { path = "../../transports/noise" }
-libp2p-swarm = { path = "../../swarm", features = ["tokio", "async-std"] }
-libp2p-tcp = { path = "../../transports/tcp", features = ["tokio", "async-io"] }
-libp2p-yamux = { path = "../../muxers/yamux" }
-tokio = { version = "1.27", default-features = false, features = ["macros", "rt", "rt-multi-thread", "time"] }
-libp2p-swarm-test = { path = "../../swarm-test" }
->>>>>>> 451c64a8
 
 [[test]]
 name = "use-async-std"
