[package]
name = "libp2p-mdns"
edition = "2018"
<<<<<<< HEAD
version = "0.17.0"
=======
version = "0.18.0"
>>>>>>> f187fd4d
description = "Implementation of the libp2p mDNS discovery method"
authors = ["Parity Technologies <admin@parity.io>"]
license = "MIT"
repository = "https://github.com/libp2p/rust-libp2p"
keywords = ["peer-to-peer", "libp2p", "networking"]
categories = ["network-programming", "asynchronous"]

[dependencies]
async-std = "1.0"
data-encoding = "2.0"
dns-parser = "0.8"
either = "1.5.3"
futures = "0.3.1"
lazy_static = "1.2"
<<<<<<< HEAD
libp2p-core = { version = "0.17.0", path = "../../core" }
libp2p-swarm = { version = "0.17.0", path = "../../swarm" }
=======
libp2p-core = { version = "0.18.0", path = "../../core" }
libp2p-swarm = { version = "0.18.0", path = "../../swarm" }
>>>>>>> f187fd4d
log = "0.4"
net2 = "0.2"
rand = "0.7"
smallvec = "1.0"
void = "1.0"
wasm-timer = "0.2.4"

[dev-dependencies]
get_if_addrs = "0.5.3"<|MERGE_RESOLUTION|>--- conflicted
+++ resolved
@@ -1,11 +1,7 @@
 [package]
 name = "libp2p-mdns"
 edition = "2018"
-<<<<<<< HEAD
-version = "0.17.0"
-=======
 version = "0.18.0"
->>>>>>> f187fd4d
 description = "Implementation of the libp2p mDNS discovery method"
 authors = ["Parity Technologies <admin@parity.io>"]
 license = "MIT"
@@ -20,13 +16,8 @@
 either = "1.5.3"
 futures = "0.3.1"
 lazy_static = "1.2"
-<<<<<<< HEAD
-libp2p-core = { version = "0.17.0", path = "../../core" }
-libp2p-swarm = { version = "0.17.0", path = "../../swarm" }
-=======
 libp2p-core = { version = "0.18.0", path = "../../core" }
 libp2p-swarm = { version = "0.18.0", path = "../../swarm" }
->>>>>>> f187fd4d
 log = "0.4"
 net2 = "0.2"
 rand = "0.7"
