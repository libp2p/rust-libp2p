<<<<<<< HEAD
# 0.40.1 [unreleased]

- Fix a bug that could cause a delay of ~10s until peers would get discovered when using the tokio runtime. See [PR 2939].

[PR 2939]: https://github.com/libp2p/rust-libp2p/pull/2939
=======
# 0.41.0 [unreleased]

- Remove default features. If you previously depended on `async-io` you need to enable this explicitly now. See [PR 2918].

- Update to `libp2p-core` `v0.37.0`.

- Update to `libp2p-swarm` `v0.40.0`.
 
[PR 2918]: https://github.com/libp2p/rust-libp2p/pull/2918
>>>>>>> f6bb846c

# 0.40.0

- Update to `libp2p-swarm` `v0.39.0`.

- Allow users to choose between async-io and tokio runtime
  in the mdns protocol implementation. `async-io` is a default
  feature, with an additional `tokio` feature  (see [PR 2748])

- Fix high CPU usage with Tokio library (see [PR 2748]).

- Update to `libp2p-core` `v0.36.0`.

[PR 2748]: https://github.com/libp2p/rust-libp2p/pull/2748

# 0.39.0

- Update to `libp2p-swarm` `v0.38.0`.
- Update to `if-watch` `v1.1.1`.

- Update to `libp2p-core` `v0.35.0`.

# 0.38.0

- Update to `libp2p-core` `v0.34.0`.

- Update to `libp2p-swarm` `v0.37.0`.

# 0.37.0

- Update to `libp2p-core` `v0.33.0`.

- Update to `libp2p-swarm` `v0.36.0`.

# 0.36.0

- Update to `libp2p-swarm` `v0.35.0`.

# 0.35.0 [2022-02-22]

- Update to `libp2p-core` `v0.32.0`.

- Update to `libp2p-swarm` `v0.34.0`.

- Merge NetworkBehaviour's inject_\* paired methods (see PR 2445).

[PR 2445]: https://github.com/libp2p/rust-libp2p/pull/2445

# 0.34.0 [2022-01-27]

- Update dependencies.

- Use a random alphanumeric string instead of the local peer ID for mDNS peer
  name (see [PR 2311]).

  Note that previous versions of `libp2p-mdns` expect the peer name to be a
  valid peer ID. Thus they will be unable to discover nodes running this new
  version of `libp2p-mdns`.

- Migrate to Rust edition 2021 (see [PR 2339]).

- Fix generation of peer expiration event and listen on specified IP version (see [PR 2359]).

- Support multiple interfaces (see [PR 2383]).

[PR 2339]: https://github.com/libp2p/rust-libp2p/pull/2339

[PR 2311]: https://github.com/libp2p/rust-libp2p/pull/2311/

[PR 2359]: https://github.com/libp2p/rust-libp2p/pull/2359

[PR 2383]: https://github.com/libp2p/rust-libp2p/pull/2383

# 0.33.0 [2021-11-16]

- Update dependencies.

# 0.32.0 [2021-11-01]

- Make default features of `libp2p-core` optional.
  [PR 2181](https://github.com/libp2p/rust-libp2p/pull/2181)

- Update dependencies.

- Add support for IPv6. To enable set the multicast address
  in `MdnsConfig` to `IPV6_MDNS_MULTICAST_ADDRESS`.
  See [PR 2161] for details.

- Prevent timers from firing at the same time. See [PR 2212] for details.

[PR 2161]: https://github.com/libp2p/rust-libp2p/pull/2161/
[PR 2212]: https://github.com/libp2p/rust-libp2p/pull/2212/

# 0.31.0 [2021-07-12]

- Update dependencies.

# 0.30.2 [2021-05-06]

- Fix discovered event emission.
  [PR 2065](https://github.com/libp2p/rust-libp2p/pull/2065)

# 0.30.1 [2021-04-21]

- Fix timely discovery of peers after listening on a new address.
  [PR 2053](https://github.com/libp2p/rust-libp2p/pull/2053/)

# 0.30.0 [2021-04-13]

- Derive `Debug` and `Clone` for `MdnsConfig`.

- Update `libp2p-swarm`.

# 0.29.0 [2021-03-17]

- Introduce `MdnsConfig` with configurable TTL of discovered peer
  records and configurable multicast query interval. The default
  query interval is increased from 20 seconds to 5 minutes, to
  significantly reduce bandwidth usage. To ensure timely peer
  discovery in the majority of cases, a multicast query is
  initiated whenever a change on a network interface is detected,
  which includes MDNS initialisation at node startup. If necessary
  the MDNS query interval can be reduced via the `MdnsConfig`.
  The `MdnsService` has been removed from the public API, making
  it compulsory that all uses occur through the `Mdns` `NetworkBehaviour`.
  An `MdnsConfig` must now be given to `Mdns::new()`.
  [PR 1977](https://github.com/libp2p/rust-libp2p/pull/1977).

- Update `libp2p-swarm`.

# 0.28.1 [2021-02-15]

- Update dependencies.

# 0.28.0 [2021-01-12]

- Update dependencies.

# 0.27.0 [2020-12-17]

- Update `libp2p-swarm` and `libp2p-core`.

# 0.26.0 [2020-12-08]

- Create multiple multicast response packets as required to avoid
  hitting the limit of 9000 bytes per MDNS packet.
  [PR 1877](https://github.com/libp2p/rust-libp2p/pull/1877).

- Detect interface changes and join the MDNS multicast
  group on all interfaces as they become available.
  [PR 1830](https://github.com/libp2p/rust-libp2p/pull/1830).

- Replace the use of macros for abstracting over `tokio`
  and `async-std` with the use of `async-io`. As a result
  there may now be an additional reactor thread running
  called `async-io` when using `tokio`, with the futures
  still being polled by the `tokio` runtime.
  [PR 1830](https://github.com/libp2p/rust-libp2p/pull/1830).

# 0.25.0 [2020-11-25]

- Update `libp2p-swarm` and `libp2p-core`.

# 0.24.0 [2020-11-09]

- Update dependencies.

# 0.23.0 [2020-10-16]

- Update `libp2p-swarm` and `libp2p-core`.

- Double receive buffer to 4KiB. [PR 1779](https://github.com/libp2p/rust-libp2p/pull/1779/files).

# 0.22.0 [2020-09-09]

- Update `libp2p-swarm` and `libp2p-core`.

# 0.21.0 [2020-08-18]

- Bump `libp2p-core` and `libp2p-swarm` dependencies.

- Allow libp2p-mdns to use either async-std or tokio to drive required UDP
  socket ([PR 1699](https://github.com/libp2p/rust-libp2p/pull/1699)).

# 0.20.0 [2020-07-01]

- Updated dependencies.

# 0.19.2 [2020-06-22]

- Updated dependencies.<|MERGE_RESOLUTION|>--- conflicted
+++ resolved
@@ -1,20 +1,16 @@
-<<<<<<< HEAD
-# 0.40.1 [unreleased]
+# 0.41.0 [unreleased]
 
 - Fix a bug that could cause a delay of ~10s until peers would get discovered when using the tokio runtime. See [PR 2939].
 
+- Remove default features. If you previously depended on `async-io` you need to enable this explicitly now. See [PR 2918].
+
+- Update to `libp2p-core` `v0.37.0`.
+
+- Update to `libp2p-swarm` `v0.40.0`.
+
+
 [PR 2939]: https://github.com/libp2p/rust-libp2p/pull/2939
-=======
-# 0.41.0 [unreleased]
-
-- Remove default features. If you previously depended on `async-io` you need to enable this explicitly now. See [PR 2918].
-
-- Update to `libp2p-core` `v0.37.0`.
-
-- Update to `libp2p-swarm` `v0.40.0`.
- 
 [PR 2918]: https://github.com/libp2p/rust-libp2p/pull/2918
->>>>>>> f6bb846c
 
 # 0.40.0
 
