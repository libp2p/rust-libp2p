# 0.42.0 [unreleased]

- Update to `libp2p-core` `v0.38.0`.

- Update to `libp2p-swarm` `v0.41.0`.

<<<<<<< HEAD
- Replace `GenMdns`'s `NetworkBehaviour` implemention `inject_*` methods with the new `on_*` methods.
  See [PR 3011].

[PR 3011]: https://github.com/libp2p/rust-libp2p/pull/3011
=======
- Use `trust-dns-proto` to parse DNS messages. See [PR 3102].

[PR 3102]: https://github.com/libp2p/rust-libp2p/pull/3102
>>>>>>> 9dadf5c8

# 0.41.0

- Remove default features. If you previously depended on `async-io` you need to enable this explicitly now. See [PR 2918].

- Update to `libp2p-core` `v0.37.0`.

- Update to `libp2p-swarm` `v0.40.0`.

- Fix a bug that could cause a delay of ~10s until peers would get discovered when using the tokio runtime. See [PR 2939].

- Removed the `lazy_static` dependency. See [PR 2977].

- Update to `if-watch` `v2.0.0` and thus the `async` method `Mdns::new` and `TokioMdns::new` becomes synchronous. See [PR 2978].

[PR 2918]: https://github.com/libp2p/rust-libp2p/pull/2918
[PR 2939]: https://github.com/libp2p/rust-libp2p/pull/2939
[PR 2977]: https://github.com/libp2p/rust-libp2p/pull/2977
[PR 2978]: https://github.com/libp2p/rust-libp2p/pull/2978

# 0.40.0

- Update to `libp2p-swarm` `v0.39.0`.

- Allow users to choose between async-io and tokio runtime
  in the mdns protocol implementation. `async-io` is a default
  feature, with an additional `tokio` feature  (see [PR 2748])

- Fix high CPU usage with Tokio library (see [PR 2748]).

- Update to `libp2p-core` `v0.36.0`.

[PR 2748]: https://github.com/libp2p/rust-libp2p/pull/2748

# 0.39.0

- Update to `libp2p-swarm` `v0.38.0`.
- Update to `if-watch` `v1.1.1`.

- Update to `libp2p-core` `v0.35.0`.

# 0.38.0

- Update to `libp2p-core` `v0.34.0`.

- Update to `libp2p-swarm` `v0.37.0`.

# 0.37.0

- Update to `libp2p-core` `v0.33.0`.

- Update to `libp2p-swarm` `v0.36.0`.

# 0.36.0

- Update to `libp2p-swarm` `v0.35.0`.

# 0.35.0 [2022-02-22]

- Update to `libp2p-core` `v0.32.0`.

- Update to `libp2p-swarm` `v0.34.0`.

- Merge NetworkBehaviour's inject_\* paired methods (see PR 2445).

[PR 2445]: https://github.com/libp2p/rust-libp2p/pull/2445

# 0.34.0 [2022-01-27]

- Update dependencies.

- Use a random alphanumeric string instead of the local peer ID for mDNS peer
  name (see [PR 2311]).

  Note that previous versions of `libp2p-mdns` expect the peer name to be a
  valid peer ID. Thus they will be unable to discover nodes running this new
  version of `libp2p-mdns`.

- Migrate to Rust edition 2021 (see [PR 2339]).

- Fix generation of peer expiration event and listen on specified IP version (see [PR 2359]).

- Support multiple interfaces (see [PR 2383]).

[PR 2339]: https://github.com/libp2p/rust-libp2p/pull/2339

[PR 2311]: https://github.com/libp2p/rust-libp2p/pull/2311/

[PR 2359]: https://github.com/libp2p/rust-libp2p/pull/2359

[PR 2383]: https://github.com/libp2p/rust-libp2p/pull/2383

# 0.33.0 [2021-11-16]

- Update dependencies.

# 0.32.0 [2021-11-01]

- Make default features of `libp2p-core` optional.
  [PR 2181](https://github.com/libp2p/rust-libp2p/pull/2181)

- Update dependencies.

- Add support for IPv6. To enable set the multicast address
  in `MdnsConfig` to `IPV6_MDNS_MULTICAST_ADDRESS`.
  See [PR 2161] for details.

- Prevent timers from firing at the same time. See [PR 2212] for details.

[PR 2161]: https://github.com/libp2p/rust-libp2p/pull/2161/
[PR 2212]: https://github.com/libp2p/rust-libp2p/pull/2212/

# 0.31.0 [2021-07-12]

- Update dependencies.

# 0.30.2 [2021-05-06]

- Fix discovered event emission.
  [PR 2065](https://github.com/libp2p/rust-libp2p/pull/2065)

# 0.30.1 [2021-04-21]

- Fix timely discovery of peers after listening on a new address.
  [PR 2053](https://github.com/libp2p/rust-libp2p/pull/2053/)

# 0.30.0 [2021-04-13]

- Derive `Debug` and `Clone` for `MdnsConfig`.

- Update `libp2p-swarm`.

# 0.29.0 [2021-03-17]

- Introduce `MdnsConfig` with configurable TTL of discovered peer
  records and configurable multicast query interval. The default
  query interval is increased from 20 seconds to 5 minutes, to
  significantly reduce bandwidth usage. To ensure timely peer
  discovery in the majority of cases, a multicast query is
  initiated whenever a change on a network interface is detected,
  which includes MDNS initialisation at node startup. If necessary
  the MDNS query interval can be reduced via the `MdnsConfig`.
  The `MdnsService` has been removed from the public API, making
  it compulsory that all uses occur through the `Mdns` `NetworkBehaviour`.
  An `MdnsConfig` must now be given to `Mdns::new()`.
  [PR 1977](https://github.com/libp2p/rust-libp2p/pull/1977).

- Update `libp2p-swarm`.

# 0.28.1 [2021-02-15]

- Update dependencies.

# 0.28.0 [2021-01-12]

- Update dependencies.

# 0.27.0 [2020-12-17]

- Update `libp2p-swarm` and `libp2p-core`.

# 0.26.0 [2020-12-08]

- Create multiple multicast response packets as required to avoid
  hitting the limit of 9000 bytes per MDNS packet.
  [PR 1877](https://github.com/libp2p/rust-libp2p/pull/1877).

- Detect interface changes and join the MDNS multicast
  group on all interfaces as they become available.
  [PR 1830](https://github.com/libp2p/rust-libp2p/pull/1830).

- Replace the use of macros for abstracting over `tokio`
  and `async-std` with the use of `async-io`. As a result
  there may now be an additional reactor thread running
  called `async-io` when using `tokio`, with the futures
  still being polled by the `tokio` runtime.
  [PR 1830](https://github.com/libp2p/rust-libp2p/pull/1830).

# 0.25.0 [2020-11-25]

- Update `libp2p-swarm` and `libp2p-core`.

# 0.24.0 [2020-11-09]

- Update dependencies.

# 0.23.0 [2020-10-16]

- Update `libp2p-swarm` and `libp2p-core`.

- Double receive buffer to 4KiB. [PR 1779](https://github.com/libp2p/rust-libp2p/pull/1779/files).

# 0.22.0 [2020-09-09]

- Update `libp2p-swarm` and `libp2p-core`.

# 0.21.0 [2020-08-18]

- Bump `libp2p-core` and `libp2p-swarm` dependencies.

- Allow libp2p-mdns to use either async-std or tokio to drive required UDP
  socket ([PR 1699](https://github.com/libp2p/rust-libp2p/pull/1699)).

# 0.20.0 [2020-07-01]

- Updated dependencies.

# 0.19.2 [2020-06-22]

- Updated dependencies.<|MERGE_RESOLUTION|>--- conflicted
+++ resolved
@@ -4,16 +4,13 @@
 
 - Update to `libp2p-swarm` `v0.41.0`.
 
-<<<<<<< HEAD
 - Replace `GenMdns`'s `NetworkBehaviour` implemention `inject_*` methods with the new `on_*` methods.
   See [PR 3011].
 
+- Use `trust-dns-proto` to parse DNS messages. See [PR 3102].
+
 [PR 3011]: https://github.com/libp2p/rust-libp2p/pull/3011
-=======
-- Use `trust-dns-proto` to parse DNS messages. See [PR 3102].
-
 [PR 3102]: https://github.com/libp2p/rust-libp2p/pull/3102
->>>>>>> 9dadf5c8
 
 # 0.41.0
 
