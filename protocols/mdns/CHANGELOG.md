<<<<<<< HEAD
## 0.47.1

- Downgrade `hickory-proto` from `0.25.0-alpha` to `0.24` stable.
  See [PR 5968](https://github.com/libp2p/rust-libp2p/pull/5968)
=======
## 0.48.0

- Remove `async_std` dependency [PR 5958](https://github.com/libp2p/rust-libp2p/pull/5958)
>>>>>>> 4dc9431d

## 0.47.0

- Emit `ToSwarm::NewExternalAddrOfPeer` on discovery.
  See [PR 5753](https://github.com/libp2p/rust-libp2p/pull/5753)
- Upgrade `hickory-proto`.
  See [PR 5727](https://github.com/libp2p/rust-libp2p/pull/5727)

<!-- Update to libp2p-core v0.43.0 -->

## 0.46.0

<!-- Update to libp2p-swarm v0.45.0 -->
## 0.45.2

- Add `#[track_caller]` on all `spawn` wrappers.
  See [PR 5465](https://github.com/libp2p/rust-libp2p/pull/5465).

## 0.45.1

- Ensure `Multiaddr` handled and returned by `Behaviour` are `/p2p` terminated.
  See [PR 4596](https://github.com/libp2p/rust-libp2p/pull/4596).
- Fix a bug in the `Behaviour::poll` method causing missed mdns packets.
  See [PR 4861](https://github.com/libp2p/rust-libp2p/pull/4861).

## 0.45.0

- Don't perform IO in `Behaviour::poll`.
  See [PR 4623](https://github.com/libp2p/rust-libp2p/pull/4623).

## 0.44.0

- Change `mdns::Event` to hold `Vec` and remove `DiscoveredAddrsIter` and `ExpiredAddrsIter`.
  See [PR 3621].

- Raise MSRV to 1.65.
  See [PR 3715].
- Remove deprecated `Mdns` prefixed items. See [PR 3699].
- Faster peer discovery with adaptive initial interval. See [PR 3975].

[PR 3975]: https://github.com/libp2p/rust-libp2p/pull/3975
[PR 3621]: https://github.com/libp2p/rust-libp2p/pull/3621
[PR 3715]: https://github.com/libp2p/rust-libp2p/pull/3715
[PR 3699]: https://github.com/libp2p/rust-libp2p/pull/3699

## 0.43.1

- Derive `Clone` for `mdns::Event`. See [PR 3606].

[PR 3606]: https://github.com/libp2p/rust-libp2p/pull/3606

## 0.43.0

- Update to `libp2p-core` `v0.39.0`.

- Require the node's local `PeerId` to be passed into the constructor of `libp2p_mdns::Behaviour`. See [PR 3153].

- Update to `libp2p-swarm` `v0.42.0`.

- Don't expire mDNS records when the last connection was closed.
  mDNS records will only be expired when the TTL is reached and the DNS record is no longer valid.
  See [PR 3367].

[PR 3153]: https://github.com/libp2p/rust-libp2p/pull/3153
[PR 3367]: https://github.com/libp2p/rust-libp2p/pull/3367

## 0.42.0

- Update to `libp2p-core` `v0.38.0`.

- Update to `libp2p-swarm` `v0.41.0`.

- Update to `if-watch` `3.0.0` and both rename `TokioMdns` to `Behaviour` living in `tokio::Behaviour`,
and move and rename `Mdns` to `async_io::Behaviour`. See [PR 3096].

- Remove the remaining `Mdns` prefixes from types as per [discussion 2174].
  I.e the `Mdns` prefix has been removed from various types like `MdnsEvent`.
  Users should prefer importing the mdns protocol as a module (`use libp2p::mdns;`),
  and refer to its types via `mdns::`. For example: `mdns::Behaviour` or `mdns::Event`.

- Replace `GenMdns`'s `NetworkBehaviour` implementation `inject_*` methods with the new `on_*` methods.
  See [PR 3011].

- Use `trust-dns-proto` to parse DNS messages. See [PR 3102].

- Update `rust-version` to reflect the actual MSRV: 1.62.0. See [PR 3090].

[discussion 2174]: https://github.com/libp2p/rust-libp2p/discussions/2174
[PR 3096]: https://github.com/libp2p/rust-libp2p/pull/3096
[PR 3011]: https://github.com/libp2p/rust-libp2p/pull/3011
[PR 3102]: https://github.com/libp2p/rust-libp2p/pull/3102
[PR 3090]: https://github.com/libp2p/rust-libp2p/pull/3090

## 0.41.0

- Remove default features. If you previously depended on `async-io` you need to enable this explicitly now. See [PR 2918].

- Update to `libp2p-core` `v0.37.0`.

- Update to `libp2p-swarm` `v0.40.0`.

- Fix a bug that could cause a delay of ~10s until peers would get discovered when using the tokio runtime. See [PR 2939].

- Removed the `lazy_static` dependency. See [PR 2977].

- Update to `if-watch` `v2.0.0` and thus the `async` method `Mdns::new` and `TokioMdns::new` becomes synchronous. See [PR 2978].

[PR 2918]: https://github.com/libp2p/rust-libp2p/pull/2918
[PR 2939]: https://github.com/libp2p/rust-libp2p/pull/2939
[PR 2977]: https://github.com/libp2p/rust-libp2p/pull/2977
[PR 2978]: https://github.com/libp2p/rust-libp2p/pull/2978

## 0.40.0

- Update to `libp2p-swarm` `v0.39.0`.

- Allow users to choose between async-io and tokio runtime
  in the mdns protocol implementation. `async-io` is a default
  feature, with an additional `tokio` feature  (see [PR 2748])

- Fix high CPU usage with Tokio library (see [PR 2748]).

- Update to `libp2p-core` `v0.36.0`.

[PR 2748]: https://github.com/libp2p/rust-libp2p/pull/2748

## 0.39.0

- Update to `libp2p-swarm` `v0.38.0`.
- Update to `if-watch` `v1.1.1`.

- Update to `libp2p-core` `v0.35.0`.

## 0.38.0

- Update to `libp2p-core` `v0.34.0`.

- Update to `libp2p-swarm` `v0.37.0`.

## 0.37.0

- Update to `libp2p-core` `v0.33.0`.

- Update to `libp2p-swarm` `v0.36.0`.

## 0.36.0

- Update to `libp2p-swarm` `v0.35.0`.

## 0.35.0 [2022-02-22]

- Update to `libp2p-core` `v0.32.0`.

- Update to `libp2p-swarm` `v0.34.0`.

- Merge NetworkBehaviour's inject_\* paired methods (see PR 2445).

[PR 2445]: https://github.com/libp2p/rust-libp2p/pull/2445

## 0.34.0 [2022-01-27]

- Update dependencies.

- Use a random alphanumeric string instead of the local peer ID for mDNS peer
  name (see [PR 2311]).

  Note that previous versions of `libp2p-mdns` expect the peer name to be a
  valid peer ID. Thus they will be unable to discover nodes running this new
  version of `libp2p-mdns`.

- Migrate to Rust edition 2021 (see [PR 2339]).

- Fix generation of peer expiration event and listen on specified IP version (see [PR 2359]).

- Support multiple interfaces (see [PR 2383]).

[PR 2339]: https://github.com/libp2p/rust-libp2p/pull/2339

[PR 2311]: https://github.com/libp2p/rust-libp2p/pull/2311/

[PR 2359]: https://github.com/libp2p/rust-libp2p/pull/2359

[PR 2383]: https://github.com/libp2p/rust-libp2p/pull/2383

## 0.33.0 [2021-11-16]

- Update dependencies.

## 0.32.0 [2021-11-01]

- Make default features of `libp2p-core` optional.
  [PR 2181](https://github.com/libp2p/rust-libp2p/pull/2181)

- Update dependencies.

- Add support for IPv6. To enable set the multicast address
  in `MdnsConfig` to `IPV6_MDNS_MULTICAST_ADDRESS`.
  See [PR 2161] for details.

- Prevent timers from firing at the same time. See [PR 2212] for details.

[PR 2161]: https://github.com/libp2p/rust-libp2p/pull/2161/
[PR 2212]: https://github.com/libp2p/rust-libp2p/pull/2212/

## 0.31.0 [2021-07-12]

- Update dependencies.

## 0.30.2 [2021-05-06]

- Fix discovered event emission.
  [PR 2065](https://github.com/libp2p/rust-libp2p/pull/2065)

## 0.30.1 [2021-04-21]

- Fix timely discovery of peers after listening on a new address.
  [PR 2053](https://github.com/libp2p/rust-libp2p/pull/2053/)

## 0.30.0 [2021-04-13]

- Derive `Debug` and `Clone` for `MdnsConfig`.

- Update `libp2p-swarm`.

## 0.29.0 [2021-03-17]

- Introduce `MdnsConfig` with configurable TTL of discovered peer
  records and configurable multicast query interval. The default
  query interval is increased from 20 seconds to 5 minutes, to
  significantly reduce bandwidth usage. To ensure timely peer
  discovery in the majority of cases, a multicast query is
  initiated whenever a change on a network interface is detected,
  which includes MDNS initialisation at node startup. If necessary
  the MDNS query interval can be reduced via the `MdnsConfig`.
  The `MdnsService` has been removed from the public API, making
  it compulsory that all uses occur through the `Mdns` `NetworkBehaviour`.
  An `MdnsConfig` must now be given to `Mdns::new()`.
  [PR 1977](https://github.com/libp2p/rust-libp2p/pull/1977).

- Update `libp2p-swarm`.

## 0.28.1 [2021-02-15]

- Update dependencies.

## 0.28.0 [2021-01-12]

- Update dependencies.

## 0.27.0 [2020-12-17]

- Update `libp2p-swarm` and `libp2p-core`.

## 0.26.0 [2020-12-08]

- Create multiple multicast response packets as required to avoid
  hitting the limit of 9000 bytes per MDNS packet.
  [PR 1877](https://github.com/libp2p/rust-libp2p/pull/1877).

- Detect interface changes and join the MDNS multicast
  group on all interfaces as they become available.
  [PR 1830](https://github.com/libp2p/rust-libp2p/pull/1830).

- Replace the use of macros for abstracting over `tokio`
  and `async-std` with the use of `async-io`. As a result
  there may now be an additional reactor thread running
  called `async-io` when using `tokio`, with the futures
  still being polled by the `tokio` runtime.
  [PR 1830](https://github.com/libp2p/rust-libp2p/pull/1830).

## 0.25.0 [2020-11-25]

- Update `libp2p-swarm` and `libp2p-core`.

## 0.24.0 [2020-11-09]

- Update dependencies.

## 0.23.0 [2020-10-16]

- Update `libp2p-swarm` and `libp2p-core`.

- Double receive buffer to 4KiB. [PR 1779](https://github.com/libp2p/rust-libp2p/pull/1779/files).

## 0.22.0 [2020-09-09]

- Update `libp2p-swarm` and `libp2p-core`.

## 0.21.0 [2020-08-18]

- Bump `libp2p-core` and `libp2p-swarm` dependencies.

- Allow libp2p-mdns to use either async-std or tokio to drive required UDP
  socket ([PR 1699](https://github.com/libp2p/rust-libp2p/pull/1699)).

## 0.20.0 [2020-07-01]

- Updated dependencies.

## 0.19.2 [2020-06-22]

- Updated dependencies.<|MERGE_RESOLUTION|>--- conflicted
+++ resolved
@@ -1,13 +1,9 @@
-<<<<<<< HEAD
-## 0.47.1
-
-- Downgrade `hickory-proto` from `0.25.0-alpha` to `0.24` stable.
+## 0.48.0
+
+- Remove `async_std` dependency [PR 5958](https://github.com/libp2p/rust-libp2p/pull/5958)
+
+- Upgrade `hickory-proto` from `0.25.0-alpha` to `0.25` stable.
   See [PR 5968](https://github.com/libp2p/rust-libp2p/pull/5968)
-=======
-## 0.48.0
-
-- Remove `async_std` dependency [PR 5958](https://github.com/libp2p/rust-libp2p/pull/5958)
->>>>>>> 4dc9431d
 
 ## 0.47.0
 
