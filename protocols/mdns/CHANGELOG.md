<<<<<<< HEAD
# 0.44.0 - unreleased

- Remove deprecated `Mdns` prefixed items. See [PR 3699].

[PR 3699]: https://github.com/libp2p/rust-libp2p/pull/3699
# 0.43.1
=======
## 0.43.1
>>>>>>> 3c5940ae

- Derive `Clone` for `mdns::Event`. See [PR 3606].

[PR 3606]: https://github.com/libp2p/rust-libp2p/pull/3606
## 0.43.0

- Update to `libp2p-core` `v0.39.0`.

- Require the node's local `PeerId` to be passed into the constructor of `libp2p_mdns::Behaviour`. See [PR 3153].

- Update to `libp2p-swarm` `v0.42.0`.

- Don't expire mDNS records when the last connection was closed.
  mDNS records will only be expired when the TTL is reached and the DNS record is no longer valid.
  See [PR 3367].

[PR 3153]: https://github.com/libp2p/rust-libp2p/pull/3153
[PR 3367]: https://github.com/libp2p/rust-libp2p/pull/3367

## 0.42.0

- Update to `libp2p-core` `v0.38.0`.

- Update to `libp2p-swarm` `v0.41.0`.

- Update to `if-watch` `3.0.0` and both rename `TokioMdns` to `Behaviour` living in `tokio::Behaviour`,
and move and rename `Mdns` to `async_io::Behaviour`. See [PR 3096].

- Remove the remaning `Mdns` prefixes from types as per [discussion 2174].
  I.e the `Mdns` prefix has been removed from various types like `MdnsEvent`.
  Users should prefer importing the mdns protocol as a module (`use libp2p::mdns;`),
  and refer to its types via `mdns::`. For example: `mdns::Behaviour` or `mdns::Event`.

- Replace `GenMdns`'s `NetworkBehaviour` implemention `inject_*` methods with the new `on_*` methods.
  See [PR 3011].

- Use `trust-dns-proto` to parse DNS messages. See [PR 3102].

- Update `rust-version` to reflect the actual MSRV: 1.62.0. See [PR 3090].

[discussion 2174]: https://github.com/libp2p/rust-libp2p/discussions/2174
[PR 3096]: https://github.com/libp2p/rust-libp2p/pull/3096
[PR 3011]: https://github.com/libp2p/rust-libp2p/pull/3011
[PR 3102]: https://github.com/libp2p/rust-libp2p/pull/3102
[PR 3090]: https://github.com/libp2p/rust-libp2p/pull/3090

## 0.41.0

- Remove default features. If you previously depended on `async-io` you need to enable this explicitly now. See [PR 2918].

- Update to `libp2p-core` `v0.37.0`.

- Update to `libp2p-swarm` `v0.40.0`.

- Fix a bug that could cause a delay of ~10s until peers would get discovered when using the tokio runtime. See [PR 2939].

- Removed the `lazy_static` dependency. See [PR 2977].

- Update to `if-watch` `v2.0.0` and thus the `async` method `Mdns::new` and `TokioMdns::new` becomes synchronous. See [PR 2978].

[PR 2918]: https://github.com/libp2p/rust-libp2p/pull/2918
[PR 2939]: https://github.com/libp2p/rust-libp2p/pull/2939
[PR 2977]: https://github.com/libp2p/rust-libp2p/pull/2977
[PR 2978]: https://github.com/libp2p/rust-libp2p/pull/2978

## 0.40.0

- Update to `libp2p-swarm` `v0.39.0`.

- Allow users to choose between async-io and tokio runtime
  in the mdns protocol implementation. `async-io` is a default
  feature, with an additional `tokio` feature  (see [PR 2748])

- Fix high CPU usage with Tokio library (see [PR 2748]).

- Update to `libp2p-core` `v0.36.0`.

[PR 2748]: https://github.com/libp2p/rust-libp2p/pull/2748

## 0.39.0

- Update to `libp2p-swarm` `v0.38.0`.
- Update to `if-watch` `v1.1.1`.

- Update to `libp2p-core` `v0.35.0`.

## 0.38.0

- Update to `libp2p-core` `v0.34.0`.

- Update to `libp2p-swarm` `v0.37.0`.

## 0.37.0

- Update to `libp2p-core` `v0.33.0`.

- Update to `libp2p-swarm` `v0.36.0`.

## 0.36.0

- Update to `libp2p-swarm` `v0.35.0`.

## 0.35.0 [2022-02-22]

- Update to `libp2p-core` `v0.32.0`.

- Update to `libp2p-swarm` `v0.34.0`.

- Merge NetworkBehaviour's inject_\* paired methods (see PR 2445).

[PR 2445]: https://github.com/libp2p/rust-libp2p/pull/2445

## 0.34.0 [2022-01-27]

- Update dependencies.

- Use a random alphanumeric string instead of the local peer ID for mDNS peer
  name (see [PR 2311]).

  Note that previous versions of `libp2p-mdns` expect the peer name to be a
  valid peer ID. Thus they will be unable to discover nodes running this new
  version of `libp2p-mdns`.

- Migrate to Rust edition 2021 (see [PR 2339]).

- Fix generation of peer expiration event and listen on specified IP version (see [PR 2359]).

- Support multiple interfaces (see [PR 2383]).

[PR 2339]: https://github.com/libp2p/rust-libp2p/pull/2339

[PR 2311]: https://github.com/libp2p/rust-libp2p/pull/2311/

[PR 2359]: https://github.com/libp2p/rust-libp2p/pull/2359

[PR 2383]: https://github.com/libp2p/rust-libp2p/pull/2383

## 0.33.0 [2021-11-16]

- Update dependencies.

## 0.32.0 [2021-11-01]

- Make default features of `libp2p-core` optional.
  [PR 2181](https://github.com/libp2p/rust-libp2p/pull/2181)

- Update dependencies.

- Add support for IPv6. To enable set the multicast address
  in `MdnsConfig` to `IPV6_MDNS_MULTICAST_ADDRESS`.
  See [PR 2161] for details.

- Prevent timers from firing at the same time. See [PR 2212] for details.

[PR 2161]: https://github.com/libp2p/rust-libp2p/pull/2161/
[PR 2212]: https://github.com/libp2p/rust-libp2p/pull/2212/

## 0.31.0 [2021-07-12]

- Update dependencies.

## 0.30.2 [2021-05-06]

- Fix discovered event emission.
  [PR 2065](https://github.com/libp2p/rust-libp2p/pull/2065)

## 0.30.1 [2021-04-21]

- Fix timely discovery of peers after listening on a new address.
  [PR 2053](https://github.com/libp2p/rust-libp2p/pull/2053/)

## 0.30.0 [2021-04-13]

- Derive `Debug` and `Clone` for `MdnsConfig`.

- Update `libp2p-swarm`.

## 0.29.0 [2021-03-17]

- Introduce `MdnsConfig` with configurable TTL of discovered peer
  records and configurable multicast query interval. The default
  query interval is increased from 20 seconds to 5 minutes, to
  significantly reduce bandwidth usage. To ensure timely peer
  discovery in the majority of cases, a multicast query is
  initiated whenever a change on a network interface is detected,
  which includes MDNS initialisation at node startup. If necessary
  the MDNS query interval can be reduced via the `MdnsConfig`.
  The `MdnsService` has been removed from the public API, making
  it compulsory that all uses occur through the `Mdns` `NetworkBehaviour`.
  An `MdnsConfig` must now be given to `Mdns::new()`.
  [PR 1977](https://github.com/libp2p/rust-libp2p/pull/1977).

- Update `libp2p-swarm`.

## 0.28.1 [2021-02-15]

- Update dependencies.

## 0.28.0 [2021-01-12]

- Update dependencies.

## 0.27.0 [2020-12-17]

- Update `libp2p-swarm` and `libp2p-core`.

## 0.26.0 [2020-12-08]

- Create multiple multicast response packets as required to avoid
  hitting the limit of 9000 bytes per MDNS packet.
  [PR 1877](https://github.com/libp2p/rust-libp2p/pull/1877).

- Detect interface changes and join the MDNS multicast
  group on all interfaces as they become available.
  [PR 1830](https://github.com/libp2p/rust-libp2p/pull/1830).

- Replace the use of macros for abstracting over `tokio`
  and `async-std` with the use of `async-io`. As a result
  there may now be an additional reactor thread running
  called `async-io` when using `tokio`, with the futures
  still being polled by the `tokio` runtime.
  [PR 1830](https://github.com/libp2p/rust-libp2p/pull/1830).

## 0.25.0 [2020-11-25]

- Update `libp2p-swarm` and `libp2p-core`.

## 0.24.0 [2020-11-09]

- Update dependencies.

## 0.23.0 [2020-10-16]

- Update `libp2p-swarm` and `libp2p-core`.

- Double receive buffer to 4KiB. [PR 1779](https://github.com/libp2p/rust-libp2p/pull/1779/files).

## 0.22.0 [2020-09-09]

- Update `libp2p-swarm` and `libp2p-core`.

## 0.21.0 [2020-08-18]

- Bump `libp2p-core` and `libp2p-swarm` dependencies.

- Allow libp2p-mdns to use either async-std or tokio to drive required UDP
  socket ([PR 1699](https://github.com/libp2p/rust-libp2p/pull/1699)).

## 0.20.0 [2020-07-01]

- Updated dependencies.

## 0.19.2 [2020-06-22]

- Updated dependencies.<|MERGE_RESOLUTION|>--- conflicted
+++ resolved
@@ -1,13 +1,10 @@
-<<<<<<< HEAD
-# 0.44.0 - unreleased
+## 0.44.0 - unreleased
 
 - Remove deprecated `Mdns` prefixed items. See [PR 3699].
 
 [PR 3699]: https://github.com/libp2p/rust-libp2p/pull/3699
-# 0.43.1
-=======
+
 ## 0.43.1
->>>>>>> 3c5940ae
 
 - Derive `Clone` for `mdns::Event`. See [PR 3606].
 
