--- conflicted
+++ resolved
@@ -2,17 +2,15 @@
 
 - Update to `libp2p-swarm` `v0.39.0`.
 
-<<<<<<< HEAD
-- Update to `libp2p-core` `v0.36.0`.
-=======
 - Allow users to choose between async-io and tokio runtime
   in the mdns protocol implementation. `async-io` is a default
   feature, with an additional `tokio` feature  (see [PR 2748])
 
 - Fix high CPU usage with Tokio library (see [PR 2748]).
 
+- Update to `libp2p-core` `v0.36.0`.
+
 [PR 2748]: https://github.com/libp2p/rust-libp2p/pull/2748
->>>>>>> 89f898c6
 
 # 0.39.0
 
