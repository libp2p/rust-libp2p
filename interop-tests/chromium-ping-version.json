{
  "id": "chromium-rust-libp2p-head",
  "containerImageID": "chromium-rust-libp2p-head",
<<<<<<< HEAD
  "transports": [{ "name": "webtransport", "onlyDial": true }, { "name": "ws", "onlyDial": true }],
  "secureChannels": ["noise"],
  "muxers": ["mplex", "yamux"]
=======
  "transports": [
        { "name": "webtransport", "onlyDial": true },
        { "name": "webrtc-direct", "onlyDial": true }
    ],
  "secureChannels": [],
  "muxers": []
>>>>>>> f5e644da
}<|MERGE_RESOLUTION|>--- conflicted
+++ resolved
@@ -1,16 +1,11 @@
 {
   "id": "chromium-rust-libp2p-head",
   "containerImageID": "chromium-rust-libp2p-head",
-<<<<<<< HEAD
-  "transports": [{ "name": "webtransport", "onlyDial": true }, { "name": "ws", "onlyDial": true }],
+  "transports": [
+        { "name": "webtransport", "onlyDial": true },
+        { "name": "webrtc-direct", "onlyDial": true },
+        { "name": "ws", "onlyDial": true }
+    ],
   "secureChannels": ["noise"],
   "muxers": ["mplex", "yamux"]
-=======
-  "transports": [
-        { "name": "webtransport", "onlyDial": true },
-        { "name": "webrtc-direct", "onlyDial": true }
-    ],
-  "secureChannels": [],
-  "muxers": []
->>>>>>> f5e644da
 }