--- conflicted
+++ resolved
@@ -199,13 +199,9 @@
     use libp2p::core::upgrade::Version;
     use libp2p::identity::Keypair;
     use libp2p::swarm::{NetworkBehaviour, SwarmBuilder};
-<<<<<<< HEAD
     use libp2p::{noise, yamux, PeerId, Transport as _};
     use libp2p_mplex as mplex;
-=======
-    use libp2p::PeerId;
     use libp2p_webrtc_websys as webrtc;
->>>>>>> f5e644da
     use std::time::Duration;
 
     use crate::{BlpopRequest, Muxer, SecProtocol, Transport};
@@ -230,19 +226,13 @@
         sec_protocol: Option<SecProtocol>,
         muxer: Option<Muxer>,
     ) -> Result<(BoxedTransport, String)> {
-<<<<<<< HEAD
         Ok(match (transport, sec_protocol, muxer) {
             (Transport::Webtransport, _, _) => (
-=======
-        match transport {
-            Transport::Webtransport => Ok((
->>>>>>> f5e644da
                 libp2p::webtransport_websys::Transport::new(
                     libp2p::webtransport_websys::Config::new(&local_key),
                 )
                 .boxed(),
                 format!("/ip4/{ip}/udp/0/quic/webtransport"),
-<<<<<<< HEAD
             ),
             (Transport::Ws, Some(SecProtocol::Noise), Some(Muxer::Mplex)) => (
                 libp2p::websocket_websys::Transport::default()
@@ -275,19 +265,14 @@
             (Transport::Ws, _, None) => {
                 bail!("Missing muxer protocol for WS")
             }
-            (Transport::WebRtcDirect | Transport::QuicV1 | Transport::Tcp, _, _) => {
-                bail!("{transport:?} is not supported in WASM")
-            }
-        })
-=======
-            )),
             Transport::WebRtcDirect => Ok((
                 webrtc::Transport::new(webrtc::Config::new(&local_key)).boxed(),
                 format!("/ip4/{ip}/udp/0/webrtc-direct"),
             )),
-            _ => bail!("Only webtransport and webrtc-direct are supported with wasm"),
-        }
->>>>>>> f5e644da
+            (Transport::QuicV1 | Transport::Tcp, _, _) => {
+                bail!("{transport:?} is not supported in WASM")
+            }
+        })
     }
 
     pub(crate) fn swarm_builder<TBehaviour: NetworkBehaviour>(
