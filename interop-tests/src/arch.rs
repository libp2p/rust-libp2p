// Native re-exports
#[cfg(not(target_arch = "wasm32"))]
pub(crate) use native::{build_swarm, init_logger, sleep, Instant, RedisClient};

// Wasm re-exports
#[cfg(target_arch = "wasm32")]
pub(crate) use wasm::{build_swarm, init_logger, sleep, Instant, RedisClient};

#[cfg(not(target_arch = "wasm32"))]
pub(crate) mod native {
    use std::time::Duration;

    use anyhow::{bail, Context, Result};
    use futures::future::BoxFuture;
    use futures::FutureExt;
    use libp2p::identity::Keypair;
    use libp2p::swarm::{NetworkBehaviour, Swarm};
    use libp2p::{noise, tcp, tls, yamux};
    use libp2p_mplex as mplex;
    use libp2p_webrtc as webrtc;
    use redis::AsyncCommands;
    use tracing_subscriber::EnvFilter;

    use crate::{Muxer, SecProtocol, Transport};

    pub(crate) type Instant = std::time::Instant;

    pub(crate) fn init_logger() {
        let _ = tracing_subscriber::fmt()
            .with_env_filter(EnvFilter::from_default_env())
            .try_init();
    }

    pub(crate) fn sleep(duration: Duration) -> BoxFuture<'static, ()> {
        tokio::time::sleep(duration).boxed()
    }

    pub(crate) async fn build_swarm<B: NetworkBehaviour>(
        ip: &str,
        transport: Transport,
        sec_protocol: Option<SecProtocol>,
        muxer: Option<Muxer>,
        behaviour_constructor: impl FnOnce(&Keypair) -> B,
    ) -> Result<(Swarm<B>, String)> {
        let (swarm, addr) = match (transport, sec_protocol, muxer) {
            (Transport::QuicV1, None, None) => (
                libp2p::SwarmBuilder::with_new_identity()
                    .with_tokio()
                    .with_quic()
                    .with_behaviour(behaviour_constructor)?
                    .with_swarm_config(|c| c.with_idle_connection_timeout(Duration::from_secs(5)))
                    .build(),
                format!("/ip4/{ip}/udp/0/quic-v1"),
            ),
            (Transport::Tcp, Some(SecProtocol::Tls), Some(Muxer::Mplex)) => (
                libp2p::SwarmBuilder::with_new_identity()
                    .with_tokio()
                    .with_tcp(
                        tcp::Config::default(),
                        tls::Config::new,
                        mplex::MplexConfig::default,
                    )?
                    .with_behaviour(behaviour_constructor)?
                    .with_swarm_config(|c| c.with_idle_connection_timeout(Duration::from_secs(5)))
                    .build(),
                format!("/ip4/{ip}/tcp/0"),
            ),
            (Transport::Tcp, Some(SecProtocol::Tls), Some(Muxer::Yamux)) => (
                libp2p::SwarmBuilder::with_new_identity()
                    .with_tokio()
                    .with_tcp(
                        tcp::Config::default(),
                        tls::Config::new,
                        yamux::Config::default,
                    )?
                    .with_behaviour(behaviour_constructor)?
                    .with_swarm_config(|c| c.with_idle_connection_timeout(Duration::from_secs(5)))
                    .build(),
                format!("/ip4/{ip}/tcp/0"),
            ),
            (Transport::Tcp, Some(SecProtocol::Noise), Some(Muxer::Mplex)) => (
                libp2p::SwarmBuilder::with_new_identity()
                    .with_tokio()
                    .with_tcp(
                        tcp::Config::default(),
                        noise::Config::new,
                        mplex::MplexConfig::default,
                    )?
                    .with_behaviour(behaviour_constructor)?
                    .with_swarm_config(|c| c.with_idle_connection_timeout(Duration::from_secs(5)))
                    .build(),
                format!("/ip4/{ip}/tcp/0"),
            ),
            (Transport::Tcp, Some(SecProtocol::Noise), Some(Muxer::Yamux)) => (
                libp2p::SwarmBuilder::with_new_identity()
                    .with_tokio()
                    .with_tcp(
                        tcp::Config::default(),
                        noise::Config::new,
                        yamux::Config::default,
                    )?
                    .with_behaviour(behaviour_constructor)?
                    .with_swarm_config(|c| c.with_idle_connection_timeout(Duration::from_secs(5)))
                    .build(),
                format!("/ip4/{ip}/tcp/0"),
            ),
            (Transport::Ws, Some(SecProtocol::Tls), Some(Muxer::Mplex)) => (
                libp2p::SwarmBuilder::with_new_identity()
                    .with_tokio()
                    .with_websocket(tls::Config::new, mplex::MplexConfig::default)
                    .await?
                    .with_behaviour(behaviour_constructor)?
                    .with_swarm_config(|c| c.with_idle_connection_timeout(Duration::from_secs(5)))
                    .build(),
                format!("/ip4/{ip}/tcp/0/ws"),
            ),
            (Transport::Ws, Some(SecProtocol::Tls), Some(Muxer::Yamux)) => (
                libp2p::SwarmBuilder::with_new_identity()
                    .with_tokio()
                    .with_websocket(tls::Config::new, yamux::Config::default)
                    .await?
                    .with_behaviour(behaviour_constructor)?
                    .with_swarm_config(|c| c.with_idle_connection_timeout(Duration::from_secs(5)))
                    .build(),
                format!("/ip4/{ip}/tcp/0/ws"),
            ),
            (Transport::Ws, Some(SecProtocol::Noise), Some(Muxer::Mplex)) => (
                libp2p::SwarmBuilder::with_new_identity()
                    .with_tokio()
                    .with_websocket(noise::Config::new, mplex::MplexConfig::default)
                    .await?
                    .with_behaviour(behaviour_constructor)?
                    .with_swarm_config(|c| c.with_idle_connection_timeout(Duration::from_secs(5)))
                    .build(),
                format!("/ip4/{ip}/tcp/0/ws"),
            ),
            (Transport::Ws, Some(SecProtocol::Noise), Some(Muxer::Yamux)) => (
                libp2p::SwarmBuilder::with_new_identity()
                    .with_tokio()
                    .with_websocket(noise::Config::new, yamux::Config::default)
                    .await?
                    .with_behaviour(behaviour_constructor)?
                    .with_swarm_config(|c| c.with_idle_connection_timeout(Duration::from_secs(5)))
                    .build(),
                format!("/ip4/{ip}/tcp/0/ws"),
            ),
            (Transport::WebRtcDirect, None, None) => (
                libp2p::SwarmBuilder::with_new_identity()
                    .with_tokio()
                    .with_other_transport(|key| {
                        Ok(webrtc::tokio::Transport::new(
                            key.clone(),
                            webrtc::tokio::Certificate::generate(&mut rand::thread_rng())?,
                        ))
                    })?
                    .with_behaviour(behaviour_constructor)?
                    .with_swarm_config(|c| c.with_idle_connection_timeout(Duration::from_secs(5)))
                    .build(),
                format!("/ip4/{ip}/udp/0/webrtc-direct"),
            ),
            (t, s, m) => bail!("Unsupported combination: {t:?} {s:?} {m:?}"),
        };
        Ok((swarm, addr))
    }

    pub(crate) struct RedisClient(redis::Client);

    impl RedisClient {
        pub(crate) fn new(redis_addr: &str) -> Result<Self> {
            Ok(Self(
                redis::Client::open(redis_addr).context("Could not connect to redis")?,
            ))
        }

        pub(crate) async fn blpop(&self, key: &str, timeout: u64) -> Result<Vec<String>> {
            let mut conn = self.0.get_async_connection().await?;
            Ok(conn.blpop(key, timeout as f64).await?)
        }

        pub(crate) async fn rpush(&self, key: &str, value: String) -> Result<()> {
            let mut conn = self.0.get_async_connection().await?;
<<<<<<< HEAD
            Ok(conn.rpush(key, value).await?)
=======
            conn.rpush(key, value).await.map_err(Into::into)
>>>>>>> 06b5847a
        }
    }
}

#[cfg(target_arch = "wasm32")]
pub(crate) mod wasm {
    use anyhow::{bail, Context, Result};
    use futures::future::{BoxFuture, FutureExt};
    use libp2p::core::upgrade::Version;
    use libp2p::identity::Keypair;
    use libp2p::swarm::{NetworkBehaviour, Swarm};
    use libp2p::{noise, websocket_websys, webtransport_websys, yamux, Transport as _};
    use libp2p_mplex as mplex;
    use libp2p_webrtc_websys as webrtc_websys;
    use std::time::Duration;

    use crate::{BlpopRequest, Muxer, SecProtocol, Transport};

    pub(crate) type Instant = web_time::Instant;

    pub(crate) fn init_logger() {
        console_error_panic_hook::set_once();
        wasm_logger::init(wasm_logger::Config::default());
    }

    pub(crate) fn sleep(duration: Duration) -> BoxFuture<'static, ()> {
        futures_timer::Delay::new(duration).boxed()
    }

    pub(crate) async fn build_swarm<B: NetworkBehaviour>(
        ip: &str,
        transport: Transport,
        sec_protocol: Option<SecProtocol>,
        muxer: Option<Muxer>,
        behaviour_constructor: impl FnOnce(&Keypair) -> B,
    ) -> Result<(Swarm<B>, String)> {
        Ok(match (transport, sec_protocol, muxer) {
            (Transport::Webtransport, None, None) => (
                libp2p::SwarmBuilder::with_new_identity()
                    .with_wasm_bindgen()
                    .with_other_transport(|local_key| {
                        webtransport_websys::Transport::new(webtransport_websys::Config::new(
                            &local_key,
                        ))
                    })?
                    .with_behaviour(behaviour_constructor)?
                    .with_swarm_config(|c| c.with_idle_connection_timeout(Duration::from_secs(5)))
                    .build(),
                format!("/ip4/{ip}/udp/0/quic/webtransport"),
            ),
            (Transport::Ws, Some(SecProtocol::Noise), Some(Muxer::Mplex)) => (
                libp2p::SwarmBuilder::with_new_identity()
                    .with_wasm_bindgen()
                    .with_other_transport(|local_key| {
                        Ok(websocket_websys::Transport::default()
                            .upgrade(Version::V1Lazy)
                            .authenticate(
                                noise::Config::new(&local_key)
                                    .context("failed to initialise noise")?,
                            )
                            .multiplex(mplex::MplexConfig::new()))
                    })?
                    .with_behaviour(behaviour_constructor)?
                    .with_swarm_config(|c| c.with_idle_connection_timeout(Duration::from_secs(5)))
                    .build(),
                format!("/ip4/{ip}/tcp/0/wss"),
            ),
            (Transport::Ws, Some(SecProtocol::Noise), Some(Muxer::Yamux)) => (
                libp2p::SwarmBuilder::with_new_identity()
                    .with_wasm_bindgen()
                    .with_other_transport(|local_key| {
                        Ok(websocket_websys::Transport::default()
                            .upgrade(Version::V1Lazy)
                            .authenticate(
                                noise::Config::new(&local_key)
                                    .context("failed to initialise noise")?,
                            )
                            .multiplex(yamux::Config::default()))
                    })?
                    .with_behaviour(behaviour_constructor)?
                    .with_swarm_config(|c| c.with_idle_connection_timeout(Duration::from_secs(5)))
                    .build(),
                format!("/ip4/{ip}/tcp/0/wss"),
            ),
            (Transport::WebRtcDirect, None, None) => (
                libp2p::SwarmBuilder::with_new_identity()
                    .with_wasm_bindgen()
                    .with_other_transport(|local_key| {
                        webrtc_websys::Transport::new(webrtc_websys::Config::new(&local_key))
                    })?
                    .with_behaviour(behaviour_constructor)?
                    .with_swarm_config(|c| c.with_idle_connection_timeout(Duration::from_secs(5)))
                    .build(),
                format!("/ip4/{ip}/udp/0/webrtc-direct"),
            ),
            (t, s, m) => bail!("Unsupported combination: {t:?} {s:?} {m:?}"),
        })
    }

    pub(crate) struct RedisClient(String);

    impl RedisClient {
        pub(crate) fn new(base_url: &str) -> Result<Self> {
            Ok(Self(base_url.to_owned()))
        }

        pub(crate) async fn blpop(&self, key: &str, timeout: u64) -> Result<Vec<String>> {
            let res = reqwest::Client::new()
                .post(&format!("http://{}/blpop", self.0))
                .json(&BlpopRequest {
                    key: key.to_owned(),
                    timeout,
                })
                .send()
                .await?
                .json()
                .await?;
            Ok(res)
        }

        pub(crate) async fn rpush(&self, _: &str, _: String) -> Result<()> {
            bail!("unimplemented")
        }
    }
}<|MERGE_RESOLUTION|>--- conflicted
+++ resolved
@@ -179,11 +179,7 @@
 
         pub(crate) async fn rpush(&self, key: &str, value: String) -> Result<()> {
             let mut conn = self.0.get_async_connection().await?;
-<<<<<<< HEAD
-            Ok(conn.rpush(key, value).await?)
-=======
             conn.rpush(key, value).await.map_err(Into::into)
->>>>>>> 06b5847a
         }
     }
 }
