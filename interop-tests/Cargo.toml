--- conflicted
+++ resolved
@@ -35,12 +35,8 @@
 tracing-subscriber = { version = "0.3", features = ["env-filter"] }
 
 [target.'cfg(target_arch = "wasm32")'.dependencies]
-<<<<<<< HEAD
-libp2p = { path = "../libp2p", features = ["ping", "macros", "webtransport-websys", "wasm-bindgen", "identify", "websocket-websys", "yamux", "noise"] }
+libp2p = { path = "../libp2p", features = [ "ping", "macros", "webtransport-websys", "wasm-bindgen", "identify", "websocket-websys", "yamux", "noise"] }
 libp2p-mplex = { path = "../muxers/mplex" }
-=======
-libp2p = { path = "../libp2p", features = [ "ping", "macros", "webtransport-websys", "wasm-bindgen", "identify"] }
->>>>>>> 0e9d339b
 libp2p-webrtc-websys = { workspace = true }
 wasm-bindgen = { version = "0.2" }
 wasm-bindgen-futures = { version = "0.4" }
