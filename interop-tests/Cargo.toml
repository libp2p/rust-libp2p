--- conflicted
+++ resolved
@@ -34,11 +34,7 @@
 rust-embed = "8.3"
 serde_json = "1"
 thirtyfour = "=0.32.0-rc.10" # https://github.com/stevepryde/thirtyfour/issues/169
-<<<<<<< HEAD
 tokio = { workspace = true, features = ["full"] }
-=======
-tokio = { version = "1.37.0", features = ["full"] }
->>>>>>> c92966d7
 tower-http = { version = "0.5", features = ["cors", "fs", "trace"] }
 tracing = { workspace = true }
 tracing-subscriber = { version = "0.3", features = ["env-filter"] }
