--- conflicted
+++ resolved
@@ -19,12 +19,7 @@
 
 [target.'cfg(not(target_arch = "wasm32"))'.dependencies]
 axum = "0.6"
-<<<<<<< HEAD
-libp2p = { path = "../libp2p", features = ["ping", "noise", "tls", "rsa", "macros", "websocket", "tokio", "yamux", "tcp", "dns", "identify", "quic"] }
-=======
 libp2p = { path = "../libp2p", features = [ "ping", "noise", "tls", "rsa", "macros", "websocket", "tokio", "yamux", "tcp", "dns", "identify", "quic"] }
-libp2p-webrtc = { workspace = true, features = ["tokio"] }
->>>>>>> 0e9d339b
 libp2p-mplex = { path = "../muxers/mplex" }
 libp2p-noise = { workspace = true }
 libp2p-tls = { workspace = true }
