--- conflicted
+++ resolved
@@ -19,12 +19,13 @@
 
 [target.'cfg(not(target_arch = "wasm32"))'.dependencies]
 axum = "0.6"
-<<<<<<< HEAD
 libp2p = { path = "../libp2p", features = [
     "dns",
+    "identify",
     "macros",
     "noise",
     "ping",
+    "quic",
     "rsa",
     "tcp",
     "tls",
@@ -32,11 +33,6 @@
     "websocket",
     "yamux",
 ] }
-libp2p-mplex = { path = "../muxers/mplex" }
-libp2p-quic = { workspace = true, features = ["tokio"] }
-=======
-libp2p = { path = "../libp2p", features = ["ping", "noise", "tls", "rsa", "macros", "websocket", "tokio", "yamux", "tcp", "dns", "identify", "quic"] }
->>>>>>> cbdbaa83
 libp2p-webrtc = { workspace = true, features = ["tokio"] }
 mime_guess = "2.0"
 redis = { version = "0.23.0", default-features = false, features = [
@@ -51,15 +47,8 @@
 tracing-subscriber = { version = "0.3", features = ["env-filter"] }
 
 [target.'cfg(target_arch = "wasm32")'.dependencies]
-<<<<<<< HEAD
 console_error_panic_hook = { version = "0.1.7" }
 futures-timer = "3.0.2"
-=======
-libp2p = { path = "../libp2p", features = ["ping", "macros", "webtransport-websys", "wasm-bindgen", "identify"] }
-wasm-bindgen = { version = "0.2" }
-wasm-bindgen-futures = { version = "0.4" }
-wasm-logger = { version = "0.2.0" }
->>>>>>> cbdbaa83
 instant = "0.1.12"
 libp2p = { path = "../libp2p", features = [
     "identify",
@@ -69,7 +58,7 @@
     "webtransport-websys",
 ] }
 libp2p-webrtc-websys = { workspace = true }
-reqwest = { version = "0.11", features = ["json"] }
+reqwest = { version = "0.11", features = ["identify", "json"] }
 wasm-bindgen = { version = "0.2" }
 wasm-bindgen-futures = { version = "0.4" }
 wasm-logger = { version = "0.2.0" }