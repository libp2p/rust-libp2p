--- conflicted
+++ resolved
@@ -1,9 +1,5 @@
 [package]
-<<<<<<< HEAD
-edition = "2024"
-=======
 edition.workspace = true
->>>>>>> aa9841de
 name = "interop-tests"
 version = "0.1.0"
 publish = false
