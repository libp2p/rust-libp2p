[package]
edition = "2021"
name = "interop-tests"
version = "0.1.0"
publish = false
license = "MIT"

[package.metadata.release]
release = false

[lib]
crate-type = ["cdylib", "rlib"]

[dependencies]
anyhow = "1"
<<<<<<< HEAD
either = "1.9.0"
futures = { workspace = true }
=======
either = "1.11.0"
futures = "0.3.30"
>>>>>>> 44bc941c
rand = "0.8.5"
serde = { version = "1", features = ["derive"] }
tracing = { workspace = true }
tracing-subscriber = { version = "0.3", features = ["env-filter"] }

[target.'cfg(not(target_arch = "wasm32"))'.dependencies]
axum = "0.7"
libp2p = { path = "../libp2p", features = [ "ping", "noise", "tls", "rsa", "macros", "websocket", "tokio", "yamux", "tcp", "dns", "identify", "quic"] }
libp2p-mplex = { path = "../muxers/mplex" }
libp2p-noise = { workspace = true }
libp2p-tls = { workspace = true }
libp2p-webrtc = { workspace = true, features = ["tokio"] }
mime_guess = "2.0"
redis = { version = "0.23.3", default-features = false, features = [
    "tokio-comp",
] }
rust-embed = "8.3"
serde_json = "1"
thirtyfour = "=0.32.0" # https://github.com/stevepryde/thirtyfour/issues/169
tokio = { workspace = true, features = ["full"] }
tower-http = { version = "0.5", features = ["cors", "fs", "trace"] }
tracing = { workspace = true }
tracing-subscriber = { version = "0.3", features = ["env-filter"] }

[target.'cfg(target_arch = "wasm32")'.dependencies]
libp2p = { path = "../libp2p", features = [ "ping", "macros", "webtransport-websys", "wasm-bindgen", "identify", "websocket-websys", "yamux", "noise"] }
libp2p-mplex = { path = "../muxers/mplex" }
libp2p-webrtc-websys = { workspace = true }
wasm-bindgen = { version = "0.2" }
wasm-bindgen-futures = { version = "0.4" }
wasm-logger = { version = "0.2.0" }
instant = "0.1.12"
reqwest = { version = "0.12", features = ["json"] }
console_error_panic_hook = { version = "0.1.7" }
futures-timer = "3.0.3"

[lints]
workspace = true<|MERGE_RESOLUTION|>--- conflicted
+++ resolved
@@ -13,13 +13,8 @@
 
 [dependencies]
 anyhow = "1"
-<<<<<<< HEAD
-either = "1.9.0"
+either = "1.11.0"
 futures = { workspace = true }
-=======
-either = "1.11.0"
-futures = "0.3.30"
->>>>>>> 44bc941c
 rand = "0.8.5"
 serde = { version = "1", features = ["derive"] }
 tracing = { workspace = true }
