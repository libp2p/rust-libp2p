--- conflicted
+++ resolved
@@ -33,13 +33,9 @@
 tracing-subscriber = { version = "0.3", features = ["env-filter"] }
 
 [target.'cfg(target_arch = "wasm32")'.dependencies]
-<<<<<<< HEAD
 libp2p = { path = "../libp2p", features = ["ping", "macros", "webtransport-websys", "wasm-bindgen", "identify", "websocket-websys", "yamux", "noise"] }
 libp2p-mplex = { path = "../muxers/mplex" }
-=======
-libp2p = { path = "../libp2p", features = ["ping", "macros", "webtransport-websys", "wasm-bindgen", "identify"] }
 libp2p-webrtc-websys = { workspace = true }
->>>>>>> f5e644da
 wasm-bindgen = { version = "0.2" }
 wasm-bindgen-futures = { version = "0.4" }
 wasm-logger = { version = "0.2.0" }
